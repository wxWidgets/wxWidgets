dnl Process this file with autoconf to produce a configure script.

AC_PREREQ(2.58)

dnl ---------------------------------------------------------------------------
dnl
dnl Top-level configure.in for wxWidgets by Robert Roebling, Phil Blecker,
dnl Vadim Zeitlin and Ron Lee
dnl
dnl This script is under the wxWindows licence.
dnl ---------------------------------------------------------------------------

dnl ---------------------------------------------------------------------------
dnl initialization
dnl ---------------------------------------------------------------------------

AC_INIT([wxWidgets], [3.1.0], [wx-dev@lists.wxwidgets.org])

dnl the file passed to AC_CONFIG_SRCDIR should be specific to our package
AC_CONFIG_SRCDIR([wx-config.in])

dnl sets build, host variables and the same with _alias
AC_CANONICAL_BUILD
AC_CANONICAL_HOST

dnl notice that if --host was given but --build was not, cross_compiling is
dnl only set to "maybe" and not "yes" and will be either set to "yes" later or
dnl configure will exit with error in AC_PROG_CC so don't test for = "yes" here
if test "$cross_compiling" != "no"; then
    HOST_PREFIX="${host_alias}-"
    HOST_SUFFIX="-$host_alias"
else
    HOST_PREFIX=
    HOST_SUFFIX=
fi

dnl When making releases do:
dnl
dnl wx_release_number += 1

wx_major_version_number=3
wx_minor_version_number=1
wx_release_number=0
wx_subrelease_number=0

WX_RELEASE=$wx_major_version_number.$wx_minor_version_number
WX_VERSION=$WX_RELEASE.$wx_release_number
WX_SUBVERSION=$WX_VERSION.$wx_subrelease_number

WX_MSW_VERSION=$wx_major_version_number$wx_minor_version_number$wx_release_number


dnl Autoconf-2.60 changed the meaning of top_builddir variable, so we have
dnl to use our own replacement that will work with both 2.5x and 2.60+:
wx_top_builddir="`pwd`"
AC_SUBST(wx_top_builddir)


dnl ------------------------------------------------------------------------
dnl Check platform (host system)
dnl ------------------------------------------------------------------------

dnl OS (assume Unix)
USE_UNIX=1
USE_WIN32=0
USE_DOS=0
USE_BEOS=0
USE_MAC=0

dnl Unix kind
USE_AIX=
USE_BSD=                            dnl any BSD
USE_DARWIN=                         dnl a.k.a. Mac OS X
USE_FREEBSD=
USE_GNU=                            dnl GNU/Hurd
USE_HPUX=
USE_LINUX=
USE_NETBSD=
USE_OPENBSD=
USE_OSF=                            dnl OSF/1 (obsolete?)
USE_SGI=
USE_SOLARIS=                        dnl Solaris ("SunOS" >= 5)
USE_SUN=                            dnl SunOS or Solaris
USE_SUNOS=                          dnl old/real SunOS (obsolete)
USE_SVR4=                           dnl SysV R4
USE_SYSV=                           dnl any System V
USE_VMS=
USE_ULTRIX=
USE_UNIXWARE=

dnl hardware platform
USE_ALPHA=

dnl on some platforms xxx_r() functions are declared inside "#ifdef
dnl _REENTRANT" and it's easier to just define this symbol for these platforms
dnl than checking it during run-time
NEEDS_D_REENTRANT_FOR_R_FUNCS=0

dnl the list of all available toolkits
dnl
dnl update NUM_TOOLKITS calculation below when adding a new toolkit here!
ALL_TOOLKITS="COCOA GTK OSX_CARBON OSX_COCOA OSX_IPHONE MGL MICROWIN MOTIF MSW PM X11 DFB QT"

dnl NB: these wxUSE_XXX constants have value of 0 or 1 unlike all the other ones
dnl     which are either yes or no
DEFAULT_wxUSE_OLD_COCOA=0
DEFAULT_wxUSE_GTK=0
DEFAULT_wxUSE_OSX_CARBON=0
DEFAULT_wxUSE_OSX_COCOA=0
DEFAULT_wxUSE_OSX_IPHONE=0
DEFAULT_wxUSE_MICROWIN=0
DEFAULT_wxUSE_MOTIF=0
DEFAULT_wxUSE_MSW=0
DEFAULT_wxUSE_X11=0
DEFAULT_wxUSE_DFB=0
DEFAULT_wxUSE_QT=0

dnl these are the values which are really default for the given platform:
dnl they're used if no --with-<toolkit> options were given to detect the
dnl toolkit to use by default for the target platform
DEFAULT_DEFAULT_wxUSE_OLD_COCOA=0
DEFAULT_DEFAULT_wxUSE_GTK=0
DEFAULT_DEFAULT_wxUSE_OSX_CARBON=0
DEFAULT_DEFAULT_wxUSE_OSX_COCOA=0
DEFAULT_DEFAULT_wxUSE_OSX_IPHONE=0
DEFAULT_DEFAULT_wxUSE_MICROWIN=0
DEFAULT_DEFAULT_wxUSE_MOTIF=0
DEFAULT_DEFAULT_wxUSE_MSW=0
DEFAULT_DEFAULT_wxUSE_X11=0
DEFAULT_DEFAULT_wxUSE_DFB=0
DEFAULT_DEFAULT_wxUSE_QT=0

PROGRAM_EXT=
SAMPLES_CXXFLAGS=
SAMPLES_RPATH_FLAG=
DYLIB_RPATH_INSTALL=
DYLIB_RPATH_POSTLINK=

DEFAULT_STD_FLAG=yes

dnl to support a new system, you need to add its canonical name (as determined
dnl by config.sub or specified by the configure command line) to this "case"
dnl and also define the shared library flags below - search for
dnl SHARED_LIB_SETUP to find the exact place
case "${host}" in
  *-hp-hpux* )
    USE_HPUX=1
    DEFAULT_DEFAULT_wxUSE_MOTIF=1
    NEEDS_D_REENTRANT_FOR_R_FUNCS=1
    AC_DEFINE(__HPUX__)

    dnl many standard declarations in HP-UX headers are only included if either
    dnl _HPUX_SOURCE is defined, see stdsyms(5)
    CPPFLAGS="-D_HPUX_SOURCE $CPPFLAGS"
  ;;
  *-*-linux* )
    USE_LINUX=1
    AC_DEFINE(__LINUX__)
    TMP=`uname -m`
    if test "x$TMP" = "xalpha"; then
      USE_ALPHA=1
      AC_DEFINE(__ALPHA__)
    fi
    DEFAULT_DEFAULT_wxUSE_GTK=1
  ;;
  *-*-gnu* | *-*-k*bsd*-gnu )
    USE_GNU=1
    TMP=`uname -m`
    if test "x$TMP" = "xalpha"; then
      USE_ALPHA=1
      AC_DEFINE(__ALPHA__)
    fi
    DEFAULT_DEFAULT_wxUSE_GTK=1
  ;;
  *-*-irix5* | *-*-irix6* )
    USE_SGI=1
    USE_SVR4=1
    AC_DEFINE(__SGI__)
    AC_DEFINE(__SVR4__)
    DEFAULT_DEFAULT_wxUSE_MOTIF=1
  ;;
  *-*-qnx*)
    USE_QNX=1
    AC_DEFINE(__QNX__)
    DEFAULT_DEFAULT_wxUSE_X11=1
  ;;
  *-*-solaris2* )
    USE_SUN=1
    USE_SOLARIS=1
    USE_SVR4=1
    AC_DEFINE(__SUN__)
    AC_DEFINE(__SOLARIS__)
    AC_DEFINE(__SVR4__)
    DEFAULT_DEFAULT_wxUSE_MOTIF=1
    NEEDS_D_REENTRANT_FOR_R_FUNCS=1
  ;;
  *-*-sunos4* )
    USE_SUN=1
    USE_SUNOS=1
    USE_BSD=1
    AC_DEFINE(__SUN__)
    AC_DEFINE(__SUNOS__)
    AC_DEFINE(__BSD__)
    DEFAULT_DEFAULT_wxUSE_MOTIF=1
  ;;
  *-*-freebsd*)
    USE_BSD=1
    USE_FREEBSD=1
    AC_DEFINE(__FREEBSD__)
    AC_DEFINE(__BSD__)
    DEFAULT_DEFAULT_wxUSE_GTK=1
  ;;
  *-*-openbsd*|*-*-mirbsd*)
    USE_BSD=1
    USE_OPENBSD=1
    AC_DEFINE(__OPENBSD__)
    AC_DEFINE(__BSD__)
    DEFAULT_DEFAULT_wxUSE_GTK=1
  ;;
  *-*-netbsd*)
    USE_BSD=1
    USE_NETBSD=1
    AC_DEFINE(__NETBSD__)
    AC_DEFINE(__BSD__)
    DEFAULT_DEFAULT_wxUSE_GTK=1
    NEEDS_D_REENTRANT_FOR_R_FUNCS=1

    dnl some standard declarations in NetBSD headers are only included if
    dnl _NETBSD_SOURCE and _LIBC are defined, e.g. getservbyname_r in netdb.h
    CPPFLAGS="-D_NETBSD_SOURCE -D_LIBC $CPPFLAGS"
  ;;
  *-*-osf* )
    USE_ALPHA=1
    USE_OSF=1
    AC_DEFINE(__ALPHA__)
    AC_DEFINE(__OSF__)
    DEFAULT_DEFAULT_wxUSE_MOTIF=1
    NEEDS_D_REENTRANT_FOR_R_FUNCS=1
  ;;
  *-*-dgux5* )
    USE_ALPHA=1
    USE_SVR4=1
    AC_DEFINE(__ALPHA__)
    AC_DEFINE(__SVR4__)
    DEFAULT_DEFAULT_wxUSE_MOTIF=1
  ;;
  *-*-sysv5* )
    USE_SYSV=1
    USE_SVR4=1
    AC_DEFINE(__SYSV__)
    AC_DEFINE(__SVR4__)
    DEFAULT_DEFAULT_wxUSE_MOTIF=1
  ;;
  *-*-aix* )
    USE_AIX=1
    USE_SYSV=1
    USE_SVR4=1
    AC_DEFINE(__AIX__)
    AC_DEFINE(__SYSV__)
    AC_DEFINE(__SVR4__)
    DEFAULT_DEFAULT_wxUSE_MOTIF=1
  ;;

  *-*-*UnixWare*)
    USE_SYSV=1
    USE_SVR4=1
    USE_UNIXWARE=1
    AC_DEFINE(__UNIXWARE__)
  ;;

  *-*-cygwin* | *-*-mingw32* )
    dnl MBN: some of the defines have been moved after toolkit detection
    dnl      because for wxMotif/wxGTK/wxX11 to build on Cygwin
    dnl      USE_UNIX  must be set and not USE_WIN32
    PROGRAM_EXT=".exe"
    DEFAULT_DEFAULT_wxUSE_MSW=1
  ;;

  *-pc-msdosdjgpp )
    USE_UNIX=0
    USE_DOS=1
    AC_DEFINE(__DOS__)
    PROGRAM_EXT=".exe"
  ;;

  arm-apple-darwin*)
    dnl iPhone
    USE_BSD=1
    USE_DARWIN=1
    AC_DEFINE(__BSD__)
    AC_DEFINE(__DARWIN__)
    DEFAULT_DEFAULT_wxUSE_OSX_IPHONE=1
  ;;

  *-*-darwin* )
    dnl Darwin based distributions (including Mac OS X)
    USE_BSD=1
    USE_DARWIN=1
    AC_DEFINE(__BSD__)
    AC_DEFINE(__DARWIN__)
    AC_DEFINE(TARGET_CARBON)
    DEFAULT_DEFAULT_wxUSE_OSX_COCOA=1
  ;;

  *-*-beos* )
    dnl leave USE_UNIX on - BeOS is sufficiently Unix-like for this
    USE_BEOS=1
    AC_DEFINE(__BEOS__)
  ;;

  *)
    AC_MSG_WARN([*** System type ${host} is unknown, assuming generic Unix and continuing nevertheless.])
    AC_MSG_WARN([*** Please report the build results to wx-dev@lists.wxwidgets.org.])

    DEFAULT_DEFAULT_wxUSE_X11=1
    DEFAULT_wxUSE_SHARED=no
esac

dnl ---------------------------------------------------------------------------
dnl command line options for configure
dnl ---------------------------------------------------------------------------

dnl the default values for all options - we collect them all here to simplify
dnl modification of the default values (for example, if the defaults for some
dnl platform should be changed, it can be done here too)
dnl
dnl NB: see also DEFAULT_wxUSE<toolkit> variables defined above

dnl it's only necessary to list the options which should be disabled by
dnl default, all the rest have default value of "yes" (or, rather, of
dnl wxUSE_ALL_FEATURES which is the only which has to be set to "yes" by
dnl default)
DEFAULT_wxUSE_ALL_FEATURES=yes

DEFAULT_wxUSE_STD_CONTAINERS=no
DEFAULT_wxUSE_STD_IOSTREAM=$DEFAULT_STD_FLAG
DEFAULT_wxUSE_STD_STRING=$DEFAULT_STD_FLAG

dnl libraries disabled by default
DEFAULT_wxUSE_DMALLOC=no
DEFAULT_wxUSE_LIBGNOMEVFS=no
DEFAULT_wxUSE_LIBHILDON=no
DEFAULT_wxUSE_LIBHILDON2=no
DEFAULT_wxUSE_LIBMSPACK=no
DEFAULT_wxUSE_LIBSDL=no

dnl features disabled by default
DEFAULT_wxUSE_ACCESSIBILITY=no
DEFAULT_wxUSE_IPV6=no
DEFAULT_wxUSE_GSTREAMER8=no
DEFAULT_wxUSE_UNICODE_UTF8=no
DEFAULT_wxUSE_UNICODE_UTF8_LOCALE=no

dnl automatic features
DEFAULT_wxUSE_ARTPROVIDER_TANGO=auto
DEFAULT_wxUSE_OPENGL=auto
DEFAULT_wxUSE_MEDIACTRL=auto
DEFAULT_wxUSE_COMPILER_TLS=auto

DEFAULT_wxUSE_HOTKEY=auto
DEFAULT_wxUSE_METAFILE=auto

dnl Mac/Cocoa users need to enable building universal binaries explicitly
DEFAULT_wxUSE_UNIVERSAL_BINARY=no
DEFAULT_wxUSE_MAC_ARCH=no

DEFAULT_wxUSE_OFFICIAL_BUILD=no


dnl Always default to no. Only special cases require this.
DEFAULT_wxUSE_OBJC_UNIQUIFYING=no

dnl ===========================
dnl deal with configure options
dnl ===========================

dnl we use several macros here:
dnl     - AC_ARG_WITH/AC_ARG_ENABLE are the standard autoconf macros, see
dnl       autoconf manual for details about them
dnl     - WX_ARG_WITH/WX_ARG_ENABLE are their wx counterparts which perform
dnl       the caching of the command line options and also use DEFAULT_foo
dnl       variable as the default value for "foo" if neither --enable-foo nor
dnl       --disable-foo is specified
dnl     - WX_ARG_SYS_WITH is a special version of WX_ARG_WITH which allows
dnl       to choose not only whether an external library is used but also if we
dnl       use the copy of it included with wxWidgets or an already installed
dnl       system version
dnl     - WX_ARG_WITHOUT/WX_ARG_DISABLE mirror WX_ARG_WITH/WX_ARG_ENABLE but
dnl       should be used for the options which are enabled by default
dnl     - WX_ARG_FEATURE is a version of WX_ARG_ENABLE which should be used for
dnl       optional features, i.e. options which should be disabled if
dnl       --disable-all-features is specified (WX_ARG_WITH/WX_ARG_SYS_WITH are
dnl       also affected by this)

dnl ---------------------------------------------------------------------------
dnl global build options
dnl ---------------------------------------------------------------------------

WX_ARG_DISABLE(gui,        [  --disable-gui           don't build GUI parts of the library], wxUSE_GUI)
WX_ARG_ENABLE(monolithic,  [  --enable-monolithic     build wxWidgets as single library], wxUSE_MONOLITHIC)
WX_ARG_ENABLE(plugins,     [  --enable-plugins        build parts of wxWidgets as loadable components], wxUSE_PLUGINS)
WX_ARG_WITHOUT(subdirs,    [  --without-subdirs       don't generate makefiles for samples/demos/...], wxWITH_SUBDIRS)
AC_ARG_WITH(flavour,       [  --with-flavour=NAME     specify a name to identify this build], [WX_FLAVOUR="$withval"])
WX_ARG_ENABLE(official_build,  [  --enable-official_build official build of wxWidgets (win32 DLL only)], wxUSE_OFFICIAL_BUILD)
AC_ARG_ENABLE(vendor,  [  --enable-vendor=VENDOR  vendor name (win32 DLL only)], [VENDOR="$enableval"])
if test "x$VENDOR" = "x"; then
    VENDOR="custom"
fi

WX_ARG_DISABLE(all-features,[  --disable-all-features  disable all optional features to build minimal library], wxUSE_ALL_FEATURES)

if test "$wxUSE_ALL_FEATURES" = "no"; then
    dnl this is a bit ugly but currently we have no choice but to manually
    dnl reset all the options with default value of auto if all features are to
    dnl be disabled because we can't have an option with default value of
    dnl "auto-or-no-if-wxUSE_ALL_FEATURES-is-disabled"
    DEFAULT_wxUSE_ARTPROVIDER_TANGO=no
    DEFAULT_wxUSE_MEDIACTRL=no
fi

dnl ---------------------------------------------------------------------------
dnl port selection
dnl ---------------------------------------------------------------------------

if test "$wxUSE_GUI" = "yes"; then

WX_ARG_ENABLE(universal,   [  --enable-universal      use wxWidgets GUI controls instead of native ones], wxUSE_UNIVERSAL)
if test "$wxUSE_UNIVERSAL" = "yes"; then
    AC_ARG_WITH(themes,    [  --with-themes=all|list  use only the specified comma-separated list of wxUniversal themes], [wxUNIV_THEMES="$withval"])
fi

dnl we use AC_ARG_WITH and not WX_ARG_WITH for the toolkit options as they
dnl shouldn't default to wxUSE_ALL_FEATURES
AC_ARG_WITH(gtk,          [[  --with-gtk[=VERSION]    use GTK+, VERSION can be 3, 2 (default), 1 or "any"]], [wxUSE_GTK="$withval" CACHE_GTK=1 TOOLKIT_GIVEN=1])
AC_ARG_WITH(motif,         [  --with-motif            use Motif/Lesstif], [wxUSE_MOTIF="$withval" CACHE_MOTIF=1 TOOLKIT_GIVEN=1])
AC_ARG_WITH(osx_carbon,    [  --with-osx_carbon       use Mac OS X (Carbon)], [wxUSE_OSX_CARBON="$withval" CACHE_OSX_CARBON=1 TOOLKIT_GIVEN=1])
AC_ARG_WITH(osx_cocoa,     [  --with-osx_cocoa        use Mac OS X (Cocoa)], [wxUSE_OSX_COCOA="$withval" CACHE_OSX_COCOA=1 TOOLKIT_GIVEN=1])
AC_ARG_WITH(osx_iphone,    [  --with-osx_iphone       use iPhone OS X port], [wxUSE_OSX_IPHONE="$withval" CACHE_OSX_IPHONE=1 TOOLKIT_GIVEN=1])
AC_ARG_WITH(osx,           [  --with-osx              use Mac OS X (default port, Cocoa)], [wxUSE_OSX_COCOA="$withval" CACHE_OSX_COCOA=1 TOOLKIT_GIVEN=1])
AC_ARG_WITH(carbon,        [  --with-carbon           same as --with-osx_carbon], [wxUSE_OSX_CARBON="$withval" CACHE_OSX_CARBON=1 TOOLKIT_GIVEN=1])
AC_ARG_WITH(cocoa,         [  --with-cocoa            same as --with-osx_cocoa], [wxUSE_OSX_COCOA="$withval" CACHE_OSX_COCOA=1 TOOLKIT_GIVEN=1])
AC_ARG_WITH(iphone,        [  --with-iphone           same as --with-osx_iphone], [wxUSE_OSX_IPHONE="$withval" CACHE_OSX_IPHONE=1 TOOLKIT_GIVEN=1])
AC_ARG_WITH(mac,           [  --with-mac              same as --with-osx], [wxUSE_OSX_COCOA="$withval" CACHE_OSX_COCOA=1 TOOLKIT_GIVEN=1])
AC_ARG_WITH(old_cocoa,     [  --with-old_cocoa        use old, deprecated, Cocoa port], [wxUSE_OLD_COCOA="$withval" CACHE_OLD_COCOA=1 TOOLKIT_GIVEN=1])
AC_ARG_WITH(wine,          [  --with-wine             use Wine], [wxUSE_WINE="$withval" CACHE_WINE=1])
AC_ARG_WITH(msw,           [  --with-msw              use MS-Windows], [wxUSE_MSW="$withval" CACHE_MSW=1 TOOLKIT_GIVEN=1])
AC_ARG_WITH(directfb,      [  --with-directfb         use DirectFB], [wxUSE_DFB="$withval" wxUSE_UNIVERSAL="yes" CACHE_DFB=1 TOOLKIT_GIVEN=1])
AC_ARG_WITH(microwin,      [  --with-microwin         use MicroWindows], [wxUSE_MICROWIN="$withval" CACHE_MICROWIN=1 TOOLKIT_GIVEN=1])
AC_ARG_WITH(x11,           [  --with-x11              use X11], [wxUSE_X11="$withval" wxUSE_UNIVERSAL="yes" CACHE_X11=1 TOOLKIT_GIVEN=1])
AC_ARG_WITH(qt,            [  --with-qt               use Qt], [wxUSE_QT="$withval" CACHE_QT=1 TOOLKIT_GIVEN=1])
WX_ARG_ENABLE(nanox,       [  --enable-nanox          use NanoX], wxUSE_NANOX)

WX_ARG_ENABLE(gpe,         [  --enable-gpe            use GNOME PDA Environment features if possible], wxUSE_GPE)

dnl check that no more than one toolkit is given and that if none are given that
dnl we have a default one

AC_MSG_CHECKING(for toolkit)



# In Wine, we need to default to MSW, not GTK or MOTIF
if test "$wxUSE_WINE" = "yes"; then
    DEFAULT_DEFAULT_wxUSE_GTK=0
    DEFAULT_DEFAULT_wxUSE_MOTIF=0
    DEFAULT_DEFAULT_wxUSE_MSW=1
    wxUSE_SHARED=no
    CC=${CC:-winegcc}
    CXX=${CXX:-wineg++}
fi


if test "$wxUSE_GUI" = "yes"; then

    if test "$USE_BEOS" = 1; then
        AC_MSG_ERROR([BeOS GUI is not supported yet, use --disable-gui])
    fi

    if test "$TOOLKIT_GIVEN" = 1; then
      dnl convert "yes", "any" or a number to 1 and "no" to 0
      for toolkit in $ALL_TOOLKITS; do
        var=wxUSE_$toolkit
        eval "value=\$${var}"
        if test "x$value" = "xno"; then
          eval "$var=0"
        elif test "x$value" != "x"; then
          eval "$var=1"
        fi

        if test "x$value" != "x" -a "x$value" != "xyes" -a "x$value" != "xno"; then
          eval "wx${toolkit}_VERSION=$value"
        fi
      done
    else
      dnl try to guess the most appropriate toolkit for this platform
      for toolkit in $ALL_TOOLKITS; do
        var=DEFAULT_DEFAULT_wxUSE_$toolkit
        eval "wxUSE_$toolkit=\$${var}"
      done
    fi

    dnl we suppose that expr is available (maybe there is a better way to do
    dnl this? what about using ALL_TOOLKITS? TODO)
    NUM_TOOLKITS=`expr ${wxUSE_OLD_COCOA:-0} + ${wxUSE_GTK:-0} + ${wxUSE_OSX_CARBON:-0} \
                  + ${wxUSE_OSX_COCOA:-0} + ${wxUSE_OSX_IPHONE:-0} + ${wxUSE_DFB:-0} \
                  + ${wxUSE_MICROWIN:-0} + ${wxUSE_MOTIF:-0} + ${wxUSE_MSW:-0} \
                  + ${wxUSE_X11:-0} + ${wxUSE_QT:-0}`


    case "$NUM_TOOLKITS" in
      1)
      ;;
      0)
        AC_MSG_ERROR(Please specify a toolkit -- cannot determine the default for ${host})
      ;;
      *)
        AC_MSG_ERROR(Please specify at most one toolkit)
    esac


    for toolkit in $ALL_TOOLKITS; do
        var=wxUSE_$toolkit
        eval "value=\$${var}"
        if test "$value" = 1; then
          toolkit_echo=`echo $toolkit | tr '[[A-Z]]' '[[a-z]]'`
          AC_MSG_RESULT($toolkit_echo)
        fi
    done
else
    if test "x$host_alias" != "x"; then
        AC_MSG_RESULT(base ($host_alias hosted) only)
    else
        AC_MSG_RESULT(base only)
    fi
fi

wxUSE_MAC=0
if test "$wxUSE_OSX_CARBON" = 1 \
       -o "$wxUSE_OSX_COCOA" = 1 \
       -o "$wxUSE_OSX_IPHONE" = 1; then
    wxUSE_MAC=1
fi

dnl ---------------------------------------------------------------------------
dnl external libraries
dnl ---------------------------------------------------------------------------

WX_ARG_SYS_WITH(libpng,    [  --with-libpng           use libpng (PNG image format)], wxUSE_LIBPNG)
WX_ARG_SYS_WITH(libjpeg,   [  --with-libjpeg          use libjpeg (JPEG file format)], wxUSE_LIBJPEG)
WX_ARG_SYS_WITH(libtiff,   [  --with-libtiff          use libtiff (TIFF file format)], wxUSE_LIBTIFF)
WX_ARG_WITHOUT(libjbig,    [  --without-libjbig       don't use libjbig in libtiff even if available)], wxUSE_LIBJBIG)
WX_ARG_WITHOUT(liblzma,    [  --without-liblzma       don't use liblzma in libtiff even if available)], wxUSE_LIBLZMA)
WX_ARG_SYS_WITH(libxpm,    [  --with-libxpm           use libxpm (XPM file format)], wxUSE_LIBXPM)
WX_ARG_WITH(libiconv,      [  --with-libiconv         use libiconv (character conversion)], wxUSE_LIBICONV)
WX_ARG_WITH(libmspack,     [  --with-libmspack        use libmspack (CHM help files loading)], wxUSE_LIBMSPACK)
WX_ARG_WITHOUT(gtkprint,   [  --without-gtkprint      don't use GTK printing support], wxUSE_GTKPRINT)
WX_ARG_WITH(gnomevfs,      [  --with-gnomevfs         use GNOME VFS for associating MIME types], wxUSE_LIBGNOMEVFS)
WX_ARG_WITH(libnotify,     [  --with-libnotify        use libnotify for notifications], wxUSE_LIBNOTIFY)
WX_ARG_WITH(hildon,        [  --with-hildon           use Hildon framework for Nokia 770/800/810], wxUSE_LIBHILDON)
WX_ARG_WITH(opengl,        [  --with-opengl           use OpenGL (or Mesa)], wxUSE_OPENGL)

fi
dnl for GUI only

WX_ARG_WITH(dmalloc,       [  --with-dmalloc          use dmalloc library (http://dmalloc.com/)], wxUSE_DMALLOC)
WX_ARG_WITH(sdl,           [  --with-sdl              use SDL for audio on Unix], wxUSE_LIBSDL)
WX_ARG_SYS_WITH(regex,     [  --with-regex            enable support for wxRegEx class], wxUSE_REGEX)
WX_ARG_SYS_WITH(zlib,      [  --with-zlib             use zlib for LZW compression], wxUSE_ZLIB)
WX_ARG_SYS_WITH(expat,     [  --with-expat            enable XML support using expat parser], wxUSE_EXPAT)

AC_MSG_CHECKING([for --with-macosx-sdk])
AC_ARG_WITH(macosx-sdk,    [  --with-macosx-sdk=PATH  use an OS X SDK at PATH], [
        wxUSE_MACOSX_SDK=$withval
        wx_cv_use_macosx_sdk="wxUSE_MACOSX_SDK=$withval"
    ])
AC_MSG_RESULT([$wxUSE_MACOSX_SDK])

AC_MSG_CHECKING([for --with-macosx-version-min])
AC_ARG_WITH(macosx-version-min,    [  --with-macosx-version-min=VER   build binaries which require at least this OS X version], [
        wxUSE_MACOSX_VERSION_MIN=$withval
        wx_cv_use_macosx_version_min="wxUSE_MACOSX_VERSION_MIN=$withval"
    ])
AC_MSG_RESULT([$wxUSE_MACOSX_VERSION_MIN])

dnl ---------------------------------------------------------------------------
dnl debugging options
dnl ---------------------------------------------------------------------------

dnl don't use WX_ARG_ENABLE as it just gets in the way instead of helping with
dnl this rather unusual option
AC_MSG_CHECKING([for --enable-debug])
AC_ARG_ENABLE(debug,       [  --enable-debug          build library for debugging],
    [
        if test "$enableval" = yes; then
            wxUSE_DEBUG=yes
        elif test "$enableval" = no; then
            wxUSE_DEBUG=no
        elif test "$enableval" = max; then
            wxUSE_DEBUG=yes
            WXCONFIG_CPPFLAGS="$WXCONFIG_CPPFLAGS -DwxDEBUG_LEVEL=2"
        else
            AC_MSG_ERROR([Invalid --enable-debug value, must be yes, no or max])
        fi
    ],
    wxUSE_DEBUG=default
)
AC_MSG_RESULT([${enable_debug-default}])

case "$wxUSE_DEBUG" in
    yes)
        dnl build the library for debugging: enable debugging code and generate
        dnl the debug information for the library itself
        DEFAULT_wxUSE_DEBUG_FLAG=yes
        DEFAULT_wxUSE_DEBUG_INFO=yes

        dnl also disable optimizations by default if --enable-debug was used
        dnl (this can still be overridden by an explicit --enable-optimise)
        DEFAULT_wxUSE_OPTIMISE=no
        ;;

    no)
        dnl --disable-debug is equivalent to both --disable-debug_flag and
        dnl --disable-debug_info
        DEFAULT_wxUSE_DEBUG_FLAG=no
        DEFAULT_wxUSE_DEBUG_INFO=no
        ;;

    default)
        dnl the library is built with debugging support by default but without
        dnl debug information as this requires much, much more disk space
        DEFAULT_wxUSE_DEBUG_FLAG=yes
        DEFAULT_wxUSE_DEBUG_INFO=no
        ;;
esac

WX_ARG_DISABLE(debug_flag,   [  --disable-debug_flag    disable all debugging support], wxUSE_DEBUG_FLAG)
WX_ARG_ENABLE(debug_info,    [  --enable-debug_info     generate debug information], wxUSE_DEBUG_INFO)

dnl enabled if just --enable-debug_{flag,info} was
dnl
dnl in any case, only set the default value and allow overriding it with an

WX_ARG_ENABLE(debug_gdb,     [  --enable-debug_gdb      create code with extra GDB debugging information], wxUSE_DEBUG_GDB)
WX_ARG_ENABLE(debug_cntxt,   [  --enable-debug_cntxt    obsolete, don't use: use wxDebugContext], wxUSE_DEBUG_CONTEXT)
WX_ARG_ENABLE(mem_tracing,   [  --enable-mem_tracing    obsolete, don't use: create code with memory tracing], wxUSE_MEM_TRACING)

dnl ---------------------------------------------------------------------------
dnl global compile options
dnl ---------------------------------------------------------------------------

WX_ARG_DISABLE(shared,     [  --disable-shared        create static library instead of shared], wxUSE_SHARED)
WX_ARG_ENABLE(stl,         [  --enable-stl            use standard C++ classes for everything], wxUSE_STL)
if test "$wxUSE_STL" = "yes"; then
    DEFAULT_wxUSE_STD_CONTAINERS=yes
    DEFAULT_wxUSE_STD_IOSTREAM=yes
    DEFAULT_wxUSE_STD_STRING=yes
fi
WX_ARG_ENABLE(std_containers,[  --enable-std_containers use standard C++ container classes], wxUSE_STD_CONTAINERS)
WX_ARG_ENABLE(std_iostreams, [  --enable-std_iostreams  use standard C++ stream classes], wxUSE_STD_IOSTREAM)
WX_ARG_ENABLE(std_string,    [  --enable-std_string     use standard C++ string classes], wxUSE_STD_STRING)
WX_ARG_ENABLE(std_string_conv_in_wxstring, [ --enable-std_string_conv_in_wxstring     provide implicit conversion to std::string in wxString], wxUSE_STD_STRING_CONV_IN_WXSTRING)
WX_ARG_DISABLE(unicode,      [  --disable-unicode       compile without Unicode support], wxUSE_UNICODE)
WX_ARG_ENABLE_PARAM(utf8,    [  --enable-utf8           use UTF-8 representation for strings (Unix only)], wxUSE_UNICODE_UTF8)
WX_ARG_ENABLE(utf8only,      [  --enable-utf8only       only support UTF-8 locales in UTF-8 build (Unix only)], wxUSE_UNICODE_UTF8_LOCALE)
WX_ARG_ENABLE(extended_rtti, [  --enable-extended_rtti  use extended RTTI (XTI)], wxUSE_EXTENDED_RTTI)

WX_ARG_DISABLE(optimise,   [  --disable-optimise      compile without optimisations], wxUSE_OPTIMISE)

WX_ARG_ENABLE(profile,       [  --enable-profile        create code with profiling information], wxUSE_PROFILE)
WX_ARG_ENABLE(no_rtti,       [  --enable-no_rtti        create code without RTTI information], wxUSE_NO_RTTI)
WX_ARG_ENABLE(no_exceptions, [  --enable-no_exceptions  create code without C++ exceptions handling], wxUSE_NO_EXCEPTIONS)
WX_ARG_ENABLE(permissive,    [  --enable-permissive     compile code disregarding strict ANSI], wxUSE_PERMISSIVE)
WX_ARG_ENABLE(no_deps,       [  --enable-no_deps        create code without dependency information], wxUSE_NO_DEPS)
WX_ARG_DISABLE(vararg_macros,[  --disable-vararg_macros don't use vararg macros, even if they are supported], wxUSE_VARARG_MACROS)

WX_ARG_ENABLE_PARAM(universal_binary, [[  --enable-universal_binary=archs create universal binary for the specified (or all supported) architectures]], wxUSE_UNIVERSAL_BINARY)
WX_ARG_ENABLE_PARAM(macosx_arch,      [[  --enable-macosx_arch=ARCH  build for just the specified architecture]], wxUSE_MAC_ARCH)

WX_ARG_ENABLE(compat28,      [  --enable-compat28       enable wxWidgets 2.8 compatibility], WXWIN_COMPATIBILITY_2_8)
WX_ARG_DISABLE(compat30,     [  --disable-compat30      disable wxWidgets 3.0 compatibility], WXWIN_COMPATIBILITY_3_0)

WX_ARG_DISABLE(rpath,        [  --disable-rpath         disable use of rpath for uninstalled builds], wxUSE_RPATH)

WX_ARG_ENABLE(objc_uniquifying,[  --enable-objc_uniquifying enable Objective-C class name uniquifying], wxUSE_OBJC_UNIQUIFYING)

WX_ARG_DISABLE(visibility,   [  --disable-visibility    disable use of ELF symbols visibility even if supported], wxUSE_VISIBILITY)
WX_ARG_DISABLE(tls,          [  --disable-tls           disable use of compiler TLS support], wxUSE_COMPILER_TLS)

dnl ---------------------------------------------------------------------------
dnl optional non GUI features
dnl ---------------------------------------------------------------------------

WX_ARG_FEATURE(intl,          [  --enable-intl           use internationalization system], wxUSE_INTL)
WX_ARG_FEATURE(xlocale,       [  --enable-xlocale        use x-locale support (requires wxLocale)], wxUSE_XLOCALE)
WX_ARG_FEATURE(config,        [  --enable-config         use wxConfig (and derived) classes], wxUSE_CONFIG)

WX_ARG_FEATURE(protocols,     [  --enable-protocols      use wxProtocol and derived classes], wxUSE_PROTOCOL)
WX_ARG_FEATURE(ftp,           [  --enable-ftp            use wxFTP (requires wxProtocol], wxUSE_PROTOCOL_FTP)
WX_ARG_FEATURE(http,          [  --enable-http           use wxHTTP (requires wxProtocol], wxUSE_PROTOCOL_HTTP)
WX_ARG_FEATURE(fileproto,     [  --enable-fileproto      use wxFileProto class (requires wxProtocol], wxUSE_PROTOCOL_FILE)
WX_ARG_FEATURE(sockets,       [  --enable-sockets        use socket/network classes], wxUSE_SOCKETS)
WX_ARG_FEATURE(ipv6,          [  --enable-ipv6           enable IPv6 support in wxSocket], wxUSE_IPV6)
WX_ARG_FEATURE(ole,           [  --enable-ole            use OLE classes (Win32 only)], wxUSE_OLE)
WX_ARG_FEATURE(dataobj,       [  --enable-dataobj        use data object classes], wxUSE_DATAOBJ)

WX_ARG_FEATURE(ipc,           [  --enable-ipc            use interprocess communication (wxSocket etc.)], wxUSE_IPC)

WX_ARG_FEATURE(baseevtloop,   [  --enable-baseevtloop    use event loop in console programs too], wxUSE_CONSOLE_EVENTLOOP)
WX_ARG_FEATURE(epollloop,     [  --enable-epollloop      use wxEpollDispatcher class (Linux only)], wxUSE_EPOLL_DISPATCHER)
WX_ARG_FEATURE(selectloop,    [  --enable-selectloop     use wxSelectDispatcher class], wxUSE_SELECT_DISPATCHER)

dnl please keep the settings below in alphabetical order
WX_ARG_FEATURE(any,           [  --enable-any            use wxAny class], wxUSE_ANY)
WX_ARG_FEATURE(apple_ieee,    [  --enable-apple_ieee     use the Apple IEEE codec], wxUSE_APPLE_IEEE)
WX_ARG_FEATURE(arcstream,     [  --enable-arcstream      use wxArchive streams], wxUSE_ARCHIVE_STREAMS)
WX_ARG_FEATURE(base64,        [  --enable-base64         use base64 encoding/decoding functions], wxUSE_BASE64)
WX_ARG_FEATURE(backtrace,     [  --enable-backtrace      use wxStackWalker class for getting backtraces], wxUSE_STACKWALKER)
WX_ARG_FEATURE(catch_segvs,   [  --enable-catch_segvs    catch signals in wxApp::OnFatalException (Unix only)], wxUSE_ON_FATAL_EXCEPTION)
WX_ARG_FEATURE(cmdline,       [  --enable-cmdline        use wxCmdLineParser class], wxUSE_CMDLINE_PARSER)
WX_ARG_FEATURE(datetime,      [  --enable-datetime       use wxDateTime class], wxUSE_DATETIME)
WX_ARG_FEATURE(debugreport,   [  --enable-debugreport    use wxDebugReport class], wxUSE_DEBUGREPORT)
WX_ARG_FEATURE(dialupman,     [  --enable-dialupman      use dialup network classes], wxUSE_DIALUP_MANAGER)
WX_ARG_FEATURE(dynlib,        [  --enable-dynlib         use wxLibrary class for DLL loading], wxUSE_DYNLIB_CLASS)
WX_ARG_FEATURE(dynamicloader, [  --enable-dynamicloader  use (new) wxDynamicLibrary class], wxUSE_DYNAMIC_LOADER)
WX_ARG_FEATURE(exceptions,    [  --enable-exceptions     build exception-safe library], wxUSE_EXCEPTIONS)
WX_ARG_FEATURE(ffile,         [  --enable-ffile          use wxFFile class], wxUSE_FFILE)
WX_ARG_FEATURE(file,          [  --enable-file           use wxFile class], wxUSE_FILE)
WX_ARG_FEATURE(filehistory,   [  --enable-filehistory    use wxFileHistory class], wxUSE_FILE_HISTORY)
WX_ARG_FEATURE(filesystem,    [  --enable-filesystem     use virtual file systems classes], wxUSE_FILESYSTEM)
WX_ARG_FEATURE(fontenum,      [  --enable-fontenum       use wxFontEnumerator class], wxUSE_FONTENUM)
WX_ARG_FEATURE(fontmap,       [  --enable-fontmap        use font encodings conversion classes], wxUSE_FONTMAP)
WX_ARG_FEATURE(fs_archive,    [  --enable-fs_archive     use virtual archive filesystems], wxUSE_FS_ARCHIVE)
WX_ARG_FEATURE(fs_inet,       [  --enable-fs_inet        use virtual HTTP/FTP filesystems], wxUSE_FS_INET)
WX_ARG_FEATURE(fs_zip,        [  --enable-fs_zip         now replaced by fs_archive], wxUSE_FS_ZIP)
WX_ARG_FEATURE(fsvolume,      [  --enable-fsvolume       use wxFSVolume class], wxUSE_FSVOLUME)
WX_ARG_FEATURE(fswatcher,     [  --enable-fswatcher      use wxFileSystemWatcher class], wxUSE_FSWATCHER)
WX_ARG_FEATURE(geometry,      [  --enable-geometry       use geometry class], wxUSE_GEOMETRY)
WX_ARG_FEATURE(log,           [  --enable-log            use logging system], wxUSE_LOG)
WX_ARG_FEATURE(longlong,      [  --enable-longlong       use wxLongLong class], wxUSE_LONGLONG)
WX_ARG_FEATURE(mimetype,      [  --enable-mimetype       use wxMimeTypesManager], wxUSE_MIMETYPE)
WX_ARG_FEATURE(printfposparam,[  --enable-printfposparam use wxVsnprintf() which supports positional parameters], wxUSE_PRINTF_POS_PARAMS)
WX_ARG_FEATURE(snglinst,      [  --enable-snglinst       use wxSingleInstanceChecker class], wxUSE_SNGLINST_CHECKER)
WX_ARG_FEATURE(sound,         [  --enable-sound          use wxSound class], wxUSE_SOUND)
WX_ARG_FEATURE(stdpaths,      [  --enable-stdpaths       use wxStandardPaths class], wxUSE_STDPATHS)
WX_ARG_FEATURE(stopwatch,     [  --enable-stopwatch      use wxStopWatch class], wxUSE_STOPWATCH)
WX_ARG_FEATURE(streams,       [  --enable-streams        use wxStream etc classes], wxUSE_STREAMS)
WX_ARG_FEATURE(sysoptions,    [  --enable-sysoptions     use wxSystemOptions], wxUSE_SYSTEM_OPTIONS)
WX_ARG_FEATURE(tarstream,     [  --enable-tarstream      use wxTar streams], wxUSE_TARSTREAM)
WX_ARG_FEATURE(textbuf,       [  --enable-textbuf        use wxTextBuffer class], wxUSE_TEXTBUFFER)
WX_ARG_FEATURE(textfile,      [  --enable-textfile       use wxTextFile class], wxUSE_TEXTFILE)
WX_ARG_FEATURE(timer,         [  --enable-timer          use wxTimer class], wxUSE_TIMER)
WX_ARG_FEATURE(variant,       [  --enable-variant        use wxVariant class], wxUSE_VARIANT)
WX_ARG_FEATURE(zipstream,     [  --enable-zipstream      use wxZip streams], wxUSE_ZIPSTREAM)

dnl URL-related classes
WX_ARG_FEATURE(url,           [  --enable-url            use wxURL class], wxUSE_URL)
WX_ARG_FEATURE(protocol,      [  --enable-protocol       use wxProtocol class], wxUSE_PROTOCOL)
WX_ARG_FEATURE(protocol_http, [  --enable-protocol-http  HTTP support in wxProtocol], wxUSE_PROTOCOL_HTTP)
WX_ARG_FEATURE(protocol_ftp,  [  --enable-protocol-ftp   FTP support in wxProtocol], wxUSE_PROTOCOL_FTP)
WX_ARG_FEATURE(protocol_file, [  --enable-protocol-file  FILE support in wxProtocol], wxUSE_PROTOCOL_FILE)

WX_ARG_FEATURE(threads,     [  --enable-threads        use threads], wxUSE_THREADS)

WX_ARG_ENABLE(iniconf,      [  --enable-iniconf        use wxIniConfig (Win32 only)], wxUSE_INICONF)
WX_ARG_FEATURE(regkey,      [  --enable-regkey         use wxRegKey class (Win32 only)], wxUSE_REGKEY)

if test "$wxUSE_GUI" = "yes"; then

dnl ---------------------------------------------------------------------------
dnl optional "big" GUI features
dnl ---------------------------------------------------------------------------

WX_ARG_FEATURE(docview,     [  --enable-docview        use document view architecture], wxUSE_DOC_VIEW_ARCHITECTURE)
WX_ARG_FEATURE(help,        [  --enable-help           use help subsystem], wxUSE_HELP)
WX_ARG_FEATURE(mshtmlhelp,  [  --enable-mshtmlhelp     use MS HTML Help (win32)], wxUSE_MS_HTML_HELP)
WX_ARG_FEATURE(html,        [  --enable-html           use wxHTML sub-library], wxUSE_HTML)
WX_ARG_FEATURE(htmlhelp,    [  --enable-htmlhelp       use wxHTML-based help], wxUSE_WXHTML_HELP)
WX_ARG_FEATURE(xrc,         [  --enable-xrc            use XRC resources sub-library], wxUSE_XRC)
WX_ARG_FEATURE(aui,         [  --enable-aui            use AUI docking library], wxUSE_AUI)
WX_ARG_FEATURE(propgrid,    [  --enable-propgrid       use wxPropertyGrid library], wxUSE_PROPGRID)
WX_ARG_FEATURE(ribbon,      [  --enable-ribbon         use wxRibbon library], wxUSE_RIBBON)
WX_ARG_FEATURE(stc,         [  --enable-stc            use wxStyledTextCtrl library], wxUSE_STC)
WX_ARG_FEATURE(constraints, [  --enable-constraints    use layout-constraints system], wxUSE_CONSTRAINTS)
WX_ARG_FEATURE(loggui,      [  --enable-loggui         use standard GUI logger], wxUSE_LOGGUI)
WX_ARG_FEATURE(logwin,      [  --enable-logwin         use wxLogWindow], wxUSE_LOGWINDOW)
WX_ARG_FEATURE(logdialog,   [  --enable-logdialog      use wxLogDialog], wxUSE_LOGDIALOG)
WX_ARG_FEATURE(mdi,         [  --enable-mdi            use multiple document interface architecture], wxUSE_MDI)
WX_ARG_FEATURE(mdidoc,      [  --enable-mdidoc         use docview architecture with MDI], wxUSE_MDI_ARCHITECTURE)
WX_ARG_FEATURE(mediactrl,   [  --enable-mediactrl      use wxMediaCtrl class], wxUSE_MEDIACTRL)
WX_ARG_FEATURE(gstreamer8,  [  --enable-gstreamer8     force GStreamer 0.8 instead of 0.10 with the wxMediaCtrl class on unix], wxUSE_GSTREAMER8)
WX_ARG_FEATURE(richtext,    [  --enable-richtext       use wxRichTextCtrl], wxUSE_RICHTEXT)
WX_ARG_FEATURE(postscript,  [  --enable-postscript     use wxPostscriptDC device context (default for gtk+)], wxUSE_POSTSCRIPT)
WX_ARG_FEATURE(printarch,   [  --enable-printarch      use printing architecture], wxUSE_PRINTING_ARCHITECTURE)
WX_ARG_FEATURE(svg,         [  --enable-svg            use wxSVGFileDC device context], wxUSE_SVG)
WX_ARG_FEATURE(webkit,      [  --enable-webkit         use wxWebKitCtrl (Mac-only, use wxWebView instead)], wxUSE_WEBKIT)
WX_ARG_FEATURE(webview,     [  --enable-webview        use wxWebView library], wxUSE_WEBVIEW)

dnl wxDC is implemented in terms of wxGraphicsContext in wxOSX so the latter
dnl can't be disabled, don't even provide an option to do it
if test "$wxUSE_MAC" != 1; then
WX_ARG_FEATURE(graphics_ctx,[  --enable-graphics_ctx   use graphics context 2D drawing API], wxUSE_GRAPHICS_CONTEXT)
fi

dnl ---------------------------------------------------------------------------
dnl IPC &c
dnl ---------------------------------------------------------------------------

WX_ARG_FEATURE(clipboard,   [  --enable-clipboard      use wxClipboard class], wxUSE_CLIPBOARD)
WX_ARG_FEATURE(dnd,         [  --enable-dnd            use Drag'n'Drop classes], wxUSE_DRAG_AND_DROP)

dnl ---------------------------------------------------------------------------
dnl optional GUI controls (in alphabetical order except the first one)
dnl ---------------------------------------------------------------------------

dnl don't set DEFAULT_wxUSE_XXX below if the option is not specified
DEFAULT_wxUSE_CONTROLS=none
WX_ARG_DISABLE(controls,    [  --disable-controls      disable compilation of all standard controls], wxUSE_CONTROLS)

dnl even with --disable-controls, some may be enabled by an explicit
dnl --enable-<control> later on the command line -- but by default all will be
dnl disabled
if test "$wxUSE_CONTROLS" = "no"; then
    DEFAULT_wxUSE_ACCEL=no
    DEFAULT_wxUSE_ANIMATIONCTRL=no
    DEFAULT_wxUSE_BANNERWINDOW=no
    DEFAULT_wxUSE_BMPBUTTON=no
    DEFAULT_wxUSE_BUTTON=no
    DEFAULT_wxUSE_CALCTRL=no
    DEFAULT_wxUSE_CARET=no
    DEFAULT_wxUSE_CHECKBOX=no
    DEFAULT_wxUSE_CHECKLISTBOX=no
    DEFAULT_wxUSE_CHOICE=no
    DEFAULT_wxUSE_CHOICEBOOK=no
    DEFAULT_wxUSE_COLLPANE=no
    DEFAULT_wxUSE_COLOURPICKERCTRL=no
    DEFAULT_wxUSE_COMBOBOX=no
    DEFAULT_wxUSE_COMBOBOX=no
    DEFAULT_wxUSE_COMMANDLINKBUTTON=no
    DEFAULT_wxUSE_DATAVIEWCTRL=no
    DEFAULT_wxUSE_DATEPICKCTRL=no
    DEFAULT_wxUSE_DETECT_SM=no
    DEFAULT_wxUSE_DIRPICKERCTRL=no
    DEFAULT_wxUSE_DISPLAY=no
    DEFAULT_wxUSE_FILECTRL=no
    DEFAULT_wxUSE_FILEPICKERCTRL=no
    DEFAULT_wxUSE_FONTPICKERCTRL=no
    DEFAULT_wxUSE_GAUGE=no
    DEFAULT_wxUSE_GRID=no
    DEFAULT_wxUSE_HEADERCTRL=no
    DEFAULT_wxUSE_HYPERLINKCTRL=no
    DEFAULT_wxUSE_IMAGLIST=no
    DEFAULT_wxUSE_LISTBOOK=no
    DEFAULT_wxUSE_LISTBOX=no
    DEFAULT_wxUSE_LISTCTRL=no
    DEFAULT_wxUSE_MARKUP=no
    DEFAULT_wxUSE_NOTEBOOK=no
    DEFAULT_wxUSE_POPUPWIN=no
    DEFAULT_wxUSE_RADIOBOX=no
    DEFAULT_wxUSE_RADIOBTN=no
    DEFAULT_wxUSE_RICHMSGDLG=no
    DEFAULT_wxUSE_RICHTOOLTIP=no
    DEFAULT_wxUSE_REARRANGECTRL=no
    DEFAULT_wxUSE_SASH=no
    DEFAULT_wxUSE_SCROLLBAR=no
    DEFAULT_wxUSE_SEARCHCTRL=no
    DEFAULT_wxUSE_SLIDER=no
    DEFAULT_wxUSE_SPINBTN=no
    DEFAULT_wxUSE_SPINCTRL=no
    DEFAULT_wxUSE_SPLITTER=no
    DEFAULT_wxUSE_STATBMP=no
    DEFAULT_wxUSE_STATBOX=no
    DEFAULT_wxUSE_STATLINE=no
    DEFAULT_wxUSE_STATUSBAR=no
    DEFAULT_wxUSE_TIMEPICKCTRL=no
    DEFAULT_wxUSE_TIPWINDOW=no
    DEFAULT_wxUSE_TOGGLEBTN=no
    DEFAULT_wxUSE_TOOLBAR=no
    DEFAULT_wxUSE_TOOLBAR_NATIVE=no
    DEFAULT_wxUSE_TOOLBOOK=no
    DEFAULT_wxUSE_TOOLTIPS=no
    DEFAULT_wxUSE_TREEBOOK=no
    DEFAULT_wxUSE_TREECTRL=no
    DEFAULT_wxUSE_TREELISTCTRL=no
fi

dnl features affecting multiple controls
WX_ARG_FEATURE(markup,      [  --enable-markup         support wxControl::SetLabelMarkup], wxUSE_MARKUP)

dnl please keep the settings below in alphabetical order
WX_ARG_FEATURE(accel,       [  --enable-accel          use accelerators], wxUSE_ACCEL)
WX_ARG_FEATURE(animatectrl, [  --enable-animatectrl    use wxAnimationCtrl class], wxUSE_ANIMATIONCTRL)
WX_ARG_FEATURE(bannerwindow,[  --enable-bannerwindow   use wxBannerWindow class], wxUSE_BANNERWINDOW)
WX_ARG_FEATURE(artstd,      [  --enable-artstd         use standard XPM icons in wxArtProvider], wxUSE_ARTPROVIDER_STD)
WX_ARG_FEATURE(arttango,    [  --enable-arttango       use Tango icons in wxArtProvider], wxUSE_ARTPROVIDER_TANGO)
WX_ARG_FEATURE(bmpbutton,   [  --enable-bmpbutton      use wxBitmapButton class], wxUSE_BMPBUTTON)
WX_ARG_FEATURE(bmpcombobox, [  --enable-bmpcombobox    use wxBitmapComboBox class], wxUSE_BITMAPCOMBOBOX)
WX_ARG_FEATURE(button,      [  --enable-button         use wxButton class], wxUSE_BUTTON)
WX_ARG_FEATURE(calendar,    [  --enable-calendar       use wxCalendarCtrl class], wxUSE_CALCTRL)
WX_ARG_FEATURE(caret,       [  --enable-caret          use wxCaret class], wxUSE_CARET)
WX_ARG_FEATURE(checkbox,    [  --enable-checkbox       use wxCheckBox class], wxUSE_CHECKBOX)
WX_ARG_FEATURE(checklst,    [  --enable-checklst       use wxCheckListBox (listbox with checkboxes) class], wxUSE_CHECKLST)
WX_ARG_FEATURE(choice,      [  --enable-choice         use wxChoice class], wxUSE_CHOICE)
WX_ARG_FEATURE(choicebook,  [  --enable-choicebook     use wxChoicebook class], wxUSE_CHOICEBOOK)
WX_ARG_FEATURE(collpane,    [  --enable-collpane       use wxCollapsiblePane class], wxUSE_COLLPANE)
WX_ARG_FEATURE(colourpicker,[  --enable-colourpicker   use wxColourPickerCtrl class], wxUSE_COLOURPICKERCTRL)
WX_ARG_FEATURE(combobox,    [  --enable-combobox       use wxComboBox class], wxUSE_COMBOBOX)
WX_ARG_FEATURE(comboctrl,   [  --enable-comboctrl      use wxComboCtrl class], wxUSE_COMBOCTRL)
WX_ARG_FEATURE(commandlinkbutton, [  --enable-commandlinkbutton      use wxCommmandLinkButton class], wxUSE_COMMANDLINKBUTTON)
WX_ARG_FEATURE(dataviewctrl,[  --enable-dataviewctrl   use wxDataViewCtrl class], wxUSE_DATAVIEWCTRL)
WX_ARG_FEATURE(datepick,    [  --enable-datepick       use wxDatePickerCtrl class], wxUSE_DATEPICKCTRL)
WX_ARG_FEATURE(detect_sm,   [  --enable-detect_sm      use code to detect X11 session manager], wxUSE_DETECT_SM)
WX_ARG_FEATURE(dirpicker,   [  --enable-dirpicker      use wxDirPickerCtrl class], wxUSE_DIRPICKERCTRL)
WX_ARG_FEATURE(display,     [  --enable-display        use wxDisplay class], wxUSE_DISPLAY)
WX_ARG_FEATURE(editablebox, [  --enable-editablebox    use wxEditableListBox class], wxUSE_EDITABLELISTBOX)
WX_ARG_FEATURE(filectrl,    [  --enable-filectrl       use wxFileCtrl class], wxUSE_FILECTRL)
WX_ARG_FEATURE(filepicker,  [  --enable-filepicker     use wxFilePickerCtrl class], wxUSE_FILEPICKERCTRL)
WX_ARG_FEATURE(fontpicker,  [  --enable-fontpicker     use wxFontPickerCtrl class], wxUSE_FONTPICKERCTRL)
WX_ARG_FEATURE(gauge,       [  --enable-gauge          use wxGauge class], wxUSE_GAUGE)
WX_ARG_FEATURE(grid,        [  --enable-grid           use wxGrid class], wxUSE_GRID)
WX_ARG_FEATURE(headerctrl,  [  --enable-headerctrl     use wxHeaderCtrl class], wxUSE_HEADERCTRL)
WX_ARG_FEATURE(hyperlink,   [  --enable-hyperlink      use wxHyperlinkCtrl class], wxUSE_HYPERLINKCTRL)
WX_ARG_FEATURE(imaglist,    [  --enable-imaglist       use wxImageList class], wxUSE_IMAGLIST)
WX_ARG_FEATURE(infobar,     [  --enable-infobar        use wxInfoBar class], wxUSE_INFOBAR)
WX_ARG_FEATURE(listbook,    [  --enable-listbook       use wxListbook class], wxUSE_LISTBOOK)
WX_ARG_FEATURE(listbox,     [  --enable-listbox        use wxListBox class], wxUSE_LISTBOX)
WX_ARG_FEATURE(listctrl,    [  --enable-listctrl       use wxListCtrl class], wxUSE_LISTCTRL)
WX_ARG_FEATURE(notebook,    [  --enable-notebook       use wxNotebook class], wxUSE_NOTEBOOK)
WX_ARG_FEATURE(notifmsg,    [  --enable-notifmsg       use wxNotificationMessage class], wxUSE_NOTIFICATION_MESSAGE)
WX_ARG_FEATURE(odcombobox,  [  --enable-odcombobox     use wxOwnerDrawnComboBox class], wxUSE_ODCOMBOBOX)
WX_ARG_FEATURE(popupwin,    [  --enable-popupwin       use wxPopUpWindow class], wxUSE_POPUPWIN)
WX_ARG_FEATURE(prefseditor, [  --enable-prefseditor    use wxPreferencesEditor class], wxUSE_PREFERENCES_EDITOR)
WX_ARG_FEATURE(radiobox,    [  --enable-radiobox       use wxRadioBox class], wxUSE_RADIOBOX)
WX_ARG_FEATURE(radiobtn,    [  --enable-radiobtn       use wxRadioButton class], wxUSE_RADIOBTN)
WX_ARG_FEATURE(richmsgdlg,  [  --enable-richmsgdlg     use wxRichMessageDialog class], wxUSE_RICHMSGDLG)
WX_ARG_FEATURE(richtooltip, [  --enable-richtooltip    use wxRichToolTip class], wxUSE_RICHTOOLTIP)
WX_ARG_FEATURE(rearrangectrl,[  --enable-rearrangectrl  use wxRearrangeList/Ctrl/Dialog], wxUSE_REARRANGECTRL)
WX_ARG_FEATURE(sash,        [  --enable-sash           use wxSashWindow class], wxUSE_SASH)
WX_ARG_FEATURE(scrollbar,   [  --enable-scrollbar      use wxScrollBar class and scrollable windows], wxUSE_SCROLLBAR)
WX_ARG_FEATURE(searchctrl,  [  --enable-searchctrl     use wxSearchCtrl class], wxUSE_SEARCHCTRL)
WX_ARG_FEATURE(slider,      [  --enable-slider         use wxSlider class], wxUSE_SLIDER)
WX_ARG_FEATURE(spinbtn,     [  --enable-spinbtn        use wxSpinButton class], wxUSE_SPINBTN)
WX_ARG_FEATURE(spinctrl,    [  --enable-spinctrl       use wxSpinCtrl class], wxUSE_SPINCTRL)
WX_ARG_FEATURE(splitter,    [  --enable-splitter       use wxSplitterWindow class], wxUSE_SPLITTER)
WX_ARG_FEATURE(statbmp,     [  --enable-statbmp        use wxStaticBitmap class], wxUSE_STATBMP)
WX_ARG_FEATURE(statbox,     [  --enable-statbox        use wxStaticBox class], wxUSE_STATBOX)
WX_ARG_FEATURE(statline,    [  --enable-statline       use wxStaticLine class], wxUSE_STATLINE)
WX_ARG_FEATURE(stattext,    [  --enable-stattext       use wxStaticText class], wxUSE_STATTEXT)
WX_ARG_FEATURE(statusbar,   [  --enable-statusbar      use wxStatusBar class], wxUSE_STATUSBAR)
WX_ARG_FEATURE(taskbaricon, [  --enable-taskbaricon    use wxTaskBarIcon class], wxUSE_TASKBARICON)
WX_ARG_FEATURE(tbarnative,  [  --enable-tbarnative     use native wxToolBar class], wxUSE_TOOLBAR_NATIVE)
WX_ARG_FEATURE(textctrl,    [  --enable-textctrl       use wxTextCtrl class], wxUSE_TEXTCTRL)
WX_ARG_FEATURE(datepick,    [  --enable-timepick       use wxTimePickerCtrl class], wxUSE_TIMEPICKCTRL)
WX_ARG_FEATURE(tipwindow,   [  --enable-tipwindow      use wxTipWindow class], wxUSE_TIPWINDOW)
WX_ARG_FEATURE(togglebtn,   [  --enable-togglebtn      use wxToggleButton class], wxUSE_TOGGLEBTN)
WX_ARG_FEATURE(toolbar,     [  --enable-toolbar        use wxToolBar class], wxUSE_TOOLBAR)
WX_ARG_FEATURE(toolbook,    [  --enable-toolbook       use wxToolbook class], wxUSE_TOOLBOOK)
WX_ARG_FEATURE(treebook,    [  --enable-treebook       use wxTreebook class], wxUSE_TREEBOOK)
WX_ARG_FEATURE(treectrl,    [  --enable-treectrl       use wxTreeCtrl class], wxUSE_TREECTRL)
WX_ARG_FEATURE(treelist,    [  --enable-treelist       use wxTreeListCtrl class], wxUSE_TREELISTCTRL)

dnl ---------------------------------------------------------------------------
dnl common dialogs
dnl ---------------------------------------------------------------------------

WX_ARG_FEATURE(commondlg,   [  --enable-commondlg      use all common dialogs], wxUSE_COMMONDLGS)
WX_ARG_FEATURE(aboutdlg,    [  --enable-aboutdlg       use wxAboutBox], wxUSE_ABOUTDLG)
WX_ARG_FEATURE(choicedlg,   [  --enable-choicedlg      use wxChoiceDialog], wxUSE_CHOICEDLG)
WX_ARG_FEATURE(coldlg,      [  --enable-coldlg         use wxColourDialog], wxUSE_COLOURDLG)
WX_ARG_FEATURE(filedlg,     [  --enable-filedlg        use wxFileDialog], wxUSE_FILEDLG)
WX_ARG_FEATURE(finddlg,     [  --enable-finddlg        use wxFindReplaceDialog], wxUSE_FINDREPLDLG)
WX_ARG_FEATURE(fontdlg,     [  --enable-fontdlg        use wxFontDialog], wxUSE_FONTDLG)
WX_ARG_FEATURE(dirdlg,      [  --enable-dirdlg         use wxDirDialog], wxUSE_DIRDLG)
WX_ARG_FEATURE(msgdlg,      [  --enable-msgdlg         use wxMessageDialog], wxUSE_MSGDLG)
WX_ARG_FEATURE(numberdlg,   [  --enable-numberdlg      use wxNumberEntryDialog], wxUSE_NUMBERDLG)
WX_ARG_FEATURE(splash,      [  --enable-splash         use wxSplashScreen], wxUSE_SPLASH)
WX_ARG_FEATURE(textdlg,     [  --enable-textdlg        use wxTextDialog], wxUSE_TEXTDLG)
WX_ARG_FEATURE(tipdlg,      [  --enable-tipdlg         use startup tips], wxUSE_STARTUP_TIPS)
WX_ARG_FEATURE(progressdlg, [  --enable-progressdlg    use wxProgressDialog], wxUSE_PROGRESSDLG)
WX_ARG_FEATURE(wizarddlg,   [  --enable-wizarddlg      use wxWizard], wxUSE_WIZARDDLG)

dnl ---------------------------------------------------------------------------
dnl misc GUI options
dnl ---------------------------------------------------------------------------

WX_ARG_FEATURE(menus,       [  --enable-menus          use wxMenu/wxMenuBar/wxMenuItem classes], wxUSE_MENUS)
WX_ARG_FEATURE(miniframe,   [  --enable-miniframe      use wxMiniFrame class], wxUSE_MINIFRAME)
WX_ARG_FEATURE(tooltips,    [  --enable-tooltips       use wxToolTip class], wxUSE_TOOLTIPS)
WX_ARG_FEATURE(splines,     [  --enable-splines        use spline drawing code], wxUSE_SPLINES)
WX_ARG_FEATURE(mousewheel,  [  --enable-mousewheel     use mousewheel], wxUSE_MOUSEWHEEL)
WX_ARG_FEATURE(validators,  [  --enable-validators     use wxValidator and derived classes], wxUSE_VALIDATORS)
WX_ARG_FEATURE(busyinfo,    [  --enable-busyinfo       use wxBusyInfo], wxUSE_BUSYINFO)
WX_ARG_FEATURE(hotkey,      [  --enable-hotkey         use wxWindow::RegisterHotKey()], wxUSE_HOTKEY)
WX_ARG_FEATURE(joystick,    [  --enable-joystick       use wxJoystick], wxUSE_JOYSTICK)
WX_ARG_FEATURE(metafile,    [  --enable-metafiles      use wxMetaFile], wxUSE_METAFILE)
WX_ARG_FEATURE(dragimage,   [  --enable-dragimage      use wxDragImage], wxUSE_DRAGIMAGE)
WX_ARG_FEATURE(accessibility,[  --enable-accessibility  enable accessibility support], wxUSE_ACCESSIBILITY)
WX_ARG_FEATURE(uiactionsim,  [  --enable-uiactionsim    use wxUIActionSimulator (experimental)], wxUSE_UIACTIONSIMULATOR)
WX_ARG_FEATURE(dctransform,  [  --enable-dctransform    use wxDC::SetTransformMatrix and related], wxUSE_DC_TRANSFORM_MATRIX)
WX_ARG_FEATURE(webviewwebkit,[  --enable-webviewwebkit  use wxWebView WebKit backend], wxUSE_WEBVIEW_WEBKIT)

dnl ---------------------------------------------------------------------------
dnl support for image formats that do not rely on external library
dnl ---------------------------------------------------------------------------

WX_ARG_FEATURE(palette,     [  --enable-palette        use wxPalette class], wxUSE_PALETTE)
WX_ARG_FEATURE(image,       [  --enable-image          use wxImage class], wxUSE_IMAGE)
WX_ARG_FEATURE(gif,         [  --enable-gif            use gif images (GIF file format)], wxUSE_GIF)
WX_ARG_FEATURE(pcx,         [  --enable-pcx            use pcx images (PCX file format)], wxUSE_PCX)
WX_ARG_FEATURE(tga,         [  --enable-tga            use tga images (TGA file format)], wxUSE_TGA)
WX_ARG_FEATURE(iff,         [  --enable-iff            use iff images (IFF file format)], wxUSE_IFF)
WX_ARG_FEATURE(pnm,         [  --enable-pnm            use pnm images (PNM file format)], wxUSE_PNM)
WX_ARG_FEATURE(xpm,         [  --enable-xpm            use xpm images (XPM file format)], wxUSE_XPM)
WX_ARG_FEATURE(ico_cur,     [  --enable-ico_cur        use Windows ICO and CUR formats], wxUSE_ICO_CUR)

dnl ---------------------------------------------------------------------------
dnl wxMSW-only options
dnl ---------------------------------------------------------------------------

WX_ARG_FEATURE(dccache,     [  --enable-dccache        cache temporary wxDC objects (Win32 only)], wxUSE_DC_CACHEING)
WX_ARG_FEATURE(ps-in-msw,   [  --enable-ps-in-msw      use PS printing in wxMSW (Win32 only)], wxUSE_POSTSCRIPT_ARCHITECTURE_IN_MSW)
WX_ARG_FEATURE(ownerdrawn,  [  --enable-ownerdrawn     use owner drawn controls (Win32 and OS/2 only)], wxUSE_OWNER_DRAWN)
WX_ARG_FEATURE(uxtheme,     [  --enable-uxtheme        enable support for Windows XP themed look (Win32 only)], wxUSE_UXTHEME)
WX_ARG_FEATURE(wxdib,       [  --enable-wxdib          use wxDIB class (Win32 only)], wxUSE_DIB)
WX_ARG_FEATURE(webviewie,   [  --enable-webviewie      use wxWebView IE backend (Win32 only)], wxUSE_WEBVIEW_IE)

dnl this one is not really MSW-specific but it exists mainly to be turned off
dnl under MSW, it should be off by default on the other platforms
if test "$wxUSE_MSW" != 1; then
    DEFAULT_wxUSE_AUTOID_MANAGEMENT=no
fi

WX_ARG_FEATURE(autoidman,   [  --enable-autoidman      use automatic ids management], wxUSE_AUTOID_MANAGEMENT)

fi
dnl for GUI only

dnl ---------------------------------------------------------------------------
dnl Checks for programs
dnl ---------------------------------------------------------------------------

dnl flush the cache because checking for programs might abort
AC_CACHE_SAVE

dnl C-compiler checks
dnl   defines CC with the compiler to use
dnl   defines GCC with yes if using gcc
dnl   defines GCC empty if not using gcc
dnl   defines CFLAGS
dnl
dnl this magic incantation is needed to prevent AC_PROG_CC from setting the
dnl default CFLAGS (something like "-g -O2") -- we don't need this as we add
dnl (if not already present in C*FLAGS) the -g and -O flags ourselves below
CFLAGS=${CFLAGS:=}
AC_BAKEFILE_PROG_CC

dnl is -traditional needed for correct compilations
dnl   adds -traditional for gcc if needed
AC_PROG_GCC_TRADITIONAL

dnl C++-compiler checks
dnl   defines CXX with the compiler to use
dnl   defines GXX with yes if using gxx
dnl   defines GXX empty if not using gxx
dnl   defines CXXFLAGS
dnl
dnl see CFLAGS line above
CXXFLAGS=${CXXFLAGS:=}
AC_BAKEFILE_PROG_CXX

dnl configure always sets CXX to something as it falls back to g++ even if no
dnl C++ compiler was found, but we prefer to abort now with a clear error
dnl message rather than give errors about all tests failures below
if test "$CXX" = "g++" -a "$GXX" != "yes"; then
    AC_MSG_ERROR([C++ compiler is needed to build wxWidgets])
fi

dnl ar command
dnl   defines AR with the appropriate command
dnl
dnl For Sun CC AC_BAKEFILE below sets AR to the compiler itself.
if test "x$SUNCXX" != xyes; then
    AC_CHECK_TOOL(AR, ar)
    if test "x$AR" = "x" ; then
        AC_MSG_ERROR([ar is needed to build wxWidgets])
    fi
fi

dnl ---------------------------------------------------------------------------
dnl Mac-specific SDK/architectures checks
dnl ---------------------------------------------------------------------------

if test "$wxUSE_MAC" = 1; then

retest_macosx_linking=no

OSX_ARCH_OPTS=""

dnl Deal with architecture selection. By default, we compile for the current
dnl architecture, whatever it is. With --enable-universal_binary the list of
dnl architectures can be explicitly specified. If it isn't, we compile for all
dnl supported ones.
if test "x$wxUSE_UNIVERSAL_BINARY" != xno ; then
    if test "x$wxUSE_MAC_ARCH" != xno; then
        AC_MSG_WARN([--enable-macosx_arch is ignored when --enable-universal_binary is used.])
    fi

    if test "x$wxUSE_UNIVERSAL_BINARY" != xyes; then
        OSX_ARCH_OPTS=$wxUSE_UNIVERSAL_BINARY
    else dnl Use all architectures supported
        OSX_ARCH_OPTS="ppc,i386"
        if test "$wxUSE_OSX_COCOA" = 1; then
            OSX_ARCH_OPTS="$OSX_ARCH_OPTS,x86_64"
        fi
    fi

    AC_MSG_CHECKING([for architectures to use in universal binary])
    AC_MSG_RESULT([$OSX_ARCH_OPTS])

    dnl NOTE: Only the compiler driver needs arch flags.  The link editor
    dnl is incapable of using them but the compiler driver (which we use
    dnl as LD when building dynamic libraries) uses them to invoke the
    dnl real ld multiple times.  If we moved to libtool -dynamic we would
    dnl need no arch flags because libtool automatically invokes ld for
    dnl every architecture found in the fat input files.
    dnl
    dnl For static library builds, AR/RANLIB automatically create proper
    dnl fat archives although AR is unable to update them once RANLIB has
    dnl made them into proper fat archives.  Fortunately, our link process
    dnl simply removes the .a file before using ar to create a new one.
    dnl If we did move to libtool -static we still wouldn't need arch flags
    dnl because libtool automatically figures it out based on input.
    retest_macosx_linking=yes
else
    if test "x$wxUSE_MAC_ARCH" != xno; then
        OSX_ARCH_OPTS=$wxUSE_MAC_ARCH
    fi
fi

if test "x$OSX_ARCH_OPTS" != "x"; then
    dnl Check if there is more than one architecture
    if echo $OSX_ARCH_OPTS | grep -q ","; then
        AC_MSG_WARN([Disabling dependency tracking due to universal binary build.])
        disable_macosx_deps=yes

        dnl HACK: PCH could be made to work by precompiling for each architecture into separate directories
        dnl and including all architecture directories with each compiler invocation.
        dnl That would require a major rework of Bakefile and at the same time it would be nice to have
        dnl Objective-C++ precompiled headers.
        AC_MSG_WARN([Disabling precompiled headers due to universal binary build.])
        bk_use_pch=no
    fi

    OSX_ARCH_OPTS=`echo $OSX_ARCH_OPTS | sed -e 's/^/-arch /' -e 's/,/ -arch /g'`

    CXXFLAGS="$OSX_ARCH_OPTS $CXXFLAGS"
    CFLAGS="$OSX_ARCH_OPTS $CFLAGS"
    OBJCXXFLAGS="$OSX_ARCH_OPTS $OBJCXXFLAGS"
    OBJCFLAGS="$OSX_ARCH_OPTS $OBJCFLAGS"
    LDFLAGS="$OSX_ARCH_OPTS $LDFLAGS"
fi

dnl Set up the Mac OS X SDK.  We do this early so configure tests will occur
dnl with the SDK in place.
dnl NOTE: We clobber wxUSE_MACOSX_SDK with the SDK path
if test "x$wxUSE_MACOSX_SDK" = "xno"; then
    wxUSE_MACOSX_SDK=
elif test "x$wxUSE_MACOSX_SDK" = "xyes"; then
    # TODO: Search for most recent SDK and use it.
    wxUSE_MACOSX_SDK="/Developer/SDKs/MacOSX10.4u.sdk"
fi


if test "x$wxUSE_MACOSX_SDK" != "x"; then
    AC_MSG_CHECKING([for SDK directory $wxUSE_MACOSX_SDK])
    if ! test -d "$wxUSE_MACOSX_SDK"; then
        AC_MSG_FAILURE([not found])
    else
        AC_MSG_RESULT([exists])
    fi
    dnl CC and CXX will have these flags added below, after the compiler has been chosen
    MACOSX_SDK_OPTS="-isysroot $wxUSE_MACOSX_SDK"
    retest_macosx_linking=yes
    dnl NOTE: When libtool is used in lieu of AR/RANLIB (i.e. in static mode)
    dnl the syslibroot makes no difference.  We aren't using libtool now but
    dnl if we ever did, be aware that you don't need to worry about it.
fi

dnl Set up the deployment target
dnl No   : Don't specify a min version even if using an SDK
dnl Yes  : Use the version from the SDK if used, otherwise same as no
dnl Param: Use the specified version
if test "x$wxUSE_MACOSX_VERSION_MIN" = "xno"; then
    wxUSE_MACOSX_VERSION_MIN=
elif test "x$wxUSE_MACOSX_VERSION_MIN" = "xyes"; then
    if test "x$wxUSE_MACOSX_SDK" != "x"; then
        AC_MSG_CHECKING([SDK deployment version])
dnl We need to quote the next line where we don't need macros and do need [] in the regex
[
        MACOSX_SDK_PLIST_VERSION_MIN=`defaults read "$wxUSE_MACOSX_SDK/SDKSettings" buildSettings | grep '^ *"\{0,1\}MACOSX_DEPLOYMENT_TARGET"\{0,1\} *= *"\{0,1\}[^"]*"\{0,1\}; *$' | sed 's/^ *"\{0,1\}MACOSX_DEPLOYMENT_TARGET"\{0,1\} *= *"\{0,1\}\([^"]*\)"\{0,1\} *; *$/\1/'`
]
        # If that failed, try again with the new key
        if test "x$MACOSX_SDK_PLIST_VERSION_MIN" == "x"; then
[
            MACOSX_SDK_PLIST_VERSION_MIN=`defaults read "$wxUSE_MACOSX_SDK/SDKSettings" DefaultProperties | grep '^ *"\{0,1\}MACOSX_DEPLOYMENT_TARGET"\{0,1\} *= *"\{0,1\}[^"]*"\{0,1\}; *$' | sed 's/^ *"\{0,1\}MACOSX_DEPLOYMENT_TARGET"\{0,1\} *= *"\{0,1\}\([^"]*\)"\{0,1\} *; *$/\1/'`
]
        fi

        if test "x$MACOSX_SDK_PLIST_VERSION_MIN" != "x"; then
            wxUSE_MACOSX_VERSION_MIN=$MACOSX_SDK_PLIST_VERSION_MIN
            AC_MSG_RESULT([$wxUSE_MACOSX_VERSION_MIN])
        else
            AC_MSG_WARN([Could not determine deployment target from SDKSettings.plist])
            wxUSE_MACOSX_VERSION_MIN=
        fi
    else
        wxUSE_MACOSX_VERSION_MIN=
    fi
elif test "x$wxUSE_MACOSX_VERSION_MIN" = "x"; then
    wxUSE_MACOSX_VERSION_MIN=10.5
fi

if test "x$MACOSX_SDK_OPTS" != "x"; then 
    eval "CC=\"$CC $MACOSX_SDK_OPTS\""
    eval "CXX=\"$CXX $MACOSX_SDK_OPTS\""
    eval "LD=\"$LD $MACOSX_SDK_OPTS\""
    retest_macosx_linking=yes
fi

if test "x$wxUSE_MACOSX_VERSION_MIN" != "x"; then
    if test "$wxUSE_OSX_IPHONE" = 1; then
        MACOSX_VERSION_MIN_OPTS="-miphoneos-version-min=$wxUSE_MACOSX_VERSION_MIN"
    else
        MACOSX_VERSION_MIN_OPTS="-mmacosx-version-min=$wxUSE_MACOSX_VERSION_MIN"
    fi
    eval "CC=\"$CC $MACOSX_VERSION_MIN_OPTS\""
    eval "CXX=\"$CXX $MACOSX_VERSION_MIN_OPTS\""
    eval "LD=\"$LD $MACOSX_VERSION_MIN_OPTS\""
    retest_macosx_linking=yes
fi

dnl If either an SDK or a version option was added, make sure that we can
dnl still compile and link both C and C++.  If we didn't do this, then most
dnl of the remaining tests would fail.
if test "x$retest_macosx_linking" = "xyes"; then
    AC_LANG_PUSH(C)
    AC_MSG_CHECKING([if C compiler ($CC) works with SDK/version options])
    AC_TRY_LINK([],[],[AC_MSG_RESULT([yes])],[AC_MSG_FAILURE([no.  Try a different SDK]); exit 1])
    AC_LANG_POP()

    AC_LANG_PUSH(C++)
    AC_MSG_CHECKING([if C++ compiler ($CXX) works with SDK/version options])
    AC_TRY_LINK([],[],[AC_MSG_RESULT([yes])],[AC_MSG_FAILURE([no.  Try a different SDK]); exit 1])
    AC_LANG_POP()
fi

fi dnl wxUSE_MAC

case "${host}" in

    dnl The other BSD's should probably go in here too, since this is
    dnl to workaround a strange static lib BSDism.
    dnl Mac OS X install seems to ignore -p option...
    *-*-darwin* )
        INSTALL_PROGRAM="cp -fp"
        INSTALL_DATA="cp -fp"
        ;;
    *)
        ;;
esac

dnl ------------------------------------------------------------------------
dnl Platform specific tests
dnl ------------------------------------------------------------------------

if test "$USE_LINUX" = 1 -o "$USE_GNU" = 1; then
    dnl While g++ predefines _GNU_SOURCE by default, gcc does not, so do it
    dnl explicitly to ensure that the tests done below using C compiler
    dnl succeed, otherwise things like pthread_mutexattr_settype() (and many
    dnl others) wouldn't be detected.
    AC_DEFINE(_GNU_SOURCE)

    dnl For non-g++ compilers (including gcc, as mentioned above) we need to
    dnl add this flag explicitly when building our own code later too.
    GNU_SOURCE_FLAG="-D_GNU_SOURCE"
    CFLAGS="$GNU_SOURCE_FLAG $CFLAGS"
fi

if test "x$USE_AIX" = "x1"; then
    dnl xlC needs -qunique under AIX so that one source file can be
    dnl compiled to multiple object files and safely linked together.
    if test "x$XLCXX" = "xyes"; then
        CXXFLAGS="-qunique $CXXFLAGS"
    fi

    dnl AIX sys/timer.h header #defines func_data as t_union.data breaking the
    dnl compilation of GTK+ headers that use func_data as parameter name in
    dnl several places. We could work around this by inserting "#undef
    dnl func_data" in the code but IBM provides a possibility to disable this
    dnl #define by pre-defining the symbol below and this seems to be simpler.
    dnl And if we have any problems because of it we can always remove it and
    dnl use the #undef approach.
    CPPFLAGS="-D_LINUX_SOURCE_COMPAT $CPPFLAGS"
fi

dnl This case is for PowerPC OS X vs. everything else
case "${host}" in
  powerpc-*-darwin* )
    AC_MSG_CHECKING([if __POWERPC__ is already defined])
    AC_TRY_COMPILE([],[#ifndef __POWERPC__
        choke me for lack of PowerPC
#endif
],
        [AC_MSG_RESULT([yes])],
        [AC_MSG_RESULT([no])
        AC_DEFINE(__POWERPC__)
    ])
  ;;
esac

dnl This case is for OS X vs. everything else
case "${host}" in
  *-*-darwin* )
    AC_MSG_CHECKING([if CoreFoundation/CFBase.h is usable])
    AC_TRY_COMPILE([#include <CoreFoundation/CFBase.h>
],[],
        [AC_MSG_RESULT([yes])],
        [AC_MSG_RESULT([no])
        AC_MSG_CHECKING([if __CF_USE_FRAMEWORK_INCLUDES__ is required])
        AC_TRY_COMPILE([#define __CF_USE_FRAMEWORK_INCLUDES__
#include <CoreFoundation/CFBase.h>
        ],[],
        [AC_MSG_RESULT([yes])
        dnl We must use -D so source files that don't include wx/setup.h
        dnl but do include CFBase will work.
        CPPFLAGS="-D__CF_USE_FRAMEWORK_INCLUDES__ $CPPFLAGS"],
        [AC_MSG_FAILURE([no.  CoreFoundation not available.])]
        )
        ]
    )
  ;;
esac

dnl Determine whether we want to use Cygwin as Windows or POSIX platform: the
dnl latter makes more sense for wxGTK/Motif/X11 ports
wants_win32=0
doesnt_want_win32=0
case "${host}" in
  *-*-cygwin*)
      if test "$wxUSE_MSW" = 1 ; then
        wants_win32=1
      else
        dnl when we use cygwin compiler with -mno-cygwin option it uses mingw32
        dnl headers and libraries, so it's Windows-like in this case
        AC_CACHE_CHECK([if -mno-cygwin is in effect], wx_cv_nocygwin,
            [
                AC_TRY_COMPILE(
                    [],
                    [
                        #ifdef __MINGW32__
                            choke me
                        #endif
                    ],
                    wx_cv_nocygwin=no,
                    wx_cv_nocygwin=yes
                )
            ]
        )

        if test "$wx_cv_nocygwin" = "yes"; then
            wants_win32=1
        else
            doesnt_want_win32=1
        fi
      fi
      if test "$wants_win32" = 1 ; then
        BAKEFILE_FORCE_PLATFORM=win32
      fi
  ;;
  *-*-mingw*)
      wants_win32=1
  ;;
esac

if test "$wxUSE_WINE" = "yes"; then
    wants_win32=1
    LDFLAGS_GUI="-mwindows"
fi

dnl NB: The two tests below are *NOT* mutually exclusive! They should only
dnl     take effect on Cygwin/Mingw and not other platforms.
if test "$wants_win32" = 1 ; then
    USE_UNIX=0
    USE_WIN32=1
    AC_DEFINE(__WIN32__)
    AC_DEFINE(__WINDOWS__)
    AC_DEFINE(__GNUWIN32__)
    AC_DEFINE(STRICT)
fi
if test "$doesnt_want_win32" = 1 ; then
    USE_UNIX=1
    USE_WIN32=0
fi
dnl (end of Windows-only piece)

if test "$USE_UNIX" = 1 ; then
    wxUSE_UNIX=yes
    AC_DEFINE(__UNIX__)
fi


dnl ------------------------------------------------------------------------
dnl Check for headers
dnl ------------------------------------------------------------------------

dnl Note: non-empty last parameter makes check compile-only,
dnl   skipping worthless preprocessing check
AC_CHECK_HEADERS(langinfo.h wchar.h,,, [AC_INCLUDES_DEFAULT])

dnl maybe wchar_t is in wcstr.h if we don't have wchar.h?
if test "$ac_cv_header_wchar_h" != "yes"; then
    AC_CHECK_HEADERS([wcstr.h],,, [AC_INCLUDES_DEFAULT()])
fi

if test "$USE_UNIX" = 1 ; then
    dnl POSIX needs this for select(), but old systems don't have it
    AC_CHECK_HEADERS([sys/select.h],,, [AC_INCLUDES_DEFAULT()])
    dnl Header defining C++ ABI is currently only available with g++ but test
    dnl for it unconditionally in case it becomes supported by other compilers.
    AC_LANG_PUSH(C++)
    AC_CHECK_HEADERS([cxxabi.h],,, [AC_INCLUDES_DEFAULT()])
    AC_LANG_POP()
fi

dnl ---------------------------------------------------------------------------
dnl Checks for compiler characteristics
dnl ---------------------------------------------------------------------------

dnl defines const to be empty if c-compiler does not support const fully
AC_C_CONST
dnl defines inline to a sensible value for the c-compiler
AC_C_INLINE

dnl check the sizes of integral types (give some reasonable default values for
dnl cross-compiling)
dnl   defines the size of certain types of variables in SIZEOF_<TYPE>
AC_CHECK_SIZEOF(short, 2)
AC_CHECK_SIZEOF(void *, 4)
AC_CHECK_SIZEOF(int, 4)
AC_CHECK_SIZEOF(long, 4)
AC_CHECK_SIZEOF(size_t, 4)

case "${host}" in
    arm-*-linux* )
        AC_CHECK_SIZEOF(long long, 8)
    ;;
    *-hp-hpux* )
        AC_CHECK_SIZEOF(long long, 0)
        if test "$ac_cv_sizeof_long_long" != 0; then
            dnl HPUX 10.20 headers need this define in order to use long long definitions
            CPPFLAGS="-D_INCLUDE_LONGLONG $CPPFLAGS"
        fi
    ;;
    * )
        AC_CHECK_SIZEOF(long long, 0)
esac

dnl SGI/Irix's stdio.h does not include wchar_t. Mac OS X does not provide
dnl wchar.h and wchar_t is defined by stdlib.h (GD)
AC_CHECK_SIZEOF(wchar_t, 0,
    [
        /* DJGPP's wchar_t is now a keyword in C++ (still not C though) */
        #if defined(__DJGPP__) && !( (__GNUC_MINOR__ >= 8 && __GNUC__ == 2 ) || __GNUC__ >= 3 )
        #  error "fake wchar_t"
        #endif
        #ifdef HAVE_WCHAR_H
        #  ifdef __CYGWIN__
        #    include <stddef.h>
        #  endif
        #  include <wchar.h>
        #endif
        #ifdef HAVE_STDLIB_H
        #  include <stdlib.h>
        #endif
        #include <stdio.h>
    ]
)
if test "$ac_cv_sizeof_wchar_t" = 0; then
    AC_MSG_ERROR([wxWidgets requires wchar_t support.])
fi
AC_DEFINE(wxUSE_WCHAR_T)

dnl checks needed to define wxVaCopy
AC_CACHE_CHECK([for va_copy],
    wx_cv_func_va_copy,
    [
        AC_LANG_PUSH(C++)
        AC_LINK_IFELSE([
            AC_LANG_SOURCE([
                #include <stdarg.h>
                void foo(char *f, ...)
                {
                    va_list ap1, ap2;
                    va_start(ap1, f);
                    va_copy(ap2, ap1);
                    va_end(ap2);
                    va_end(ap1);
                }
                int main()
                {
                    foo("hi", 17);
                    return 0;
                }])
            ],
            wx_cv_func_va_copy=yes,
            wx_cv_func_va_copy=no
        )
        AC_LANG_POP()
    ]
)

if test $wx_cv_func_va_copy = "yes"; then
    AC_DEFINE(HAVE_VA_COPY)
else
    dnl try to understand how can we copy va_lists
    AC_CACHE_CHECK([if va_list can be copied by value],
        wx_cv_type_va_list_lvalue,
        [
            AC_RUN_IFELSE([
                AC_LANG_SOURCE([
                    #include <stdarg.h>
                    int foo(char *f, ...)
                    {
                        va_list ap1, ap2;
                        va_start(ap1, f);
                        ap2 = ap1;
                        if ( va_arg(ap1, int) != 17 || va_arg(ap2, int) != 17 )
                            return 1;
                        va_end(ap2);
                        va_end(ap1);
                        return 0;
                    }
                    int main()
                    {
                        return foo("hi", 17);
                    }])
                ],
                wx_cv_type_va_list_lvalue=yes,
                wx_cv_type_va_list_lvalue=no,
                dnl assume most common case for cross-compiling...
                wx_cv_type_va_list_lvalue=yes
            )
        ]
    )

    if test $wx_cv_type_va_list_lvalue != "yes"; then
        dnl we suppose that the only thing which can't be copied like this
        dnl are arrays... only experience will show whether this is really true
        AC_DEFINE(VA_LIST_IS_ARRAY)
    fi
fi

dnl don't check for vararg macros if they're explicitly disabled: this is
dnl useful if the user code using the library wants to limit itself to standard
dnl C++ only (e.g. is compiled with g++ -std=c++98)
if test "$wxUSE_VARARG_MACROS" = "yes"; then

dnl Check if variadic macros (C99 feature) are supported:
AC_CACHE_CHECK(
    [whether the compiler supports variadic macros],
    [wx_cv_have_variadic_macros],
    [
        dnl C compiler might support variadic macros when C++ one doesn't
        dnl (happens with gcc/g++ 2.95.4), so must use C++ one explicitly
        AC_LANG_PUSH(C++)
        AC_COMPILE_IFELSE([
            AC_LANG_PROGRAM(
                [
                    #include <stdio.h>
                    #define test(fmt, ...) printf(fmt, __VA_ARGS__)
                ],
                [
                    test("%s %d %p", "test", 1, 0);
                ]
            )],
            [wx_cv_have_variadic_macros=yes],
            [wx_cv_have_variadic_macros=no]
            )
        AC_LANG_POP()
    ]
)

if test $wx_cv_have_variadic_macros = "yes"; then
    AC_DEFINE(HAVE_VARIADIC_MACROS)
fi

else
    AC_DEFINE(wxNO_VARIADIC_MACROS)
fi dnl wxUSE_VARARG_MACROS == yes


dnl check for large file support
LARGEFILE_CPPFLAGS=
AC_SYS_LARGEFILE
if test "$ac_cv_sys_file_offset_bits" = "64"; then
    LARGEFILE_CPPFLAGS="-D_FILE_OFFSET_BITS=64"
elif test "$ac_cv_sys_large_files" = 1; then
    LARGEFILE_CPPFLAGS="-D_LARGE_FILES"
fi

dnl we need to define _FILE_OFFSET_BITS or _LARGE_FILES on the compiler command
dnl line because otherwise the system headers risk being included before
dnl wx/defs.h which defines these constants leading to inconsistent
dnl sizeof(off_t) in different source files of the same program and linking
dnl problems
if test -n "$LARGEFILE_CPPFLAGS"; then
    WXCONFIG_CPPFLAGS="$WXCONFIG_CPPFLAGS $LARGEFILE_CPPFLAGS"

    dnl We get "Large Files (ILP32) not supported in strict ANSI mode."
    dnl #error from HP standard headers unless __STDC_EXT__ is defined.
    dnl The compiler should define it automatically, but some old g++
    dnl versions don't define it, so test and add it if necessary. AFAIK
    dnl the problem only affects the C++ compiler so it is added to
    dnl CXXFLAGS only.
    if test "$USE_HPUX" = 1 -a "$GXX" = "yes"; then
        AC_CACHE_CHECK(
            [if -D__STDC_EXT__ is required],
            wx_cv_STDC_EXT_required,
            [
                AC_LANG_PUSH(C++)
                AC_TRY_COMPILE(
                    [],
                    [
                        #ifndef __STDC_EXT__
                            choke me
                        #endif
                    ],
                    wx_cv_STDC_EXT_required=no,
                    wx_cv_STDC_EXT_required=yes
                )
                AC_LANG_POP()
            ]
        )
        if test "x$wx_cv_STDC_EXT_required" = "xyes"; then
            WXCONFIG_CXXFLAGS="$WXCONFIG_CXXFLAGS -D__STDC_EXT__"
        fi
    fi
fi

dnl AC_FUNC_FSEEKO sets HAVE_FSEEKO and $ac_cv_sys_largefile_source
dnl
dnl it may be affected by large file flags (this happens under HP-UX 11 for
dnl example) so set them before using it and also use C++ to ensure that we get
dnl errors, not warnings, about the missing functions
AC_LANG_PUSH(C++)
old_CPPFLAGS="$CPPFLAGS"
CPPFLAGS="$CPPFLAGS $LARGEFILE_CPPFLAGS"
AC_FUNC_FSEEKO
CPPFLAGS="$old_CPPFLAGS"
AC_LANG_POP()
if test "$ac_cv_sys_largefile_source" != no; then
    WXCONFIG_CPPFLAGS="$WXCONFIG_CPPFLAGS -D_LARGEFILE_SOURCE=$ac_cv_sys_largefile_source"
fi

dnl check for bytesex stuff (don't use AC_C_BIGENDIAN to allow cross-compiling)
WX_C_BIGENDIAN

dnl check for iostream (as opposed to iostream.h) standard header
WX_CPP_NEW_HEADERS(, AC_DEFINE(wxUSE_IOSTREAMH))

dnl check whether C++ compiler supports explicit keyword
WX_CPP_EXPLICIT

dnl With Sun CC, temporaries have block scope by default. This flag is needed
dnl to get the expression scope behaviour that conforms to the standard.
if test "x$SUNCXX" = xyes; then
    CXXFLAGS="-features=tmplife $GNU_SOURCE_FLAG $CXXFLAGS"
fi

dnl Sun X11 headers are (still, in 2005!) non-ANSI and the best they could do
dnl was to hack their C++ compiler to accept them silently -- but C compiler
dnl still spits out dozens of warnings for each X include file, so suppress
dnl them
if test "x$SUNCC" = xyes; then
    CFLAGS="-erroff=E_NO_EXPLICIT_TYPE_GIVEN $CFLAGS"
fi

dnl SGI mipsPro compiler version 7.4.4 and later (and maybe some earlier
dnl versions too but it's known that 7.4.2 doesn't give this warning but does
dnl instead warn about "unknown warning number 3970" which explains that we
dnl don't want to do this for it) gives this warning for "conversion from
dnl pointer to same-sized integral type" even when there is an explicit cast
dnl and as there is no way to turn it off and there are hundreds of these
dnl warnings in wx sources, just turn it off for now
dnl
dnl a better long term solution would be to use #pragma set/reset woff in
dnl wxPtrToUInt() and use it instead of casts elsewhere
if test "x$SGICC" = "xyes"; then
    AC_CACHE_CHECK([if cc version is 7.4.4 or greater],
        wx_cv_prog_sgicc744,
        [
            AC_TRY_COMPILE([],
                [
                    #if _SGI_COMPILER_VERSION >= 744
                    chock me: mipsPro is 7.4.4 or later
                    #endif
                ],
                wx_cv_prog_sgicc744=no,
                wx_cv_prog_sgicc744=yes
            )
        ]
    )

    if test "x$wx_cv_prog_sgicc744" = "xyes"; then
        CFLAGS="-woff 3970 $CFLAGS"
    fi
fi
if test "x$SGICXX" = "xyes"; then
    AC_CACHE_CHECK([if CC version is 7.4.4 or greater],
        wx_cv_prog_sgicxx744,
        [
            AC_LANG_PUSH(C++)
            AC_TRY_COMPILE([],
                [
                    #if _SGI_COMPILER_VERSION >= 744
                    chock me: mipsPro is 7.4.4 or later
                    #endif
                ],
                wx_cv_prog_sgicxx744=no,
                wx_cv_prog_sgicxx744=yes
            )
            AC_LANG_POP()
        ]
    )

    if test "x$wx_cv_prog_sgicxx744" = "xyes"; then
        CXXFLAGS="-woff 3970 $CXXFLAGS"
    fi
fi

dnl HP-UX c89/aCC compiler warnings
if test "x$HPCC" = "xyes"; then
    dnl 2011: "unrecognized preprocessor directive": nice warning but it's given
    dnl       even for directives inside #if which is not true (i.e. which are
    dnl       used for other compilers/OS) and so we have no way to get rid of it
    dnl 2450: "long long is non standard" -- yes, we know
    CFLAGS="+W 2011,2450 $CFLAGS"
fi
if test "x$HPCXX" = "xyes"; then
    dnl 2340: "value copied to temporary, reference to temporary used": very
    dnl       painful as triggered by any occurrence of user-defined conversion
    dnl 4232: "conversion from 'Foo *' to a more strictly aligned type 'Bar *'
    dnl       may cause misaligned access": this might indicate a real problem
    dnl       but any use of GTK+ cast macros results in it so it's unusable
    dnl       for wxGTK code
    CXXFLAGS="+W 2340,4232 $CXXFLAGS"
fi

dnl DEC/Compaq/HP cxx warnings
if test "x$COMPAQCXX" = "xyes"; then
    dnl -w0 enables all warnings, then we disable some of them:
    dnl basclsnondto: base class dtor non virtual (sometimes we do want this)
    dnl unrimpret:  "end of routine block may be unreachable" is given for
    dnl             every "if ( ) return ...; else return ...;"
    dnl intconlosbit: "conversion to integral type of smaller size could lose
    dnl               data" this is a useful warning but there are too many of
    dnl               them for now
    CXXFLAGS="-w0 -msg_disable basclsnondto,unrimpret,intconlosbit"
fi

dnl the next few tests are all for C++ features and so need to be done using
dnl C++ compiler
AC_LANG_PUSH(C++)

dnl check for std::string or std::wstring
if test "$wxUSE_STD_STRING" = "yes" -o "$wxUSE_STL" = "yes"; then
    if test "$wxUSE_UNICODE" = "yes"; then
        std_string="std::wstring"
        char_type="wchar_t"
    else
        std_string="std::string"
        char_type="char"
    fi

    dnl check if <string> declares std::[w]string
    AC_CACHE_CHECK([for $std_string in <string>],
        wx_cv_class_stdstring,
        [
            AC_TRY_COMPILE([#include <string>],
                [$std_string foo;],
                wx_cv_class_stdstring=yes,
                wx_cv_class_stdstring=no
            )
        ]
    )

    if test "$wx_cv_class_stdstring" = yes; then
        if test "$wxUSE_UNICODE" = "yes"; then
            AC_DEFINE(HAVE_STD_WSTRING)
        fi
        dnl we don't need HAVE_STD_STRING, we just suppose it's available if
        dnl wxUSE_STD_STRING==yes
    else
        AC_CACHE_CHECK([if std::basic_string<$char_type> works],
            wx_cv_class_stdbasicstring,
            [
                AC_TRY_COMPILE([
                    #ifdef HAVE_WCHAR_H
                    #  ifdef __CYGWIN__
                    #    include <stddef.h>
                    #  endif
                    #  include <wchar.h>
                    #endif
                    #ifdef HAVE_STDLIB_H
                    #  include <stdlib.h>
                    #endif
                    #include <stdio.h>
                    #include <string>
                    ],
                    [std::basic_string<$char_type> foo;
                     const $char_type* dummy = foo.c_str();],
                    wx_cv_class_stdbasicstring=yes,
                    wx_cv_class_stdbasicstring=no
                )
            ]
        )

        if test "$wx_cv_class_stdbasicstring" != yes; then
            if test "$wxUSE_STL" = "yes"; then
                AC_MSG_ERROR([Can't use --enable-stl without $std_string or std::basic_string<$char_type>])
            elif test "$wxUSE_STD_STRING" = "yes"; then
                AC_MSG_ERROR([Can't use --enable-std_string without $std_string or std::basic_string<$char_type>])
            else
                AC_MSG_WARN([No $std_string or std::basic_string<$char_type>, switching to --disable-std_string])
                wxUSE_STD_STRING=no
            fi
        fi
    fi
fi

if test "$wxUSE_STD_IOSTREAM" = "yes"; then
    AC_CHECK_TYPES([std::istream, std::ostream],,
                   [wxUSE_STD_IOSTREAM=no],
                   [#include <iostream>])

    if test "$wxUSE_STD_IOSTREAM" != "yes"; then
        if test "$wxUSE_STD_IOSTREAM" = "yes"; then
            AC_MSG_ERROR([Can't use --enable-std_iostreams without std::istream and std::ostream])
        else
            AC_MSG_WARN([No std::iostreams, switching to --disable-std_iostreams])
        fi
    fi
fi

if test "$wxUSE_STL" = "yes"; then
    dnl check for basic STL functionality
    AC_CACHE_CHECK([for basic STL functionality],
        wx_cv_lib_stl,
        [AC_TRY_COMPILE([#include <string>
            #include <functional>
            #include <algorithm>
            #include <vector>
            #include <list>],
            [std::vector<int> moo;
             std::list<int> foo;
             std::vector<int>::iterator it =
                 std::find_if(moo.begin(), moo.end(),
                              std::bind2nd(std::less<int>(), 3));],
            wx_cv_lib_stl=yes,
            wx_cv_lib_stl=no
        )]
    )

    if test "$wx_cv_lib_stl" != yes; then
         AC_MSG_ERROR([Can't use --enable-stl as basic STL functionality is missing])
    fi

    dnl check for compliant std::string::compare
    AC_CACHE_CHECK([for compliant std::string::compare],
        wx_cv_func_stdstring_compare,
        [AC_TRY_COMPILE([#include <string>],
            [std::string foo, bar;
            foo.compare(bar);
            foo.compare(1, 1, bar);
            foo.compare(1, 1, bar, 1, 1);
            foo.compare("");
            foo.compare(1, 1, "");
            foo.compare(1, 1, "", 2);],
            wx_cv_func_stdstring_compare=yes,
            wx_cv_func_stdstring_compare=no
        )]
    )

    if test "$wx_cv_func_stdstring_compare" = yes; then
        AC_DEFINE(HAVE_STD_STRING_COMPARE)
    fi

    if test "$wx_cv_class_gnuhashmapset" = yes; then
         AC_DEFINE(HAVE_EXT_HASH_MAP)
         AC_DEFINE(HAVE_GNU_CXX_HASH_MAP)
    fi

    AC_CHECK_HEADER([unordered_map],
        [AC_CACHE_CHECK([for unordered_map and unordered_set in std],
            wx_cv_class_stdunorderedmapset,
            [AC_TRY_COMPILE([#include <unordered_map>
                #include <unordered_set>],
                [std::unordered_map<double*, char*> test1;
                 std::unordered_set<char*> test2;],
                wx_cv_class_stdunorderedmapset=yes,
                wx_cv_class_stdunorderedmapset=no)
            ]
        )],
        [],
        [ ]
    )

    if test "$wx_cv_class_stdunorderedmapset" = yes; then
         AC_DEFINE(HAVE_STD_UNORDERED_MAP)
         AC_DEFINE(HAVE_STD_UNORDERED_SET)
    else
        AC_CHECK_HEADER([tr1/unordered_map],
            [AC_CACHE_CHECK([for unordered_map and unordered_set in std::tr1],
                wx_cv_class_tr1unorderedmapset,
                [AC_TRY_COMPILE([#include <tr1/unordered_map>
                    #include <tr1/unordered_set>],
                    [std::tr1::unordered_map<double*, char*> test1;
                     std::tr1::unordered_set<char*> test2;
            #if defined(__GNUC__) && (__GNUC__==4) && (__GNUC_MINOR__<2)
            #error can't use unordered_{map,set} with gcc-4.[01]: http://gcc.gnu.org/PR24389
            #endif],
                    wx_cv_class_tr1unorderedmapset=yes,
                    wx_cv_class_tr1unorderedmapset=no)
                ]
            )],
            [],
            [ ]
        )

        if test "$wx_cv_class_tr1unorderedmapset" = yes; then
            AC_DEFINE(HAVE_TR1_UNORDERED_MAP)
            AC_DEFINE(HAVE_TR1_UNORDERED_SET)
        else
            dnl check for hash_map and hash_set headers
            AC_CHECK_HEADER([hash_map],
                [AC_CACHE_CHECK([for std::hash_map and hash_set],
                    wx_cv_class_stdhashmapset,
                    [AC_TRY_COMPILE([#include <hash_map>
                        #include <hash_set>],
                        [std::hash_map<double*, char*, std::hash<double*>, std::equal_to<double*> > test1;
                         std::hash_set<char*, std::hash<char*>, std::equal_to<char*> > test2;],
                        wx_cv_class_stdhashmapset=yes,
                        wx_cv_class_stdhashmapset=no)
                    ]
                )],
                [],
                [ ]
            )

            if test "$wx_cv_class_stdhashmapset" = yes; then
                AC_DEFINE(HAVE_HASH_MAP)
                AC_DEFINE(HAVE_STD_HASH_MAP)
            fi

            AC_CHECK_HEADER([ext/hash_map],
                [AC_CACHE_CHECK([for GNU hash_map and hash_set],
                    wx_cv_class_gnuhashmapset,
                    [AC_TRY_COMPILE([#include <ext/hash_map>
                        #include <ext/hash_set>],
                        [__gnu_cxx::hash_map<double*, char*, __gnu_cxx::hash<double*>, std::equal_to<double*> > test1;
                         __gnu_cxx::hash_set<char*, __gnu_cxx::hash<char*>, std::equal_to<char*> > test2;],
                        wx_cv_class_gnuhashmapset=yes,
                        wx_cv_class_gnuhashmapset=no)
                    ]
                )],
                [],
                [ ]
            )

        fi
    fi
fi

AC_CHECK_HEADERS([type_traits tr1/type_traits], break)

dnl check for atomic operations builtins for wx/atomic.h:
WX_ATOMIC_BUILTINS

dnl pop C++
AC_LANG_POP()

dnl ---------------------------------------------------------------------------
dnl Define search path for includes and libraries: all headers and libs will be
dnl looked for in all directories of this path
dnl ---------------------------------------------------------------------------

dnl Notice that /usr/include should *not* be in this list, otherwise it breaks
dnl compilation on Solaris/AIX/... with gcc because standard (non ANSI C)
dnl headers are included instead of the "fixed" (ANSI-fied) gcc ones.
dnl
dnl Also try to put all directories which may contain X11R6 before those which
dnl may contain X11R5/4 - we want to use R6 on machines which have both!
dnl
dnl In the same vein. Motif 2.1 should be tried before Motif 1.2 for the
dnl systems which have both (AIX 4.x does)
SEARCH_INCLUDE="\
    /usr/local/include        \
    /usr/local/X11/include    \
    /usr/local/include/X11    \
    /usr/local/X11R7/include  \
    /usr/local/X11R6/include  \
    /usr/local/include/X11R7  \
    /usr/local/include/X11R6  \
                              \
    /usr/Motif-2.1/include    \
    /usr/Motif-1.2/include    \
    /usr/include/Motif1.2     \
                              \
    /usr/dt/include           \
    /usr/openwin/include      \
                              \
    /usr/include/Xm           \
                              \
    /usr/X11R7/include        \
    /usr/X11R6/include        \
    /usr/X11R6.4/include      \
                              \
    /usr/include/X11R7        \
    /usr/include/X11R6        \
                              \
    /usr/X11/include          \
    /usr/include/X11          \
                              \
    /usr/XFree86/include/X11  \
    /usr/pkg/include          \
                              \
    /usr/local/X1R5/include  \
    /usr/local/include/X11R5  \
    /usr/X11R5/include        \
    /usr/include/X11R5        \
                              \
    /usr/local/X11R4/include  \
    /usr/local/include/X11R4  \
    /usr/X11R4/include        \
    /usr/include/X11R4        \
                              \
    /usr/openwin/share/include"

dnl try to find out the standard lib locations for the systems with multiple
dnl ABIs
AC_MSG_CHECKING([for libraries directories])

case "${host}" in
    *-*-irix6* )
        AC_CACHE_VAL(
            wx_cv_std_libpath,
            [
                for d in WX_STD_LIBPATH(); do
                    for e in a so sl dylib dll.a; do
                        libc="$d/libc.$e"
                        if test -f $libc; then
                            save_LIBS="$LIBS"
                            LIBS="$libc"
                            AC_LINK_IFELSE([
                                    AC_LANG_SOURCE([int main() { return 0; }])
                                ],
                                wx_cv_std_libpath=`echo $d | sed s@/usr/@@`)
                            LIBS="$save_LIBS"
                            if test "x$wx_cv_std_libpath" != "x"; then
                                break 2
                            fi
                        fi
                    done
                done
            ]
        )
        ;;

    *-*-solaris2* )
        dnl use ../lib or ../lib/64 depending on the size of void*
        if test "$ac_cv_sizeof_void_p" = 8 -a -d "/usr/lib/64"; then
            wx_cv_std_libpath="lib/64"
        fi
        ;;

    *-*-linux* )
        dnl Recent Debian versions (as of 2011) use new approach to multiarch
        dnl and put the libraries under /usr/lib/arch-linux-gnu. Annoyingly,
        dnl "arch" here is not `uname -m` because it is "i386" even when uname
        dnl returns e.g. "i686". So we need to test for it explicitly.
        if test "$ac_cv_sizeof_void_p" = 8; then
            if test -d "/usr/lib/`uname -m`-linux-gnu"; then
                wx_cv_std_libfullpath="/usr/lib/`uname -m`-linux-gnu"
            elif test -d "/usr/lib64" -a ! -h "/usr/lib64"; then
                wx_cv_std_libpath="lib64"
            fi
        else
            case "${host}" in
                i*86-*-linux* )
                    if test -d '/usr/lib/i386-linux-gnu'; then
                        wx_cv_std_libfullpath='/usr/lib/i386-linux-gnu'
                    fi
            esac
        fi

        dnl And on top of all this, some packages haven't been updated for
        dnl full multiarch support yet so we still need to look in /usr/lib
        dnl too as well.
        if test -n "$wx_cv_std_libfullpath" -a -d "/usr/lib"; then
            wx_cv_std_libfullpath="$wx_cv_std_libfullpath /usr/lib"
        fi
        ;;
esac

if test -z "$wx_cv_std_libpath"; then
    wx_cv_std_libpath="lib"
fi

if test -z "$wx_cv_std_libfullpath"; then
    wx_cv_std_libfullpath="/usr/$wx_cv_std_libpath"
fi


AC_MSG_RESULT($wx_cv_std_libfullpath)

SEARCH_LIB="`echo "$SEARCH_INCLUDE" | sed s@include@$wx_cv_std_libpath@g` $wx_cv_std_libfullpath"

dnl Cross compiling with gcc?
if test "$build" != "$host" -a "$GCC" = yes; then
    dnl for gcc cross-compilers "$CC -print-prog-name=ld" prints the path to
    dnl the linker. Stripping off the trailing '/bin/ld' gives us a candiate
    dnl for a 'root' below which libraries and headers for the target system
    dnl might be installed.
    if cross_root=`$CC -print-prog-name=ld 2>/dev/null`; then
        cross_root=`dirname $cross_root`
        cross_root=`dirname $cross_root`

        dnl substitute this candiate root for '^/usr' in the search lists,
        dnl strip out any that don't start '^/usr'.
        SEARCH_LIB=`for x in $SEARCH_LIB; do echo $x; done | sed -ne "s|^/usr|$cross_root|p"`
        SEARCH_INCLUDE=`for x in $SEARCH_INCLUDE; do echo $x; done | sed -ne "s|^/usr|$cross_root|p"`
        SEARCH_INCLUDE="$SEARCH_INCLUDE $cross_root/include"

        dnl also have pkg-config search for *.pc files under this 'root'
        if test -z "$PKG_CONFIG_PATH"; then
            PKG_CONFIG_PATH="$cross_root/local/lib/pkgconfig:$cross_root/lib/pkgconfig"
            export PKG_CONFIG_PATH
        fi

        dnl AC_PATH_XTRA doesn't work currently unless -x-includes and
        dnl -x-libraries are given on the command line. So if they are not
        dnl set then set them here to plausible defaults.
        if test -z "$x_includes" -o "$x_includes" = NONE; then
            WX_PATH_FIND_INCLUDES($SEARCH_INCLUDE, X11/Intrinsic.h)
            x_includes=$ac_find_includes
        fi
        if test -z "$x_libraries" -o "$x_libraries" = NONE; then
            WX_PATH_FIND_LIBRARIES(Xt)
            x_libraries=$ac_find_libraries
        fi
    fi
fi

dnl ------------------------------------------------------------------------
dnl Check for libraries
dnl ------------------------------------------------------------------------

dnl flush the cache because checking for libraries below might abort
AC_CACHE_SAVE


dnl Only add the -lm library if floating point functions cannot be used
dnl without it.  This check is important on cygwin because of the bizarre
dnl way that they have organized functions into libraries.  On cygwin, both
dnl libc.a and libm.a are symbolic links to a single lib libcygwin.a.  This
dnl means that
dnl   1) linking with -lm is not necessary, and
dnl   2) linking with -lm is dangerous if the order of libraries is wrong
dnl In particular, if you compile any program with -mno-cygwin and link with
dnl -lm, it will crash instantly when it is run.  This happens because the
dnl linker incorrectly links the Cygwin libm.a (==libcygwin.a), which replaces
dnl the ___main function instead of allowing it to be defined by
dnl /usr/lib/mingw/libmingw32.a as it should be.
dnl
dnl On MacOS X, this test will find that -lm is unnecessary and leave it out.
dnl
dnl Just check a few floating point functions. If they are all found without
dnl -lm, then we must not need -lm.
have_cos=0
have_floor=0
AC_CHECK_FUNCS(cos, have_cos=1)
AC_CHECK_FUNCS(floor, have_floor=1)
AC_MSG_CHECKING(if floating point functions link without -lm)
if test "$have_cos" = 1 -a "$have_floor" = 1; then
    AC_MSG_RESULT(yes)
else
    AC_MSG_RESULT(no)
    save_LIBS="$LIBS"
    LIBS="$LIBS -lm"
    dnl use different functions to avoid configure caching
    have_sin=0
    have_ceil=0
    AC_CHECK_FUNCS(sin, have_sin=1)
    AC_CHECK_FUNCS(ceil, have_ceil=1)
    AC_MSG_CHECKING(if floating point functions link with -lm)
    if test "$have_sin" = 1 -a "$have_ceil" = 1; then
        AC_MSG_RESULT(yes)
    else
        AC_MSG_RESULT(no)
        dnl not sure we should warn the user, crash, etc. but don't link with
        dnl -lm it might result in failure of the subsequent tests too
        LIBS="$save_LIBS"
    fi
fi

dnl check for C99 string to long long conversion functions, assume that if we
dnl have the unsigned variants, then we have the signed ones as well
dnl
dnl at least under SGI these functions are only available in C99 code and not
dnl in C++ so do these tests using C++ compiler
AC_LANG_PUSH(C++)
if test "wxUSE_UNICODE" = "yes"; then
    WX_CHECK_FUNCS(wcstoull)
else
    WX_CHECK_FUNCS(strtoull)
fi
AC_LANG_POP()

dnl ---------------------------------------------------------------------------
dnl Optional libraries
dnl
dnl   --with-<lib>=sys
dnl       looks for system library and fails if not found
dnl
dnl   --with-<lib>
dnl   --with-<lib>=yes
dnl       looks for system library and, if not found, prints a warning,
dnl       falls back to the builtin wx version, and continues configuration
dnl
dnl   --with-<lib>=builtin
dnl       uses builtin wx version without searching for system library
dnl
dnl   --with-<lib>=no
dnl   --without-<lib>
dnl       do not use library (neither system nor builtin wx version)
dnl
dnl ---------------------------------------------------------------------------

dnl ------------------------------------------------------------------------
dnl Check for regex libraries
dnl ------------------------------------------------------------------------

if test "$wxUSE_REGEX" != "no"; then
    AC_DEFINE(wxUSE_REGEX)

    if test "$wxUSE_UNICODE" = "yes" -a "$wxUSE_REGEX" = "yes"; then
        AC_MSG_WARN([Defaulting to the builtin regex library for Unicode build.])
        wxUSE_REGEX=builtin
    fi

    if test "$wxUSE_REGEX" = "sys" -o "$wxUSE_REGEX" = "yes" ; then
        dnl according to Unix 98 specs, regcomp() is in libc but I believe that
        dnl on some old systems it may be in libregex - check for it too?
        AC_CHECK_HEADER(regex.h, [AC_CHECK_FUNCS(regcomp re_search)],, [ ])

        if test "x$ac_cv_func_regcomp" != "xyes"; then
            if test "$wxUSE_REGEX" = "sys" ; then
                AC_MSG_ERROR([system regex library not found! Use --with-regex to use built-in version])
            else
                AC_MSG_WARN([system regex library not found, will use built-in instead])
                wxUSE_REGEX=builtin
            fi
        else
            dnl we are using the system library
            wxUSE_REGEX=sys
            dnl only the built-in supports advanced REs
            AC_DEFINE(WX_NO_REGEX_ADVANCED)
        fi
    fi
fi

dnl ------------------------------------------------------------------------
dnl Check for zlib compression library
dnl ------------------------------------------------------------------------

ZLIB_LINK=
if test "$wxUSE_ZLIB" != "no" ; then
    AC_DEFINE(wxUSE_ZLIB)

    if test "$wxUSE_ZLIB" = "sys" -o "$wxUSE_ZLIB" = "yes" ; then
        dnl don't test for zlib under Mac -- its verson there is 1.1.3 but we
        dnl should still use it because hopefully (can someone confirm this?)
        dnl Apple did fix the security problem in it and not using the system
        dnl library results in a whole bunch of warnings when linking with
        dnl Carbon framework
        if test "$USE_DARWIN" = 1; then
            system_zlib_h_ok="yes"
        else
            dnl we have troubles with ancient zlib versions (e.g. 1.0.4 is
            dnl known to not work) and although I don't know which is
            dnl the minimal required version it's safer to test for 1.1.4 as
            dnl it fixes a security problem in 1.1.3 -- and hopefully nobody
            dnl has anything more ancient (1.1.3 was released in July 1998)
            dnl anyhow
            AC_CACHE_CHECK([for zlib.h >= 1.1.4], ac_cv_header_zlib_h,
                [AC_TRY_RUN(
                    dnl zlib.h defines ZLIB_VERSION="x.y.z"
                    [
                        #include <zlib.h>
                        #include <stdio.h>

                        int main()
                        {
                            FILE *f=fopen("conftestval", "w");
                            if (!f) exit(1);
                            fprintf(f, "%s",
                                    ZLIB_VERSION[0] == '1' &&
                                    (ZLIB_VERSION[2] > '1' ||
                                    (ZLIB_VERSION[2] == '1' &&
                                     ZLIB_VERSION[4] >= '4')) ? "yes" : "no");
                            exit(0);
                        }
                    ],
                    ac_cv_header_zlib_h=`cat conftestval`,
                    ac_cv_header_zlib_h=no,
                    dnl cross-compiling: don't have an answer, try later
                    unset ac_cv_header_zlib_h
                )]
            )
            dnl If the test above did not come up with a value (e.g. cross
            dnl compiling) then this should give a definitive answer
            AC_CHECK_HEADER(zlib.h,,, [ ])

            system_zlib_h_ok=$ac_cv_header_zlib_h
        fi

        if test "$system_zlib_h_ok" = "yes"; then
            AC_CHECK_LIB(z, deflate, ZLIB_LINK=" -lz")
        fi

        if test "x$ZLIB_LINK" = "x" ; then
            if test "$wxUSE_ZLIB" = "sys" ; then
                AC_MSG_ERROR([zlib library not found or too old! Use --with-zlib=builtin to use built-in version])
            else
                AC_MSG_WARN([zlib library not found or too old, will use built-in instead])
                wxUSE_ZLIB=builtin
            fi
        else
            dnl we are using the system library
            wxUSE_ZLIB=sys
        fi
    fi
fi

dnl ------------------------------------------------------------------------
dnl Check for png library
dnl ------------------------------------------------------------------------

PNG_LINK=
if test "$wxUSE_LIBPNG" != "no" ; then
    AC_DEFINE(wxUSE_LIBPNG)


    dnl for the check below to have a chance to succeed, we must already have
    dnl libz somewhere
    if test "$wxUSE_LIBPNG" = "sys" -a "$wxUSE_ZLIB" != "sys" ; then
        AC_MSG_WARN([system png library doesn't work without system zlib, will use built-in instead])
        wxUSE_LIBPNG=builtin
    fi

    if test "$wxUSE_LIBPNG" = "sys" -o "$wxUSE_LIBPNG" = "yes" ; then
        dnl libpng version 0.9 is known to not work, if an even newer
        dnl version is required, just bump it up in the test below
        AC_CACHE_CHECK([for png.h > 0.90], ac_cv_header_png_h,
            [AC_TRY_RUN(
                dnl png.h defines PNG_LIBPNG_VER=number
                [
                    #include <png.h>
                    #include <stdio.h>

                    int main()
                    {
                        FILE *f=fopen("conftestval", "w");
                        if (!f) exit(1);
                        fprintf(f, "%s",
                                 PNG_LIBPNG_VER > 90 ? "yes" : "no");
                        exit(0);
                    }
                ],
                ac_cv_header_png_h=`cat conftestval`,
                ac_cv_header_png_h=no,
                dnl cross-compiling: test (later) if we have any png.h
                unset ac_cv_header_png_h
            )]
        )
        AC_CHECK_HEADER(png.h,,, [ ])

        if test "$ac_cv_header_png_h" = "yes"; then
            AC_CHECK_LIB(png, png_sig_cmp, PNG_LINK=" -lpng -lz", , [-lz -lm])
        fi

        if test "x$PNG_LINK" = "x" ; then
            if test "$wxUSE_LIBPNG" = "sys" ; then
                AC_MSG_ERROR([system png library not found or too old! Use --with-libpng=builtin to use built-in version])
            else
                AC_MSG_WARN([system png library not found or too old, will use built-in instead])
                wxUSE_LIBPNG=builtin
            fi
        else
            dnl we are using the system library
            wxUSE_LIBPNG=sys
        fi
    fi
fi

dnl ------------------------------------------------------------------------
dnl Check for jpeg library
dnl ------------------------------------------------------------------------

dnl this check must be done before the check for libtiff as libtiff uses
dnl libjpeg itself
JPEG_LINK=
if test "$wxUSE_LIBJPEG" != "no" ; then
    AC_DEFINE(wxUSE_LIBJPEG)

    if test "$wxUSE_LIBJPEG" = "sys" -o "$wxUSE_LIBJPEG" = "yes" ; then
        dnl can't use AC_CHECK_HEADER as jconfig.h defines things like
        dnl HAVE_STDLIB_H which are already defined and this provokes
        dnl a compiler warning which configure considers as an error...
        AC_MSG_CHECKING(for jpeglib.h)
        AC_CACHE_VAL(ac_cv_header_jpeglib_h,
            AC_TRY_COMPILE(
                [
                    #undef HAVE_STDLIB_H
                    #include <stdio.h>
                    #include <jpeglib.h>
                ],
                [
                ],
                ac_cv_header_jpeglib_h=yes,
                ac_cv_header_jpeglib_h=no
            )
        )
        AC_MSG_RESULT($ac_cv_header_jpeglib_h)

        if test "$ac_cv_header_jpeglib_h" = "yes"; then
            AC_CHECK_LIB(jpeg, jpeg_read_header, JPEG_LINK=" -ljpeg")
        fi

        if test "x$JPEG_LINK" = "x" ; then
            if test "$wxUSE_LIBJPEG" = "sys" ; then
                AC_MSG_ERROR([system jpeg library not found! Use --with-libjpeg=builtin to use built-in version])
            else
                AC_MSG_WARN([system jpeg library not found, will use built-in instead])
                wxUSE_LIBJPEG=builtin
            fi
        else
            dnl we are using the system library
            wxUSE_LIBJPEG=sys

            if test "$wxUSE_MSW" = 1; then
                dnl boolean is defined by the jpeg headers and also by the
                dnl Windows headers of some compilers. This type has been
                dnl renamed in the builtin, so it is only an issue when
                dnl using an external jpeg lib on Windows.
                AC_CHECK_TYPES(
                    [boolean],
                    [
                        AC_CHECK_SIZEOF(
                            [boolean],
                            [],
                            [
                                #undef HAVE_BOOLEAN
                                #include <stdio.h>
                                #include <jpeglib.h>
                            ])
                        AC_DEFINE_UNQUOTED(
                            [wxHACK_BOOLEAN],
                            [wxInt`expr 8 \* $ac_cv_sizeof_boolean`])
                    ],
                    [],
                    [#include <windows.h>])
            fi
        fi
    fi
fi

dnl ------------------------------------------------------------------------
dnl Check for tiff library
dnl ------------------------------------------------------------------------

TIFF_LINK=
TIFF_PREREQ_LINKS=-lm
if test "$wxUSE_LIBTIFF" != "no" ; then
    AC_DEFINE(wxUSE_LIBTIFF)

    if test "$wxUSE_LIBTIFF" = "sys" -o "$wxUSE_LIBTIFF" = "yes" ; then
        dnl libtiff may depend on libjpeg and libz so use them in the test
        dnl below or it would fail
        if test "$wxUSE_LIBJPEG" = "sys"; then
            TIFF_PREREQ_LINKS="$TIFF_PREREQ_LINKS $JPEG_LINK"
        fi
        if test "$wxUSE_ZLIB" = "sys"; then
            TIFF_PREREQ_LINKS="$TIFF_PREREQ_LINKS $ZLIB_LINK"
        fi
        AC_CHECK_HEADER(tiffio.h,
                        [
                            AC_CHECK_LIB(tiff, TIFFError,
                                         TIFF_LINK=" -ltiff",
                                         ,
                                         $TIFF_PREREQ_LINKS)
                        ],
                        [],
                        [ ]
                       )

        if test "x$TIFF_LINK" = "x" ; then
            if test "$wxUSE_LIBTIFF" = "sys" ; then
                AC_MSG_ERROR([system tiff library not found! Use --with-libtiff=builtin to use built-in version])
            else
                AC_MSG_WARN([system tiff library not found, will use built-in instead])
                wxUSE_LIBTIFF=builtin
            fi
        else
            dnl we are using the system library
            wxUSE_LIBTIFF=sys
        fi
    fi
    if test "$wxUSE_LIBTIFF" = "builtin" ; then
        if test "$wxUSE_LIBJPEG" = "no"; then
            dnl we have to prevent the builtin libtiff configure from building the
            dnl library with JPEG support as this was explicitly disabled by user,
            dnl but unfortunately it needs --disable-jpeg and not --without-libjpeg
            dnl (which will be passed to it anyhow as configure passes arguments to
            dnl the top-level script to all the other ones called recursively), so
            dnl we need to hack around this
            ac_configure_args="$ac_configure_args --disable-jpeg"
        fi
        if test "$wxUSE_LIBLZMA" = "yes"; then
            dnl If libtiff configure detects lzma library, it enables support for
            dnl LZMA compression and using it requires linking with liblzma.
            AC_CHECK_LIB(lzma, lzma_code, [LIBS="$LIBS -llzma"])
        else
            dnl Prevent libtiff configure from looking for liblzma if it's
            dnl explicitly disabled.
            ac_configure_args="$ac_configure_args --disable-lzma"
        fi

        dnl Similarly for jbig
        if test "$wxUSE_LIBJBIG" = "yes"; then
            AC_CHECK_LIB(jbig, jbg_dec_init, [LIBS="$LIBS -ljbig"])
        else
            ac_configure_args="$ac_configure_args --disable-jbig"
        fi
        AC_CONFIG_SUBDIRS([src/tiff])
    fi
fi

dnl ------------------------------------------------------------------------
dnl Check for expat libraries
dnl ------------------------------------------------------------------------

if test "$wxUSE_EXPAT" != "no"; then
    wxUSE_XML=yes
    AC_DEFINE(wxUSE_EXPAT)
    AC_DEFINE(wxUSE_XML)

    if test "$wxUSE_EXPAT" = "sys" -o "$wxUSE_EXPAT" = "yes" ; then
        AC_CHECK_HEADER([expat.h], [found_expat_h=1],, [ ])
        if test "x$found_expat_h" = "x1"; then
            dnl Expat 1.95.6 comes with broken expat.h:
            AC_CACHE_CHECK([if expat.h is valid C++ header],
                wx_cv_expat_is_not_broken,
                [
                AC_LANG_PUSH(C++)
                AC_TRY_COMPILE([#include <expat.h>],[],
                    wx_cv_expat_is_not_broken=yes,
                    wx_cv_expat_is_not_broken=no
                )
                AC_LANG_POP()
                ]
            )
            if test "$wx_cv_expat_is_not_broken" = "yes" ; then
                AC_CHECK_LIB(expat, XML_ParserCreate, EXPAT_LINK=" -lexpat")
            fi
        fi
        if test "x$EXPAT_LINK" = "x" ; then
            if test "$wxUSE_EXPAT" = "sys" ; then
                AC_MSG_ERROR([system expat library not found! Use --with-expat=builtin to use built-in version])
            else
                AC_MSG_WARN([system expat library not found, will use built-in instead])
                wxUSE_EXPAT=builtin
            fi
        else
            dnl we are using the system library
            wxUSE_EXPAT=sys
        fi
    fi
    if test "$wxUSE_EXPAT" = "builtin" ; then
        dnl Expat needs this:
        AC_CONFIG_SUBDIRS([src/expat])
    fi
fi


dnl ------------------------------------------------------------------------
dnl Check for libmspack
dnl ------------------------------------------------------------------------

if test "$wxUSE_LIBMSPACK" != "no"; then
    AC_CHECK_HEADER([mspack.h], [found_mspack_h=1],, [ ])
    if test "x$found_mspack_h" = "x1"; then
        AC_CHECK_LIB(mspack, mspack_create_chm_decompressor,
                     MSPACK_LINK=" -lmspack")
    fi
    if test "x$MSPACK_LINK" = "x" ; then
        wxUSE_LIBMSPACK=no
    fi
fi

if test "$wxUSE_LIBMSPACK" != "no"; then
    AC_DEFINE(wxUSE_LIBMSPACK)
fi


dnl ----------------------------------------------------------------
dnl search for toolkit (widget sets)
dnl ----------------------------------------------------------------


TOOLKIT=
TOOLKIT_INCLUDE=
WIDGET_SET=

dnl are we building for a win32 target environment?
dnl If so, setup common stuff needed for both GUI and Base libs.
if test "$USE_WIN32" = 1 ; then
    AC_CHECK_HEADERS(w32api.h,,, [ ])
    AC_CHECK_HEADER(windows.h,,
    [
        AC_MSG_ERROR(please set CFLAGS to contain the location of windows.h)
    ],
    [ ])

    LIBS="$LIBS -lwinspool -lwinmm -lshell32 -lcomctl32 -lcomdlg32 -ladvapi32 -lwsock32 -lgdi32"
    case "${host}" in
        x86_64-*-mingw32* )
            dnl we need to define this to embed the manifest for correct
            dnl platform from wx/msw/wx.rc (this is not needed for x86 which is
            dnl the default in wx/msw/rcdefs.h)
            WINDRES_CPU_DEFINE="--define WX_CPU_AMD64"
        ;;
    esac
    if test "$wxUSE_ACCESSIBILITY" = "yes" ; then
        LIBS="$LIBS -loleacc"
    fi

    case "${host}" in
        *-*-cygwin* )
            dnl Cygwin doesn't include these by default
            LIBS="$LIBS -lkernel32 -luser32"
    esac

    dnl Flags to be passed to windres by the applications using wxWidgets.
    WXCONFIG_RESFLAGS="--define __WIN32__ --define __GNUWIN32__ $WINDRES_CPU_DEFINE"
fi

if test "$wxUSE_GUI" = "yes"; then
    USE_GUI=1

    GUI_TK_LIBRARY=

    WXGTK1=
    WXGTK127=
    WXGTK2=
    WXGTK3=
    WXGPE=

    if test "$wxUSE_OLD_COCOA" = 1 ; then
        if test "$wxUSE_PRINTING_ARCHITECTURE" = "yes"; then
            AC_MSG_WARN([Printing not supported under wxCocoa yet, disabled])
            wxUSE_PRINTING_ARCHITECTURE=no
        fi
        if test "$wxUSE_DRAG_AND_DROP" = "yes"; then
            AC_MSG_WARN([Drag and Drop not supported under wxCocoa yet, disabled])
            wxUSE_DRAG_AND_DROP=no
        fi
        if test "$wxUSE_DRAGIMAGE" = "yes"; then
            AC_MSG_WARN([wxDragImage not supported under wxCocoa yet, disabled])
            wxUSE_DRAGIMAGE=no
        fi
    fi

    if test "$wxUSE_MSW" = 1 ; then
        TOOLKIT=MSW
        GUIDIST=MSW_DIST

        dnl -mwindows causes a heap of other default gui libs to be linked in.
        case "${host}" in
            *-*-mingw32* )
                WXCONFIG_LDFLAGS_GUI="$LDFLAGS -Wl,--subsystem,windows -mwindows"
        esac
    fi

    if test "$wxUSE_GTK" = 1; then
        dnl GTK+ test program must be compiled with C compiler
        AC_MSG_CHECKING([for GTK+ version])

        gtk_version_cached=1
        AC_CACHE_VAL(wx_cv_lib_gtk,
            [
                dnl stupid GTK+ AM macros produce their own messages, so we
                dnl have to pass to the next line
                gtk_version_cached=0
                AC_MSG_RESULT()

                dnl we must link against lgthread unless the user
                dnl used --disable-threads
                GTK_MODULES=
                if test "$wxUSE_THREADS" = "yes"; then
                    GTK_MODULES=gthread
                fi

                if test -z "$wxGTK_VERSION"; then
                    wxGTK_VERSION=any
                fi
                dnl detect GTK2
                wx_cv_lib_gtk=
                if test "x$wxGTK_VERSION" != "x1"
                then
                    dnl The gthread.pc that ships with Solaris returns '-mt',
                    dnl it's correct for Sun CC, but gcc requires '-pthreads'.
                    dnl So disable the compile check and remove the -mt below.
                    case "${host}" in
                        *-*-solaris2* )
                            if test "$wxUSE_THREADS" = "yes" -a "$GCC" = yes; then
                                enable_gtktest=no
                            fi
                    esac

                    if test "$wxGTK_VERSION" != 3; then
                        AM_PATH_GTK_2_0(2.6.0, wx_cv_lib_gtk=2.0, , $GTK_MODULES)
                    fi
                    if test -z "$wx_cv_lib_gtk"; then
                        if test "$wxGTK_VERSION" = 3 -o "$wxGTK_VERSION" = any; then
                            AM_PATH_GTK_3_0(, wx_cv_lib_gtk=3, , $GTK_MODULES)
                        fi
                    fi
                fi

                dnl detect GTK1.x
                if test -z "$wx_cv_lib_gtk"; then
                    if test "x$wxGTK_VERSION" = "x1" -o "x$wxGTK_VERSION" = "xany" ; then
                        AM_PATH_GTK(1.2.7, wx_cv_lib_gtk=1.2.7, , $GTK_MODULES)

                        if test -z "$wx_cv_lib_gtk"; then
                            AM_PATH_GTK(1.2.3, wx_cv_lib_gtk=1.2.3, , $GTK_MODULES)
                        fi
                    fi
                fi

                if test -z "$wx_cv_lib_gtk"; then
                    dnl looks better in AC_MSG_RESULT
                    wx_cv_lib_gtk=none
                else
                    dnl we use symbols from X11 directly so we should link with it
                    GTK_LIBS="$GTK_LIBS -lX11"
                    dnl we need to cache GTK_CFLAGS and GTK_LIBS for the
                    dnl subsequent runs
                    wx_cv_cflags_gtk=$GTK_CFLAGS
                    wx_cv_libs_gtk=$GTK_LIBS
                fi
            ]
        )

        dnl if it wasn't cached, the messages from AM_PATH_GTK() above are
        dnl enough
        if test "$gtk_version_cached" = 1; then
            AC_MSG_RESULT($wx_cv_lib_gtk)
        fi

        case "$wx_cv_lib_gtk" in
            3)      WXGTK3=1
                    TOOLKIT_VERSION=3
                    ;;
            2.0)    WXGTK2=1
                    TOOLKIT_VERSION=2
                    ;;
            1.2.7)  WXGTK127=1
                    WXGTK1=1
                    ;;
            1.2*)   WXGTK1=1 ;;
            *)      AC_MSG_ERROR([
The development files for GTK+ were not found. For GTK+ 2, please
ensure that pkg-config is in the path and that gtk+-2.0.pc is
installed. For GTK+ 1.2 please check that gtk-config is in the path,
and that the version is 1.2.3 or above. Also check that the
libraries returned by 'pkg-config gtk+-2.0 --libs' or 'gtk-config
--libs' are in the LD_LIBRARY_PATH or equivalent.
                            ])
                    ;;
        esac

        if test "$WXGTK3" = 1; then
            AC_DEFINE(__WXGTK218__)
            AC_DEFINE(__WXGTK210__)
        elif test "$WXGTK2" = 1; then
            save_CFLAGS="$CFLAGS"
            save_LIBS="$LIBS"
            CFLAGS="$wx_cv_cflags_gtk $CFLAGS"
            LIBS="$LIBS $wx_cv_libs_gtk"

            dnl test if we have at least GTK+ 2.18:
            AC_MSG_CHECKING([if GTK+ is version >= 2.18])
            AC_TRY_COMPILE([
                            #include <gtk/gtk.h>
                           ],
                           [
                            #if !GTK_CHECK_VERSION(2,18,0)
                            Not GTK+ 2.18
                            #endif
                           ],
                           [
                            AC_DEFINE(__WXGTK218__)
                            AC_DEFINE(__WXGTK210__)
                            AC_MSG_RESULT([yes])
                            ac_wxgtk218=1
                           ],
                           [
                            AC_MSG_RESULT([no])
                            ac_wxgtk218=0
                           ])

            if test "$ac_wxgtk218" = 0; then
                dnl test if we have at least GTK+ 2.10:
                AC_MSG_CHECKING([if GTK+ is version >= 2.10])
                AC_TRY_COMPILE([
                                #include <gtk/gtk.h>
                               ],
                               [
                                #if !GTK_CHECK_VERSION(2,10,0)
                                Not GTK+ 2.10
                                #endif
                               ],
                               [
                                AC_DEFINE(__WXGTK210__)
                                AC_MSG_RESULT([yes])
                                ac_wxgtk210=1
                               ],
                               [
                                AC_MSG_RESULT([no])
                                ac_wxgtk210=0
                               ])

            fi

            CFLAGS="$save_CFLAGS"
            LIBS="$save_LIBS"
        else
            if test "$wxUSE_UNICODE" = "yes"; then
                AC_MSG_WARN([Unicode configuration not supported with GTK+ 1.x])
                wxUSE_UNICODE=no
            fi

            dnl test for XIM support in libgdk
            AC_CHECK_LIB(gdk, gdk_im_open, AC_DEFINE(HAVE_XIM))

            dnl we need poll() in src/gtk1/app.cpp (we know that Darwin doesn't
            dnl have it but we do the check for the others)
            if test "$USE_DARWIN" != 1; then
                AC_CHECK_FUNCS(poll)
            fi
        fi

        TOOLKIT_INCLUDE="$wx_cv_cflags_gtk"
        GUI_TK_LIBRARY="$wx_cv_libs_gtk $GUI_TK_LIBRARY"

        TOOLKIT=GTK
        GUIDIST=GTK_DIST

        dnl test for external libxpm if we're configured to use it
        if test "$wxUSE_GPE" = "yes"; then
            AC_MSG_CHECKING(for gpewidget library)
            WX_PATH_FIND_LIBRARIES(gpewidget)
            if test "$ac_find_libraries" != "" ; then
                WX_LINK_PATH_EXIST($ac_find_libraries,$GUI_TK_LIBRARY)
                dnl -lgpewidget must be before all GTK libs and
                dnl we guess its path from the prefix
                GUI_TK_LIBRARY="-L${prefix}/lib -lgpewidget $GUI_TK_LIBRARY"
                WXGPE=1
                AC_MSG_RESULT([found in $ac_find_libraries])
            else
                AC_MSG_RESULT(not found)
            fi

            dnl AC_MSG_CHECKING(for gpe library)
            dnl WX_PATH_FIND_LIBRARIES(gpe)
            dnl if test "$ac_find_libraries" != "" ; then
            dnl     WX_LINK_PATH_EXIST($ac_find_libraries,$GUI_TK_LIBRARY)
            dnl     GUI_TK_LIBRARY="$GUI_TK_LIBRARY -lgpe"
            dnl     AC_MSG_RESULT(found in $ac_find_libraries)
            dnl else
            dnl     AC_MSG_RESULT(not found)
            dnl fi
        fi
    fi


    if test "$wxUSE_DFB" = 1; then
       PKG_PROG_PKG_CONFIG()

       PKG_CHECK_MODULES(DIRECTFB,
                         [directfb >= 0.9.23],
                         [
                           wxUSE_UNIVERSAL="yes"
                           TOOLKIT_INCLUDE="$DIRECTFB_CFLAGS"
                           GUI_TK_LIBRARY="$DIRECTFB_LIBS"
                           TOOLKIT=DFB
                           GUIDIST=DFB_DIST
                         ],
                         [
                           AC_MSG_ERROR([DirectFB not found.])
                         ]
                         )
    fi

    if test "$wxUSE_MICROWIN" = 1; then
        AC_MSG_CHECKING(for MicroWindows)
        if test "x$MICROWINDOWS" = x ; then
            AC_MSG_RESULT(not found)
            AC_MSG_ERROR([Cannot find MicroWindows library. Make sure MICROWINDOWS is set.])
        else
            AC_MSG_RESULT($MICROWINDOWS)
        fi

        if test -f $MICROWINDOWS/lib/libmwin.a; then
            AC_MSG_RESULT(MicroWindows' libraries found.)
        else
            AC_MSG_ERROR([Cannot find MicroWindows libraries, make sure they are compiled.])
        fi

        TOOLKIT_INCLUDE="-I$MICROWINDOWS/include"
        GUI_TK_LIBRARY="-L$MICROWINDOWS/lib -lmwin -lmwengine -mwfonts -mwdrivers -mwinlib"

        wxUSE_UNIVERSAL="yes"

        TOOLKIT=MICROWIN
        GUIDIST=MICROWIN_DIST

        TOOLCHAIN_DEFS="${TOOLCHAIN_DEFS} -D__WXMSW__ -D__WIN95__ -D__WIN32__ -DMWIN -DMICROWIN_NOCONTROLS -DMICROWIN_TODO=1"
    fi

    dnl common part of X11 and Motif port checks
    if test "$wxUSE_X11" = 1 -o "$wxUSE_MOTIF" = 1; then
        dnl use standard macros to check for X headers/libs, this brings
        dnl support for the standard configure options --x-includes,
        dnl --x-libraries and --no-x
        AC_PATH_XTRA

        if test "$no_x" = "yes"; then
          AC_MSG_ERROR([X11 not found, please use --x-includes and/or --x-libraries options (see config.log for details)])
        fi

        dnl for some reason AC_PATH_XTRA seems to add -INONE and -LNONE (and
        dnl also sometimes -RNONE) to X_CFLAGS and X_LIBS respectively, filter
        dnl this junk out
        GUI_TK_LIBRARY=`echo $X_LIBS | sed 's/ -LNONE//' | sed 's/ -RNONE//'`
        TOOLKIT_INCLUDE=`echo $X_CFLAGS | sed 's/ -INONE//'`
        COMPILED_X_PROGRAM=0

    fi

    if test "$wxUSE_X11" = 1; then
        if test "$wxUSE_NANOX" = "yes"; then
            AC_MSG_CHECKING(for MicroWindows/NanoX distribution)
            if test "x$MICROWIN" = x ; then
                AC_MSG_RESULT(not found)
                AC_MSG_ERROR([Cannot find MicroWindows library. Make sure MICROWIN is set.])
            else
                AC_MSG_RESULT($MICROWIN)
                AC_DEFINE(wxUSE_NANOX)
            fi
        fi

        if test "$wxUSE_UNICODE" = "yes"; then
            PKG_PROG_PKG_CONFIG()

            PKG_CHECK_MODULES(PANGOXFT, pangoxft,
                [
                    AC_DEFINE(HAVE_PANGO_XFT)
                    CFLAGS="$PANGOXFT_CFLAGS $CFLAGS"
                    CXXFLAGS="$PANGOXFT_CFLAGS $CXXFLAGS"
                    GUI_TK_LIBRARY="$GUI_TK_LIBRARY $PANGOXFT_LIBS"
                ],
                [
                    AC_MSG_ERROR([pangoxft library not found, library cannot be compiled in Unicode mode])
                ]
            )
            PKG_CHECK_MODULES(PANGOFT2, pangoft2,
                [
                    CFLAGS="$PANGOFT2_CFLAGS $CFLAGS"
                    CXXFLAGS="$PANGOFT2_CFLAGS $CXXFLAGS"
                    GUI_TK_LIBRARY="$GUI_TK_LIBRARY $PANGOFT2_LIBS"
                ],
                [
                    AC_MSG_WARN([pangoft2 library not found, library will be compiled without printing support])
                    wxUSE_PRINTING_ARCHITECTURE="no"
                ]
            )
            AC_CHECK_FUNCS([pango_font_family_is_monospace])
        fi

        wxUSE_UNIVERSAL="yes"

        if test "$wxUSE_NANOX" = "yes"; then
            TOOLKIT_INCLUDE="-I\$(top_srcdir)/include/wx/x11/nanox -I\$(MICROWIN)/src/include $TOOLKIT_INCLUDE"
            TOOLCHAIN_DEFS="${TOOLCHAIN_DEFS} -D__NANOX__ -DMWPIXEL_FORMAT=MWPF_TRUECOLOR0888 -DHAVE_FILEIO -DHAVE_BMP_SUPPORT=1 -DHAVE_GIF_SUPPORT=1 -DHAVE_PNM_SUPPORT=1 -DHAVE_XPM_SUPPORT=1 -DUNIX=1 -DUSE_EXPOSURE -DSCREEN_HEIGHT=480 -DSCREEN_WIDTH=640 -DSCREEN_DEPTH=4 -DX11=1"
            GUI_TK_LIBRARY="$GUI_TK_LIBRARY \$(MICROWIN)/src/lib/libnano-X.a"
        else
            GUI_TK_LIBRARY="$GUI_TK_LIBRARY -lX11"
        fi

        TOOLKIT=X11
        GUIDIST=X11_DIST
    fi

    if test "$wxUSE_MOTIF" = 1; then
        AC_MSG_CHECKING(for Motif/Lesstif headers)
        WX_PATH_FIND_INCLUDES($SEARCH_INCLUDE, Xm/Xm.h)
        if test "$ac_find_includes" != "" ; then
            AC_MSG_RESULT(found in $ac_find_includes)
            WX_INCLUDE_PATH_EXIST($ac_find_includes, $TOOLKIT_INCLUDE)
            TOOLKIT_INCLUDE="$TOOLKIT_INCLUDE$ac_path_to_include"
        else
            save_CFLAGS=$CFLAGS
            CFLAGS="$TOOLKIT_INCLUDE $CFLAGS"

            AC_TRY_COMPILE(
                [
                    #include <Xm/Xm.h>
                ],
                [
                    int version;
                    version = xmUseVersion;
                ],
                [
                    AC_MSG_RESULT(found in default search path)
                    COMPILED_X_PROGRAM=1
                ],
                [
                    AC_MSG_RESULT(no)
                    AC_MSG_ERROR(please set CPPFLAGS to contain the location of Xm/Xm.h)
                ]
            )

            CFLAGS=$save_CFLAGS
        fi


        AC_MSG_CHECKING(for Motif/Lesstif library)
        WX_PATH_FIND_LIBRARIES(Xm)

        if test "x$ac_find_libraries" != "x" ; then
            AC_MSG_RESULT(found in $ac_find_libraries)

            WX_LINK_PATH_EXIST($ac_find_libraries, $GUI_TK_LIBRARY)
            GUI_TK_LIBRARY="$GUI_TK_LIBRARY$ac_path_to_link"
        else
            dnl it might happen that we found headers in one of the standard
            dnl paths but the libs are elsewhere but still in default (linker)
            dnl path -- try to compile a test program to check for this
            save_CFLAGS=$CFLAGS
            CFLAGS="$TOOLKIT_INCLUDE $CFLAGS"
            save_LIBS="$LIBS"
            LIBS="$GUI_TK_LIBRARY -lXm -lXmu -lXext -lX11"

            AC_TRY_LINK(
                [
                    #include <Xm/Xm.h>
                ],
                [
                    int version;
                    version = xmUseVersion;
                ],
                [
                    AC_MSG_RESULT(found in default search path)
                    COMPILED_X_PROGRAM=1
                ],
                [
                    AC_MSG_RESULT(no)
                    AC_MSG_ERROR(please set LDFLAGS to contain the location of libXm)
                ]
            )

            CFLAGS=$save_CFLAGS
            LIBS="$save_LIBS"
        fi

        AC_MSG_CHECKING([if we need -lXp and/or -lSM -lICE])
        libp_link=""
        libsm_ice_link=""
        libs_found=0
        for libp in "" " -lXp"; do
            if test "$libs_found" = 0; then
                for libsm_ice in "" " -lSM -lICE"; do
                    if test "$libs_found" = 0; then
                        save_LIBS="$LIBS"
                        LIBS="$GUI_TK_LIBRARY -lXm ${libp} -lXmu -lXext -lXt${libsm_ice} -lX11"
                        save_CFLAGS=$CFLAGS
                        CFLAGS="$TOOLKIT_INCLUDE $CFLAGS"

                        AC_TRY_LINK(
                            [
                                #include <Xm/Xm.h>
                                #include <Xm/List.h>
                            ],
                            [
                                XmString string = NULL;
                                Widget w = NULL;
                                int position = 0;
                                XmListAddItem(w, string, position);
                            ],
                            [
                                libp_link="$libp"
                                libsm_ice_link="$libsm_ice"
                                AC_MSG_RESULT(
                                    [need${libp_link}${libsm_ice_link}])
                                libs_found=1
                            ], []
                        )

                        LIBS="$save_LIBS"
                        CFLAGS=$save_CFLAGS
                    fi
                done
            fi
        done

        if test "$libs_found" = 0; then
            AC_MSG_RESULT([can't find the right libraries])
            AC_MSG_ERROR([can't link a simple motif program])
        fi

        dnl this seems to be needed under IRIX and shouldn't do any harm
        dnl elsewhere
        AC_CHECK_LIB(Sgm, [SgCreateList], [libsgm_link=" -lSgm"])

        save_CFLAGS=$CFLAGS
        CFLAGS="$TOOLKIT_INCLUDE $CFLAGS"

        AC_CACHE_CHECK([for Motif 2],
            wx_cv_lib_motif2,
            AC_TRY_COMPILE([
                            #include <Xm/Xm.h>
                           ],
                           [
                            #if XmVersion < 2000
                            Not Motif 2
                            #endif
                           ],
                           wx_cv_lib_motif2="yes",
                           wx_cv_lib_motif2="no"))
        if test "$wx_cv_lib_motif2" = "yes"; then
            AC_DEFINE(__WXMOTIF20__,1)
        else
            AC_DEFINE(__WXMOTIF20__,0)
        fi

        AC_CACHE_CHECK([whether Motif is Lesstif],
            wx_cv_lib_lesstif,
            AC_TRY_COMPILE([
                            #include <Xm/Xm.h>
                           ],
                           [
                            #if !defined(LesstifVersion) || LesstifVersion <= 0
                            Not Lesstif
                            #endif
                           ],
                           wx_cv_lib_lesstif="yes",
                           wx_cv_lib_lesstif="no")
        )
        if test "$wx_cv_lib_lesstif" = "yes"; then
            AC_DEFINE(__WXLESSTIF__,1)
        else
            AC_DEFINE(__WXLESSTIF__,0)
        fi

        CFLAGS=$save_CFLAGS

        GUI_TK_LIBRARY="$GUI_TK_LIBRARY${libsgm_link} -lXm${libp_link} -lXmu -lXext -lXt${libsm_ice_link} -lX11"
        TOOLKIT=MOTIF
        GUIDIST=MOTIF_DIST
    fi

    dnl more tests common to X11 and Motif:
    if test "$wxUSE_X11" = 1 -o "$wxUSE_MOTIF" = 1; then
        dnl test for external libxpm if we're configured to use it
        if test "$wxUSE_LIBXPM" = "sys"; then
            AC_MSG_CHECKING(for Xpm library)
            WX_PATH_FIND_LIBRARIES(Xpm)
            if test "$ac_find_libraries" != "" ; then
                WX_LINK_PATH_EXIST($ac_find_libraries,$GUI_TK_LIBRARY)
                GUI_TK_LIBRARY="$GUI_TK_LIBRARY$ac_path_to_link"
                AC_MSG_RESULT(found in $ac_find_libraries)

                AC_CACHE_CHECK([for X11/xpm.h],
                    wx_cv_x11_xpm_h,
                    [
                        save_CFLAGS=$CFLAGS
                        CFLAGS="$TOOLKIT_INCLUDE $CFLAGS"

                        AC_TRY_COMPILE(
                            [
                                #include <X11/xpm.h>
                            ],
                            [
                                int version;
                                version = XpmLibraryVersion();
                            ],
                            wx_cv_x11_xpm_h=yes,
                            wx_cv_x11_xpm_h=no
                        )

                        CFLAGS=$save_CFLAGS
                    ]
                )

                if test $wx_cv_x11_xpm_h = "yes"; then
                    GUI_TK_LIBRARY="$GUI_TK_LIBRARY -lXpm"
                    AC_DEFINE(wxHAVE_LIB_XPM)
                else
                    AC_MSG_WARN([built-in less efficient XPM decoder will be used])
                fi
            fi

        fi

        dnl XShapeQueryExtension checks: first the library, then prototype
        AC_CHECK_LIB([Xext], [XShapeQueryExtension],
                     [
                      GUI_TK_LIBRARY="$GUI_TK_LIBRARY -lXext"
                      wxHAVE_XEXT_LIB=1
                     ],
                     [], [$GUI_TK_LIBRARY -lX11])

        if test "$wxHAVE_XEXT_LIB" = 1; then
            save_CFLAGS="$CFLAGS"
            CFLAGS="$TOOLKIT_INCLUDE $CFLAGS"

            AC_MSG_CHECKING([for X11/extensions/shape.h])
            AC_TRY_COMPILE([
                            #include <X11/Xlib.h>
                            #include <X11/extensions/shape.h>
                           ],
                           [
                            int dummy1, dummy2;
                            XShapeQueryExtension((Display*)NULL,
                                                 (int*)NULL, (int*)NULL);
                           ],
                           [
                            AC_DEFINE(HAVE_XSHAPE)
                            AC_MSG_RESULT([found])
                           ],
                           [
                            AC_MSG_RESULT([not found])
                           ])
            CFLAGS="$save_CFLAGS"

        fi
    fi

    if test "$wxUSE_OSX_CARBON" = 1; then
        AC_MSG_CHECKING([for compiler syntax to enable Pascal strings])
        if test "$GCC" = yes; then
            AC_MSG_RESULT([gcc])
            CPPFLAGS_PASCAL="-fpascal-strings"
        elif test "`echo $CXX | sed -e 's@.*/@@'`" = "xlC"; then
            AC_MSG_RESULT([xlc])
            CPPFLAGS_PASCAL="-qmacpstr"
        else
            AC_MSG_RESULT([none])
        fi

        if test "x$wxUSE_UNIX" = "xyes"; then
            CPPFLAGS="$CPPFLAGS_PASCAL -I/Developer/Headers/FlatCarbon $CPPFLAGS"
        else
            dnl platform.h needs TARGET_CARBON before setup.h
            CPPFLAGS="$CPPFLAGS_PASCAL -DTARGET_CARBON $CPPFLAGS"
        fi

        TOOLKIT=OSX_CARBON
        dnl we can't call this MAC_DIST or autoconf thinks its a macro
        GUIDIST=OSX_CARBON_DIST
        dnl wxMac version of wxBase and wxCocoa or wxBase-only built on Darwin
        dnl are different, so they need different names:
        WXBASEPORT="_carbon"

        dnl in addition to defining __WXOSX_CARBON__ for this toolkit we want
        dnl to also define these extra symbols to make it possible to test for
        dnl any Mac port (__WXMAC__ is for backwards compatibility, __WXOSX__
        dnl is a new name)
        TOOLCHAIN_DEFS="${TOOLCHAIN_DEFS} -D__WXMAC__ -D__WXOSX__"
    fi

    if test "$wxUSE_OSX_COCOA" = 1; then
        TOOLKIT=OSX_COCOA
        GUIDIST=OSX_COCOA_DIST

        dnl see the comment above in wxUSE_OSX_CARBON branch
        TOOLCHAIN_DEFS="${TOOLCHAIN_DEFS} -D__WXMAC__ -D__WXOSX__"
    fi

    if test "$wxUSE_OSX_IPHONE" = 1; then
        TOOLKIT=OSX_IPHONE
    fi

    if test "$wxUSE_OLD_COCOA" = 1; then
        TOOLKIT=COCOA
        GUIDIST=COCOA_DIST
    fi


    if test "$wxUSE_QT" = 1; then
        TOOLKIT=QT
        GUIDIST=QT_DIST
        TOOLKIT_DIR="qt"
<<<<<<< HEAD
        TOOLKIT_INCLUDE="${TOOLKIT_INCLUDE} `pkg-config Qt5Core Qt5Widgets Qt5Gui Qt5Test --cflags` -DQT_WIDGETS_LIB"
        GUI_TK_LIBRARY="${GUI_TK_LIBRARY} `pkg-config Qt5Core Qt5Widgets Qt5Gui Qt5Test --libs`"
        TOOLKIT_INCLUDE="${TOOLKIT_INCLUDE} ${QT_CFLAGS}"
        GUI_TK_LIBRARY="${GUI_TK_LIBRARY} ${QT_LIBS}"
=======
        TOOLCHAIN_DEFS="${TOOLCHAIN_DEFS} -D__WXQT__"
        TOOLKIT_INCLUDE="${TOOLKIT_INCLUDE} `pkg-config Qt5Core Qt5Widgets Qt5Gui Qt5OpenGL Qt5Test --cflags` -DQT_WIDGETS_LIB"
        GUI_TK_LIBRARY="${GUI_TK_LIBRARY} `pkg-config Qt5Core Qt5Widgets Qt5Gui Qt5OpenGL Qt5Test --libs`"
>>>>>>> 52ee6d1a
        if `pkg-config --variable qt_config Qt5Core | grep "reduce_relocations" >/dev/null`; then
            dnl build with position independent code if Qt needs it
            SAMPLES_CXXFLAGS="-fPIC $SAMPLES_CXXFLAGS"
            WXCONFIG_CXXFLAGS="-fPIC $WXCONFIG_CXXFLAGS $QT_CFLAGS"
        fi
    fi
    dnl the name of the directory where the files for this toolkit live
    TOOLKIT_DIR=`echo ${TOOLKIT} | tr '[[A-Z]]' '[[a-z]]'`

    if test "$wxUSE_UNIVERSAL" = "yes"; then
        TOOLCHAIN_DEFS="${TOOLCHAIN_DEFS} -D__WXUNIVERSAL__"
        WIDGET_SET=univ
    fi

    dnl distribute samples/demos/utils with GUI versions
    GUIDIST="${GUIDIST} SAMPLES_DIST DEMOS_DIST UTILS_DIST MISC_DIST"
    DISTDIR="wx\$(TOOLKIT)"
else
    USE_GUI=0

    dnl this doesn't quite work right for wxBase, but the places
    dnl where it is wrong aren't fatal (yet) though.
    TOOLKIT_DIR="base"

    dnl the sources, their dependenices and the headers
    if test "$USE_WIN32" = 1 ; then
        dnl yes, the toolkit for wxBase on win32 is actually MSW
        dnl wxBase on unix does not need a 'TOOLKIT' defined.
        TOOLKIT="MSW"
    fi

    dnl distribute only wxBase sources/headers
    GUIDIST="BASE_DIST"
    DISTDIR="wxBase"
fi


dnl ---------------------------------------------------------------------------
dnl Optional libraries included when system library is not used
dnl ---------------------------------------------------------------------------

dnl do this after test for X11 above so that we have a chance of finding Xlib.h
if test "$wxUSE_GUI" = "yes"; then
    if test "$wxUSE_UNIX" = "yes"; then
        dnl defines HAVE_X11_XKBLIB_H
        AC_CHECK_HEADERS([X11/Xlib.h],,, [ ])
        AC_CHECK_HEADERS([X11/XKBlib.h],,,
                         [
                          #if HAVE_X11_XLIB_H
                            #include <X11/Xlib.h>
                          #endif
                         ])
    fi
fi


dnl ---------------------------------------------------------------------------
dnl wxDisplay checks
dnl ---------------------------------------------------------------------------

USE_XINERAMA=0
if test "$wxUSE_DISPLAY" = "yes"; then
    dnl Xinerama is used for wxGTK1/wxX11/wxMotif only
    if test "$wxUSE_MOTIF" = 1 -o "$wxUSE_X11" = 1 -o "$WXGTK1" = 1; then
        WX_FIND_LIB(Xinerama, XineramaQueryScreens)
        if test "$ac_find_libraries" != "" ; then
            if test "$ac_find_libraries" != "std" ; then
              WX_LINK_PATH_EXIST([$ac_find_libraries],[$LDFLAGS])
              if test "$ac_path_to_link" != " -L/usr/lib" ; then
                  LDFLAGS="$LDFLAGS $ac_path_to_link"
              fi
            fi
            USE_XINERAMA=1
            GUI_TK_LIBRARY="$GUI_TK_LIBRARY -lXinerama"
        else
            AC_MSG_WARN([Xinerama not found; disabling wxDisplay])
            wxUSE_DISPLAY="no"
        fi
    elif test "$wxUSE_MSW" = 1; then
        dnl DirectDraw for MSW - optionally used by WxDisplay.
        AC_CHECK_HEADER([ddraw.h], [], [], [#include <windows.h>])
    fi
fi

if test "$wxUSE_DISPLAY" = "yes"; then
    dnl wxGTK2 needs Xxf86vm as well as Xinerama-using ports from above
    if test "$USE_XINERAMA" = 1 -o "$wxUSE_GTK" = 1; then
        WX_FIND_LIB(Xxf86vm, XF86VidModeQueryExtension)
        if test "$ac_find_libraries" != "" ; then
            AC_CHECK_HEADERS([X11/extensions/xf86vmode.h],
                             [
                              GUI_TK_LIBRARY="$GUI_TK_LIBRARY -lXxf86vm"
                             ],
                             [],
                             [
                                  #if HAVE_X11_XLIB_H
                                    #include <X11/Xlib.h>
                                  #endif
                             ])
        fi
    fi
fi

dnl ---------------------------------------------------------------------------
dnl X11 session management
dnl ---------------------------------------------------------------------------
if test "$wxUSE_DETECT_SM" = "yes"; then
    if test "$wxUSE_UNIX" = "yes" -a "$wxUSE_MAC" != 1 -a "$wxUSE_OLD_COCOA" != 1; then
        WX_FIND_LIB(SM, SmcOpenConnection)
        if test "$ac_find_libraries" != "" ; then
            if test "$ac_find_libraries" != "std" ; then
              WX_LINK_PATH_EXIST([$ac_find_libraries],[$LDFLAGS])
              if test "$ac_path_to_link" != " -L/usr/lib" ; then
                LDFLAGS="$LDFLAGS $ac_path_to_link"
              fi
            fi
            GUI_TK_LIBRARY="$GUI_TK_LIBRARY -lSM"
        else
            AC_MSG_WARN([libSM not found; disabling session management detection])
            wxUSE_DETECT_SM="no"
        fi
    else
        wxUSE_DETECT_SM="no"
    fi
fi


dnl ---------------------------------------------------------------------------
dnl OpenGL libraries
dnl ---------------------------------------------------------------------------

USE_OPENGL=0
if test "$wxUSE_OPENGL" = "yes" -o "$wxUSE_OPENGL" = "auto"; then

    dnl look in glcanvas.h for the list of platforms supported by wxGlCanvas:

    if test "$wxUSE_OSX_CARBON" = 1 -o "$wxUSE_OSX_COCOA" = 1 -o "$wxUSE_OLD_COCOA" = 1; then
        OPENGL_LIBS="-framework OpenGL -framework AGL"
    elif test "$wxUSE_MSW" = 1; then
        OPENGL_LIBS="-lopengl32 -lglu32"
    elif test "$wxUSE_MOTIF" = 1 -o "$wxUSE_X11" = 1 -o "$wxUSE_GTK" = 1 -o "$wxUSE_QT" = 1; then

        dnl adjust CPPFLAGS to include GL/gl.h location if necessary
        dnl (/opt/graphics/OpenGL is for HP-UX systems, bug 925307)
        AC_MSG_CHECKING([for OpenGL headers])
        WX_PATH_FIND_INCLUDES([$SEARCH_INCLUDE /opt/graphics/OpenGL/include], GL/gl.h)
        if test "$ac_find_includes" != "" ; then
            AC_MSG_RESULT(found in $ac_find_includes)
            WX_INCLUDE_PATH_EXIST($ac_find_includes, $CPPFLAGS)
            CPPFLAGS="$ac_path_to_include $CPPFLAGS"
        else
            AC_MSG_RESULT([not found])
        fi

        AC_CHECK_HEADER(GL/gl.h, [
            AC_CHECK_HEADER(GL/glu.h, [
                found_gl=0

                WX_FIND_LIB(GL, glBegin, [/opt/graphics/OpenGL/lib])
                if test "$ac_find_libraries" != "" ; then
                    if test "$ac_find_libraries" != "std" ; then
                      WX_LINK_PATH_EXIST([$ac_find_libraries],[$LDFLAGS])
                      if test "$ac_path_to_link" != " -L/usr/lib" ; then
                        LDFLAGS_GL="$ac_path_to_link"
                      fi
                    fi

                    dnl don't suppose that libGL and libGLU are always in the
                    dnl same directory -- this is not true for some common
                    dnl distributions
                    WX_FIND_LIB(GLU, gluBeginCurve, [/opt/graphics/OpenGL/lib])
                    if test "$ac_find_libraries" != "" ; then
                      if test "$ac_find_libraries" != "std" ; then
                        WX_LINK_PATH_EXIST([$ac_find_libraries],[$LDFLAGS])
                        if test "$ac_path_to_link" != " -L/usr/lib" -a \
                                "$ac_path_to_link" != "$LDFLAGS_GL" ; then
                          LDFLAGS_GL="$LDFLAGS_GL$ac_path_to_link"
                        fi
                      fi

                        found_gl=1
                        OPENGL_LIBS="-lGL -lGLU"
                    fi
                fi

                if test "$found_gl" != 1; then
                    WX_FIND_LIB(MesaGL, glEnable, [/opt/graphics/OpenGL/lib])
                    if test "$ac_find_libraries" != "" ; then
                      if test "$ac_find_libraries" != "std" ; then
                        WX_LINK_PATH_EXIST([$ac_find_libraries],[$LDFLAGS])
                        if test "$ac_path_to_link" != " -L/usr/lib" ; then
                          LDFLAGS_GL="$LDFLAGS_GL$ac_path_to_link"
                        fi
                      fi
                      OPENGL_LIBS="-lMesaGL -lMesaGLU"
                    fi
                fi
            ],, [ ])
        ],
        [],
        [ ])

        if test "x$OPENGL_LIBS" = "x"; then
            if test "$wxUSE_OPENGL" = "yes"; then
                AC_MSG_ERROR([OpenGL libraries not available])
            else
                dnl case wxUSE_OPENGL=auto
                AC_MSG_WARN([OpenGL libraries not available, disabling support for OpenGL])
                wxUSE_OPENGL=no
                USE_OPENGL=0
            fi
        fi
    else
        AC_MSG_WARN([wxGLCanvas not implemented for this port, library will be compiled without it.])
        wxUSE_OPENGL="no"
    fi

    if test "$wxUSE_OPENGL" = "auto"; then
        dnl if the OpenGL libraries were unavailable, this would have been
        dnl changed to "no" above, if it wasn't, change it to "yes" as we've
        dnl verified that we can indeed use OpenGL
        wxUSE_OPENGL=yes
    fi

    if test "$wxUSE_OPENGL" = "yes"; then
        USE_OPENGL=1
        AC_DEFINE(wxUSE_OPENGL)
        AC_DEFINE(wxUSE_GLCANVAS)
        SAMPLES_SUBDIRS="$SAMPLES_SUBDIRS opengl opengl/cube opengl/penguin opengl/isosurf"
    fi
fi


dnl the symbol which allows conditional compilation for the given toolkit
if test -n "$TOOLKIT" ; then
    TOOLCHAIN_DEFS="${TOOLCHAIN_DEFS} -D__WX${TOOLKIT}__"
fi


dnl --- the marker for quick search, leave it here: SHARED_LIB_SETUP ---

if test "$wxUSE_SHARED" = "yes"; then
    case "${host}" in
      *-pc-msdosdjgpp )
        dnl only static for now
        wxUSE_SHARED=no
        AC_MSG_WARN([Host system doesn't support shared libraries, disabling])
      ;;
    esac
fi

if test "$wxUSE_SHARED" = "yes"; then

    dnl use versioned symbols if available on the platform
    WX_VERSIONED_SYMBOLS([\$(wx_top_builddir)/version-script])

    dnl test for GCC's visibility support (sets CFLAGS_VISIBILITY, which is
    dnl assigned to CFLAGS and CXXFLAGS below)
    if test "$wxUSE_VISIBILITY" != "no"; then
        WX_VISIBILITY
    fi

    dnl test for Sun CC which can be used under both Solaris and Linux
    if test "x$SUNCXX" = xyes; then
        SAMPLES_RPATH_FLAG="-R\$(wx_top_builddir)/lib"
        WXCONFIG_RPATH="-R\$libdir"
    else
    case "${host}" in
      *-*-linux* | *-*-gnu* )
        SAMPLES_RPATH_FLAG="-Wl,-rpath,\$(wx_top_builddir)/lib"
        WXCONFIG_RPATH="-Wl,-rpath,\$libdir"
        ;;

      *-*-solaris2* )
        dnl here we know that Sun CC is not used as we tested for it above,
        dnl hence we must be using gcc

        dnl newer versions of gcc need -isystem to compile X headers on
        dnl Solaris (which use old style C syntax)
        CPPFLAGS="-isystem /usr/openwin/include $CPPFLAGS"

        dnl gcc may use Sun's ld, in which case -rpath gives a confusing
        dnl error message. We have to try both -Wl,-rpath and -Wl,-R:
        saveLdflags="$LDFLAGS"
        LDFLAGS="$saveLdflags -Wl,-rpath,/"
        AC_MSG_CHECKING([if the linker accepts -rpath])
        AC_TRY_LINK(
            [],[],
            [
                AC_MSG_RESULT([yes])
                SAMPLES_RPATH_FLAG="-Wl,-rpath,\$(wx_top_builddir)/lib"
                WXCONFIG_RPATH="-Wl,-rpath,\$libdir"
            ],[
                AC_MSG_RESULT([no])
                AC_MSG_CHECKING([if the linker accepts -R])
                LDFLAGS="$saveLdflags -Wl,-R,/"
                AC_TRY_LINK(
                    [],[],
                    [
                        AC_MSG_RESULT([yes])
                        SAMPLES_RPATH_FLAG="-Wl,-R,\$(wx_top_builddir)/lib"
                        WXCONFIG_RPATH="-Wl,-R,\$libdir"
                    ],[
                        AC_MSG_RESULT([no])
                    ])
            ])
        LDFLAGS="$saveLdflags"
      ;;

      *-*-darwin* )
        install_name_tool=`which ${HOST_PREFIX}install_name_tool`
        if test "$install_name_tool" -a -x "$install_name_tool"; then
            DYLIB_RPATH_POSTLINK="${HOST_PREFIX}install_name_tool -id \$@ \$@"
            cat <<EOF >change-install-names
#!/bin/sh
libnames=\`cd \${1} ; ls -1 | grep '\.[[0-9]][[0-9]]*\.dylib\$'\`
changes=''
for dep in \${libnames} ; do
    changes="\${changes} -change \${4}/\${dep} \${3}/\${dep}"
done
for i in \${libnames} ; do
    ${HOST_PREFIX}install_name_tool \${changes} -id \${3}/\${i} \${1}/\${i}
done
EOF
            chmod +x change-install-names
            DYLIB_RPATH_INSTALL="\$(wx_top_builddir)/change-install-names \${DESTDIR}\${libdir} \${DESTDIR}\${bindir} \${libdir} \$(wx_top_builddir)/lib"
        fi

        dnl the HEADER_PAD_OPTION is required by some wx samples to avoid the error:
        dnl "install_name_tool: changing install names can't be redone for: the_exe_name
        dnl (for architecture ppc) because larger updated load commands do not fit
        dnl (the program must be relinked)"
        HEADER_PAD_OPTION="-headerpad_max_install_names"
      ;;

      *-*-cygwin* | *-*-mingw32* )
        ;;

      *-*-hpux* )
        SAMPLES_RPATH_FLAG="-Wl,+b,\$(wx_top_builddir)/lib"
        WXCONFIG_RPATH="-Wl,+b,\$libdir"
        ;;

    esac
    fi

    dnl this one shouldn't be used for the library build so put it in a
    dnl separate variable from WXCONFIG_CPPFLAGS
    WXCONFIG_ONLY_CPPFLAGS="$WXCONFIG_ONLY_CPPFLAGS -DWXUSINGDLL"

    if test $wxUSE_RPATH = "no"; then
        SAMPLES_RPATH_FLAG=''
        DYLIB_PATH_POSTLINK=''
        WXCONFIG_RPATH=''
    fi

    SHARED=1

else

    config_linkage_component="-static"
    SHARED=0

fi


UNICODE=0
lib_unicode_suffix=
WX_CHARTYPE="ansi"
if test "$wxUSE_UNICODE" = "yes"; then
    lib_unicode_suffix=u
    WX_CHARTYPE="unicode"
    UNICODE=1
fi

WX_FLAVOUR=${WX_FLAVOUR:+-$WX_FLAVOUR}
WX_LIB_FLAVOUR=`echo $WX_FLAVOUR | tr '-' '_'`

DEBUG_INFO=0
if test "$wxUSE_DEBUG_INFO" = "yes"; then
    DEBUG_INFO=1
fi

WX_VERSION_TAG=`echo WX${lib_unicode_suffix}${WX_LIB_FLAVOUR}_${WX_RELEASE} | tr '[[a-z]]' '[[A-Z]]'`

TOOLCHAIN_NAME="${TOOLKIT_DIR}${TOOLKIT_VERSION}${WIDGET_SET}${lib_unicode_suffix}${WX_LIB_FLAVOUR}-${WX_RELEASE}${HOST_SUFFIX}"

TOOLCHAIN_FULLNAME="${HOST_PREFIX}${TOOLKIT_DIR}${TOOLKIT_VERSION}${WIDGET_SET}-${WX_CHARTYPE}${config_linkage_component}-${WX_RELEASE}${WX_FLAVOUR}"

dnl library link name
dnl These just save us from exporting lib_{unicode,flavour}_suffix.
dnl If we ever need to do that, we won't need to keep these.

if test "$wxUSE_OSX_CARBON" = 1 -o "$wxUSE_OSX_COCOA" = 1 -o "$wxUSE_OLD_COCOA" = 1; then
    WX_LIBRARY_BASENAME_NOGUI="wx_base${lib_unicode_suffix}${WX_LIB_FLAVOUR}"
else
    WX_LIBRARY_BASENAME_NOGUI="wx_base${WXBASEPORT}${lib_unicode_suffix}${WX_LIB_FLAVOUR}"
fi
WX_LIBRARY_BASENAME_GUI="wx_${TOOLKIT_DIR}${TOOLKIT_VERSION}${WIDGET_SET}${lib_unicode_suffix}${WX_LIB_FLAVOUR}"



if test "$wxUSE_OLD_COCOA" = 1; then
    AC_LANG_SAVE
    AC_WX_LANG_OBJECTIVEC
dnl Recent AppKit/NSEvent.h include parts of IOKit which eventually
dnl gets IOKit/graphics/IOGraphicsTypes.h included which typedefs
dnl Point but only if MacTypes.h was not included first.  Of course,
dnl if MacTypes.h is included later then you're screwed when it
dnl tries to typedef Point.  Defining __Point__ will cause IOGraphicsTypes.h
dnl to not typedef Point and thus fix the problem.
    AC_MSG_CHECKING([if AppKit/NSEvent.h conflicts with CoreFoundation])
    AC_TRY_COMPILE([#include <AppKit/NSEvent.h>
#include <CoreFoundation/CoreFoundation.h>
        ],[],
        [AC_MSG_RESULT([no])],
        [AC_MSG_RESULT([yes])
        AC_MSG_CHECKING([if defining __Point__ will fix it])
        AC_TRY_COMPILE([#define __Point__ 1
#include <AppKit/NSEvent.h>
#include <CoreFoundation/CoreFoundation.h>
            ],[],
            [AC_MSG_RESULT([yes])
            AC_DEFINE(__Point__)
            ],
            [AC_MSG_FAILURE([no])]
        )]
    )
    AC_LANG_RESTORE
fi

dnl ---------------------------------------------------------------------------
dnl Checks for typedefs
dnl ---------------------------------------------------------------------------

dnl   defines mode_t if not already defined
AC_TYPE_MODE_T
dnl   defines off_t if not already defined
AC_TYPE_OFF_T
dnl   defines pid_t if not already defined
AC_TYPE_PID_T
dnl   defines size_t if not already defined
AC_TYPE_SIZE_T

dnl sets HAVE_SSIZE_T if ssize_t is defined
AC_CHECK_TYPES(ssize_t)

dnl check what exactly size_t is on this machine - this is necessary to avoid
dnl ambiguous overloads in several places, notably wx/string.h and wx/array.h
AC_LANG_PUSH(C++) dnl tests below use overloaded functions and so need C++
AC_CACHE_CHECK([if size_t is unsigned int],
    wx_cv_size_t_is_uint,
    [
    dnl an obvious check like AC_TRY_COMPILE[struct Foo { ... };] doesn't work
    dnl with egcs (at least) up to 1.1.1 as it allows you to compile duplicate
    dnl methods in a local class (i.e. class inside a function) declaration
    dnl without any objections!!
    dnl
    dnl hence the hack below: we must have Foo at global scope!
    AC_TRY_COMPILE([#include <stddef.h>],
        [
            return 0; }

            struct Foo { void foo(size_t); void foo(unsigned int); };

            int bar() {
        ],
        wx_cv_size_t_is_uint=no,
        wx_cv_size_t_is_uint=yes
    )
    ]
)

if test "$wx_cv_size_t_is_uint" = "yes"; then
    AC_DEFINE(wxSIZE_T_IS_UINT)
else
    AC_CACHE_CHECK([if size_t is unsigned long],
        wx_cv_size_t_is_ulong,
        AC_TRY_COMPILE([#include <stddef.h>],
            [
                return 0; }

                struct Foo { void foo(size_t); void foo(unsigned long); };

                int bar() {
            ],
            wx_cv_size_t_is_ulong=no,
            wx_cv_size_t_is_ulong=yes
        )
    )

    if test "$wx_cv_size_t_is_ulong" = "yes"; then
        AC_DEFINE(wxSIZE_T_IS_ULONG)
    fi
fi

AC_CACHE_CHECK([if wchar_t is separate type],
    wx_cv_wchar_t_is_separate_type,
    AC_TRY_COMPILE([#include <wchar.h>],
        [
            return 0; }

            struct Foo { void foo(wchar_t);
                         void foo(unsigned short);
                         void foo(unsigned int);
                         void foo(unsigned long); };

            int bar() {
        ],
        wx_cv_wchar_t_is_separate_type=yes,
        wx_cv_wchar_t_is_separate_type=no
    )
)

if test "$wx_cv_wchar_t_is_separate_type" = "yes"; then
    AC_DEFINE(wxWCHAR_T_IS_REAL_TYPE, 1)
else
    AC_DEFINE(wxWCHAR_T_IS_REAL_TYPE, 0)
fi

AC_LANG_POP() dnl C++

dnl ---------------------------------------------------------------------------
dnl Checks for structures
dnl ---------------------------------------------------------------------------

dnl does passwd struct has the pw_gecos field?
AC_CACHE_CHECK([for pw_gecos in struct passwd], wx_cv_struct_pw_gecos,
    [
        AC_TRY_COMPILE([#include <pwd.h>],
             [
                char *p;
                struct passwd *pw;
                p = pw->pw_gecos;
             ],
             [
                wx_cv_struct_pw_gecos=yes
             ],
             [
                wx_cv_struct_pw_gecos=no
             ]
        )
    ]
)

if test "$wx_cv_struct_pw_gecos" = "yes"; then
    AC_DEFINE(HAVE_PW_GECOS)
fi

dnl ---------------------------------------------------------------------------
dnl Check for functions
dnl ---------------------------------------------------------------------------

dnl check for wcslen in all possible places
WCSLEN_FOUND=0
WCHAR_LINK=
AC_CHECK_FUNCS(wcslen, WCSLEN_FOUND=1)

if test "$WCSLEN_FOUND" = 0; then
    if test "$TOOLKIT" = "MSW"; then
        AC_CHECK_LIB(msvcrt, wcslen, WCHAR_OK=1)
    else
        AC_CHECK_LIB(w, wcslen, [
                        WCHAR_LINK=" -lw"
                        WCSLEN_FOUND=1
                    ])
    fi
fi

if test "$WCSLEN_FOUND" = 1; then
    AC_DEFINE(HAVE_WCSLEN)
fi

dnl Notice that unlike the functions below, this one seems to be present in all
dnl support OS X versions so it's OK to test for it here.
AC_CHECK_FUNCS(wcsftime)

dnl OS X provides the wide character functions (and also strnlen(), for some
dnl reason) only starting from 10.7 so our tests would succeed if we're
dnl configuring under 10.7 or later, yet the compiled programs would fail if
dnl ran under 10.6 or earlier. To avoid this problem, define the corresponding
dnl HAVE_XXX in wx/osx/config_xcode.h instead of testing for them here.
if test "$wxUSE_MAC" != 1; then
    AC_CHECK_FUNCS([strnlen wcsdup wcsnlen wcscasecmp wcsncasecmp])
fi

dnl On HP-UX aCC need this define to find mbstrtowcs() &c
dnl Can't be used for g++ since the mbstate_t in wchar.h can conflict
dnl with g++'s in <cwchar> (unless -D_INCLUDE__STDC_A1_SOURCE is in the
dnl flags when g++ is configured, it will declare its own).
if test "$USE_HPUX" = 1 -a "$GCC" != "yes"; then
    CPPFLAGS="-D_INCLUDE__STDC_A1_SOURCE $CPPFLAGS"
fi

dnl Try to use wcsrtombs instead of wcstombs which is buggy in old GNU
dnl libc versions if possible. AC_CHECK_FUNCS only checks it's in the
dnl library, not the header, so do a header check for mbstate_t first.
AC_CHECK_TYPES([mbstate_t],
               [AC_CHECK_FUNCS(wcsrtombs)],
               [],
               [#include <wchar.h>])

dnl check for vsnprintf() -- a safe version of vsprintf())
dnl
dnl the trouble here is that on some systems (e.g. HP-UX 10) this function is
dnl present in libc but not in the system headers and so AC_CHECK_FUNCS (which,
dnl stupidly, provides a dummy function declaration inside its extension)
dnl succeeds, even with C++ compiler, but the compilation of wxWidgets fails
dnl
dnl so we first check if the function is in the library
dnl
dnl FIXME: replace this mess with WX_CHECK_FUNCS()
AC_CHECK_FUNCS(snprintf vsnprintf vsscanf)

AC_LANG_PUSH(C++)
if test "$ac_cv_func_vsnprintf" = "yes"; then
    dnl yes it is -- now check if it is in the headers
    AC_CACHE_CHECK([for vsnprintf declaration], wx_cv_func_vsnprintf_decl,
        [
            dnl our troubles are not over: HP-UX 11 prototypes vsnprintf() as
            dnl taking "char *" and not "const char *" so test for this too
            AC_TRY_COMPILE(
                [
                    #include <stdio.h>
                    #include <stdarg.h>
                ],
                [
                    char *buf;
                    va_list ap;
                    vsnprintf(buf, 10u, "%s", ap);
                ],
                wx_cv_func_vsnprintf_decl=yes,
                wx_cv_func_vsnprintf_decl=no
            )
        ]
    )

    if test "$wx_cv_func_vsnprintf_decl" = "yes"; then
        AC_DEFINE(HAVE_VSNPRINTF_DECL)

        dnl we know there is a vsnprintf declaration, but some old headers
        dnl may have one taking a "char *" format instead of "const char *"
        AC_CACHE_CHECK([if vsnprintf declaration is broken], wx_cv_func_broken_vsnprintf_decl,
            [
                AC_TRY_COMPILE(
                    [
                        #include <stdio.h>
                        #include <stdarg.h>
                        #ifdef __MSL__
                        #if __MSL__ >= 0x6000
                        namespace std {}
                        using namespace std;
                        #endif
                        #endif
                    ],
                    [
                        char *buf;
                        va_list ap;
                        const char *fmt = "%s";
                        vsnprintf(buf, 10u, fmt, ap);
                    ],
                    wx_cv_func_broken_vsnprintf_decl=no,
                    wx_cv_func_broken_vsnprintf_decl=yes
                )
            ]
        )

        if test "$wx_cv_func_broken_vsnprintf_decl" = "yes"; then
            AC_DEFINE(HAVE_BROKEN_VSNPRINTF_DECL)
        fi
    fi
fi

dnl the same as above but for snprintf() now: it's not present in at least AIX
dnl 4.2 headers
if test "$ac_cv_func_snprintf" = "yes"; then
    AC_CACHE_CHECK([for snprintf declaration], wx_cv_func_snprintf_decl,
        [
            AC_TRY_COMPILE(
                [
                    #include <stdio.h>
                    #include <stdarg.h>
                    #ifdef __MSL__
                    #if __MSL__ >= 0x6000
                    namespace std {}
                    using namespace std;
                    #endif
                    #endif
                ],
                [
                    char *buf;
                    snprintf(buf, 10u, "%s", "wx");
                ],
                wx_cv_func_snprintf_decl=yes,
                wx_cv_func_snprintf_decl=no
            )
        ]
    )

    if test "$wx_cv_func_snprintf_decl" = "yes"; then
        AC_DEFINE(HAVE_SNPRINTF_DECL)
    fi

    if test "$wxUSE_PRINTF_POS_PARAMS" = "yes"; then

        dnl check if snprintf() has support for positional arguments
        dnl NB: if snprintf() has positional support we can safely suppose that also
        dnl     other *printf() functions support them as they all belong to the same
        dnl     family and they all fallback to the same implementation
        AC_CACHE_CHECK([if snprintf supports positional arguments], wx_cv_func_snprintf_pos_params,
            [
                AC_TRY_RUN(
                    [
                        #include <stdio.h>

                        int main (void)
                        {
                            char buffer[128];
                            snprintf (buffer, 128, "%2$d %3$d %1$d", 1, 2, 3);
                            if (strcmp ("2 3 1", buffer) == 0)
                                exit (0);
                            exit (1);
                        }
                    ],
                    wx_cv_func_snprintf_pos_params=no,
                    wx_cv_func_snprintf_pos_params=yes,
                    dnl be pessimistic when cross-compiling
                    [
                        AC_MSG_WARN([Assuming Unix98 printf() is not available,
define HAVE_UNIX98_PRINTF as 1 in setup.h if it is available.])
                        wx_cv_func_snprintf_pos_params=no
                    ]
                )
            ]
        )

        if test "$wx_cv_func_snprintf_pos_params" = "yes"; then
            AC_DEFINE(HAVE_UNIX98_PRINTF)
        fi
    fi
fi

dnl the same as above but for vsscanf() now: it's not present in at least
dnl Solaris 9 headers for gcc-3.4 (due to fixinclude's processing of stdio.h)
if test "$ac_cv_func_vsscanf" = "yes"; then
    AC_CACHE_CHECK([for vsscanf declaration], wx_cv_func_vsscanf_decl,
        [
            AC_TRY_COMPILE(
                [
                    #include <stdio.h>
                    #include <stdarg.h>
                    #ifdef __MSL__
                    #if __MSL__ >= 0x6000
                    namespace std {}
                    using namespace std;
                    #endif
                    #endif
                ],
                [
                    char *buf;
                    va_list args;
                    vsscanf(buf, "%s", args);
                ],
                wx_cv_func_vsscanf_decl=yes,
                wx_cv_func_vsscanf_decl=no
            )
        ]
    )

    if test "$wx_cv_func_vsscanf_decl" = "yes"; then
        AC_DEFINE(HAVE_VSSCANF_DECL)
        dnl we know there is a vsscanf() declaration, but it can be broken by
        dnl declaring vsscanf() as taking a non-const first argument (this
        dnl happens at least under HP-UX 11.31, see #15638).
        AC_CACHE_CHECK([if vsscanf() declaration is broken], wx_cv_func_broken_vsscanf_decl,
            [
                AC_TRY_COMPILE(
                    [
                        #include <stdio.h>
                        #include <stdarg.h>
                        #ifdef __MSL__
                        #if __MSL__ >= 0x6000
                        namespace std {}
                        using namespace std;
                        #endif
                        #endif
                    ],
                    [
                        const char *buf;
                        va_list args;
                        vsscanf(buf, "%s", args);
                    ],
                    wx_cv_func_broken_vsscanf_decl=no,
                    wx_cv_func_broken_vsscanf_decl=yes
                )
            ]
        )

        if test "$wx_cv_func_broken_vsscanf_decl" = "yes"; then
            AC_DEFINE(HAVE_BROKEN_VSSCANF_DECL)
        fi
    fi
fi
AC_LANG_POP()

dnl also look if we have wide char IO functions, notice that [f]putws are
dnl declared in special widec.h under Solaris
wchar_headers="#include <stdio.h>
#include <wchar.h>"
case "${host}" in
    *-*-solaris2* )
        AC_CHECK_HEADERS(widec.h,,, [AC_INCLUDES_DEFAULT()])
        if test "$ac_cv_header_widec_h" = "yes"; then
            wchar_headers="$wchar_headers
#include <widec.h>"
        fi
esac

WX_CHECK_FUNCS(putws fputws wprintf vswprintf vswscanf,,,
               [$wchar_headers])

dnl MinGW has a vswprintf with a different prototype, and
dnl a _vsnwprintf with the correct prototype, but AC_CHECK_FUNCS
dnl finds it even if it is not declared in some versions...
AC_MSG_CHECKING([for _vsnwprintf])
AC_TRY_COMPILE([#include <wchar.h>],
               [&_vsnwprintf;],
               [AC_MSG_RESULT([yes])
                AC_DEFINE(HAVE__VSNWPRINTF)],
               [AC_MSG_RESULT([no])]);

if test "$wxUSE_FILE" = "yes"; then
    WX_CHECK_FUNCS(fsync)
fi

dnl at least under IRIX with mipsPro the C99 round() function is available when
dnl building using the C compiler but not when using C++ one
AC_LANG_PUSH(C++)
WX_CHECK_FUNCS(round,,,[#include <math.h>])
AC_LANG_POP()

dnl the following tests are for Unix(like) systems only
if test "$TOOLKIT" != "MSW"; then

dnl check for available version of iconv()
if test "$wxUSE_LIBICONV" != "no" ; then
    AM_ICONV
    LIBS="$LIBICONV $LIBS"
fi

dnl check for POSIX signals if we need them
if test "$wxUSE_ON_FATAL_EXCEPTION" = "yes" -a "$wxUSE_UNIX" = "yes"; then
    AC_CHECK_FUNCS(sigaction)

    if test "$ac_cv_func_sigaction" = "no"; then
        AC_MSG_WARN([No POSIX signal functions on this system, wxApp::OnFatalException will not be called])
        wxUSE_ON_FATAL_EXCEPTION=no
    fi

    if test "$wxUSE_ON_FATAL_EXCEPTION" = "yes"; then
      AC_CACHE_CHECK([for sa_handler type], wx_cv_type_sa_handler,
      [
        dnl C compiler happily compiles the code even if there is type mismatch
        AC_LANG_PUSH(C++)
        AC_TRY_COMPILE([#include <signal.h>],
                     [
                        extern void testSigHandler(int);

                        struct sigaction sa;
                        sa.sa_handler = testSigHandler;
                     ], [
                        wx_cv_type_sa_handler=int
                     ], [
                        wx_cv_type_sa_handler=void
                     ])
        AC_LANG_POP()
      ])

      AC_DEFINE_UNQUOTED(wxTYPE_SA_HANDLER, $wx_cv_type_sa_handler)
    fi
fi

dnl backtrace() and backtrace_symbols() for wxStackWalker
if test "$wxUSE_STACKWALKER" = "yes" -a "$wxUSE_UNIX" = "yes"; then
    AC_CACHE_CHECK([for backtrace() in <execinfo.h>], wx_cv_func_backtrace,
        [
            AC_SEARCH_LIBS(backtrace, execinfo,
                [
                    AC_LANG_PUSH(C++)
                    AC_TRY_LINK([#include <execinfo.h>],
                        [
                            void *trace[1];
                            char **messages;
                            backtrace(trace, 1);
                            messages = backtrace_symbols(trace, 1);
                        ],
                        wx_cv_func_backtrace=yes,
                        wx_cv_func_backtrace=no
                    )
                    AC_LANG_POP()
                ],
                wx_cv_func_backtrace=no
            )
        ]
    )


    if test "$wx_cv_func_backtrace" = "no"; then
        AC_MSG_WARN([backtrace() is not available, wxStackWalker will not be available])
        wxUSE_STACKWALKER=no
    else
        if test "$ac_cv_header_cxxabi_h" = "yes"; then
            AC_CACHE_CHECK([for __cxa_demangle() in <cxxabi.h>], wx_cv_func_cxa_demangle,
                [
                    AC_LANG_PUSH(C++)
                    AC_TRY_LINK([#include <cxxabi.h>],
                        [
                            int rc;
                            __cxxabiv1::__cxa_demangle("foo", 0, 0, &rc);
                        ],
                        wx_cv_func_cxa_demangle=yes,
                        wx_cv_func_cxa_demangle=no
                    )
                    AC_LANG_POP()
                ]
            )
        else
            wx_cv_func_cxa_demangle=no
        fi

        if test "$wx_cv_func_cxa_demangle" = "yes"; then
            AC_DEFINE(HAVE_CXA_DEMANGLE)
        fi
    fi
fi

if test "$wxUSE_STACKWALKER" = "yes" -a "$USE_WIN32" != 1 -a "$USE_UNIX" != 1; then
    AC_MSG_WARN([wxStackWalker is only available on Win32 and UNIX... disabled])
    wxUSE_STACKWALKER=no
fi


dnl check for the function for temp files creation
AC_CHECK_FUNCS(mkstemp mktemp, break)

dnl get the library function to use for wxGetDiskSpace(): it is statfs() under
dnl Linux and *BSD and statvfs() under Solaris
AC_CACHE_CHECK(for statfs, wx_cv_func_statfs,
    AC_TRY_COMPILE(
        [
             #if defined(__BSD__)
             #include <sys/param.h>
             #include <sys/mount.h>
             #else
             #include <sys/vfs.h>
             #endif
        ],
        [
             long l;
             struct statfs fs;
             statfs("/", &fs);
             l = fs.f_bsize;
             l += fs.f_blocks;
             l += fs.f_bavail;
        ],
         wx_cv_func_statfs=yes,
         wx_cv_func_statfs=no
    )
)

if test "$wx_cv_func_statfs" = "yes"; then
    dnl check whether we have its dcelaration too: some systems (AIX 4) lack it
    AC_CACHE_CHECK(for statfs declaration, wx_cv_func_statfs_decl,
        AC_LANG_PUSH(C++)
        AC_TRY_COMPILE(
            [
                 #if defined(__BSD__)
                 #include <sys/param.h>
                 #include <sys/mount.h>
                 #else
                 #include <sys/vfs.h>
                 #endif
            ],
            [
                struct statfs fs;
                statfs("", &fs);
            ],
            wx_cv_func_statfs_decl=yes,
            wx_cv_func_statfs_decl=no
        )
        AC_LANG_POP()
    )

    if test "$wx_cv_func_statfs_decl" = "yes"; then
        AC_DEFINE(HAVE_STATFS_DECL)
    fi

    wx_cv_type_statvfs_t="struct statfs"
    AC_DEFINE(HAVE_STATFS)
else
    AC_CACHE_CHECK(for statvfs, wx_cv_func_statvfs,
        AC_TRY_COMPILE(
            [
                #include <stddef.h>
                #include <sys/statvfs.h>
            ],
            [
                statvfs("/", NULL);
            ],
            wx_cv_func_statvfs=yes,
            wx_cv_func_statvfs=no
        )
    )

    if test "$wx_cv_func_statvfs" = "yes"; then
        dnl we also have to check whether we should use statvfs_t (works under
        dnl Solaris 8, doesn't work under Solaris 7) or "struct statvfs" (vice
        dnl versa) as the argument for statvfs in 64 bit off_t mode (in 32 bit
        dnl mode both work fine)
        dnl
        dnl for this check C++ compiler has to be used as passing incompatible
        dnl pointers is just a warning and not an error in C
        AC_CACHE_CHECK(for statvfs argument type, wx_cv_type_statvfs_t,
            AC_LANG_PUSH(C++)
            AC_TRY_COMPILE(
                [
                    #include <sys/statvfs.h>
                ],
                [
                    long l;
                    statvfs_t fs;
                    statvfs("/", &fs);
                    l = fs.f_bsize;
                    l += fs.f_blocks;
                    l += fs.f_bavail;
                ],
                wx_cv_type_statvfs_t=statvfs_t,
                [
                    AC_TRY_COMPILE(
                        [
                            #include <sys/statvfs.h>
                        ],
                        [
                            long l;
                            struct statvfs fs;
                            statvfs("/", &fs);
                            l = fs.f_bsize;
                            l += fs.f_blocks;
                            l += fs.f_bavail;
                        ],
                        wx_cv_type_statvfs_t="struct statvfs",
                        wx_cv_type_statvfs_t="unknown"
                    )
                ]
            )
            AC_LANG_POP()
        )

        if test "$wx_cv_type_statvfs_t" != "unknown"; then
            AC_DEFINE(HAVE_STATVFS)
        fi
    else
        dnl set it for the test below
        wx_cv_type_statvfs_t="unknown"
    fi
fi

if test "$wx_cv_type_statvfs_t" != "unknown"; then
    AC_DEFINE_UNQUOTED(WX_STATFS_T, $wx_cv_type_statvfs_t)
else
    AC_MSG_WARN([wxGetDiskSpace() function won't work without statfs()])
fi

dnl check for fcntl() or at least flock() needed by Unix implementation of
dnl wxSingleInstanceChecker
if test "$wxUSE_SNGLINST_CHECKER" = "yes"; then
    AC_CHECK_FUNCS(fcntl flock, break)

    if test "$ac_cv_func_fcntl" != "yes" -a "$ac_cv_func_flock" != "yes"; then
        AC_MSG_WARN(wxSingleInstanceChecker not available)
        wxUSE_SNGLINST_CHECKER=no
    fi
fi

dnl look for a function to modify the environment
AC_CHECK_FUNCS(setenv putenv, break)
if test "$ac_cv_func_setenv" = "yes"; then
    AC_CHECK_FUNCS(unsetenv)
fi

HAVE_SOME_SLEEP_FUNC=0
if test "$USE_BEOS" = 1; then
    dnl BeOS has its own (wonder where did they get it from) sleep() function
    dnl in unistd.h
    AC_DEFINE(HAVE_SLEEP)
    HAVE_SOME_SLEEP_FUNC=1
fi

if test "$USE_DARWIN" = 1; then
    dnl Mac OS X/Darwin has both nanosleep and usleep
    dnl but only usleep is defined in unistd.h
    AC_DEFINE(HAVE_USLEEP)
    HAVE_SOME_SLEEP_FUNC=1
fi

if test "$HAVE_SOME_SLEEP_FUNC" != 1; then
    dnl try nanosleep() in libc and libposix4, if this fails - usleep()
    POSIX4_LINK=
    AC_CHECK_FUNCS(nanosleep,
        AC_DEFINE(HAVE_NANOSLEEP),
        [
            AC_CHECK_LIB(posix4, nanosleep,
                [
                    AC_DEFINE(HAVE_NANOSLEEP)
                    POSIX4_LINK=" -lposix4"
                ],
                [
                    WX_CHECK_FUNCS(usleep,,
                                    AC_MSG_WARN([wxSleep() function will not work])
                    )
                ]
            )
        ]
    )
fi

dnl check for uname (POSIX) and gethostname (BSD)
WX_CHECK_FUNCS(uname,,,[#include <sys/utsname.h>])
if test "$wx_cv_func_uname" != yes; then
    WX_CHECK_FUNCS(gethostname)
fi

WX_CHECK_FUNCS(strtok_r, [], [], [#define _REENTRANT])

dnl check for inet_addr and inet_aton (these may live either in libc, or in
dnl libnsl or libresolv or libsocket)
INET_LINK=
AC_CHECK_FUNCS(inet_addr,
    AC_DEFINE(HAVE_INET_ADDR),
    [
        AC_CHECK_LIB(nsl, inet_addr,
            INET_LINK="nsl",
            [
                AC_CHECK_LIB(resolv, inet_addr,
                    INET_LINK="resolv",
                    [
                        AC_CHECK_LIB(socket, inet_addr,
                            INET_LINK="socket"
                        )
                    ]
                )
            ]
        )
    ]
)

AC_CHECK_FUNCS(inet_aton,
        AC_DEFINE(HAVE_INET_ATON),
        [
            dnl only check it in the same lib
            AC_CHECK_LIB($INET_LINK, inet_aton, AC_DEFINE(HAVE_INET_ATON))
        ])

if test "x$INET_LINK" != "x"; then
    AC_DEFINE(HAVE_INET_ADDR)
    INET_LINK=" -l$INET_LINK"
fi

WX_CHECK_FUNCS(fdopen)

if test "$wxUSE_TARSTREAM" = "yes"; then
    WX_CHECK_FUNCS(sysconf)

    WX_CHECK_FUNCS(getpwuid_r, [], [],
                   [
                    #define _REENTRANT
                    #include <pwd.h>
                   ],
                   [[
                    struct passwd pw, *ppw;
                    char buf[1024];
                    getpwuid_r(0, &pw, buf, sizeof(buf), &ppw)
                   ]])

    WX_CHECK_FUNCS(getgrgid_r, [], [],
                   [
                    #define _REENTRANT
                    #include <grp.h>
                   ],
                   [[
                    struct group grp, *pgrp;
                    char buf[1024];
                    getgrgid_r(0, &grp, buf, sizeof(buf), &pgrp)
                   ]])
fi

fi


dnl ===========================================================================
dnl Now we have all the info we need - use it!
dnl ===========================================================================

dnl flush the cache
AC_CACHE_SAVE

dnl ---------------------------------------------------------------------------
dnl thread support for Unix (for Win32 and OS/2 see past
dnl                          the next matching "else")
dnl ---------------------------------------------------------------------------

dnl under MSW (except mingw32) we always have thread support
if test "$TOOLKIT" != "MSW"; then

    dnl the code below:
    dnl
    dnl   defines THREADS_LINK and THREADS_CFLAGS which are the options
    dnl   necessary to build the MT programs for the linker and compiler
    dnl   respectively
    dnl
    dnl   sets wxUSE_THREADS=1 if thread support is activated

    THREADS_LINK=
    THREADS_CFLAGS=

    if test "$wxUSE_THREADS" = "yes" ; then
        if test "$USE_BEOS" = 1; then
            AC_MSG_WARN([BeOS threads are not yet supported... disabled])
            wxUSE_THREADS="no"
        fi
    fi

    if test "$wxUSE_THREADS" = "yes" ; then
        dnl find if POSIX threads are available
        dnl
        dnl the tests here are based on ACX_PTHREAD macro from autoconf macro
        dnl archive from http://ac-archive.sourceforge.net/
        dnl
        dnl thanks to Steven G. Johnson <stevenj@alum.mit.edu> and Alejandro
        dnl Forero Cuervo <bachue@bachue.com> for the original code

        dnl TODO: cache the result

        dnl define the list of the thread options to try in the loop below
        dnl with the convention that anything starting with '-' is a cpp flag
        dnl while anything else is a library (i.e. there is an implicit "-l")
        THREAD_OPTS="-pthread"
        if test "x$SUNCXX" = xyes; then
            THREAD_OPTS="-mt lthread $THREAD_OPTS"
        fi

        case "${host}" in
          *-*-solaris2* | *-*-sunos4* )
                if test "x$GCC" = "xyes"; then
                    dnl Solaris/gcc combination use this one for some reason
                    THREAD_OPTS="-pthreads $THREAD_OPTS"
                fi
                ;;
          *-*-freebsd*)
                dnl look, in order, for the kernel threads, then Linux threads
                dnl and finally the userland threads
                THREAD_OPTS="-kthread lthread $THREAD_OPTS c_r"
                ;;
          *-*-darwin* | *-*-cygwin* )
                dnl Darwin / Mac OS X just uses -lpthread tested below
                dnl and so does Cygwin
                THREAD_OPTS=""
                ;;
          *-*-aix*)
                dnl AIX calls the library libpthreads - thanks IBM!
                THREAD_OPTS="pthreads"
                ;;
          *-hp-hpux* )
                if test "x$GCC" = "xyes"; then
                    dnl g++ versions before 3.3.2 don't support -pthread.
                    $CXX -dumpspecs | grep 'pthread:' >/dev/null ||
                        THREAD_OPTS=""
                else
                    dnl HP-UX aCC (tested with version B3910B A.06.05 [Jul 25
                    dnl 2005]) supports -mt
                    THREAD_OPTS="-mt"
                fi
                ;;

          *-*-irix* )
                dnl gcc under IRIX doesn't seem to like -pthread, but it
                dnl doesn't give an error for it neither, just a warning
                dnl message -- but this is still very annoying
                if test "x$GCC" = "xyes"; then
                    THREAD_OPTS=""
                fi
                ;;

          *-*-qnx*)
                dnl under QNX thread functions are in libc so we don't need any
                dnl special options to link with them
                THREAD_OPTS=""
                ;;

          *-*-*UnixWare*)
                dnl flying by man pages here: Caldera online docs use this
                if test "x$GCC" != "xyes"; then
                    THREAD_OPTS="-Ethread"
                fi
                ;;
        esac

        case "${host}" in
            *-*-qnx*)
                dnl -lpthread works, i.e. AC_TRY_LINK() would pass, but results
                dnl in warnings and is not needed under QNX so try without it
                dnl first
                THREAD_OPTS="none pthread"
                ;;

            *)
                dnl simply linking with libpthread should make the test below
                dnl work but it's far from certain that the threaded programs
                dnl compiled without any special switches actually work, so try
                dnl it after all the others
                THREAD_OPTS="$THREAD_OPTS pthread none"
                ;;
        esac

        dnl now test for all possibilities
        THREADS_OK=no
        for flag in $THREAD_OPTS; do
            case $flag in
                none)
                    AC_MSG_CHECKING([whether pthreads work without any flags])
                    ;;

                -*)
                    AC_MSG_CHECKING([whether pthreads work with $flag])
                    THREADS_CFLAGS="$flag"
                    ;;

                *)
                    AC_MSG_CHECKING([for the pthreads library -l$flag])
                    THREADS_LINK="-l$flag"
                    ;;
              esac

              save_LIBS="$LIBS"
              save_CFLAGS="$CFLAGS"
              LIBS="$THREADS_LINK $LIBS"
              CFLAGS="$THREADS_CFLAGS $CFLAGS"

              AC_TRY_LINK([#include <pthread.h>],
                          [pthread_create(0,0,0,0);],
                          THREADS_OK=yes)

              LIBS="$save_LIBS"
              CFLAGS="$save_CFLAGS"

              AC_MSG_RESULT($THREADS_OK)
              if test "x$THREADS_OK" = "xyes"; then
                      break;
              fi

              THREADS_LINK=""
              THREADS_CFLAGS=""
      done

      if test "x$THREADS_OK" != "xyes"; then
          wxUSE_THREADS=no
          AC_MSG_WARN([No thread support on this system... disabled])
      else
          dnl yes, these special compiler flags should be used with the
          dnl linker as well
          dnl
          dnl NB: add them to LDFLAGS immediately because we need them to be
          dnl     used for the subsequent tests some of which can fail without
          dnl     MT support, hence the reason for the duplication below:
          dnl     adding them just to WXCONFIG_LDFLAGS and adding the entire
          dnl     contents of the latter to LDFLAGS in the end is not enough.
          LDFLAGS="$THREADS_CFLAGS $LDFLAGS"
          WXCONFIG_LDFLAGS="$THREADS_CFLAGS $WXCONFIG_LDFLAGS"
          LIBS="$THREADS_LINK $LIBS"

          AC_MSG_CHECKING([if more special flags are required for pthreads])
          flag=no
          case "${host}" in
            *-aix*)
                dnl again quoting from
                dnl http://www-1.ibm.com/servers/esdd/articles/gnu.html:
                dnl
                dnl     When compiling and linking with -pthread, the library
                dnl     search path should include -L/usr/lib/threads at the
                dnl     beginning of the path.
                LDFLAGS="-L/usr/lib/threads $LDFLAGS"
                WXCONFIG_LDFLAGS="-L/usr/lib/threads $WXCONFIG_LDFLAGS"
                flag="-D_THREAD_SAFE"
                ;;
            *-freebsd*)
                flag="-D_THREAD_SAFE"
                ;;
            *-hp-hpux* )
                flag="-D_REENTRANT"
                if test "x$GCC" != "xyes"; then
                    dnl see http://docs.hp.com/hpux/onlinedocs/2213/threads.htm
                    flag="$flag -D_RWSTD_MULTI_THREAD"
                fi
                ;;
            *solaris* | alpha*-osf*)
                flag="-D_REENTRANT"
                ;;
          esac
          AC_MSG_RESULT(${flag})
          if test "x$flag" != xno; then
              THREADS_CFLAGS="$THREADS_CFLAGS $flag"
          fi

          dnl don't add these options to CPPFLAGS as cpp might not know them
          WXCONFIG_CFLAGS="$WXCONFIG_CFLAGS $THREADS_CFLAGS"
      fi
    fi

    dnl do other tests only if we are using threads
    if test "$wxUSE_THREADS" = "yes" ; then
        AC_CHECK_FUNCS(pthread_setconcurrency,
            AC_DEFINE(HAVE_PTHREAD_SET_CONCURRENCY),
            [
                AC_CHECK_FUNCS(thr_setconcurrency,
                    AC_DEFINE(HAVE_THR_SETCONCURRENCY),
                    AC_MSG_WARN(Setting thread concurrency will not work properly))
            ])

      dnl can't use AC_CHECK_FUNCS for this one as it's usually a macro and so
      dnl wouldn't be found by it
      AC_CACHE_CHECK([for pthread_cleanup_push/pop], wx_cv_func_pthread_cleanup,
      [
        dnl C compiler may treat pthread_cleanup_push() as an undeclared
        dnl function and not give a warning even if it's unavailable, so use
        dnl the C++ one for this test
        AC_LANG_PUSH(C++)
        AC_TRY_COMPILE([#include <pthread.h>
               void ThreadCleanupFunc(void *p);
            ],
            [
                void *p;
                pthread_cleanup_push(ThreadCleanupFunc, p);
                pthread_cleanup_pop(0);
            ], [
               wx_cv_func_pthread_cleanup=yes
            ], [
               wx_cv_func_pthread_cleanup=no
            ]
        )
        AC_LANG_POP()
      ])
      if test "x$wx_cv_func_pthread_cleanup" = "xyes"; then
        AC_DEFINE(wxHAVE_PTHREAD_CLEANUP)
      fi

      AC_CHECK_HEADERS(sched.h,,, [AC_INCLUDES_DEFAULT()])
      if test "$ac_cv_header_sched_h" = "yes"; then
          AC_CHECK_FUNC(sched_yield,
            AC_DEFINE(HAVE_SCHED_YIELD),
            [
                AC_CHECK_LIB(posix4,
                    sched_yield,
                    [AC_DEFINE(HAVE_SCHED_YIELD) POSIX4_LINK=" -lposix4"],
                    AC_MSG_WARN(wxThread::Yield will not work properly)
                )
            ]
          )
      fi

      dnl to be able to set the thread priority, we need to have all of the
      dnl following functions:
      dnl   1. pthread_attr_getschedpolicy
      dnl   2. sched_get_priority_min and sched_get_priority_max
      dnl      (this one can be in either libpthread or libposix4 (under Solaris))
      dnl   3. pthread_attr_getschedparam and pthread_attr_setschedparam
      HAVE_PRIOR_FUNCS=0
      AC_CHECK_FUNC(pthread_attr_getschedpolicy,
                     [AC_CHECK_FUNC(pthread_attr_setschedparam,
                       [AC_CHECK_FUNC(sched_get_priority_max,
                           HAVE_PRIOR_FUNCS=1,
                           [AC_CHECK_LIB([posix4], sched_get_priority_max,
                             [
                                HAVE_PRIOR_FUNCS=1
                                POSIX4_LINK=" -lposix4"
                             ],
                           )]
                       )]
                     )]
                   )

      if test "$HAVE_PRIOR_FUNCS" = 1; then
        AC_DEFINE(HAVE_THREAD_PRIORITY_FUNCTIONS)
      else
        AC_MSG_WARN(Setting thread priority will not work)
      fi

      AC_CHECK_FUNC(pthread_cancel,
                    AC_DEFINE(HAVE_PTHREAD_CANCEL),
                    AC_MSG_WARN([wxThread::Kill() will not work properly]))

      AC_CHECK_FUNC(pthread_mutex_timedlock,
                    AC_DEFINE(HAVE_PTHREAD_MUTEX_TIMEDLOCK),
                    AC_MSG_WARN([wxMutex::LockTimeout() will not work]))

      AC_CHECK_FUNC(pthread_attr_setstacksize,
                    AC_DEFINE(HAVE_PTHREAD_ATTR_SETSTACKSIZE))

      dnl mutexattr_t initialization is done in quite different ways on different
      dnl platforms, so check for a few things:
      dnl
      dnl HAVE_MUTEX_RECURSIVE means that we can create recursive mutexes
      dnl HAVE_MUTEXATTR_SETTYPE means that we do it using
      dnl pthread_mutexattr_settype(PTHREAD_MUTEX_RECURSIVE) and if it is not
      dnl defined, we do it by directly assigned
      dnl PTHREAD_MUTEX_RECURSIVE_MUTEX_INITIALIZER_NP to attr

      AC_CACHE_CHECK([for pthread_mutexattr_t], wx_cv_type_pthread_mutexattr_t,
      [
        AC_TRY_COMPILE([#include <pthread.h>],
            [
               pthread_mutexattr_t attr;
               pthread_mutexattr_settype(&attr, PTHREAD_MUTEX_RECURSIVE);
            ],
            wx_cv_type_pthread_mutexattr_t=yes,
            wx_cv_type_pthread_mutexattr_t=no
        )
      ])

      if test "$wx_cv_type_pthread_mutexattr_t" = "yes"; then
        AC_DEFINE(HAVE_PTHREAD_MUTEXATTR_T)

        dnl check if we already have the declaration we need, it is not
        dnl present in some systems' headers
        AC_CACHE_CHECK([for pthread_mutexattr_settype declaration],
                       wx_cv_func_pthread_mutexattr_settype_decl, [
                       AC_TRY_COMPILE([#include <pthread.h>],
                           [
                               pthread_mutexattr_t attr;
                               pthread_mutexattr_settype(&attr, PTHREAD_MUTEX_RECURSIVE);
                           ],
                           wx_cv_func_pthread_mutexattr_settype_decl=yes,
                           wx_cv_func_pthread_mutexattr_settype_decl=no
                       )
        ])
        if test "$wx_cv_func_pthread_mutexattr_settype_decl" = "yes"; then
            AC_DEFINE(HAVE_PTHREAD_MUTEXATTR_SETTYPE_DECL)
        fi
      else
        dnl don't despair, there may be another way to do it
        AC_CACHE_CHECK([for PTHREAD_RECURSIVE_MUTEX_INITIALIZER],
                       wx_cv_type_pthread_rec_mutex_init,
        [
            AC_TRY_COMPILE([#include <pthread.h>],
                [
                    pthread_mutex_t attr = PTHREAD_RECURSIVE_MUTEX_INITIALIZER_NP;
                ], [
                    wx_cv_type_pthread_rec_mutex_init=yes
                ], [
                    wx_cv_type_pthread_rec_mutex_init=no
                ]
            )
        ])
        if test "$wx_cv_type_pthread_rec_mutex_init" = "yes"; then
          AC_DEFINE(HAVE_PTHREAD_RECURSIVE_MUTEX_INITIALIZER)
        else
          dnl this may break code working elsewhere, so at least warn about it
          AC_MSG_WARN([wxMutex won't be recursive on this platform])
        fi
      fi

      if test "$wxUSE_COMPILER_TLS" = "auto"; then
          if test "$USE_NETBSD" = 1; then
              AC_MSG_WARN([Disabling TLS under NetBSD, please contact wx-dev if it works now])
              wxUSE_COMPILER_TLS=no
          else
              wxUSE_COMPILER_TLS=yes
          fi
      fi

      if test "$wxUSE_COMPILER_TLS" = "yes"; then
          dnl test for compiler thread-specific variables support
          AC_CACHE_CHECK([for __thread keyword],
                         wx_cv_cc___thread,
              [
                  AC_TRY_COMPILE([#include <pthread.h>],
                      [
                          static __thread int n = 0;
                          static __thread int *p = 0;
                      ],
                      wx_cv_cc___thread=yes,
                      wx_cv_cc___thread=no
                  )
              ]
          )

          if test "$wx_cv_cc___thread" = "yes"; then
              AX_GXX_VERSION
              if test -n "$ax_cv_gxx_version"; then
                  dnl g++ supports __thread since at least version 3.3 but its support
                  dnl seems to be broken until 4.1, see
                  dnl   http://thread.gmane.org/gmane.comp.lib.wxwidgets.devel/108388
                  dnl
                  dnl NB: we still need to test __thread support with
                  dnl     AC_TRY_COMPILE above even for g++ 4 as it doesn't
                  dnl     support it for all architectures (e.g. it doesn't
                  dnl     work under OS X)
                  AC_MSG_CHECKING([whether __thread support in g++ is usable])
                  case "$ax_cv_gxx_version" in
                    1.* | 2.* | 3.* )
                        AC_MSG_RESULT([no, it's broken])
                        wx_cv_cc___thread=no
                        ;;
                    *)
                        AC_MSG_RESULT([yes, it works])
                        ;;
                  esac
              fi
          fi

          if test "$wx_cv_cc___thread" = "yes"; then
            AC_DEFINE(HAVE___THREAD_KEYWORD)
          fi
        fi
        if test "$ac_cv_header_cxxabi_h" = "yes"; then
            AC_CACHE_CHECK([for abi::__forced_unwind() in <cxxabi.h>],
                wx_cv_type_abi_forced_unwind,
                [
                    AC_LANG_PUSH(C++)
                    AC_TRY_COMPILE([#include <cxxabi.h>],
                        [
                            void foo(abi::__forced_unwind&);
                        ],
                        wx_cv_type_abi_forced_unwind=yes,
                        wx_cv_type_abi_forced_unwind=no
                    )
                    AC_LANG_POP()
                ]
            )
        else
            wx_cv_type_abi_forced_unwind=no
        fi

        if test "$wx_cv_type_abi_forced_unwind" = "yes"; then
            AC_DEFINE(HAVE_ABI_FORCEDUNWIND)
        fi
    fi

dnl from if !MSW
else
    if test "$wxUSE_THREADS" = "yes" ; then
      case "${host}" in
        x86_64-*-mingw32* )
        ;;
        *-*-mingw32* )
            dnl check if the compiler accepts -mthreads
            AC_CACHE_CHECK([if compiler supports -mthreads],
                wx_cv_cflags_mthread,
                [
                    CFLAGS_OLD="$CFLAGS"
                    CFLAGS="-mthreads $CFLAGS"
                    AC_TRY_COMPILE([], [],
                        wx_cv_cflags_mthread=yes,
                        wx_cv_cflags_mthread=no
                    )
                ]
            )

            if test "$wx_cv_cflags_mthread" = "yes"; then
                dnl it does, use it
                WXCONFIG_CFLAGS="$WXCONFIG_CFLAGS -mthreads"
                LDFLAGS="$LDFLAGS -mthreads"
            else
                dnl it doesn't
                CFLAGS="$CFLAGS_OLD"
            fi
        ;;
      esac
    fi
fi

AC_CHECK_FUNC(localtime_r, [ AC_DEFINE(HAVE_LOCALTIME_R) ])
AC_CHECK_FUNC(gmtime_r, [ AC_DEFINE(HAVE_GMTIME_R) ])
dnl By preference, we probably should use getaddrinfo which avoids thread
dnl safety issues and supports IPv6, however there currently is no code
dnl for it, so testing for it is temporarily disabled and we are restricted
dnl to gethostbyname_r/gethostbyaddr_r  and getservbyname_r

dnl AC_CHECK_FUNC(getaddrinfo, AC_DEFINE(HAVE_GETADDRINFO), [
    dnl no getaddrinfo, so check for gethostbyname_r and
    dnl related functions (taken from python's configure.in)
    dnl sigh -- gethostbyname_r is a mess; it can have 3, 5 or 6 arguments
      AX_FUNC_WHICH_GETHOSTBYNAME_R
      if test "x$ac_cv_func_which_gethostbyname_r" = "xno" -o \
              "x$ac_cv_func_which_gethostbyname_r" = "xunknown" ; then
          AC_CHECK_FUNC(gethostbyname, [ AC_DEFINE(HAVE_GETHOSTBYNAME) ])
      fi
      dnl A similar test for getservbyname_r
      dnl I'm tempted to just not do this test which is taking much time and
      dnl do something similar as for gethostbyaddr_r, but OTOH the macro
      dnl doing the test already exists, so using it is easy enough.     - SN
      AC_raf_FUNC_WHICH_GETSERVBYNAME_R
      if test "x$ac_cv_func_which_getservbyname_r" = "xno" -o \
              "x$ac_cv_func_which_getservbyname_r" = "xunknown" ; then
          AC_CHECK_FUNCS(getservbyname,[ AC_DEFINE(HAVE_GETSERVBYNAME) ])
      fi
      dnl For gethostbyaddr_r, we currently do no separate test, instead, we
      dnl silently assume it's available exactly if gethostbyname_r is
      dnl available and always requires two more arguments than
      dnl gethostbyname_r.
      dnl (also, I'm lazy and there no m4 file that's ready for use for this
      dnl  function, although it should be easy to rewrite the gethostbyname_r
      dnl  check to fit this case, if it's really needed.                - SN )
dnl    ]
dnl )

dnl This is currently always defined under Unix, there is no reason to ever
dnl disable compiler TLS support there.
AC_DEFINE(wxUSE_COMPILER_TLS)
if test "$wxUSE_THREADS" = "yes"; then
  AC_DEFINE(wxUSE_THREADS)

  SAMPLES_SUBDIRS="$SAMPLES_SUBDIRS thread"
else
  dnl on some systems, _REENTRANT should be defined if we want to use any _r()
  dnl functions - add tests for other functions here as well
  if test "$wx_cv_func_strtok_r" = "yes"; then
    AC_MSG_CHECKING(if -D_REENTRANT is needed)
    if test "$NEEDS_D_REENTRANT_FOR_R_FUNCS" = 1; then
        WXCONFIG_CPPFLAGS="$WXCONFIG_CPPFLAGS -D_REENTRANT"
        AC_MSG_RESULT(yes)
    else
        AC_MSG_RESULT(no)
    fi
  fi
fi

if test "$WXGTK3" = 1 ; then
    AC_DEFINE_UNQUOTED(__WXGTK3__, 1)
    WXGTK2=1
fi
if test "$WXGTK2" = 1 ; then
  AC_DEFINE_UNQUOTED(__WXGTK20__,$WXGTK2)
fi

if test "$WXGTK127" = 1 ; then
  AC_DEFINE_UNQUOTED(__WXGTK127__,$WXGTK127)
fi

if test "$WXGPE" = 1 ; then
  AC_DEFINE_UNQUOTED(__WXGPE__,$WXGPE)
fi

if test "$WXQT" = 1 ; then
  AC_DEFINE_UNQUOTED(__WXQT__,$WXQT)
fi
dnl DEBUG_CFLAGS contains debugging options (supposed to be the same for C and C++
dnl compilers: we'd need a separate DEBUG_CXXFLAGS if this is ever not the case)
DEBUG_CFLAGS=
if `echo $CXXFLAGS $CFLAGS | grep " -g" >/dev/null`; then
    dnl the CXXFLAGS or the CFLAGS variable already contains the -g flag
    dnl (e.g. it was specified by the user before running configure); since
    dnl later they will be merged with DEBUG_CFLAGS, don't set the -g option
    dnl in DEBUG_CFLAGS to avoid (possibly different) flag duplicates
    AC_MSG_WARN([CXXFLAGS/CFLAGS already contains -g flag; ignoring the --enable-debug_info option])
elif test "$wxUSE_DEBUG_INFO" = "yes" ; then
    DEBUG_CFLAGS="-g"
fi

if test "$wxUSE_DEBUG_GDB" = "yes" ; then
    wxUSE_DEBUG_INFO=yes
    if test "$GCC" = yes; then
        DEBUG_CFLAGS="-ggdb"
    fi
fi

if test "$wxUSE_DEBUG_FLAG" = "no" ; then
    WXCONFIG_CPPFLAGS="$WXCONFIG_CPPFLAGS -DwxDEBUG_LEVEL=0"

    if test "$wxUSE_GTK" = 1 ; then
        if test "$WXGTK2" = 1 ; then
            CPPFLAGS="$CPPFLAGS -DG_DISABLE_CAST_CHECKS"
        else
            CPPFLAGS="-DGTK_NO_CHECK_CASTS $CPPFLAGS"
        fi
    fi
fi

if test "$wxUSE_MEM_TRACING" = "yes" ; then
    AC_DEFINE(wxUSE_MEMORY_TRACING)
    AC_DEFINE(wxUSE_GLOBAL_MEMORY_OPERATORS)
    AC_DEFINE(wxUSE_DEBUG_NEW_ALWAYS)
    SAMPLES_SUBDIRS="$SAMPLES_SUBDIRS memcheck"
fi

if test "$wxUSE_DMALLOC" = "yes" ; then
    DMALLOC_LIBS="-ldmallocthcxx"
fi

dnl cc/cxx/ld option for profiling
PROFILE_FLAGS=
if test "$wxUSE_PROFILE" = "yes" ; then
    PROFILE_FLAGS=" -pg"
fi

if test "$GCC" = "yes" ; then
    if test "$wxUSE_NO_RTTI" = "yes" ; then
        dnl Define wxNO_RTTI on the command line because only g++ 4.3 and later
        dnl define __GXX_RTTI which allows us to detect the use of -fno-rtti
        dnl switch but we need to do it manually for the older versions.
        WXCONFIG_CXXFLAGS="$WXCONFIG_CXXFLAGS -DwxNO_RTTI -fno-rtti"
    fi
    if test "$wxUSE_NO_EXCEPTIONS" = "yes" ; then
        WXCONFIG_CXXFLAGS="$WXCONFIG_CXXFLAGS -fno-exceptions"
    fi
    if test "$wxUSE_PERMISSIVE" = "yes" ; then
        WXCONFIG_CFLAGS="$WXCONFIG_CFLAGS -fpermissive"
    fi

    dnl Ian Brown <ian.brown@printsoft.de> reports that versions of gcc before
    dnl 3.0 overflow the table of contents on rs6000 as they create an entry
    dnl for each subroutine by default -- using the switch below only creates
    dnl one entry per file instead at the price of minor performance penalty
    dnl
    dnl As of wx2.4 a bug in the hppa gcc compiler causes a similar problem
    dnl without -ffunction-sections.  No idea how long we'll need to maintain
    dnl this, or even the extent of gcc/wx version combinations affected, but
    dnl also as above, this 'fix' does not come without side effects.
    dnl
    dnl TODO: test for the gcc version here (how?)
    case "${host}" in
      powerpc*-*-aix* )
        WXCONFIG_CFLAGS="$WXCONFIG_CFLAGS -mminimal-toc"
        ;;
      *-hppa* )
        WXCONFIG_CFLAGS="$WXCONFIG_CFLAGS -ffunction-sections"
        ;;
    esac
fi

dnl C/C++ compiler option for optimization (supposed to be the same for both)
OPTIMISE_CFLAGS=
if `echo $CXXFLAGS $CFLAGS | grep " -O" >/dev/null`; then
    dnl the CXXFLAGS or the CFLAGS variable already contains -O optimization flag
    dnl (e.g. it was specified by the user before running configure); since
    dnl later they will be merged with OPTIMISE_CFLAGS, don't set the -O option
    dnl in OPTIMISE_CFLAGS to avoid (possibly different) flag duplicates
    AC_MSG_WARN([CXXFLAGS/CFLAGS already contains -O flag; ignoring the --disable-optimise option])
else
    if test "$wxUSE_OPTIMISE" = "no" ; then
        if test "$GCC" = yes ; then
            dnl use -O0 because compiling with it is faster than compiling with no
            dnl optimization options at all (at least with g++ 3.2)
            OPTIMISE_CFLAGS="-O0"
        fi
    else
        if test "$GCC" = yes ; then
            dnl Switch on optimisation but keep strict-aliasing off for
            dnl now (see -fstrict-aliasing in the gcc manual). When it is
            dnl switched back on consider using -Wstrict-aliasing=2.
            OPTIMISE_CFLAGS="-O2 -fno-strict-aliasing"
        else
            OPTIMISE_CFLAGS="-O"
        fi
    fi
fi

dnl ---------------------------------------------------------------------------
dnl compatibility level
dnl ---------------------------------------------------------------------------

if test "x$WXWIN_COMPATIBILITY_2_8" = "xyes"; then
    AC_DEFINE(WXWIN_COMPATIBILITY_2_8)

    WXWIN_COMPATIBILITY_3_0="yes"
fi

if test "x$WXWIN_COMPATIBILITY_3_0" != "xno"; then
    AC_DEFINE(WXWIN_COMPATIBILITY_3_0)
fi

dnl ---------------------------------------------------------------------------
dnl the library may be built without GUI classes at all
dnl ---------------------------------------------------------------------------

if test "$wxUSE_GUI" = "yes"; then
    AC_DEFINE(wxUSE_GUI)

    dnl the things we always pull in the GUI version of the library:
    dnl 1. basic things like wxApp, wxWindow, wxControl, wxFrame, wxDialog (the
    dnl    library really can't be built without those)
    dnl 2. basic controls: wxButton, wxStaticText, wxTextCtrl (these are used in
    dnl    almost any program and the first 2 are needed to show a message box
    dnl    which want to be always able to do)
    dnl 3. GDI stuff: icon, cursors and all that. Although it would be very nice
    dnl    to compile without them (if the app doesn't do any drawing, it doesn't
    dnl    need the dcs, pens, brushes, ...), this just can't be done now
    dnl 4. menu stuff: wxMenu, wxMenuBar, wxMenuItem
    dnl 5. misc stuff: timers, settings, message box
fi

dnl ---------------------------------------------------------------------------
dnl Unix/Windows
dnl ---------------------------------------------------------------------------

if test "$wxUSE_UNIX" = "yes"; then
  AC_DEFINE(wxUSE_UNIX)
fi

dnl ------------------------------------------------------------------------
dnl DLL support
dnl ------------------------------------------------------------------------

dnl under MSW we always have LoadLibrary/GetProcAddress
if test "$TOOLKIT" != "MSW"; then

    HAVE_DL_FUNCS=0
    HAVE_SHL_FUNCS=0
    if test "$wxUSE_DYNAMIC_LOADER" = "yes" -o "$wxUSE_DYNLIB_CLASS" = "yes" ; then
        if test "$USE_DOS" = 1; then
            HAVE_DL_FUNCS=0
        else
            dnl the test is a bit complicated because we check for dlopen() both with
            dnl and without -ldl and we also try to find shl_load() if there is no
            dnl dlopen() on this system
            AC_CHECK_FUNCS(dlopen,
            [
                AC_DEFINE(HAVE_DLOPEN)
                HAVE_DL_FUNCS=1
            ],
            [
                AC_CHECK_LIB(dl, dlopen,
                            [
                                AC_DEFINE(HAVE_DLOPEN)
                                HAVE_DL_FUNCS=1
                                DL_LINK=" -ldl$DL_LINK"
                            ],
                            [
                                AC_CHECK_FUNCS(shl_load,
                                              [
                                                AC_DEFINE(HAVE_SHL_LOAD)
                                                HAVE_SHL_FUNCS=1
                                              ],
                                              [
                                                AC_CHECK_LIB(shl_load, dld,
                                                             [
                                                                HAVE_SHL_FUNCS=1
                                                                DL_LINK=" -ldld$DL_LINK"
                                                             ])
                                              ])
                            ])
            ])

            dnl check also for dlerror()
            if test "$HAVE_DL_FUNCS" = 1; then
                AC_CHECK_FUNCS(dlerror,
                    AC_DEFINE(HAVE_DLERROR),
                    [
                        AC_CHECK_LIB(dl, dlerror, AC_DEFINE(HAVE_DLERROR))
                    ]
                )
                AC_CHECK_FUNCS(dladdr,
                    AC_DEFINE(HAVE_DLADDR),
                    [
                        AC_CHECK_LIB(dl, dladdr, AC_DEFINE(HAVE_DLADDR))
                    ]
                )
            fi
        fi

        dnl Force HAVE_DL_FUNCS on for Darwin, even if the tests failed (e.g. pre-10.3)
        if test "$USE_DARWIN" = 1; then
            dnl dlopen/dlerror is implemented in dynlib.cpp for Darwin/Mac OS X
            HAVE_DL_FUNCS=1
        fi

        if test "$HAVE_DL_FUNCS" = 0; then
            if test "$HAVE_SHL_FUNCS" = 0; then
              if test "$USE_UNIX" = 1 -o "$USE_DOS" = 1; then
                  AC_MSG_WARN([Missing dynamic loading support, several features will be disabled])
                  wxUSE_DYNAMIC_LOADER=no
                  wxUSE_DYNLIB_CLASS=no
              else
                  AC_MSG_WARN([Assuming wxLibrary class works on this platform])
              fi
            fi
        fi
    fi
fi

if test "$wxUSE_DYNAMIC_LOADER" = "yes" ; then
    AC_DEFINE(wxUSE_DYNAMIC_LOADER)
fi
if test "$wxUSE_DYNLIB_CLASS" = "yes" ; then
    AC_DEFINE(wxUSE_DYNLIB_CLASS)
fi


dnl ---------------------------------------------------------------------------
dnl Verify consistency of plugins/monolithic/shared settings:
dnl ---------------------------------------------------------------------------

if test "$wxUSE_PLUGINS" = "yes" ; then
    if test "$wxUSE_SHARED" = "no" ; then
        AC_MSG_WARN([plugins supported only in shared build, disabling])
        wxUSE_PLUGINS=no
    fi
    if test "$wxUSE_MONOLITHIC" = "yes" ; then
        AC_MSG_WARN([plugins not supported monolithic build, disabling])
        wxUSE_PLUGINS=no
    fi
    if test "$wxUSE_DYNLIB_CLASS" = "no" ; then
        AC_MSG_WARN([plugins require wxDynamicLibrary, disabling])
        wxUSE_PLUGINS=no
    fi
    if test "$wxUSE_PLUGINS" = "yes" ; then
        AC_DEFINE(wxUSE_PLUGINS)
    fi
fi

dnl ---------------------------------------------------------------------------
dnl File system watcher checks
dnl ---------------------------------------------------------------------------

if test "$wxUSE_FSWATCHER" = "yes"; then
    dnl wxFileSystemWatcher is always available under MSW but we need either
    dnl inotify or kqueue support in the system for it under Unix (this
    dnl includes OS X which does have kqueue but no other platforms)
    if test "$wxUSE_MSW" != "1"; then
        if test "$wxUSE_UNIX" = "yes"; then
            AC_CHECK_HEADERS(sys/inotify.h,,, [AC_INCLUDES_DEFAULT()])
            if test "$ac_cv_header_sys_inotify_h" = "yes"; then
                AC_DEFINE(wxHAS_INOTIFY)
            else
                AC_CHECK_HEADERS(sys/event.h,,, [AC_INCLUDES_DEFAULT()])
                if test "$ac_cv_header_sys_event_h" = "yes"; then
                    AC_DEFINE(wxHAS_KQUEUE)
                else
                    wxUSE_FSWATCHER=no
                fi
            fi
        else
            wxUSE_FSWATCHER=no
        fi
    else
        if test "$wxUSE_THREADS" != "yes"; then
            AC_MSG_WARN([wxFileSystemWatcher disabled due to --disable-threads])
            wxUSE_FSWATCHER=no
        fi
    fi

    if test "$wxUSE_FSWATCHER" = "yes"; then
        AC_DEFINE(wxUSE_FSWATCHER)
        SAMPLES_SUBDIRS="$SAMPLES_SUBDIRS fswatcher"
    else
        AC_MSG_WARN([wxFileSystemWatcher won't be available on this platform])
    fi
fi

dnl ---------------------------------------------------------------------------
dnl Register non-GUI class options for makefiles and setup.h
dnl ---------------------------------------------------------------------------

if test "$wxUSE_STL" = "yes"; then
  AC_DEFINE(wxUSE_STL)
fi

if test "$wxUSE_EXTENDED_RTTI" = "yes"; then
  AC_DEFINE(wxUSE_EXTENDED_RTTI)
fi

if test "$wxUSE_ANY" = "yes"; then
    AC_DEFINE(wxUSE_ANY)
fi

if test "$wxUSE_APPLE_IEEE" = "yes"; then
  AC_DEFINE(wxUSE_APPLE_IEEE)
fi

if test "$wxUSE_TIMER" = "yes"; then
  AC_DEFINE(wxUSE_TIMER)
fi

dnl Unix implementation needs additional checks because audio support
dnl comes in many favours:
if test "$USE_UNIX" = 1 ; then
    dnl it's not enough to check for just the header because OSS under NetBSD
    dnl redefines ioctl as oss_ioctrl inside it and so we also need to test
    dnl whether we need -lossaudio at link-time
    AC_CACHE_CHECK([for SNDCTL_DSP_SPEED in sys/soundcard.h], ac_cv_header_sys_soundcard, [
        AC_TRY_LINK([
                #include <sys/ioctl.h>
                #include <sys/soundcard.h>
            ],
            [
                ioctl(0, SNDCTL_DSP_SPEED, 0);
            ],
            ac_cv_header_sys_soundcard=yes,
            [
                saveLibs="$LIBS"
                LIBS="$saveLibs -lossaudio"
                AC_TRY_LINK([
                        #include <sys/ioctl.h>
                        #include <sys/soundcard.h>
                    ],
                    [
                        ioctl(0, SNDCTL_DSP_SPEED, 0);
                    ],
                    ac_cv_header_sys_soundcard=yes,
                    [
                        LIBS="$saveLibs"
                        ac_cv_header_sys_soundcard=no
                    ]
                )
            ]
        )
    ])

    if test "$ac_cv_header_sys_soundcard" = "yes"; then
        AC_DEFINE(HAVE_SYS_SOUNDCARD_H)
    fi
fi

WITH_PLUGIN_SDL=0
if test "$wxUSE_SOUND" = "yes"; then
  if test "$USE_UNIX" = 1 ; then
    if test "$wxUSE_LIBSDL" != "no"; then
      AM_PATH_SDL([1.2.0],
                  [
                    EXTRALIBS_SDL="$SDL_LIBS"
                    CFLAGS="$SDL_CFLAGS $CFLAGS"
                    CXXFLAGS="$SDL_CFLAGS $CXXFLAGS"
                    AC_DEFINE(wxUSE_LIBSDL)
                  ],
                  [wxUSE_LIBSDL="no"])
      if test "$wxUSE_LIBSDL" = "yes" -a "$wxUSE_PLUGINS" = "yes" ; then
        WITH_PLUGIN_SDL=1
      fi
    fi
  fi
fi

if test "$wxUSE_SOUND" = "yes"; then
  AC_DEFINE(wxUSE_SOUND)
  SAMPLES_SUBDIRS="$SAMPLES_SUBDIRS sound"
fi

if test "$WXGTK2" = 1; then
    PKG_PROG_PKG_CONFIG()

    if test "$wxUSE_PRINTING_ARCHITECTURE" = "yes" ; then

        if test "$wxUSE_GTKPRINT" = "yes" ; then

            if test "$WXGTK3" = 1; then
                gtk_unix_print="gtk+-unix-print-3.0"
            else
                gtk_unix_print="gtk+-unix-print-2.0 >= 2.10"
            fi
                PKG_CHECK_MODULES(GTKPRINT,
                                  [$gtk_unix_print],
                    [
                        GUI_TK_LIBRARY="$GUI_TK_LIBRARY $GTKPRINT_LIBS"
                        CFLAGS="$GTKPRINT_CFLAGS $CFLAGS"
                        CXXFLAGS="$GTKPRINT_CFLAGS $CXXFLAGS"
                        AC_DEFINE(wxUSE_GTKPRINT)
                    ],
                    [
                        AC_MSG_WARN([GTK printing support not found (GTK+ >= 2.10), library will use GNOME printing support or standard PostScript printing])
                        wxUSE_GTKPRINT="no"
                    ]
                )
        fi

    fi

    if test "$wxUSE_MIMETYPE" = "yes" ; then
        if test "$wxUSE_LIBGNOMEVFS" = "yes" ; then

                PKG_CHECK_MODULES(GNOMEVFS,
                                  [gnome-vfs-2.0 >= 2.0],
                    [
                        GUI_TK_LIBRARY="$GUI_TK_LIBRARY $GNOMEVFS_LIBS"
                        CFLAGS="$GNOMEVFS_CFLAGS $CFLAGS"
                        CXXFLAGS="$GNOMEVFS_CFLAGS $CXXFLAGS"
                        AC_DEFINE(wxUSE_LIBGNOMEVFS)
                    ],
                    [
                        AC_MSG_WARN([libgnomevfs not found, library won't be able to associate MIME type])
                        wxUSE_LIBGNOMEVFS="no"
                    ]
                )
        fi
    fi

    if test "$wxUSE_NOTIFICATION_MESSAGE" = "yes" ; then
        if test "$wxUSE_LIBNOTIFY" = "yes" ; then
            HAVE_LIBNOTIFY=0
            PKG_CHECK_MODULES(LIBNOTIFY, [libnotify >= 0.7],
                [
                    HAVE_LIBNOTIFY=1
                    AC_DEFINE(wxUSE_LIBNOTIFY_0_7)
                ],
                [
                    PKG_CHECK_MODULES(LIBNOTIFY, [libnotify >= 0.4],
                        [HAVE_LIBNOTIFY=1],
                        [AC_MSG_WARN([libnotify not found, wxNotificationMessage will use generic implementation.])]
                    )
                ]
            )

            if test "$HAVE_LIBNOTIFY" = "1" ; then
                GUI_TK_LIBRARY="$GUI_TK_LIBRARY $LIBNOTIFY_LIBS"
                CFLAGS="$LIBNOTIFY_CFLAGS $CFLAGS"
                CXXFLAGS="$LIBNOTIFY_CFLAGS $CXXFLAGS"
                AC_DEFINE(wxUSE_LIBNOTIFY)
            fi
        fi
    fi
    if test "$wxUSE_LIBHILDON" = "yes" ; then
        PKG_CHECK_MODULES(HILDON,
                          [hildon-lgpl >= 0.9],
            [
                GUI_TK_LIBRARY="$GUI_TK_LIBRARY $HILDON_LIBS"
                CFLAGS="$CFLAGS $HILDON_CFLAGS"
                CXXFLAGS="$CXXFLAGS $HILDON_CFLAGS"
                AC_DEFINE(wxUSE_LIBHILDON)
                ac_hildon_lgpl=1
            ],
            [
                AC_MSG_WARN([libhildon_lgpl not found])
                        wxUSE_LIBHILDON="no"
                        ac_hildon_lgpl=0
            ]
        )

        if test "$ac_hildon_lgpl" = 0 ; then
            PKG_CHECK_MODULES(HILDON2,
                              [hildon-1 >= 1.99],
                [
                    GUI_TK_LIBRARY="$GUI_TK_LIBRARY $HILDON2_LIBS"
                    CFLAGS="$CFLAGS $HILDON2_CFLAGS"
                    CXXFLAGS="$CXXFLAGS $HILDON2_CFLAGS"
                    AC_DEFINE(wxUSE_LIBHILDON2)
                ],
                [
                    AC_MSG_WARN([libhildon_1 not found])
                            wxUSE_LIBHILDON2="no"
                ]
            )
        fi
    fi
fi

if test "$wxUSE_CMDLINE_PARSER" = "yes"; then
  AC_DEFINE(wxUSE_CMDLINE_PARSER)
fi

if test "$wxUSE_STOPWATCH" = "yes"; then
  AC_DEFINE(wxUSE_STOPWATCH)
fi

if test "$wxUSE_DATETIME" = "yes"; then
  AC_DEFINE(wxUSE_DATETIME)
fi

if test "$wxUSE_FILE" = "yes"; then
  AC_DEFINE(wxUSE_FILE)
fi

if test "$wxUSE_FFILE" = "yes"; then
  AC_DEFINE(wxUSE_FFILE)
fi

if test "$wxUSE_ARCHIVE_STREAMS" = "yes"; then
  if test "$wxUSE_STREAMS" != yes; then
    AC_MSG_WARN(wxArchive requires wxStreams... disabled)
    wxUSE_ARCHIVE_STREAMS=no
  else
    AC_DEFINE(wxUSE_ARCHIVE_STREAMS)
  fi
fi

if test "$wxUSE_ZIPSTREAM" = "yes"; then
  if test "$wxUSE_ARCHIVE_STREAMS" != "yes"; then
    AC_MSG_WARN(wxZip requires wxArchive... disabled)
  elif test "$wxUSE_ZLIB" = "no"; then
    AC_MSG_WARN(wxZip requires wxZlib... disabled)
  else
    AC_DEFINE(wxUSE_ZIPSTREAM)
  fi
fi

if test "$wxUSE_TARSTREAM" = "yes"; then
  if test "$wxUSE_ARCHIVE_STREAMS" != "yes"; then
    AC_MSG_WARN(wxTar requires wxArchive... disabled)
  else
    AC_DEFINE(wxUSE_TARSTREAM)
  fi
fi

if test "$wxUSE_FILE_HISTORY" = "yes"; then
  AC_DEFINE(wxUSE_FILE_HISTORY)
fi

if test "$wxUSE_FILESYSTEM" = "yes"; then
  if test "$wxUSE_STREAMS" != yes -o \( "$wxUSE_FILE" != yes -a "$wxUSE_FFILE" != yes \); then
    AC_MSG_WARN(wxFileSystem requires wxStreams and wxFile or wxFFile... disabled)
    wxUSE_FILESYSTEM=no
  else
    AC_DEFINE(wxUSE_FILESYSTEM)
  fi
fi

if test "$wxUSE_FS_ARCHIVE" = "yes"; then
  if test "$wxUSE_FILESYSTEM" != yes -o "$wxUSE_ARCHIVE_STREAMS" != yes; then
    AC_MSG_WARN(wxArchiveFSHandler requires wxArchive and wxFileSystem... disabled)
  else
    AC_DEFINE(wxUSE_FS_ARCHIVE)
  fi
fi

if test "$wxUSE_FS_ZIP" = "yes"; then
  if test "$wxUSE_FS_ARCHIVE" != yes; then
    AC_MSG_WARN(wxZipFSHandler requires wxArchiveFSHandler... disabled)
  else
    AC_DEFINE(wxUSE_FS_ZIP)
  fi
fi

if test "$wxUSE_FSVOLUME" = "yes"; then
  AC_DEFINE(wxUSE_FSVOLUME)
fi
if test "$wxUSE_ON_FATAL_EXCEPTION" = "yes"; then
  if test "$USE_UNIX" != 1; then
    AC_MSG_WARN([Catching fatal exceptions not currently supported on this system, wxApp::OnFatalException will not be called])
    wxUSE_ON_FATAL_EXCEPTION=no
  else
    AC_DEFINE(wxUSE_ON_FATAL_EXCEPTION)
  fi
fi

if test "$wxUSE_STACKWALKER" = "yes"; then
    AC_DEFINE(wxUSE_STACKWALKER)
fi

if test "$wxUSE_DEBUGREPORT" = "yes"; then
    if test "$USE_UNIX" != 1 -a "$USE_WIN32" != 1; then
        AC_MSG_WARN([Creating debug reports not currently supported on this system, disabled])
        wxUSE_DEBUGREPORT=no
    else
        AC_DEFINE(wxUSE_DEBUGREPORT)
        if test "$wxUSE_ON_FATAL_EXCEPTION" = "yes"; then
            SAMPLES_SUBDIRS="$SAMPLES_SUBDIRS debugrpt"
        fi
    fi
fi

if test "$wxUSE_SNGLINST_CHECKER" = "yes"; then
  AC_DEFINE(wxUSE_SNGLINST_CHECKER)
fi

if test "$wxUSE_BUSYINFO" = "yes"; then
  AC_DEFINE(wxUSE_BUSYINFO)
fi

if test "$wxUSE_HOTKEY" = "yes"; then
  if test "$wxUSE_MSW" != 1 -a "$wxUSE_OSX_COCOA" != 1 -a "$wxUSE_OSX_CARBON" != 1; then
    AC_MSG_WARN([Hot keys not supported by the current toolkit, disabled])
    wxUSE_HOTKEY=no
  fi
elif test "$wxUSE_HOTKEY" = "auto"; then
  if test "$wxUSE_MSW" = 1 -o "$wxUSE_OSX_COCOA" = 1 -o "$wxUSE_OSX_CARBON" = 1; then
    wxUSE_HOTKEY=yes
  fi
fi
if test "$wxUSE_HOTKEY" = "yes"; then
  AC_DEFINE(wxUSE_HOTKEY)
fi
if test "$wxUSE_STD_CONTAINERS" = "yes"; then
  AC_DEFINE(wxUSE_STD_CONTAINERS)
fi

if test "$wxUSE_STD_IOSTREAM" = "yes"; then
  AC_DEFINE(wxUSE_STD_IOSTREAM)
fi

if test "$wxUSE_STD_STRING" = "yes"; then
  AC_DEFINE(wxUSE_STD_STRING)
fi

if test "$wxUSE_STD_STRING_CONV_IN_WXSTRING" = "yes"; then
  AC_DEFINE(wxUSE_STD_STRING_CONV_IN_WXSTRING)
fi

if test "$wxUSE_STDPATHS" = "yes"; then
  AC_DEFINE(wxUSE_STDPATHS)
fi

if test "$wxUSE_TEXTBUFFER" = "yes"; then
    AC_DEFINE(wxUSE_TEXTBUFFER)
fi

if test "$wxUSE_TEXTFILE" = "yes"; then
  if test "$wxUSE_FILE" != "yes" -o "$wxUSE_TEXTBUFFER" != "yes" ; then
    AC_MSG_WARN(wxTextFile requires wxFile and wxTextBuffer... disabled)
  else
    AC_DEFINE(wxUSE_TEXTFILE)
  fi
fi

if test "$wxUSE_CONFIG" = "yes" ; then
  if test "$wxUSE_TEXTFILE" != "yes"; then
    AC_MSG_WARN(wxConfig requires wxTextFile... disabled)
  else
    AC_DEFINE(wxUSE_CONFIG)
    AC_DEFINE(wxUSE_CONFIG_NATIVE)
    SAMPLES_SUBDIRS="$SAMPLES_SUBDIRS config"
  fi
fi

if test "$wxUSE_INTL" = "yes" ; then
  if test "$wxUSE_FILE" != "yes"; then
    AC_MSG_WARN(I18n code requires wxFile... disabled)
  else
    AC_DEFINE(wxUSE_INTL)
    SAMPLES_SUBDIRS="$SAMPLES_SUBDIRS internat"
    GUIDIST="$GUIDIST INTL_DIST"
  fi
fi

if test "$wxUSE_XLOCALE" = "yes" ; then
    AC_DEFINE(wxUSE_XLOCALE)
    AC_CHECK_TYPES(locale_t,,,
                   [#include <xlocale.h>
                    #include <locale.h>])
fi

if test "$wxUSE_LOG" = "yes"; then
  AC_DEFINE(wxUSE_LOG)

    if test "$wxUSE_LOGGUI" = "yes"; then
      AC_DEFINE(wxUSE_LOGGUI)
    fi

    if test "$wxUSE_LOGWINDOW" = "yes"; then
      AC_DEFINE(wxUSE_LOGWINDOW)
    fi

    if test "$wxUSE_LOGDIALOG" = "yes"; then
      AC_DEFINE(wxUSE_LOG_DIALOG)
    fi

    dnl the keyboard sample requires wxUSE_LOG
    SAMPLES_SUBDIRS="$SAMPLES_SUBDIRS keyboard"
fi

if test "$wxUSE_LONGLONG" = "yes"; then
  AC_DEFINE(wxUSE_LONGLONG)
fi

if test "$wxUSE_GEOMETRY" = "yes"; then
  AC_DEFINE(wxUSE_GEOMETRY)
fi

if test "$wxUSE_BASE64" = "yes"; then
  AC_DEFINE(wxUSE_BASE64)
fi

if test "$wxUSE_STREAMS" = "yes" ; then
  AC_DEFINE(wxUSE_STREAMS)
fi

if test "$wxUSE_PRINTF_POS_PARAMS" = "yes"; then
  AC_DEFINE(wxUSE_PRINTF_POS_PARAMS)
fi

if test "$wxUSE_OBJC_UNIQUIFYING" = "yes"; then
  AC_DEFINE(wxUSE_OBJC_UNIQUIFYING)
fi

dnl ---------------------------------------------------------------------------
dnl console event loop stuff
dnl ---------------------------------------------------------------------------

if test "$wxUSE_CONSOLE_EVENTLOOP" = "yes"; then
    AC_DEFINE(wxUSE_CONSOLE_EVENTLOOP)

    if test "$wxUSE_UNIX" = "yes"; then
        if test "$wxUSE_SELECT_DISPATCHER" = "yes"; then
            AC_DEFINE(wxUSE_SELECT_DISPATCHER)
        fi

        if test "$wxUSE_EPOLL_DISPATCHER" = "yes"; then
            AC_CHECK_HEADERS(sys/epoll.h,,, [AC_INCLUDES_DEFAULT()])
            if test "$ac_cv_header_sys_epoll_h" = "yes"; then
                AC_DEFINE(wxUSE_EPOLL_DISPATCHER)
            else
                AC_MSG_WARN([sys/epoll.h not available, wxEpollDispatcher disabled])
            fi
        fi
    fi
fi

dnl ---------------------------------------------------------------------------
dnl time/date functions
dnl ---------------------------------------------------------------------------

dnl check for gettimeofday (SVr4, BSD 4.3) and ftime (V7, BSD 4.3) for the
dnl function to be used for high resolution timers
AC_CHECK_FUNCS(gettimeofday ftime, break)

if test "$ac_cv_func_gettimeofday" = "yes"; then
    AC_CACHE_CHECK([whether gettimeofday takes two arguments],
                   wx_cv_func_gettimeofday_has_2_args,
    [
        dnl on some _really_ old systems it takes only 1 argument
        AC_TRY_COMPILE(
            [
                #include <sys/time.h>
                #include <unistd.h>
            ],
            [
                struct timeval tv;
                gettimeofday(&tv, NULL);
            ],
            wx_cv_func_gettimeofday_has_2_args=yes,
            AC_TRY_COMPILE(
                [
                    #include <sys/time.h>
                    #include <unistd.h>
                ],
                [
                    struct timeval tv;
                    gettimeofday(&tv);
                ],
                wx_cv_func_gettimeofday_has_2_args=no,
                [
                    AC_MSG_WARN([failed to determine number of gettimeofday() arguments])
                    wx_cv_func_gettimeofday_has_2_args=unknown
                ]
            )
        )
    ])

    if test "$wx_cv_func_gettimeofday_has_2_args" != "yes"; then
        AC_DEFINE(WX_GETTIMEOFDAY_NO_TZ)
    fi
fi

if test "$wxUSE_DATETIME" = "yes"; then
    dnl check for timezone variable
    dnl   doesn't exist under Darwin / Mac OS X which uses tm_gmtoff instead
    AC_CACHE_CHECK(for timezone variable in <time.h>,
                   wx_cv_var_timezone,
                   [
                        AC_LANG_PUSH(C++)
                        AC_TRY_COMPILE(
                            [
                                #include <time.h>
                            ],
                            [
                                int tz;
                                tz = timezone;
                            ],
                            [
                                wx_cv_var_timezone=timezone
                            ],
                            [
                                AC_TRY_COMPILE(
                                    [
                                        #include <time.h>
                                    ],
                                    [
                                        int tz;
                                        tz = _timezone;
                                    ],
                                    [
                                        wx_cv_var_timezone=_timezone
                                    ],
                                    [
                                        AC_TRY_COMPILE(
                                            [
                                                #include <time.h>
                                            ],
                                            [
                                                int tz;
                                                tz = __timezone;
                                            ],
                                            [
                                                wx_cv_var_timezone=__timezone
                                            ],
                                            [
                                                if test "$USE_DOS" = 0 ; then
                                                    AC_MSG_WARN(no timezone variable, will use tm_gmtoff instead)
                                                fi
                                            ]
                                        )
                                    ]
                                )
                            ]
                        )
                        AC_LANG_POP()
                   ]
    )

    dnl as we want $wx_cv_var_timezone to be expanded, use AC_DEFINE_UNQUOTED
    if test "x$wx_cv_var_timezone" != x ; then
        AC_DEFINE_UNQUOTED(WX_TIMEZONE, $wx_cv_var_timezone)
    fi

    dnl check for localtime (it's POSIX, but the check can do no harm...)
    AC_CHECK_FUNCS(localtime)

    if test "$ac_cv_func_localtime" = "yes"; then
        AC_CACHE_CHECK(for tm_gmtoff in struct tm,
                       wx_cv_struct_tm_has_gmtoff,
        [
            AC_TRY_COMPILE(
                [
                    #include <time.h>
                ],
                [
                    struct tm tm;
                    tm.tm_gmtoff++;
                ],
                [
                    wx_cv_struct_tm_has_gmtoff=yes
                ],
                wx_cv_struct_tm_has_gmtoff=no
            )
        ])
    fi

    if test "$wx_cv_struct_tm_has_gmtoff" = "yes"; then
        AC_DEFINE(WX_GMTOFF_IN_TM)
    fi

    SAMPLES_SUBDIRS="$SAMPLES_SUBDIRS typetest"
fi

dnl ------------------------------------------------------------------------
dnl wxProcess
dnl ------------------------------------------------------------------------

AC_CHECK_FUNCS(setpriority)

dnl ------------------------------------------------------------------------
dnl wxSocket
dnl ------------------------------------------------------------------------


if test "$wxUSE_SOCKETS" = "yes"; then
    dnl under MSW we always have sockets
    if test "$TOOLKIT" != "MSW"; then
        dnl under Solaris and OS/2, socket functions live in -lsocket
        AC_CHECK_FUNC(socket,,
            [
                AC_CHECK_LIB(socket, socket,
                    if test "$INET_LINK" != " -lsocket"; then
                        INET_LINK="$INET_LINK -lsocket"
                    fi,
                    [
                        AC_MSG_WARN([socket library not found - sockets will be disabled])
                        wxUSE_SOCKETS=no
                    ]
                )
            ]
        )
    fi
fi

if test "$wxUSE_SOCKETS" = "yes" ; then
    dnl this test may be appropriate if building under cygwin
    dnl right now I'm assuming it also uses the winsock stuff
    dnl like mingw does..  -- RL
    if test "$TOOLKIT" != "MSW"; then
        dnl determine the type of third argument for getsockname
        dnl This test needs to be done in C++ mode since gsocket.cpp now
        dnl is C++ code and pointer cast that are possible even without
        dnl warning in C still fail in C++.
        AC_CACHE_CHECK([what is the type of the third argument of getsockname],
                       wx_cv_type_getsockname3,
            [
                AC_LANG_PUSH(C++)
                AC_TRY_COMPILE(
                    [
                        #include <sys/types.h>
                        #include <sys/socket.h>
                    ],
                    [
                        socklen_t len;
                        getsockname(0, 0, &len);
                    ],
                    wx_cv_type_getsockname3=socklen_t,
                    [
                        dnl the compiler will compile the version with size_t
                        dnl even if the real type of the last parameter is int
                        dnl but it should give at least a warning about
                        dnl converting between incompatible pointer types, so
                        dnl try to use it to get the correct behaviour at
                        dnl least with gcc (otherwise we'd always use size_t)
                        CFLAGS_OLD="$CFLAGS"
                        if test "$GCC" = yes ; then
                            CFLAGS="-Werror $CFLAGS"
                        fi

                        AC_TRY_COMPILE(
                            [
                                #include <sys/types.h>
                                #include <sys/socket.h>
                            ],
                            [
                                size_t len;
                                getsockname(0, 0, &len);
                            ],
                            wx_cv_type_getsockname3=size_t,
                            AC_TRY_COMPILE(
                                [
                                    #include <sys/types.h>
                                    #include <sys/socket.h>
                                ],
                                [
                                    int len;
                                    getsockname(0, 0, &len);
                                ],
                                wx_cv_type_getsockname3=int,
                                wx_cv_type_getsockname3=unknown
                            )
                        )

                        CFLAGS="$CFLAGS_OLD"
                    ]
                )
                AC_LANG_POP()
            ])

        if test "$wx_cv_type_getsockname3" = "unknown"; then
            wxUSE_SOCKETS=no
            AC_MSG_WARN([Couldn't find socklen_t synonym for this system])
        else
            AC_DEFINE_UNQUOTED(WX_SOCKLEN_T, $wx_cv_type_getsockname3)
        fi
        dnl Do this again for getsockopt as it may be different
        AC_CACHE_CHECK([what is the type of the fifth argument of getsockopt],
                       wx_cv_type_getsockopt5,
            [
                dnl Note that the rules for compatibility of pointers
                dnl are somewhat different between C and C++, so code
                dnl that fails in C++ may not even give a warning about
                dnl converting between incompatible pointer types in C.
                dnl So this test needs to be done in C++ mode.
                AC_LANG_PUSH(C++)
                AC_TRY_COMPILE(
                    [
                        #include <sys/types.h>
                        #include <sys/socket.h>
                    ],
                    [
                        socklen_t len;
                        getsockopt(0, 0, 0, 0, &len);
                    ],
                    wx_cv_type_getsockopt5=socklen_t,
                    [
                        AC_TRY_COMPILE(
                            [
                                #include <sys/types.h>
                                #include <sys/socket.h>
                            ],
                            [
                                size_t len;
                                getsockopt(0, 0, 0, 0, &len);
                            ],
                            wx_cv_type_getsockopt5=size_t,
                            AC_TRY_COMPILE(
                                [
                                    #include <sys/types.h>
                                    #include <sys/socket.h>
                                ],
                                [
                                    int len;
                                    getsockopt(0, 0, 0, 0, &len);
                                ],
                                wx_cv_type_getsockopt5=int,
                                wx_cv_type_getsockopt5=unknown
                            )
                        )
                    ]
                )
                AC_LANG_POP()
            ])

        if test "$wx_cv_type_getsockopt5" = "unknown"; then
            wxUSE_SOCKETS=no
            AC_MSG_WARN([Couldn't find socklen_t synonym for this system])
        else
            AC_DEFINE_UNQUOTED(SOCKOPTLEN_T, $wx_cv_type_getsockopt5)
        fi
    fi
fi

if test "$wxUSE_SOCKETS" = "yes" ; then
    if test "$wxUSE_IPV6" = "yes"; then
        AC_CACHE_CHECK(
            [whether we have sockaddr_in6],
            [wx_cv_type_sockaddr_in6],
            [
                AC_TRY_COMPILE(
                    [
                        #include <sys/types.h>
                        #include <sys/socket.h>
                        #include <netinet/in.h>
                    ],
                    [
                        struct sockaddr_in6 sa6;
                    ],
                    wx_cv_type_sockaddr_in6=yes,
                    wx_cv_type_sockaddr_in6=no
                )
            ]
        )

        if test "$wx_cv_type_sockaddr_in6"="yes"; then
            AC_DEFINE(wxUSE_IPV6)
        else
            AC_MSG_WARN([IPv6 support not available... disabled])
        fi
    fi

    AC_DEFINE(wxUSE_SOCKETS)
    SAMPLES_SUBDIRS="$SAMPLES_SUBDIRS sockets"
fi

if test "$wxUSE_PROTOCOL" = "yes"; then
    if test "$wxUSE_SOCKETS" != "yes"; then
        AC_MSG_WARN(Protocol classes require sockets... disabled)
        wxUSE_PROTOCOL=no
    fi
fi

if test "$wxUSE_PROTOCOL" = "yes"; then
    AC_DEFINE(wxUSE_PROTOCOL)

    if test "$wxUSE_PROTOCOL_HTTP" = "yes"; then
        AC_DEFINE(wxUSE_PROTOCOL_HTTP)
    fi
    if test "$wxUSE_PROTOCOL_FTP" = "yes"; then
        AC_DEFINE(wxUSE_PROTOCOL_FTP)
    fi
    if test "$wxUSE_PROTOCOL_FILE" = "yes"; then
        AC_DEFINE(wxUSE_PROTOCOL_FILE)
    fi
else
    if test "$wxUSE_FS_INET" = "yes"; then
        AC_MSG_WARN([HTTP filesystem require protocol classes... disabled])
        wxUSE_FS_INET="no"
    fi
fi

if test "$wxUSE_URL" = "yes"; then
    if test "$wxUSE_PROTOCOL" != "yes"; then
        AC_MSG_WARN(wxURL class requires wxProtocol... disabled)
        wxUSE_URL=no
    fi
    if test "$wxUSE_URL" = "yes"; then
        AC_DEFINE(wxUSE_URL)
    fi
fi

if test "$wxUSE_VARIANT" = "yes"; then
    AC_DEFINE(wxUSE_VARIANT)
fi

if test "$wxUSE_FS_INET" = "yes"; then
  AC_DEFINE(wxUSE_FS_INET)
fi

dnl ---------------------------------------------------------------------------
dnl Joystick support
dnl ---------------------------------------------------------------------------

if test "$wxUSE_GUI" = "yes" -a "$wxUSE_JOYSTICK" = "yes"; then
    wxUSE_JOYSTICK=no

    dnl under MSW and OS X we always have joystick support
    if test "$TOOLKIT" = "MSW" -o "$TOOLKIT" = "OSX_COCOA" -o "$TOOLKIT" = "COCOA"; then
        wxUSE_JOYSTICK=yes


    dnl joystick support is only for Linux 2.1.x or greater
    else
        dnl notice the dummy includes argument: without it, AC_CHECK_HEADER
        dnl checks only whether the header can be preprocessed, not that it
        dnl can be compiled and in Linux 2.6.16 joystick.h is present but
        dnl can't be compiled because of an error and with the default
        dnl AC_CHECK_HEADER semantics we'd still detect it in this case and
        dnl build would fail later
        AC_CHECK_HEADERS([linux/joystick.h], [wxUSE_JOYSTICK=yes],, [AC_INCLUDES_DEFAULT()])
    fi

    if test "$wxUSE_JOYSTICK" = "yes"; then
        AC_DEFINE(wxUSE_JOYSTICK)
        SAMPLES_SUBDIRS="$SAMPLES_SUBDIRS joytest"
    else
        AC_MSG_WARN(Joystick not supported by this system... disabled)
    fi
fi


dnl ---------------------------------------------------------------------------
dnl String stuff
dnl ---------------------------------------------------------------------------

if test "$wxUSE_FONTENUM" = "yes" ; then
  AC_DEFINE(wxUSE_FONTENUM)
fi

if test "$wxUSE_FONTMAP" = "yes" ; then
  AC_DEFINE(wxUSE_FONTMAP)
fi

if test "$wxUSE_UNICODE" = "yes" ; then
  AC_DEFINE(wxUSE_UNICODE)

fi

if test "$wxUSE_UNICODE" = "yes" -a "$wxUSE_UNICODE_UTF8" = "yes"; then
    AC_DEFINE(wxUSE_UNICODE_UTF8)

    if test "$wxUSE_UNICODE_UTF8_LOCALE" = "yes"; then
        AC_DEFINE(wxUSE_UTF8_LOCALE_ONLY)
    fi
fi

dnl ---------------------------------------------------------------------------
dnl big GUI components: MDI, doc/view, printing, help, ...
dnl ---------------------------------------------------------------------------

if test "$wxUSE_CONSTRAINTS" = "yes"; then
    AC_DEFINE(wxUSE_CONSTRAINTS)
    SAMPLES_SUBDIRS="$SAMPLES_SUBDIRS layout"
fi

if test "$wxUSE_MDI" = "yes"; then
    AC_DEFINE(wxUSE_MDI)

    if test "$wxUSE_MDI_ARCHITECTURE" = "yes"; then
        AC_DEFINE(wxUSE_MDI_ARCHITECTURE)
        SAMPLES_SUBDIRS="$SAMPLES_SUBDIRS mdi"
    fi
fi

if test "$wxUSE_DOC_VIEW_ARCHITECTURE" = "yes" ; then
    AC_DEFINE(wxUSE_DOC_VIEW_ARCHITECTURE)
    SAMPLES_SUBDIRS="$SAMPLES_SUBDIRS docview"
fi

if test "$wxUSE_HELP" = "yes"; then
    AC_DEFINE(wxUSE_HELP)
    SAMPLES_SUBDIRS="$SAMPLES_SUBDIRS help"

    if test "$wxUSE_MSW" = 1; then
      if test "$wxUSE_MS_HTML_HELP" = "yes"; then
        AC_DEFINE(wxUSE_MS_HTML_HELP)
      fi
    fi

    if test "$wxUSE_WXHTML_HELP" = "yes"; then
      if test "$wxUSE_HTML" = "yes"; then
        AC_DEFINE(wxUSE_WXHTML_HELP)
      else
        AC_MSG_WARN(Cannot use wxHTML-based help without wxHTML so it won't be compiled)
        wxUSE_WXHTML_HELP=no
      fi
    fi
fi

if test "$wxUSE_PRINTING_ARCHITECTURE" = "yes" ; then
    AC_DEFINE(wxUSE_PRINTING_ARCHITECTURE)
    SAMPLES_SUBDIRS="$SAMPLES_SUBDIRS printing"
fi

if test "$wxUSE_POSTSCRIPT" = "yes" ; then
  AC_DEFINE(wxUSE_POSTSCRIPT)
fi

AC_DEFINE(wxUSE_AFM_FOR_POSTSCRIPT)

if test "$wxUSE_SVG" = "yes"; then
    AC_DEFINE(wxUSE_SVG)
fi

dnl ---------------------------------------------------------------------------
dnl wxMetafile
dnl ---------------------------------------------------------------------------

if test "$wxUSE_METAFILE" = "yes"; then
    if test "$wxUSE_MSW" != 1 -a "$wxUSE_MAC" != 1; then
        AC_MSG_WARN([wxMetafile is not available on this system... disabled])
        wxUSE_METAFILE=no
    fi
elif test "$wxUSE_METAFILE" = "auto"; then
    if test "$wxUSE_MSW" = 1 -o "$wxUSE_MAC" = 1; then
        wxUSE_METAFILE=yes
    fi
fi

if test "$wxUSE_METAFILE" = "yes"; then
    AC_DEFINE(wxUSE_METAFILE)
    if test "$wxUSE_MSW" = 1; then
        dnl this one should probably be made separately configurable
        AC_DEFINE(wxUSE_ENH_METAFILE)
    fi
fi

dnl ---------------------------------------------------------------------------
dnl IPC: IPC, Drag'n'Drop, Clipboard, ...
dnl ---------------------------------------------------------------------------

dnl check for ole headers and disable a few features requiring it if not
dnl present (earlier versions of mingw32 don't have ole2.h)
if test "$USE_WIN32" = 1 -a \( "$wxUSE_DATAOBJ"       = "yes" \
                          -o "$wxUSE_CLIPBOARD"     = "yes" \
                          -o "$wxUSE_OLE"     = "yes" \
                          -o "$wxUSE_DRAG_AND_DROP" = "yes" \) ; then
    AC_CHECK_HEADER(ole2.h,,, [ ])

    if test "$ac_cv_header_ole2_h" = "yes" ; then
        if test "$GCC" = yes ; then
            AC_MSG_CHECKING([if g++ requires -fvtable-thunks])
            AC_TRY_COMPILE([#include <windows.h>
                            #include <ole2.h>],
                           [],
                           [AC_MSG_RESULT(no)],
                           [AC_MSG_RESULT(yes)
                            WXCONFIG_CXXFLAGS="$WXCONFIG_CXXFLAGS -fvtable-thunks"])
            LIBS=" -lrpcrt4 -loleaut32 -lole32 -luuid$LIBS"
            if test "$wxUSE_OLE" = "yes" ; then
                AC_DEFINE(wxUSE_OLE)
                AC_DEFINE(wxUSE_OLE_AUTOMATION)
                AC_DEFINE(wxUSE_ACTIVEX)
                SAMPLES_SUBDIRS="$SAMPLES_SUBDIRS oleauto"
            fi
        fi

        dnl for OLE clipboard and dnd
        if test "$wxUSE_DATAOBJ" = "yes" ; then
            AC_DEFINE(wxUSE_DATAOBJ)
        fi
    else
        AC_MSG_WARN([Some features disabled because OLE headers not found])

        wxUSE_CLIPBOARD=no
        wxUSE_DRAG_AND_DROP=no
        wxUSE_DATAOBJ=no
        wxUSE_OLE=no
    fi

fi

if test "$wxUSE_IPC" = "yes"; then
    if test "$wxUSE_SOCKETS" != "yes" -a "$USE_WIN32" != 1; then
        AC_MSG_WARN(wxWidgets IPC classes require sockets... disabled)
        wxUSE_IPC=no
    fi

    if test "$wxUSE_IPC" = "yes"; then
        AC_DEFINE(wxUSE_IPC)
        SAMPLES_SUBDIRS="$SAMPLES_SUBDIRS ipc"
    fi
fi

if test "$wxUSE_DATAOBJ" = "yes"; then
    if test "$wxUSE_DFB" = 1; then
        AC_MSG_WARN([wxDataObject not yet supported under $TOOLKIT... disabled])
        wxUSE_DATAOBJ=no
    else
        AC_DEFINE(wxUSE_DATAOBJ)
    fi
else
    AC_MSG_WARN([Clipboard and drag-and-drop require wxDataObject -- disabled])
    wxUSE_CLIPBOARD=no
    wxUSE_DRAG_AND_DROP=no
fi

if test "$wxUSE_CLIPBOARD" = "yes"; then
    if test "$wxUSE_DFB" = 1; then
        AC_MSG_WARN([Clipboard not yet supported under $TOOLKIT... disabled])
        wxUSE_CLIPBOARD=no
    fi

    if test "$wxUSE_CLIPBOARD" = "yes"; then
        AC_DEFINE(wxUSE_CLIPBOARD)
    fi
fi

if test "$wxUSE_DRAG_AND_DROP" = "yes" ; then
    if test "$wxUSE_MOTIF" = 1 -o "$wxUSE_X11" = 1 -o "$wxUSE_DFB" = 1; then
        AC_MSG_WARN([Drag and drop not yet supported under $TOOLKIT... disabled])
        wxUSE_DRAG_AND_DROP=no
    fi

    if test "$wxUSE_DRAG_AND_DROP" = "yes"; then
        AC_DEFINE(wxUSE_DRAG_AND_DROP)
    fi

fi

if test "$wxUSE_DRAG_AND_DROP" = "yes" -o "$wxUSE_CLIPBOARD" = "yes"; then
    SAMPLES_SUBDIRS="$SAMPLES_SUBDIRS dnd"
fi

if test "$wxUSE_CLIPBOARD" = "yes"; then
    SAMPLES_SUBDIRS="$SAMPLES_SUBDIRS clipboard"
fi

if test "$wxUSE_SPLINES" = "yes" ; then
  AC_DEFINE(wxUSE_SPLINES)
fi

if test "$wxUSE_MOUSEWHEEL" = "yes" ; then
  AC_DEFINE(wxUSE_MOUSEWHEEL)
fi

if test "$wxUSE_UIACTIONSIMULATOR" = "yes" ; then
    AC_DEFINE(wxUSE_UIACTIONSIMULATOR)
    SAMPLES_SUBDIRS="$SAMPLES_SUBDIRS uiaction"
fi

if test "$wxUSE_DC_TRANSFORM_MATRIX" = "yes" ; then
    AC_DEFINE(wxUSE_DC_TRANSFORM_MATRIX)
fi

dnl ---------------------------------------------------------------------------
dnl GUI controls
dnl ---------------------------------------------------------------------------

USES_CONTROLS=0
if test "$wxUSE_CONTROLS" = "yes"; then
  USES_CONTROLS=1
fi

if test "$wxUSE_MARKUP" = "yes"; then
  AC_DEFINE(wxUSE_MARKUP)
fi

if test "$wxUSE_ACCEL" = "yes"; then
  AC_DEFINE(wxUSE_ACCEL)
  USES_CONTROLS=1
fi

if test "$wxUSE_ANIMATIONCTRL" = "yes"; then
  AC_DEFINE(wxUSE_ANIMATIONCTRL)
  USES_CONTROLS=1
  SAMPLES_SUBDIRS="$SAMPLES_SUBDIRS animate"
fi

if test "$wxUSE_BANNERWINDOW" = "yes"; then
  AC_DEFINE(wxUSE_BANNERWINDOW)
fi
if test "$wxUSE_BUTTON" = "yes"; then
  AC_DEFINE(wxUSE_BUTTON)
  USES_CONTROLS=1
fi

if test "$wxUSE_BMPBUTTON" = "yes"; then
  AC_DEFINE(wxUSE_BMPBUTTON)
  USES_CONTROLS=1
fi

if test "$wxUSE_CALCTRL" = "yes"; then
  AC_DEFINE(wxUSE_CALENDARCTRL)
  USES_CONTROLS=1
  SAMPLES_SUBDIRS="$SAMPLES_SUBDIRS calendar"
fi

if test "$wxUSE_CARET" = "yes"; then
  AC_DEFINE(wxUSE_CARET)
  USES_CONTROLS=1
  SAMPLES_SUBDIRS="$SAMPLES_SUBDIRS caret"
fi

if test "$wxUSE_COLLPANE" = "yes"; then
    AC_DEFINE(wxUSE_COLLPANE)
    USES_CONTROLS=1
    SAMPLES_SUBDIRS="$SAMPLES_SUBDIRS collpane"
fi

if test "$wxUSE_COMBOBOX" = "yes"; then
  AC_DEFINE(wxUSE_COMBOBOX)
  USES_CONTROLS=1
fi

if test "$wxUSE_COMBOCTRL" = "yes"; then
  AC_DEFINE(wxUSE_COMBOCTRL)
  USES_CONTROLS=1
fi

if test "$wxUSE_COMMANDLINKBUTTON" = "yes"; then
  AC_DEFINE(wxUSE_COMMANDLINKBUTTON)
  USES_CONTROLS=1
fi

if test "$wxUSE_CHOICE" = "yes"; then
  AC_DEFINE(wxUSE_CHOICE)
  USES_CONTROLS=1
fi

if test "$wxUSE_CHOICEBOOK" = "yes"; then
    AC_DEFINE(wxUSE_CHOICEBOOK)
    USES_CONTROLS=1
fi

if test "$wxUSE_CHECKBOX" = "yes"; then
  AC_DEFINE(wxUSE_CHECKBOX)
  USES_CONTROLS=1
fi

if test "$wxUSE_CHECKLST" = "yes"; then
  AC_DEFINE(wxUSE_CHECKLISTBOX)
  USES_CONTROLS=1
fi

if test "$wxUSE_COLOURPICKERCTRL" = "yes"; then
  AC_DEFINE(wxUSE_COLOURPICKERCTRL)
  USES_CONTROLS=1
fi

if test "$wxUSE_DATEPICKCTRL" = "yes"; then
  AC_DEFINE(wxUSE_DATEPICKCTRL)
  USES_CONTROLS=1
fi

if test "$wxUSE_DIRPICKERCTRL" = "yes"; then
  AC_DEFINE(wxUSE_DIRPICKERCTRL)
  USES_CONTROLS=1
fi

if test "$wxUSE_FILECTRL" = "yes"; then
  AC_DEFINE(wxUSE_FILECTRL)
  USES_CONTROLS=1
fi

if test "$wxUSE_FILEPICKERCTRL" = "yes"; then
  AC_DEFINE(wxUSE_FILEPICKERCTRL)
  USES_CONTROLS=1
fi

if test "$wxUSE_FONTPICKERCTRL" = "yes"; then
  AC_DEFINE(wxUSE_FONTPICKERCTRL)
  USES_CONTROLS=1
fi

if test "$wxUSE_DISPLAY" = "yes"; then
    if test "$wxUSE_DFB" = 1; then
        AC_MSG_WARN([wxDisplay not yet supported under $TOOLKIT... disabled])
        wxUSE_DISPLAY=no
    else
        AC_DEFINE(wxUSE_DISPLAY)
        SAMPLES_SUBDIRS="$SAMPLES_SUBDIRS display"
    fi
fi

if test "$wxUSE_DETECT_SM" = "yes"; then
    AC_DEFINE(wxUSE_DETECT_SM)
fi

if test "$wxUSE_GAUGE" = "yes"; then
  AC_DEFINE(wxUSE_GAUGE)
  USES_CONTROLS=1
fi

if test "$wxUSE_GRID" = "yes"; then
  AC_DEFINE(wxUSE_GRID)
  USES_CONTROLS=1
  SAMPLES_SUBDIRS="$SAMPLES_SUBDIRS grid"
fi

if test "$wxUSE_HEADERCTRL" = "yes"; then
  AC_DEFINE(wxUSE_HEADERCTRL)
  USES_CONTROLS=1
fi

if test "$wxUSE_HYPERLINKCTRL" = "yes"; then
  AC_DEFINE(wxUSE_HYPERLINKCTRL)
  USES_CONTROLS=1
fi

if test "$wxUSE_BITMAPCOMBOBOX" = "yes"; then
  AC_DEFINE(wxUSE_BITMAPCOMBOBOX)
  USES_CONTROLS=1
fi

if test "$wxUSE_DATAVIEWCTRL" = "yes"; then
  AC_DEFINE(wxUSE_DATAVIEWCTRL)
  USES_CONTROLS=1
  SAMPLES_SUBDIRS="$SAMPLES_SUBDIRS dataview"
fi

if test "$wxUSE_IMAGLIST" = "yes"; then
    AC_DEFINE(wxUSE_IMAGLIST)
fi

if test "$wxUSE_INFOBAR" = "yes"; then
    AC_DEFINE(wxUSE_INFOBAR)
fi

if test "$wxUSE_LISTBOOK" = "yes"; then
    AC_DEFINE(wxUSE_LISTBOOK)
    USES_CONTROLS=1
fi

if test "$wxUSE_LISTBOX" = "yes"; then
    AC_DEFINE(wxUSE_LISTBOX)
    USES_CONTROLS=1
fi

if test "$wxUSE_LISTCTRL" = "yes"; then
    if test "$wxUSE_IMAGLIST" = "yes"; then
        AC_DEFINE(wxUSE_LISTCTRL)
        USES_CONTROLS=1
        SAMPLES_SUBDIRS="$SAMPLES_SUBDIRS listctrl"
    else
        AC_MSG_WARN([wxListCtrl requires wxImageList and won't be compiled without it])
    fi
fi

if test "$wxUSE_EDITABLELISTBOX" = "yes"; then
    AC_DEFINE(wxUSE_EDITABLELISTBOX)
    USES_CONTROLS=1
fi

if test "$wxUSE_NOTEBOOK" = "yes"; then
    AC_DEFINE(wxUSE_NOTEBOOK)
    USES_CONTROLS=1
    SAMPLES_SUBDIRS="$SAMPLES_SUBDIRS notebook"
fi

if test "$wxUSE_NOTIFICATION_MESSAGE" = "yes"; then
    AC_DEFINE(wxUSE_NOTIFICATION_MESSAGE)
fi

if test "$wxUSE_ODCOMBOBOX" = "yes"; then
  AC_DEFINE(wxUSE_ODCOMBOBOX)
  USES_CONTROLS=1
  SAMPLES_SUBDIRS="$SAMPLES_SUBDIRS combo"
fi

if test "$wxUSE_RADIOBOX" = "yes"; then
    AC_DEFINE(wxUSE_RADIOBOX)
    USES_CONTROLS=1
fi

if test "$wxUSE_RADIOBTN" = "yes"; then
    AC_DEFINE(wxUSE_RADIOBTN)
    USES_CONTROLS=1
fi

if test "$wxUSE_REARRANGECTRL" = "yes"; then
    AC_DEFINE(wxUSE_REARRANGECTRL)
fi

if test "$wxUSE_RICHMSGDLG" = "yes"; then
    AC_DEFINE(wxUSE_RICHMSGDLG)
fi

if test "$wxUSE_RICHTOOLTIP" = "yes"; then
    AC_DEFINE(wxUSE_RICHTOOLTIP)
fi
if test "$wxUSE_SASH" = "yes"; then
    AC_DEFINE(wxUSE_SASH)
    SAMPLES_SUBDIRS="$SAMPLES_SUBDIRS sashtest"
fi

if test "$wxUSE_SCROLLBAR" = "yes"; then
    AC_DEFINE(wxUSE_SCROLLBAR)
    USES_CONTROLS=1
    SAMPLES_SUBDIRS="$SAMPLES_SUBDIRS scroll"
fi

if test "$wxUSE_SEARCHCTRL" = "yes"; then
    AC_DEFINE(wxUSE_SEARCHCTRL)
    USES_CONTROLS=1
fi

if test "$wxUSE_SLIDER" = "yes"; then
    AC_DEFINE(wxUSE_SLIDER)
    USES_CONTROLS=1
fi

if test "$wxUSE_SPINBTN" = "yes"; then
    AC_DEFINE(wxUSE_SPINBTN)
    USES_CONTROLS=1
fi

if test "$wxUSE_SPINCTRL" = "yes"; then
    AC_DEFINE(wxUSE_SPINCTRL)
    USES_CONTROLS=1
fi

if test "$wxUSE_SPLITTER" = "yes"; then
    AC_DEFINE(wxUSE_SPLITTER)
    SAMPLES_SUBDIRS="$SAMPLES_SUBDIRS splitter"
fi

if test "$wxUSE_STATBMP" = "yes"; then
    AC_DEFINE(wxUSE_STATBMP)
    USES_CONTROLS=1
fi

if test "$wxUSE_STATBOX" = "yes"; then
    AC_DEFINE(wxUSE_STATBOX)
    USES_CONTROLS=1
fi

if test "$wxUSE_STATTEXT" = "yes"; then
    AC_DEFINE(wxUSE_STATTEXT)
    USES_CONTROLS=1
fi

if test "$wxUSE_STATLINE" = "yes"; then
    AC_DEFINE(wxUSE_STATLINE)
    USES_CONTROLS=1
fi

if test "$wxUSE_STATUSBAR" = "yes"; then
    dnl this will get undefined in wx/chkconf.h if it's not supported
    AC_DEFINE(wxUSE_NATIVE_STATUSBAR)
    AC_DEFINE(wxUSE_STATUSBAR)
    USES_CONTROLS=1

    SAMPLES_SUBDIRS="$SAMPLES_SUBDIRS statbar"
fi

if test "$wxUSE_TEXTCTRL" = "yes"; then
    AC_DEFINE(wxUSE_TEXTCTRL)
    USES_CONTROLS=1
    SAMPLES_SUBDIRS="$SAMPLES_SUBDIRS text"

    dnl we don't have special switches to disable wxUSE_RICHEDIT[2], it doesn't
    dnl seem useful to allow disabling them
    AC_DEFINE(wxUSE_RICHEDIT)
    AC_DEFINE(wxUSE_RICHEDIT2)
fi

if test "$wxUSE_TIMEPICKCTRL" = "yes"; then
  AC_DEFINE(wxUSE_TIMEPICKCTRL)
  USES_CONTROLS=1
fi
if test "$wxUSE_TOGGLEBTN" = "yes"; then
    if test "$wxUSE_OLD_COCOA" = 1 ; then
        AC_MSG_WARN([Toggle button not yet supported under Mac OS X... disabled])
        wxUSE_TOGGLEBTN=no
    fi

    if test "$wxUSE_TOGGLEBTN" = "yes"; then
        AC_DEFINE(wxUSE_TOGGLEBTN)
        USES_CONTROLS=1
    fi
fi

if test "$wxUSE_TOOLBAR" = "yes"; then
    AC_DEFINE(wxUSE_TOOLBAR)
    USES_CONTROLS=1

    if test "$wxUSE_UNIVERSAL" = "yes"; then
        wxUSE_TOOLBAR_NATIVE="no"
    else
        wxUSE_TOOLBAR_NATIVE="yes"
        AC_DEFINE(wxUSE_TOOLBAR_NATIVE)
    fi

    SAMPLES_SUBDIRS="$SAMPLES_SUBDIRS toolbar"
fi

if test "$wxUSE_TOOLTIPS" = "yes"; then
    if test "$wxUSE_MOTIF" = 1; then
        AC_MSG_WARN([wxTooltip not supported yet under Motif... disabled])
    else
        if test "$wxUSE_UNIVERSAL" = "yes"; then
            AC_MSG_WARN([wxTooltip not supported yet in wxUniversal... disabled])
        else
            AC_DEFINE(wxUSE_TOOLTIPS)
        fi
    fi
fi

if test "$wxUSE_TREEBOOK" = "yes"; then
    AC_DEFINE(wxUSE_TREEBOOK)
    USES_CONTROLS=1
fi

if test "$wxUSE_TOOLBOOK" = "yes"; then
    AC_DEFINE(wxUSE_TOOLBOOK)
    USES_CONTROLS=1
fi

if test "$wxUSE_TREECTRL" = "yes"; then
    if test "$wxUSE_IMAGLIST" = "yes"; then
        AC_DEFINE(wxUSE_TREECTRL)
        USES_CONTROLS=1
        SAMPLES_SUBDIRS="$SAMPLES_SUBDIRS treectrl"
    else
        AC_MSG_WARN([wxTreeCtrl requires wxImageList and won't be compiled without it])
    fi
fi

if test "$wxUSE_TREELISTCTRL" = "yes"; then
    AC_DEFINE(wxUSE_TREELISTCTRL)
    USES_CONTROLS=1
    SAMPLES_SUBDIRS="$SAMPLES_SUBDIRS treelist"
fi
if test "$wxUSE_POPUPWIN" = "yes"; then
    if test "$wxUSE_OLD_COCOA" = 1 ; then
        AC_MSG_WARN([Popup window not yet supported under Mac OS X... disabled])
    else
        AC_DEFINE(wxUSE_POPUPWIN)
        SAMPLES_SUBDIRS="$SAMPLES_SUBDIRS popup"

        USES_CONTROLS=1
    fi
fi

if test "$wxUSE_PREFERENCES_EDITOR" = "yes"; then
    AC_DEFINE(wxUSE_PREFERENCES_EDITOR)
    SAMPLES_SUBDIRS="$SAMPLES_SUBDIRS preferences"
fi
if test "$wxUSE_DIALUP_MANAGER" = "yes"; then
    if test "$wxUSE_MAC" = 1 -o "$wxUSE_OLD_COCOA" = 1; then
        AC_MSG_WARN([Dialup manager not supported on this platform... disabled])
    else
        AC_DEFINE(wxUSE_DIALUP_MANAGER)
        SAMPLES_SUBDIRS="$SAMPLES_SUBDIRS dialup"
    fi
fi

if test "$wxUSE_TIPWINDOW" = "yes"; then
    AC_DEFINE(wxUSE_TIPWINDOW)
fi

if test "$USES_CONTROLS" = 1; then
    AC_DEFINE(wxUSE_CONTROLS)
fi

dnl ---------------------------------------------------------------------------
dnl misc options
dnl ---------------------------------------------------------------------------

dnl please keep the settings below in alphabetical order
if test "$wxUSE_ACCESSIBILITY" = "yes"; then
    AC_DEFINE(wxUSE_ACCESSIBILITY)
    SAMPLES_SUBDIRS="$SAMPLES_SUBDIRS access"
fi

if test "$wxUSE_ARTPROVIDER_STD" = "yes"; then
    AC_DEFINE(wxUSE_ARTPROVIDER_STD)
fi

if test "$wxUSE_ARTPROVIDER_TANGO" = "auto"; then
    dnl Tango-based art provider is not needed in GTK-based ports as the
    dnl native art provider completely replaces it.
    if test "$wxUSE_GTK" != 1; then
        dnl It also requires support for memory-mapped PNG images.
        if test "$wxUSE_LIBPNG" != no -a \
                "$wxUSE_IMAGE" = yes -a \
                "$wxUSE_STREAMS" = yes; then
            wxUSE_ARTPROVIDER_TANGO="yes"
        fi
    fi
fi

if test "$wxUSE_ARTPROVIDER_TANGO" = "yes"; then
    AC_DEFINE(wxUSE_ARTPROVIDER_TANGO)
fi

if test "$wxUSE_DRAGIMAGE" = "yes"; then
    AC_DEFINE(wxUSE_DRAGIMAGE)
    SAMPLES_SUBDIRS="$SAMPLES_SUBDIRS dragimag"
fi

if test "$wxUSE_EXCEPTIONS" = "yes"; then
    if test "$wxUSE_NO_EXCEPTIONS" = "yes" ; then
        AC_MSG_WARN([--enable-exceptions can't be used with --enable-no_exceptions])
    else
        AC_DEFINE(wxUSE_EXCEPTIONS)
        SAMPLES_SUBDIRS="$SAMPLES_SUBDIRS except"
    fi
fi

USE_HTML=0
if test "$wxUSE_HTML" = "yes"; then
    AC_DEFINE(wxUSE_HTML)
    USE_HTML=1
    SAMPLES_SUBDIRS="$SAMPLES_SUBDIRS html html/about html/help html/helpview html/printing html/test html/virtual html/widget html/zip htlbox"
fi
if test "$wxUSE_WEBKIT" = "yes"; then
    if test "$wxUSE_MAC" = 1 -a "$USE_DARWIN" = 1; then
        old_CPPFLAGS="$CPPFLAGS"
        CPPFLAGS="-x objective-c++ $CPPFLAGS"
        AC_CHECK_HEADER([WebKit/HIWebView.h],
                        [
                           AC_DEFINE(wxUSE_WEBKIT)
                           WEBKIT_LINK="-framework WebKit"
                        ],
                        [
                           AC_MSG_WARN([WebKit headers not found; disabling wxWebKit])
                           wxUSE_WEBKIT=no
                        ],
                        [
                           #include <Carbon/Carbon.h>
                           #include <WebKit/WebKit.h>
                        ])
        CPPFLAGS="$old_CPPFLAGS"
    elif test "$wxUSE_OLD_COCOA" = 1; then
        AC_DEFINE(wxUSE_WEBKIT)
    else
        wxUSE_WEBKIT=no
    fi
    if test "$wxUSE_WEBKIT" = "yes"; then
        SAMPLES_SUBDIRS="$SAMPLES_SUBDIRS html/htmlctrl"
    fi
fi

USE_XRC=0
if test "$wxUSE_XRC" = "yes"; then
    if test "$wxUSE_XML" != "yes"; then
        AC_MSG_WARN([XML library not built, XRC resources disabled])
        wxUSE_XRC=no
    else
        AC_DEFINE(wxUSE_XRC)
        USE_XRC=1
        SAMPLES_SUBDIRS="$SAMPLES_SUBDIRS xrc"
        echo "${HOST_PREFIX}install_name_tool \${changes} \${2}/wxrc-${WX_RELEASE}" >> change-install-names
    fi
fi

USE_AUI=0
if test "$wxUSE_AUI" = "yes"; then
   AC_DEFINE(wxUSE_AUI)
   USE_AUI=1
   SAMPLES_SUBDIRS="$SAMPLES_SUBDIRS aui"
fi

USE_PROPGRID=0
if test "$wxUSE_PROPGRID" = "yes"; then
   AC_DEFINE(wxUSE_PROPGRID)
   USE_PROPGRID=1
   SAMPLES_SUBDIRS="$SAMPLES_SUBDIRS propgrid"
fi

USE_RIBBON=0
if test "$wxUSE_RIBBON" = "yes"; then
   AC_DEFINE(wxUSE_RIBBON)
   USE_RIBBON=1
   SAMPLES_SUBDIRS="$SAMPLES_SUBDIRS ribbon"
fi

USE_STC=0
if test "$wxUSE_STC" = "yes"; then
   AC_DEFINE(wxUSE_STC)
   USE_STC=1
   SAMPLES_SUBDIRS="$SAMPLES_SUBDIRS stc"

   dnl python is used to update src/stc.h (see build/bakefiles/scintilla.bkl)
   AC_PATH_PROG(PYTHON, python)
   if test "x$PYTHON" = "x"; then
     COND_PYTHON="#"
   fi
   AC_SUBST(COND_PYTHON)
fi

if test "$wxUSE_MENUS" = "yes"; then
    AC_DEFINE(wxUSE_MENUS)
    SAMPLES_SUBDIRS="$SAMPLES_SUBDIRS menu"
fi


if test "$wxUSE_MIMETYPE" = "yes"; then
    AC_DEFINE(wxUSE_MIMETYPE)
fi

if test "$wxUSE_MINIFRAME" = "yes"; then
    AC_DEFINE(wxUSE_MINIFRAME)
fi

if test "$wxUSE_SYSTEM_OPTIONS" = "yes"; then
    AC_DEFINE(wxUSE_SYSTEM_OPTIONS)
fi

if test "$wxUSE_TASKBARICON" = "yes"; then
    AC_DEFINE(wxUSE_TASKBARICON)
    dnl This is used under MSW, just enable it always without testing for the
    dnl toolkit nor providing a separate option for it because it's totally
    dnl harmless to have it defined even if it's unnecessary.
    AC_DEFINE(wxUSE_TASKBARICON_BALLOONS)
    SAMPLES_SUBDIRS="$SAMPLES_SUBDIRS taskbar"
fi


if test "$wxUSE_VALIDATORS" = "yes"; then
    AC_DEFINE(wxUSE_VALIDATORS)
    SAMPLES_SUBDIRS="$SAMPLES_SUBDIRS validate"
fi

if test "$wxUSE_PALETTE" = "yes" ; then
    if test "$wxUSE_DFB" = 1; then
        AC_MSG_WARN([wxPalette not yet supported under DFB... disabled])
        wxUSE_PALETTE=no
    else
        AC_DEFINE(wxUSE_PALETTE)
    fi
fi


USE_RICHTEXT=0
if test "$wxUSE_RICHTEXT" = "yes"; then
    AC_DEFINE(wxUSE_RICHTEXT)
    USE_RICHTEXT=1
    SAMPLES_SUBDIRS="$SAMPLES_SUBDIRS richtext"
fi

if test "$wxUSE_WEBVIEW" = "yes"; then
    USE_WEBVIEW_WEBKIT=0
    if test "$wxUSE_WEBVIEW_WEBKIT" = "yes"; then
        if test "$wxUSE_GTK" = 1; then
            webkitgtk=webkit-1.0
            if test "$WXGTK3" = 1; then
                webkitgtk=webkitgtk-3.0
            fi
            PKG_CHECK_MODULES([WEBKIT],
                              [$webkitgtk >= 1.3.1],
                              [
                                USE_WEBVIEW_WEBKIT=1
                                CPPFLAGS="$CPPFLAGS $WEBKIT_CFLAGS"
                                GUI_TK_LIBRARY="$GUI_TK_LIBRARY $WEBKIT_LIBS"
                              ],
                              [
                                AC_MSG_WARN([webkitgtk not found.])
                              ])
        elif test "$wxUSE_MAC" = 1 -a "$USE_DARWIN" = 1; then
            dnl Under Mac we always have the libraries but check for the
            dnl headers
            old_CPPFLAGS="$CPPFLAGS"
            CPPFLAGS="-x objective-c++ $CPPFLAGS"
            AC_CHECK_HEADER([WebKit/HIWebView.h],
                            [
                                USE_WEBVIEW_WEBKIT=1
                                WEBKIT_LINK="-framework WebKit"
                            ],
                            [
                                AC_MSG_WARN([WebKit headers not found])
                            ],
                            [
                                #include <Carbon/Carbon.h>
                                #include <WebKit/WebKit.h>
                            ])
            CPPFLAGS="$old_CPPFLAGS"
        fi
    fi

    wxUSE_WEBVIEW="no"
    if test "$wxUSE_GTK" = 1 -o "$wxUSE_MAC" = 1; then
        if test "$USE_WEBVIEW_WEBKIT" = 1; then
            wxUSE_WEBVIEW="yes"
            AC_DEFINE(wxUSE_WEBVIEW_WEBKIT)
        else
            AC_MSG_WARN([WebKit not available, disabling wxWebView])
        fi
    elif test "$wxUSE_MSW" = 1; then
        if test "$wxUSE_WEBVIEW_IE" = "yes"; then
            dnl TODO: Check for the required headers/libraries under Windows
            dnl       too and do the right thing automatically there too.
            wxUSE_WEBVIEW="yes"
            AC_DEFINE(wxUSE_WEBVIEW_IE)
        fi
    fi
fi

if test "$wxUSE_WEBVIEW" = "yes"; then
    USE_WEBVIEW=1
    AC_DEFINE(wxUSE_WEBVIEW)
    SAMPLES_SUBDIRS="$SAMPLES_SUBDIRS webview"
else
    USE_WEBVIEW=0
fi
dnl ---------------------------------------------------------------------------
dnl wxImage options
dnl ---------------------------------------------------------------------------

if test "$wxUSE_IMAGE" = "yes" ; then
    AC_DEFINE(wxUSE_IMAGE)

    if test "$wxUSE_GIF" = "yes" ; then
      AC_DEFINE(wxUSE_GIF)
    fi

    if test "$wxUSE_PCX" = "yes" ; then
      AC_DEFINE(wxUSE_PCX)
    fi

    if test "$wxUSE_TGA" = "yes" ; then
      AC_DEFINE(wxUSE_TGA)
    fi

    if test "$wxUSE_IFF" = "yes" ; then
      AC_DEFINE(wxUSE_IFF)
    fi

    if test "$wxUSE_PNM" = "yes" ; then
      AC_DEFINE(wxUSE_PNM)
    fi

    if test "$wxUSE_XPM" = "yes" ; then
      AC_DEFINE(wxUSE_XPM)
    fi

    if test "$wxUSE_ICO_CUR" = "yes" ; then
      AC_DEFINE(wxUSE_ICO_CUR)
    fi
fi

dnl ---------------------------------------------------------------------------
dnl common dialogs
dnl ---------------------------------------------------------------------------

if test "$wxUSE_ABOUTDLG" = "yes"; then
    AC_DEFINE(wxUSE_ABOUTDLG)
fi

if test "$wxUSE_CHOICEDLG" = "yes"; then
    AC_DEFINE(wxUSE_CHOICEDLG)
fi

if test "$wxUSE_COLOURDLG" = "yes"; then
    AC_DEFINE(wxUSE_COLOURDLG)
fi

if test "$wxUSE_FILEDLG" = "yes"; then
    AC_DEFINE(wxUSE_FILEDLG)
fi

if test "$wxUSE_FINDREPLDLG" = "yes"; then
    AC_DEFINE(wxUSE_FINDREPLDLG)
fi

if test "$wxUSE_FONTDLG" = "yes"; then
    AC_DEFINE(wxUSE_FONTDLG)
fi

if test "$wxUSE_DIRDLG" = "yes"; then
    if test "$wxUSE_TREECTRL" != "yes"; then
        AC_MSG_WARN(wxDirDialog requires wxTreeCtrl so it won't be compiled without it)
    else
        AC_DEFINE(wxUSE_DIRDLG)
    fi
fi

if test "$wxUSE_MSGDLG" = "yes"; then
    AC_DEFINE(wxUSE_MSGDLG)
fi

if test "$wxUSE_NUMBERDLG" = "yes"; then
    AC_DEFINE(wxUSE_NUMBERDLG)
fi

if test "$wxUSE_PROGRESSDLG" = "yes"; then
    AC_DEFINE(wxUSE_PROGRESSDLG)
fi

if test "$wxUSE_SPLASH" = "yes"; then
    AC_DEFINE(wxUSE_SPLASH)
    SAMPLES_SUBDIRS="$SAMPLES_SUBDIRS splash"
fi

if test "$wxUSE_STARTUP_TIPS" = "yes"; then
    AC_DEFINE(wxUSE_STARTUP_TIPS)
fi

if test "$wxUSE_TEXTDLG" = "yes"; then
    AC_DEFINE(wxUSE_TEXTDLG)
fi

if test "$wxUSE_WIZARDDLG" = "yes"; then
    AC_DEFINE(wxUSE_WIZARDDLG)
    SAMPLES_SUBDIRS="$SAMPLES_SUBDIRS wizard"
fi

dnl ---------------------------------------------------------------------------
dnl options used under wxMSW and wxPM
dnl ---------------------------------------------------------------------------

if test "$wxUSE_MSW" = 1; then
    if test "$wxUSE_OWNER_DRAWN" = "yes"; then
        AC_DEFINE(wxUSE_OWNER_DRAWN)
    fi
fi

dnl ---------------------------------------------------------------------------
dnl wxMSW-only options
dnl ---------------------------------------------------------------------------

if test "$wxUSE_MSW" = 1 ; then

    if test "$wxUSE_DC_CACHEING" = "yes"; then
        AC_DEFINE(wxUSE_DC_CACHEING)
    fi

    if test "$wxUSE_DIB" = "yes"; then
        AC_DEFINE(wxUSE_WXDIB)
    fi

    if test "$wxUSE_POSTSCRIPT_ARCHITECTURE_IN_MSW" = "yes"; then
        AC_DEFINE(wxUSE_POSTSCRIPT_ARCHITECTURE_IN_MSW)
    fi

    if test "$wxUSE_UXTHEME" = "yes"; then
        AC_DEFINE(wxUSE_UXTHEME)
    fi

fi
dnl wxUSE_MSW = 1

dnl not quite MSW-only although mostly useful to disable this under MSW
if test "$wxUSE_AUTOID_MANAGEMENT" = "yes"; then
    AC_DEFINE(wxUSE_AUTOID_MANAGEMENT)
fi

if test "$USE_WIN32" = 1 ; then
    if test "$wxUSE_INICONF" = "yes"; then
        AC_DEFINE(wxUSE_INICONF)
    fi

    if test "$wxUSE_REGKEY" = "yes"; then
        AC_DEFINE(wxUSE_REGKEY)
    fi
fi
dnl USE_WIN32 = 1

dnl ---------------------------------------------------------------------------
dnl wxGraphicsContext
dnl ---------------------------------------------------------------------------

dnl Under Mac we don't even provide --enable-graphics_ctx switch as we always
dnl need it -- but because we don't have the option, wxUSE_GRAPHICS_CONTEXT is
dnl not defined automatically and we need to do it ourselves
if test "$wxUSE_MAC" = 1; then
    wxUSE_GRAPHICS_CONTEXT="yes"
fi

if test "$wxUSE_GRAPHICS_CONTEXT" = "yes"; then
    wx_has_graphics=0
    if test "$wxUSE_MSW" = 1; then
        AC_CACHE_CHECK([if GDI+ is available], wx_cv_lib_gdiplus,
            [
                dnl we need just the header, not the library, as we load the
                dnl GDI+ DLL dynamically anyhow during run-time
                AC_LANG_PUSH(C++)
                AC_TRY_COMPILE(
                    [#include <windows.h>
                     #include <gdiplus.h>],
                    [
                        using namespace Gdiplus;
                    ],
                    wx_cv_lib_gdiplus=yes,
                    wx_cv_lib_gdiplus=no
                )
                AC_LANG_POP()
            ]
        )
        if test "$wx_cv_lib_gdiplus" = "yes"; then
            wx_has_graphics=1
        fi
    elif test "$wxUSE_GTK" = 1 -o "$wxUSE_QT" = 1 -o "$wxUSE_X11" = 1; then
        PKG_CHECK_MODULES(CAIRO, cairo,
            [wx_has_graphics=1],
            [AC_MSG_WARN([Cairo library not found])]
        )
        if test "$wx_has_graphics" = 1; then
            dnl Check that Cairo library is new enough: wxGraphicsContext
            dnl won't compile without cairo_push_group() and
            dnl cairo_pop_group_to_source() which are new in 1.2.
            save_LIBS="$LIBS"
            LIBS="$LIBS $CAIRO_LIBS"
            AC_CHECK_FUNCS([cairo_push_group])
            LIBS="$save_LIBS"
            if test "$ac_cv_func_cairo_push_group" = "no"; then
                wx_has_graphics=0
                AC_MSG_WARN([Cairo library is too old and misses cairo_push_group()])
            else
                AC_DEFINE(wxUSE_CAIRO)

                dnl We don't need to do this for wxGTK as we already get Cairo
                dnl flags as part of GTK+ ones.
                if test "$wxUSE_GTK" != 1; then
                    CPPFLAGS="$CAIRO_CFLAGS $CPPFLAGS"
                    GUI_TK_LIBRARY="$GUI_TK_LIBRARY $CAIRO_LIBS"
                fi
            fi
        fi
    else
        dnl assume it's ok, add more checks here if needed
        wx_has_graphics=1
    fi

    if test "$wx_has_graphics" = 1; then
        AC_DEFINE(wxUSE_GRAPHICS_CONTEXT)
    else
        AC_MSG_WARN([wxGraphicsContext won't be available])
    fi
fi

dnl ---------------------------------------------------------------------------
dnl wxMediaCtrl
dnl ---------------------------------------------------------------------------

USE_MEDIA=0

if test "$wxUSE_MEDIACTRL" = "yes" -o "$wxUSE_MEDIACTRL" = "auto"; then
    USE_MEDIA=1

    dnl -----------------------------------------------------------------------
    dnl GStreamer
    dnl -----------------------------------------------------------------------
    if test "$wxUSE_GTK" = 1; then
        wxUSE_GSTREAMER="no"

        dnl -------------------------------------------------------------------
        dnl Test for at least 0.8 gstreamer module from pkg-config
        dnl Even totem doesn't accept 0.9 evidently.
        dnl
        dnl So, we first check to see if 0.10 if available - if not we
        dnl try the older 0.8 version
        dnl -------------------------------------------------------------------
        GST_VERSION_MAJOR=0
        GST_VERSION_MINOR=10
        GST_VERSION=$GST_VERSION_MAJOR.$GST_VERSION_MINOR

        if test "$wxUSE_GSTREAMER8" = "no"; then
            PKG_CHECK_MODULES(GST,
                [gstreamer-$GST_VERSION gstreamer-plugins-base-$GST_VERSION],
                [
                    wxUSE_GSTREAMER="yes"
                    GST_LIBS="$GST_LIBS -lgstinterfaces-$GST_VERSION"
                ],
                [
                    AC_MSG_WARN([GStreamer 0.10 not available, falling back to 0.8])
                    GST_VERSION_MINOR=8
                ]
            )
        else
            dnl check only for 0.8
            GST_VERSION_MINOR=8
        fi

        if test $GST_VERSION_MINOR = "8"; then
            GST_VERSION=$GST_VERSION_MAJOR.$GST_VERSION_MINOR
            PKG_CHECK_MODULES(GST,
                [gstreamer-$GST_VERSION gstreamer-interfaces-$GST_VERSION gstreamer-gconf-$GST_VERSION],
                wxUSE_GSTREAMER="yes",
                [
                    AC_MSG_WARN([GStreamer 0.8/0.10 not available.])
                ])
        fi


        if test "$wxUSE_GSTREAMER" = "yes"; then
            CPPFLAGS="$GST_CFLAGS $CPPFLAGS"
            EXTRALIBS_MEDIA="$GST_LIBS"

            AC_DEFINE(wxUSE_GSTREAMER)
        else
            USE_MEDIA=0
        fi
    elif test "$wxUSE_MAC" = 1; then 
         dnl We always have the necessary libraries under Mac 
         dnl but we need to link with it explicitly.
         GST_LIBS="-framework QTKit"
    fi

    if test $USE_MEDIA = 1; then
        SAMPLES_SUBDIRS="$SAMPLES_SUBDIRS mediaplayer"
        AC_DEFINE(wxUSE_MEDIACTRL)
    else
        if test "$wxUSE_MEDIACTRL" = "yes"; then
            AC_MSG_ERROR([GStreamer not available])
        else
            dnl was set to 'auto'
            AC_MSG_WARN([GStreamer not available... disabling wxMediaCtrl])
        fi
    fi
fi

dnl ---------------------------------------------------------------------------
dnl get the string with OS info - used by wxGetOsDescription() on MacOS X
dnl ---------------------------------------------------------------------------

if test "$cross_compiling" != "no"; then
    dnl Use best guess from host as we can't use uname when cross compiling
    OSINFO="\"$host\""
else
    dnl attualy work out OS version
    OSINFO=`uname -s -r -m`
    OSINFO="\"$OSINFO\""
fi

AC_DEFINE_UNQUOTED(WXWIN_OS_DESCRIPTION, $OSINFO)

dnl ---------------------------------------------------------------------------
dnl define the variable containing the installation prefix (used in dcpsg.cpp)
dnl ---------------------------------------------------------------------------

if test "x$prefix" != "xNONE"; then
    wxPREFIX=$prefix
else
    wxPREFIX=$ac_default_prefix
fi

AC_DEFINE_UNQUOTED(wxINSTALL_PREFIX, "$wxPREFIX")


dnl ---------------------------------------------------------------------------
dnl define variables with all built libraries for wx-config
dnl ---------------------------------------------------------------------------

STD_BASE_LIBS="base"
STD_GUI_LIBS=""
BUILT_WX_LIBS="base"

if test "$wxUSE_SOCKETS" = "yes" ; then
    STD_BASE_LIBS="net $STD_BASE_LIBS"
    BUILT_WX_LIBS="net $BUILT_WX_LIBS"
fi
if test "$wxUSE_XML" = "yes" ; then
    STD_BASE_LIBS="xml $STD_BASE_LIBS"
    BUILT_WX_LIBS="xml $BUILT_WX_LIBS"
fi

if test "$wxUSE_GUI" = "yes"; then
    STD_GUI_LIBS="adv core"
    BUILT_WX_LIBS="$STD_GUI_LIBS $BUILT_WX_LIBS"

    if test "$wxUSE_DEBUGREPORT" = "yes" ; then
        STD_GUI_LIBS="qa $STD_GUI_LIBS"
        BUILT_WX_LIBS="qa $BUILT_WX_LIBS"
    fi
    if test "$wxUSE_HTML" = "yes" ; then
        STD_GUI_LIBS="html $STD_GUI_LIBS"
        BUILT_WX_LIBS="html $BUILT_WX_LIBS"
    fi
    if test "$wxUSE_MEDIACTRL" = "yes" ; then
        BUILT_WX_LIBS="media $BUILT_WX_LIBS"
    fi
    if test "$wxUSE_OPENGL" = "yes" ; then
        BUILT_WX_LIBS="gl $BUILT_WX_LIBS"
    fi
    if test "$wxUSE_AUI" = "yes" ; then
        BUILT_WX_LIBS="aui $BUILT_WX_LIBS"
    fi
    if test "$wxUSE_PROPGRID" = "yes" ; then
        BUILT_WX_LIBS="propgrid $BUILT_WX_LIBS"
    fi
    if test "$wxUSE_RIBBON" = "yes" ; then
        BUILT_WX_LIBS="ribbon $BUILT_WX_LIBS"
    fi
    if test "$wxUSE_RICHTEXT" = "yes" ; then
        BUILT_WX_LIBS="richtext $BUILT_WX_LIBS"
    fi
    if test "$wxUSE_STC" = "yes" ; then
        BUILT_WX_LIBS="stc $BUILT_WX_LIBS"
    fi
    if test "$wxUSE_WEBVIEW" = "yes" ; then
        BUILT_WX_LIBS="webview $BUILT_WX_LIBS"
    fi
    if test "$wxUSE_XRC" = "yes" ; then
        STD_GUI_LIBS="xrc $STD_GUI_LIBS"
        BUILT_WX_LIBS="xrc $BUILT_WX_LIBS"
    fi
fi

AC_SUBST(BUILT_WX_LIBS)
AC_SUBST(STD_BASE_LIBS)
AC_SUBST(STD_GUI_LIBS)

dnl ---------------------------------------------------------------------------
dnl Output the makefiles and such from the results found above
dnl ---------------------------------------------------------------------------

dnl all additional libraries (except wxWidgets itself) we link with
EXTRA_FRAMEWORKS=
if test "$wxUSE_MAC" = 1 ; then
    if test "$USE_DARWIN" = 1; then
        if test "$wxUSE_OSX_IPHONE" = 1; then
            EXTRA_FRAMEWORKS="-framework IOKit -framework UIKit -framework CFNetwork -framework AudioToolbox -framework CoreFoundation -framework CoreGraphics -framework OpenGLES -framework Foundation -framework QuartzCore"
        else
            EXTRA_FRAMEWORKS="-framework IOKit -framework Carbon -framework Cocoa -framework AudioToolbox -framework System"

            dnl The case of QuickTime framework is special: we only need it in
            dnl 32 bit builds and not in 64 bit and, moreover, linking with it
            dnl in 64 bit builds results in a warning because the framework is
            dnl not available in 64 bits itself. So make an effort to avoid it
            dnl when building for 64 bits only (i.e. not universal build).
            if test "$wxUSE_MEDIACTRL" = "yes"; then

            if test "$cross_compiling" != "no"; then
                dnl The check below doesn't work well when cross-compiling
                dnl ("file" under non-OS X systems might not recognize
                dnl universal binaries) so assume we do build for 32 bits as
                dnl it's safer: at worst we'll get a warning when building in
                dnl 64 bits only, but at least the build will still work.
                wx_cv_target_x86_64=no
            else
                AC_CACHE_CHECK(
                    [if we target only x86_64],
                    wx_cv_target_x86_64,
                    AC_LINK_IFELSE(
                        [AC_LANG_SOURCE([int main() { return 0; }])],
                        if file conftest$ac_exeext|grep -q 'i386\|ppc'; then
                            wx_cv_target_x86_64=no
                        else
                            wx_cv_target_x86_64=yes
                        fi
                    )
                )
            fi

            if test "$wx_cv_target_x86_64" != "yes"; then
                EXTRA_FRAMEWORKS="$EXTRA_FRAMEWORKS -framework QuickTime"
            fi

            fi
        fi
    fi
fi
if test "$wxUSE_OLD_COCOA" = 1 ; then
    EXTRA_FRAMEWORKS="-framework IOKit -framework Cocoa"
    if test "$wxUSE_MEDIACTRL" = "yes"; then
        EXTRA_FRAMEWORKS="$EXTRA_FRAMEWORKS -framework QuickTime"
    fi
fi
if test "$USE_DARWIN" = 1 -a "$wxUSE_MAC" != 1 -a "$wxUSE_OLD_COCOA" != 1 ; then
    EXTRA_FRAMEWORKS="$EXTRA_FRAMEWORKS -framework IOKit -framework CoreServices -framework System -framework ApplicationServices"
fi

LDFLAGS="$LDFLAGS $EXTRA_FRAMEWORKS"
WXCONFIG_LDFLAGS="$WXCONFIG_LDFLAGS $EXTRA_FRAMEWORKS"

LIBS="$ZLIB_LINK $POSIX4_LINK $INET_LINK $WCHAR_LINK $DL_LINK $LIBS"

if test "$wxUSE_GUI" = "yes"; then

    dnl TODO add checks that these samples will really compile (i.e. all the
    dnl      library features they need are present)

    dnl TODO some samples are never built so far: mfc (requires VC++)
    SAMPLES_SUBDIRS="$SAMPLES_SUBDIRS artprov controls dialogs drawing \
                     erase event exec font image minimal render \
                     shaped svg taborder vscroll widgets wrapsizer"

    if test "$wxUSE_MONOLITHIC" != "yes"; then
        SAMPLES_SUBDIRS="$SAMPLES_SUBDIRS console"
    fi
    if test "$TOOLKIT" = "MSW"; then
        SAMPLES_SUBDIRS="$SAMPLES_SUBDIRS regtest"
        if test "$wxUSE_UNIVERSAL" != "yes"; then
            SAMPLES_SUBDIRS="$SAMPLES_SUBDIRS ownerdrw nativdlg dll"
        fi
    fi
else
    SAMPLES_SUBDIRS="console"
    if test "$wxUSE_SOCKETS" = "yes" ; then
        SAMPLES_SUBDIRS="$SAMPLES_SUBDIRS sockets"
    fi
    if test "$wxUSE_IPC" = "yes" ; then
        SAMPLES_SUBDIRS="$SAMPLES_SUBDIRS ipc"
    fi
fi


dnl C/C++ compiler options used to compile wxWidgets
dnl
dnl check for icc before gcc as icc is also recognized as gcc
if test "x$INTELCC" = "xyes" ; then
    dnl Warnings which can't be easily suppressed in C code are disabled:
    dnl
    dnl     #810: conversion from "x" to "y" may lose significant bits
    dnl     #869: parameter "foo" was never referenced
    dnl     #1572: floating-point equality and inequality comparisons
    dnl            are unreliable
    dnl     #1684: conversion from pointer to same-sized integral type
    dnl     #2259: non-pointer conversion from "x" to "y" may lose significant
    dnl            bits
    CWARNINGS="-Wall -wd810,869,981,1418,1572,1684,2259"
elif test "$GCC" = yes ; then
    CWARNINGS="-Wall -Wundef"
fi

if test "x$INTELCXX" = "xyes" ; then
    dnl Intel compiler gives some warnings which simply can't be worked
    dnl around or of which we have too many (810, 869) so it's impractical to
    dnl keep them enabled even if in theory it would be nice and some others
    dnl (279) are generated for standard macros and so there is nothing we can
    dnl do about them
    dnl
    dnl     #279: controlling expression is constant
    dnl     #383: value copied to temporary, reference to temporary used
    dnl     #444: destructor for base class "xxx" is not virtual
    dnl     #981: operands are evaluated in unspecified order
    dnl     #1418: external definition with no prior declaration
    dnl     #1419: external declaration in primary source file
    dnl     #1881: argument must be a constant null pointer value
    dnl
    dnl (for others see CWARNINGS above)
    CXXWARNINGS="-Wall -wd279,383,444,810,869,981,1418,1419,1881,2259"
elif test "$GXX" = yes ; then
    CXXWARNINGS="-Wall -Wundef -Wunused-parameter -Wno-ctor-dtor-privacy -fmessage-length=0"
    AX_CXXFLAGS_GCC_OPTION(-Woverloaded-virtual, CXXWARNINGS)

    dnl when building under Mac we currently get hundreds of deprecation
    dnl warnings for Carbon symbols from the standard headers -- disable them
    dnl as we already know that they're deprecated and nothing else can be seen
    dnl with these warnings on
    if test "$wxUSE_MAC" = 1 ; then
        CXXWARNINGS="$CXXWARNINGS -Wno-deprecated-declarations"
    fi
fi


dnl combine everything together and remove the extra white space while doing it
WXCONFIG_CFLAGS=`echo $WXCONFIG_CFLAGS`
WXCONFIG_CXXFLAGS=`echo $WXCONFIG_CFLAGS $WXCONFIG_CXXFLAGS`


dnl add -I options we use during library compilation
dnl
dnl note that the order is somewhat important: wxWidgets headers should
dnl come first and the one with setup.h should be before $(top_srcdir)/include
dnl in case the latter contains setup.h used by non-autoconf makefiles
CPPFLAGS=`echo $WXCONFIG_CPPFLAGS \
 -I\\${wx_top_builddir}/lib/wx/include/${TOOLCHAIN_FULLNAME} \
 -I\\${top_srcdir}/include $TOOLKIT_INCLUDE \
 $CPPFLAGS `

C_AND_CXX_FLAGS="$DEBUG_CFLAGS $PROFILE_FLAGS $OPTIMISE_CFLAGS"
CFLAGS=`echo $WXCONFIG_CFLAGS $CWARNINGS $C_AND_CXX_FLAGS $CFLAGS `
CXXFLAGS=`echo $WXCONFIG_CXXFLAGS $C_AND_CXX_FLAGS $CXXFLAGS `
OBJCFLAGS=`echo $WXCONFIG_CFLAGS $CWARNINGS $C_AND_CXX_FLAGS $OBJCFLAGS `
OBJCXXFLAGS=`echo $WXCONFIG_CXXFLAGS $C_AND_CXX_FLAGS $OBJCXXFLAGS `

dnl now that we added WXCONFIG_CPPFLAGS to CPPFLAGS we can add the wx-config
dnl only stuff to it
WXCONFIG_CPPFLAGS=`echo $WXCONFIG_CPPFLAGS $WXCONFIG_ONLY_CPPFLAGS`


if test "x$MWCC" = "xyes"; then
    dnl Correct MW 8.3 to be more similar to GCC.  In particular we
    dnl must use <regex.h> from system not our local copy on OS X,
    dnl but must use local not system on OS 9.
    dnl The following should make all -I paths usable for <> includes
    dnl while first checking in real system paths.  With 8.3 using
    dnl -gccincludes it will actually check local paths before system
    dnl even for <> which is totally wrong.

    dnl Note that because this absolutely needs to be before any -I
    dnl that we have to tack it on to the end of the compiler commandline.
    CC="$CC -cwd source -I-"
    CXX="$CXX -cwd source -I-"
fi


LIBS=`echo $LIBS`
EXTRALIBS="$LDFLAGS $LDFLAGS_VERSIONING $LIBS $DMALLOC_LIBS"
EXTRALIBS_XML="$EXPAT_LINK"
EXTRALIBS_HTML="$MSPACK_LINK"
EXTRALIBS_MEDIA="$GST_LIBS"
EXTRALIBS_STC="-lwxscintilla${WX_LIB_FLAVOUR}-${WX_RELEASE}${HOST_SUFFIX}"
if test "$wxUSE_GUI" = "yes"; then
    EXTRALIBS_GUI=`echo $GUI_TK_LIBRARY $PNG_LINK $JPEG_LINK $TIFF_LINK $WEBKIT_LINK`
fi
if test "$wxUSE_OPENGL" = "yes"; then
    EXTRALIBS_OPENGL="$LDFLAGS_GL $OPENGL_LIBS"
fi

LDFLAGS="$LDFLAGS $PROFILE_FLAGS"

WXCONFIG_LIBS="$LIBS"

dnl wx-config must output builtin 3rd party libs in --libs in static build:
if test "$wxUSE_REGEX" = "builtin" ; then
    wxconfig_3rdparty="regex${lib_unicode_suffix} $wxconfig_3rdparty"
fi
if test "$wxUSE_EXPAT" = "builtin" ; then
    wxconfig_3rdparty="expat $wxconfig_3rdparty"
fi
if test "$wxUSE_LIBTIFF" = "builtin" ; then
    wxconfig_3rdparty="tiff $wxconfig_3rdparty"
fi
if test "$wxUSE_LIBJPEG" = "builtin" ; then
    wxconfig_3rdparty="jpeg $wxconfig_3rdparty"
fi
if test "$wxUSE_LIBPNG" = "builtin" ; then
    wxconfig_3rdparty="png $wxconfig_3rdparty"
fi
if test "$wxUSE_ZLIB" = "builtin" ; then
    wxconfig_3rdparty="zlib $wxconfig_3rdparty"
fi

for i in $wxconfig_3rdparty ; do
    WXCONFIG_LIBS="-lwx${i}${WX_LIB_FLAVOUR}-${WX_RELEASE}${HOST_SUFFIX} $WXCONFIG_LIBS"
done


if test "x$wxUSE_UNIVERSAL" = "xyes" ; then
    WXUNIV=1

    case "$wxUNIV_THEMES" in
        ''|all)
            AC_DEFINE(wxUSE_ALL_THEMES)
            ;;

        *)
            for t in `echo $wxUNIV_THEMES | tr , ' ' | tr '[[a-z]]' '[[A-Z]]'`; do
                AC_DEFINE_UNQUOTED(wxUSE_THEME_$t)
            done
    esac
else
    WXUNIV=0
fi

AC_SUBST(wxUSE_ZLIB)
AC_SUBST(wxUSE_REGEX)
AC_SUBST(wxUSE_EXPAT)
AC_SUBST(wxUSE_LIBJPEG)
AC_SUBST(wxUSE_LIBPNG)
AC_SUBST(wxUSE_LIBTIFF)

if test $wxUSE_MONOLITHIC = "yes" ; then
    MONOLITHIC=1
else
    MONOLITHIC=0
fi

if test $wxUSE_PLUGINS = "yes" ; then
    USE_PLUGINS=1
else
    USE_PLUGINS=0
fi

if test "$wxUSE_DEBUGREPORT" = "yes" ; then
    USE_QA=1
else
    USE_QA=0
fi

if test $wxUSE_OFFICIAL_BUILD = "yes" ; then
    OFFICIAL_BUILD=1
else
    OFFICIAL_BUILD=0
fi

AC_SUBST(VENDOR)
AC_SUBST(OFFICIAL_BUILD)
AC_SUBST(WX_FLAVOUR)
AC_SUBST(WX_LIB_FLAVOUR)

AC_SUBST(WXUNIV)
AC_SUBST(MONOLITHIC)
AC_SUBST(USE_PLUGINS)
AC_SUBST(LIBS)
AC_SUBST(CXXWARNINGS)
AC_SUBST(EXTRALIBS)
AC_SUBST(EXTRALIBS_XML)
AC_SUBST(EXTRALIBS_HTML)
AC_SUBST(EXTRALIBS_MEDIA)
AC_SUBST(EXTRALIBS_GUI)
AC_SUBST(EXTRALIBS_OPENGL)
AC_SUBST(EXTRALIBS_SDL)
AC_SUBST(EXTRALIBS_STC)
AC_SUBST(WITH_PLUGIN_SDL)
AC_SUBST(UNICODE)
AC_SUBST(DEBUG_INFO)
AC_SUBST(DEBUG_FLAG)
TOOLKIT_LOWERCASE=`echo $TOOLKIT | tr '[[A-Z]]' '[[a-z]]'`
AC_SUBST(TOOLKIT_LOWERCASE)
AC_SUBST(TOOLKIT_VERSION)
AC_SUBST(DYLIB_RPATH_INSTALL)
AC_SUBST(DYLIB_RPATH_POSTLINK)
AC_SUBST(SAMPLES_RPATH_FLAG)
AC_SUBST(SAMPLES_CXXFLAGS)
AC_SUBST(HEADER_PAD_OPTION)
AC_SUBST(HOST_SUFFIX)
AC_SUBST(CPPUNIT_CFLAGS)
AC_SUBST(CPPUNIT_LIBS)

case "$TOOLKIT" in
    GTK)
        TOOLKIT_DESC="GTK+"
        if test "$WXGTK2" = 1; then
            if test "$WXGTK3" = 1; then
                TOOLKIT_DESC="$TOOLKIT_DESC 3"
            else
                TOOLKIT_DESC="$TOOLKIT_DESC 2"
            fi
            if test "$wxUSE_GTKPRINT" = "yes" ; then
                TOOLKIT_EXTRA="$TOOLKIT_EXTRA GTK+ printing";
            fi
            if test "$wxUSE_LIBGNOMEVFS" = "yes" ; then
                TOOLKIT_EXTRA="$TOOLKIT_EXTRA gnomevfs"
            fi
            if test "$wxUSE_LIBNOTIFY" = "yes" ; then
                TOOLKIT_EXTRA="$TOOLKIT_EXTRA libnotify"
            fi
            if test "$wxUSE_LIBHILDON" = "yes"; then
                TOOLKIT_EXTRA="$TOOLKIT_EXTRA hildon"
            fi
            if test "$wxUSE_LIBHILDON2" = "yes"; then
                TOOLKIT_EXTRA="$TOOLKIT_EXTRA hildon"
            fi

            if test "$TOOLKIT_EXTRA" != ""; then
                TOOLKIT_DESC="$TOOLKIT_DESC with support for `echo $TOOLKIT_EXTRA | tr -s ' '`"
            fi
        fi
        ;;

    ?*)
        TOOLKIT_DESC=$TOOLKIT_LOWERCASE
        ;;

    *)
        TOOLKIT_DESC="base only"
        ;;
esac

if test "$wxUSE_WINE" = "yes"; then
    BAKEFILE_FORCE_PLATFORM=win32
fi

dnl gcc 3.4 has a pch bug which truncates wide character constants in headers.
dnl Hopefully for a non-unicode build there aren't any wide constants in
dnl headers, but for a unicode build it's best to disable pch.
if test "$wxUSE_UNICODE" = yes -a "$GCC" = yes -a "$bk_use_pch" != no
then
    AC_CACHE_CHECK(
        [for gcc precompiled header bug],
        [wx_cv_gcc_pch_bug],
        [[
            echo '#include <stdio.h>
                  const wchar_t test_var[] = L"awidetest";' > conftest.h

            echo '#include "conftest.h"
                  int main()
                  {
                     printf("%ls", test_var);
                     return 0;
                  }' > conftest.cpp

            wx_cv_gcc_pch_bug="pch not supported"

            if $CXX conftest.h >/dev/null 2>&1
            then
                wx_cv_gcc_pch_bug=

                if $CXX -o conftest$PROGRAM_EXT conftest.cpp >/dev/null 2>&1
                then
                    if tr -dc '[a-z]' < conftest$PROGRAM_EXT |
                        grep awidetest >/dev/null
                    then
                        wx_cv_gcc_pch_bug=no
                    else
                        wx_cv_gcc_pch_bug=yes
                    fi
                fi
            fi

            rm -f conftest.h conftest.gch conftest.cpp conftest$PROGRAM_EXT
        ]])

    if test "$wx_cv_gcc_pch_bug" = yes; then
        dnl make the default for pch 'no'
        dnl further below check whether the user overrode and warn them
        bk_use_pch=no
    fi
fi

AC_BAKEFILE([m4_include(autoconf_inc.m4)])

dnl make install path absolute (if not already);
dnl will fail with (some) MSDOS paths
case ${INSTALL} in
  /* ) # Absolute
     ;;
  ?:* ) # Drive letter, considered as absolute.
     ;;
  *)
     INSTALL=`pwd`/${INSTALL} ;;
esac

if test "$wxUSE_GUI" = "yes"; then

if test "$wxUSE_MSW" = 1 ; then
    if test "x$WINDRES" = "x"; then
        AC_MSG_ERROR([Required windres program not found])
    fi

    RESCOMP="$WINDRES"
fi

if test "$wxUSE_MAC" = 1 -o "$wxUSE_OLD_COCOA" = 1; then
    dnl base name of the resource file for wxMac must be the same
    dnl as library installation base name (-install_name)
    WX_RESOURCES_MACOSX_ASCII="libwx_${TOOLCHAIN_NAME}.${wx_release_number}.r"
    WX_RESOURCES_MACOSX_DATA="libwx_${TOOLCHAIN_NAME}.${wx_release_number}.rsrc"

    dnl add the resources target for wxMac
    LIBWXMACRES="\$(wx_top_builddir)/lib/${WX_RESOURCES_MACOSX_ASCII}"

    AC_CHECK_PROG(DEREZ, DeRez, DeRez, /Developer/Tools/DeRez)

    MACSETFILE="\$(SETFILE)"

    dnl resources are bundled both with shared library and applications
    dnl since the carb resource *must* be included in the application
    if test "$wxUSE_OSX_CARBON" = 1; then
        POSTLINK_COMMAND="\$(REZ) -d __DARWIN__ -t APPL Carbon.r -o"
        RESCOMP="$REZ"
        WXCONFIG_RESFLAGS="-d __DARWIN__ -t APPL Carbon.r -o"
    else
        POSTLINK_COMMAND="cat /dev/null | \$(REZ) -d __DARWIN__ -t APPL ${LIBWXMACRES}"
        RESCOMP="cat /dev/null \| $REZ"
        WXCONFIG_RESFLAGS="-d __DARWIN__ -t APPL \$libdir/$WX_RESOURCES_MACOSX_ASCII"
    fi

else
    dnl default value is to (silently) do nothing in the makefile
    MACSETFILE="@true"

    POSTLINK_COMMAND="@true"
fi

fi
dnl wxUSE_GUI = 1


dnl find out if the compiler supports PCH
dnl
dnl TODO: this should be in bakefile
if test $GCC_PCH = 1
then
    if test "$wx_cv_gcc_pch_bug" = yes; then
        AC_MSG_WARN([*** Precompiled header support is broken on this compiler])
        AC_MSG_WARN([*** --enable-precomp-headers is not recommended])
        AC_MSG_WARN([*** see http://gcc.gnu.org/bugzilla/show_bug.cgi?id=13361])
    fi

    # Our WX_PRECOMP flag does not make sense for any language except C++ because
    # the headers that benefit from precompilation are mostly C++ headers.
    CXXFLAGS="-DWX_PRECOMP $CXXFLAGS"
    # When Bakefile can do multi-language PCH (e.g. C++ and Objective-C++) enable this:
    #OBJCXXFLAGS="-DWX_PRECOMP $CXXFLAGS"
fi

dnl HACK ALERT!!
dnl For now, we need to alter bk-deps not to generate deps
dnl when we've configured a Universal binary build.
dnl The next version of Bakefile will have the correct fix for this
dnl at which time, this hack can be removed.

if test "$DEPS_TRACKING" = 1 -a "$wxUSE_MAC" = 1 ; then
    if test "x$wxUSE_UNIVERSAL_BINARY" != "xno" ; then
        if test "x$disable_macosx_deps" = "xyes"; then
            sed "s/DEPSMODE=gcc/DEPSMODE=none/" < bk-deps > temp
            mv temp bk-deps
            chmod +x bk-deps
        fi
    fi
fi


dnl TOOLCHAIN_DEFS should be used for both wx and client code
WXCONFIG_CPPFLAGS="$WXCONFIG_CPPFLAGS $TOOLCHAIN_DEFS"


dnl Sun cc is compatible with gcc and so either of them can use the C
dnl libraries built with the other, i.e. gcc can be used to build wxGTK under
dnl Solaris where GTK+ is compiled using cc and cc can be used under Linux
dnl where GTK+ is built with gcc
dnl
dnl However the compiler options are not compatible at all and in particular
dnl gcc doesn't like cc -mt option and cc doesn't like -pthread. We simply
dnl filter them out as we already have the correct options for multithreaded
dnl programs if we're using threads (and if we don't, it shouldn't matter)
case "${host}" in
    *-*-solaris2* )
        dnl system packages are compiled with Sun CC and so pkg-config outputs
        dnl CC-specific "-mt" flag, remove it when using gcc
        if test "$GCC" = yes; then
            CPPFLAGS=`echo $CPPFLAGS | sed 's/-mt//g'`
            LIBS=`echo $LIBS | sed 's/-mt//g'`
            EXTRALIBS_GUI=`echo $EXTRALIBS_GUI | sed 's/-mt//g'`
        fi
        ;;

    *-*-linux* )
        dnl OTOH when using Sun CC under Linux, the flags contain gcc-specific
        dnl -pthreads which Sun CC doesn't know about
        if test "x$SUNCXX" = xyes; then
            CPPFLAGS=`echo $CPPFLAGS | sed 's/-pthread//g'`
            LIBS=`echo $LIBS | sed 's/-pthread//g'`
            EXTRALIBS_GUI=`echo $EXTRALIBS_GUI | sed 's/-pthread//g'`
        fi
        ;;
esac

dnl Add visibility support flags to CFLAGS/CXXFLAGS - do it this late so that
dnl it doesn't affect compilation checks above
CFLAGS="$CFLAGS $CFLAGS_VISIBILITY"
CXXFLAGS="$CXXFLAGS $CXXFLAGS_VISIBILITY"
OBJCFLAGS="$OBJCFLAGS $CFLAGS_VISIBILITY"
OBJCXXFLAGS="$OBJCXXFLAGS $CXXFLAGS_VISIBILITY"

dnl for convenience, sort the samples in alphabetical order
dnl
dnl FIXME For some mysterious reasons, sometimes the directories are duplicated
dnl       in this list - hence uniq. But normally, this shouldn't be needed!
dnl
dnl       Unfortunately, there is a bug in OS/2's tr, such that
dnl       tr ' ' '\n' introduces DOS-like line breaks, whereas tr '\n' ' '
dnl       only removes the Unix-like part of the introduced line break.
SAMPLES_SUBDIRS="`echo $SAMPLES_SUBDIRS | tr -s ' ' | tr ' ' '\n' | sort | uniq | tr '\n' ' '| tr -d '\r'`"

dnl subtle bakefile goop.
dnl Used in wx-config now too, as its STATIC_FLAG with different makeup.
dnl I wish we would have called it something less likely to clash with
dnl things though.
AC_SUBST(SHARED)

dnl global options
AC_SUBST(WX_LIBRARY_BASENAME_NOGUI)
AC_SUBST(WX_LIBRARY_BASENAME_GUI)

dnl toolkit options
AC_SUBST(USE_GUI)
AC_SUBST(TOOLKIT)
AC_SUBST(TOOLKIT_DIR)
AC_SUBST(TOOLCHAIN_NAME)
AC_SUBST(TOOLCHAIN_FULLNAME)

dnl wx-config options
AC_SUBST(host_alias)
AC_SUBST(cross_compiling)
AC_SUBST(WIDGET_SET)
AC_SUBST(WX_RELEASE)
AC_SUBST(WX_VERSION)
AC_SUBST(WX_SUBVERSION)
AC_SUBST(WX_CHARTYPE)

dnl note that in addition to the usual CPP/C/CXXFLAGS which are used for
dnl building the library itself, we also have WXCONFIG_-prefixed variants which
dnl are used when building the libraries using the library
dnl
dnl so put anything which should be used only during the library build in, e.g.
dnl CXXFLAGS, but put everything else (by default) into WXCONFIG_CXXFLAGS
dnl
dnl and, finally, for some things which should be only used by wx-config but
dnl not during the library compilation, use WXCONFIG_ONLY_CPPFLAGS which is
dnl added to WXCONFIG_CPPFLAGS after adding the latter to CPPFLAGS
AC_SUBST(WXCONFIG_CPPFLAGS)
AC_SUBST(WXCONFIG_CFLAGS)
AC_SUBST(WXCONFIG_CXXFLAGS)

AC_SUBST(WXCONFIG_LIBS)
AC_SUBST(WXCONFIG_RPATH)
AC_SUBST(WXCONFIG_LDFLAGS)
AC_SUBST(WXCONFIG_LDFLAGS_GUI)
AC_SUBST(WXCONFIG_RESFLAGS)

dnl distribution vars
AC_SUBST(GUIDIST)
AC_SUBST(DISTDIR)

dnl additional subdirectories where we will build
AC_SUBST(SAMPLES_SUBDIRS)

dnl additional libraries and linker settings
AC_SUBST(LDFLAGS)
AC_SUBST(LDFLAGS_GL)
AC_SUBST(OPENGL_LIBS)
AC_SUBST(DMALLOC_LIBS)
AC_SUBST(WX_VERSION_TAG)

dnl additional resurces settings
AC_SUBST(RESCOMP)
AC_SUBST(WINDRES)
AC_SUBST(REZ)
AC_SUBST(WX_RESOURCES_MACOSX_ASCII)
AC_SUBST(WX_RESOURCES_MACOSX_DATA)

dnl additional for Mac OS X
AC_SUBST(DEREZ)
AC_SUBST(LIBWXMACRES)
AC_SUBST(POSTLINK_COMMAND)
AC_SUBST(MACSETFILE)

dnl other tools
AC_SUBST(GCC)
AC_SUBST(DLLTOOL)


dnl MAKE_SET will be replaced with "MAKE=..." or nothing if make sets MAKE
dnl itself (this macro is required if SUBDIRS variable is used in Makefile.am
dnl - and we do use it)
AC_PROG_MAKE_SET


AC_CONFIG_HEADERS([lib/wx/include/${TOOLCHAIN_FULLNAME}/wx/setup.h:setup.h.in])

if test "$USE_WIN32" = 1; then
    AC_CONFIG_COMMANDS([rcdefs.h],
        [
            mkdir -p $outdir &&
            $CPP $infile | sed 's/^# *[1-9].*//;s/^ *//;/./,/^$/!d' > $outdir/rcdefs.h
        ],
        [
            CPP="$CPP"
            infile="$srcdir/include/wx/msw/genrcdefs.h"
            outdir="lib/wx/include/$TOOLCHAIN_FULLNAME/wx/msw"
        ]
    )
fi

AC_CONFIG_FILES([ lib/wx/config/${TOOLCHAIN_FULLNAME}:wx-config.in ],
                [ chmod +x lib/wx/config/${TOOLCHAIN_FULLNAME} ],
                [ TOOLCHAIN_FULLNAME="${TOOLCHAIN_FULLNAME}" ])

AC_CONFIG_FILES([ lib/wx/config/inplace-${TOOLCHAIN_FULLNAME}:wx-config-inplace.in ],
                [ chmod +x lib/wx/config/inplace-${TOOLCHAIN_FULLNAME} ],
                [ TOOLCHAIN_FULLNAME="${TOOLCHAIN_FULLNAME}" ])

dnl this is used to run ifacecheck with the same flags used by the compiler
dnl for the real compilation:
AC_CONFIG_FILES([ utils/ifacecheck/rungccxml.sh ],
                [ chmod +x utils/ifacecheck/rungccxml.sh ])

if test "$wx_cv_version_script" = "yes"; then
    AC_CONFIG_FILES(version-script)
fi
AC_CONFIG_FILES(Makefile)

AC_CONFIG_COMMANDS([wx-config],
                   [ rm -f wx-config
                     ${LN_S} lib/wx/config/inplace-${TOOLCHAIN_FULLNAME} wx-config
                   ],
                   [ TOOLCHAIN_FULLNAME="${TOOLCHAIN_FULLNAME}"
                     LN_S="${LN_S}"
                   ])

dnl This would give us us build dir that in every significant way
dnl resembles an installed wx in prefix=$builddir.  It is troublesome
dnl though in this form because AC_CONFIG_LINKS will fail for directories
dnl on platforms that do not have symlinks.
dnl AC_CONFIG_LINKS([ include/wx-$WX_RELEASE$WX_FLAVOUR:include ])

if test "$wxWITH_SUBDIRS" != "no"; then
dnl Configure samples, demos etc. directories, but only if they are present:
if test "$wxUSE_GUI" = "yes"; then
    SUBDIRS="samples demos utils"
else
    dnl we build wxBase only
    dnl there are no wxBase programs in demos
    SUBDIRS="samples utils"
fi
dnl Add tests to the list of subdirs if cppunit 1.8.0+ is detected
AM_PATH_CPPUNIT(1.8.0, [SUBDIRS="$SUBDIRS tests"])

for subdir in $SUBDIRS; do
    if test -d ${srcdir}/${subdir} ; then
        if test "$wxUSE_GUI" = "yes"; then
            if test ${subdir} = "samples"; then
                dnl only take those samples which compile in the current
                dnl configuration and which exist
                makefiles="samples/Makefile.in $makefiles"
                for sample in $SAMPLES_SUBDIRS; do
                    if test -d $srcdir/samples/$sample; then
                        makefiles="samples/$sample/Makefile.in $makefiles"
                    fi
                done
            else
                dnl assume that everything compiles for utils &c
                dnl any that shouldn't be built can be added to
                dnl DISABLED_UTILS, DISABLED_DEMOS
                disabled_var=DISABLED_`echo $subdir | tr '[[a-z]]' '[[A-Z]]'`
                eval "disabled=\$$disabled_var"
                disabled=/`echo X $disabled | sed 's@ @/|/@g'`/
                makefiles=`(cd $srcdir ; find $subdir -name Makefile.in) | $EGREP -v "$disabled"`
            fi
        else
            dnl we build wxBase only
            dnl don't take all samples/utils, just those which build with wxBase
            if test ${subdir} = "samples"; then
                dnl only take those samples which compile in the current
                dnl configuration and which exist
                makefiles="samples/Makefile.in $makefiles"
                for sample in `echo $SAMPLES_SUBDIRS`; do
                    if test -d $srcdir/samples/$sample; then
                        makefiles="samples/$sample/Makefile.in $makefiles"
                    fi
                done
            elif test ${subdir} = "utils"; then
                makefiles=""
                for util in ifacecheck ; do
                    if test -d $srcdir/utils/$util ; then
                        makefiles="utils/$util/src/Makefile.in \
                                   $makefiles"
                    fi
                done
            else
                dnl assume that everything compiles for tests
                makefiles=`(cd $srcdir ; find $subdir -name Makefile.in)`
            fi
        fi

        for mkin in $makefiles ; do
            mk=`echo $mkin | sed 's/Makefile\.in/Makefile/g'`
            AC_CONFIG_FILES([$mk])
        done
    fi
done
fi dnl wxWITH_SUBDIRS

AC_OUTPUT

dnl report how we have been configured
echo
echo "Configured wxWidgets ${WX_VERSION} for \`${host}'"
echo ""
echo "  Which GUI toolkit should wxWidgets use?                 ${TOOLKIT_DESC}"
echo "  Should wxWidgets be compiled into single library?       ${wxUSE_MONOLITHIC:-yes}"
echo "  Should wxWidgets be linked as a shared library?         ${wxUSE_SHARED:-no}"
echo $ECHO_N "  Should wxWidgets support Unicode?                       ${wxUSE_UNICODE:-no}$ECHO_C"
if test "$wxUSE_UNICODE" = "yes"; then
    if test "$wxUSE_UNICODE_UTF8" = "yes"; then
        echo " (using UTF-8)"
    else
        echo " (using wchar_t)"
    fi
else
    echo
fi

echo "  What level of wxWidgets compatibility should be enabled?"
echo "                                       wxWidgets 2.8      ${WXWIN_COMPATIBILITY_2_8:-no}"
echo "                                       wxWidgets 3.0      ${WXWIN_COMPATIBILITY_3_0:-yes}"

echo "  Which libraries should wxWidgets use?"
echo "                                       STL                ${wxUSE_STL}"
echo "                                       jpeg               ${wxUSE_LIBJPEG-none}"
echo "                                       png                ${wxUSE_LIBPNG-none}"
echo "                                       regex              ${wxUSE_REGEX}"
echo "                                       tiff               ${wxUSE_LIBTIFF-none}"
if test "$wxUSE_X11" = 1 -o "$wxUSE_MOTIF" = 1; then
echo "                                       xpm                ${wxUSE_LIBXPM-none}"
fi
echo "                                       zlib               ${wxUSE_ZLIB}"
echo "                                       expat              ${wxUSE_EXPAT}"
echo "                                       libmspack          ${wxUSE_LIBMSPACK}"
echo "                                       sdl                ${wxUSE_LIBSDL}"

echo ""

dnl vi: set et sts=4 sw=4 com=\:dnl:<|MERGE_RESOLUTION|>--- conflicted
+++ resolved
@@ -3323,20 +3323,13 @@
         TOOLKIT=QT
         GUIDIST=QT_DIST
         TOOLKIT_DIR="qt"
-<<<<<<< HEAD
-        TOOLKIT_INCLUDE="${TOOLKIT_INCLUDE} `pkg-config Qt5Core Qt5Widgets Qt5Gui Qt5Test --cflags` -DQT_WIDGETS_LIB"
-        GUI_TK_LIBRARY="${GUI_TK_LIBRARY} `pkg-config Qt5Core Qt5Widgets Qt5Gui Qt5Test --libs`"
-        TOOLKIT_INCLUDE="${TOOLKIT_INCLUDE} ${QT_CFLAGS}"
-        GUI_TK_LIBRARY="${GUI_TK_LIBRARY} ${QT_LIBS}"
-=======
         TOOLCHAIN_DEFS="${TOOLCHAIN_DEFS} -D__WXQT__"
         TOOLKIT_INCLUDE="${TOOLKIT_INCLUDE} `pkg-config Qt5Core Qt5Widgets Qt5Gui Qt5OpenGL Qt5Test --cflags` -DQT_WIDGETS_LIB"
         GUI_TK_LIBRARY="${GUI_TK_LIBRARY} `pkg-config Qt5Core Qt5Widgets Qt5Gui Qt5OpenGL Qt5Test --libs`"
->>>>>>> 52ee6d1a
         if `pkg-config --variable qt_config Qt5Core | grep "reduce_relocations" >/dev/null`; then
             dnl build with position independent code if Qt needs it
             SAMPLES_CXXFLAGS="-fPIC $SAMPLES_CXXFLAGS"
-            WXCONFIG_CXXFLAGS="-fPIC $WXCONFIG_CXXFLAGS $QT_CFLAGS"
+            WXCONFIG_CXXFLAGS="-fPIC $WXCONFIG_CXXFLAGS $TOOLKIT_INCLUDE"
         fi
     fi
     dnl the name of the directory where the files for this toolkit live
