///////////////////////////////////////////////////////////////////////////////
// Name:        wx/unix/glegl.h
// Purpose:     class common for all EGL-based wxGLCanvas implementations
// Author:      Scott Talbert
// Created:     2017-12-26
// Copyright:   (c) 2017 Scott Talbert <swt@techie.net>
// Licence:     wxWindows licence
///////////////////////////////////////////////////////////////////////////////

#ifndef _WX_UNIX_GLEGL_H_
#define _WX_UNIX_GLEGL_H_

#include <GL/gl.h>

// This is to avoid including Wayland & EGL headers here to pollute namespace
struct wl_compositor;
struct wl_subcompositor;
struct wl_callback;
struct wl_egl_window;
struct wl_surface;
struct wl_region;
struct wl_subsurface;
typedef void *EGLDisplay;
typedef void *EGLConfig;
typedef void *EGLSurface;
typedef void *EGLContext;

class wxGLContextAttrs;
class wxGLAttributes;

// ----------------------------------------------------------------------------
// wxGLContext
// ----------------------------------------------------------------------------

class WXDLLIMPEXP_GL wxGLContext : public wxGLContextBase
{
public:
    wxGLContext(wxGLCanvas *win,
                const wxGLContext *other = nullptr,
                const wxGLContextAttrs *ctxAttrs = nullptr);
    virtual ~wxGLContext();

    virtual bool SetCurrent(const wxGLCanvas& win) const override;

private:
    EGLContext m_glContext;

    wxDECLARE_CLASS(wxGLContext);
};

// ----------------------------------------------------------------------------
// wxGLCanvasEGL
// ----------------------------------------------------------------------------

class WXDLLIMPEXP_GL wxGLCanvasEGL : public wxGLCanvasBase
{
public:
    // initialization and dtor
    // -----------------------

    // default ctor doesn't do anything, InitConfig() must be called
    wxGLCanvasEGL() = default;

    // initializes EGLConfig corresponding to the given attributes
    bool InitVisual(const wxGLAttributes& dispAttrs);

    // creates EGLSurface
    bool CreateSurface();

    virtual ~wxGLCanvasEGL();

    // Wayland-specific callbacks
    // --------------------------

    void CreateWaylandSubsurface();
    void DestroyWaylandSubsurface();

    // implement wxGLCanvasBase methods
    // --------------------------------

    virtual bool SwapBuffers() override;


    // X11-specific methods
    // --------------------

    // get the X11 handle of this window
    virtual unsigned long GetXWindow() const = 0;


    // override some wxWindow methods
    // ------------------------------

    // return true only if the window is realized: OpenGL context can't be
    // created until we are
    virtual bool IsShownOnScreen() const override;


    // implementation only from now on
    // -------------------------------

    // get the EGLConfig we use
    EGLConfig GetEGLConfig() const { return m_config; }
    EGLDisplay GetEGLDisplay() const { return m_display; }
    EGLSurface GetEGLSurface() const { return m_surface; }

    static EGLDisplay GetDisplay();

    // initialize the global default GL config, return false if matching config
    // not found
    static bool InitDefaultConfig(const int *attribList);

    // get the default EGL Config (may be null, shouldn't be freed by caller)
    static EGLConfig GetDefaultConfig() { return ms_glEGLConfig; }

    // free the global GL visual, called by wxGLApp
    static void FreeDefaultConfig();

    // initializes EGLConfig
    //
    // returns nullptr if EGLConfig couldn't be initialized, otherwise caller
    // is responsible for freeing the pointer
    static EGLConfig InitConfig(const wxGLAttributes& dispAttrs);

    // Only called when using Wayland to indicate that we should be redrawn.
    void OnWLFrameCallback();

    wl_compositor *m_wlCompositor = nullptr;
    wl_subcompositor *m_wlSubcompositor = nullptr;
    wl_callback *m_wlFrameCallbackHandler = nullptr;
    wl_egl_window *m_wlEGLWindow = nullptr;

private:
<<<<<<< HEAD
    // Call eglCreatePlatformWindowSurface() when using EGL 1.5 or later,
    // otherwise try eglCreatePlatformWindowSurfaceEXT() if it's available and
    // fall back on eglCreateWindowSurface() otherwise.
    //
    // This function uses m_display and m_config which must be initialized
    // before using it and should be passed either m_xwindow or m_wlEGLWindow
    // depending on whether we are using X11 or Wayland.
    EGLSurface CallCreatePlatformWindowSurface(void *window) const;

=======
    // Set correct m_wlSubsurface position.
    //
    // This is defined only when using Wayland.
    void UpdateSubsurfacePosition();
>>>>>>> c3d9bd95

    EGLConfig m_config = nullptr;
    EGLDisplay m_display = nullptr;
    EGLSurface m_surface = nullptr;

    unsigned long m_xwindow = 0;
    wl_surface *m_wlSurface = nullptr;
    wl_region *m_wlRegion = nullptr;
    wl_subsurface *m_wlSubsurface = nullptr;

    bool m_readyToDraw = false;
    bool m_swapIntervalSet = false;

    // the global/default versions of the above
    static EGLConfig ms_glEGLConfig;

    // Called from GTK callbacks and needs access to private members.
    friend void wxEGLUpdateGeometry(GtkWidget* widget, wxGLCanvasEGL* win);
};

// ----------------------------------------------------------------------------
// wxGLApp
// ----------------------------------------------------------------------------

// this is used in wx/glcanvas.h, prevent it from defining a generic wxGLApp
#define wxGL_APP_DEFINED

class WXDLLIMPEXP_GL wxGLApp : public wxGLAppBase
{
public:
    wxGLApp() : wxGLAppBase() { }

    // implement wxGLAppBase method
    virtual bool InitGLVisual(const int *attribList) override
    {
        return wxGLCanvasEGL::InitDefaultConfig(attribList);
    }

    // This method is not currently used by the library itself, but remains for
    // backwards compatibility and also because wxGTK has it we could start
    // using it for the same purpose in wxX11 too some day.
    virtual void* GetXVisualInfo() override
    {
        return wxGLCanvasEGL::GetDefaultConfig();
    }

    // and override this wxApp method to clean up
    virtual int OnExit() override
    {
        wxGLCanvasEGL::FreeDefaultConfig();

        return wxGLAppBase::OnExit();
    }

private:
    wxDECLARE_DYNAMIC_CLASS(wxGLApp);
};

#endif // _WX_UNIX_GLEGL_H_<|MERGE_RESOLUTION|>--- conflicted
+++ resolved
@@ -131,7 +131,11 @@
     wl_egl_window *m_wlEGLWindow = nullptr;
 
 private:
-<<<<<<< HEAD
+    // Set correct m_wlSubsurface position.
+    //
+    // This is defined only when using Wayland.
+    void UpdateSubsurfacePosition();
+
     // Call eglCreatePlatformWindowSurface() when using EGL 1.5 or later,
     // otherwise try eglCreatePlatformWindowSurfaceEXT() if it's available and
     // fall back on eglCreateWindowSurface() otherwise.
@@ -141,12 +145,6 @@
     // depending on whether we are using X11 or Wayland.
     EGLSurface CallCreatePlatformWindowSurface(void *window) const;
 
-=======
-    // Set correct m_wlSubsurface position.
-    //
-    // This is defined only when using Wayland.
-    void UpdateSubsurfacePosition();
->>>>>>> c3d9bd95
 
     EGLConfig m_config = nullptr;
     EGLDisplay m_display = nullptr;
