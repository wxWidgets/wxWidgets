/////////////////////////////////////////////////////////////////////////////
// Name:        wx/button.h
// Purpose:     wxButtonBase class
// Author:      Vadim Zeitlin
// Modified by:
// Created:     15.08.00
// Copyright:   (c) Vadim Zeitlin
// Licence:     wxWindows licence
/////////////////////////////////////////////////////////////////////////////

#ifndef _WX_BUTTON_H_BASE_
#define _WX_BUTTON_H_BASE_

#include "wx/defs.h"

#if wxUSE_BUTTON

#include "wx/anybutton.h"

extern WXDLLIMPEXP_DATA_CORE(const char) wxButtonNameStr[];

// ----------------------------------------------------------------------------
// wxButton: a push button
// ----------------------------------------------------------------------------

class WXDLLIMPEXP_CORE wxButtonBase : public wxAnyButton
{
public:
    wxButtonBase() { }

    // show the authentication needed symbol on the button: this is currently
    // only implemented on Windows Vista and newer (on which it shows the UAC
    // shield symbol)
    void SetAuthNeeded(bool show = true) { DoSetAuthNeeded(show); }
    bool GetAuthNeeded() const { return DoGetAuthNeeded(); }

    // make this button the default button in its top level window
    //
    // returns the old default item (possibly NULL)
    virtual wxWindow *SetDefault();

    // returns the default button size for this platform
    static wxSize GetDefaultSize();

protected:
    wxDECLARE_NO_COPY_CLASS(wxButtonBase);
};

#if defined(__WXUNIVERSAL__)
    #include "wx/univ/button.h"
#elif defined(__WXMSW__)
    #include "wx/msw/button.h"
#elif defined(__WXMOTIF__)
    #include "wx/motif/button.h"
#elif defined(__WXGTK20__)
    #include "wx/gtk/button.h"
#elif defined(__WXGTK__)
    #include "wx/gtk1/button.h"
#elif defined(__WXMAC__)
    #include "wx/osx/button.h"
<<<<<<< HEAD
#elif defined(__WXCOCOA__)
    #include "wx/cocoa/button.h"
#elif defined(__WXQT__)
    #include "wx/qt/button.h"
=======
>>>>>>> 1ca1d77e
#endif

#endif // wxUSE_BUTTON

#endif // _WX_BUTTON_H_BASE_<|MERGE_RESOLUTION|>--- conflicted
+++ resolved
@@ -58,13 +58,8 @@
     #include "wx/gtk1/button.h"
 #elif defined(__WXMAC__)
     #include "wx/osx/button.h"
-<<<<<<< HEAD
-#elif defined(__WXCOCOA__)
-    #include "wx/cocoa/button.h"
 #elif defined(__WXQT__)
     #include "wx/qt/button.h"
-=======
->>>>>>> 1ca1d77e
 #endif
 
 #endif // wxUSE_BUTTON
