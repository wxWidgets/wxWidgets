--- conflicted
+++ resolved
@@ -57,7 +57,9 @@
         }
     }
 
+
 protected:
+
     wxDECLARE_NO_COPY_CLASS(wxToggleButtonBase);
 };
 
@@ -80,17 +82,9 @@
 #elif defined(__WXMAC__)
     #include "wx/osx/tglbtn.h"
     #define wxHAS_BITMAPTOGGLEBUTTON
-<<<<<<< HEAD
-#elif defined(__WXPALMOS__)
-    #include "wx/palmos/tglbtn.h"
-#elif defined(__WXPM__)
-    #include "wx/os2/tglbtn.h"
 #elif defined(__WXQT__)
     #include "wx/qt/tglbtn.h"
-=======
->>>>>>> ec5214c6
 #endif
-
 // old wxEVT_COMMAND_* constants
 #define wxEVT_COMMAND_TOGGLEBUTTON_CLICKED   wxEVT_TOGGLEBUTTON
 
