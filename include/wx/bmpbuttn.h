/////////////////////////////////////////////////////////////////////////////
// Name:        wx/bmpbuttn.h
// Purpose:     wxBitmapButton class interface
// Author:      Vadim Zeitlin
// Modified by:
// Created:     25.08.00
// Copyright:   (c) 2000 Vadim Zeitlin
// Licence:     wxWindows licence
/////////////////////////////////////////////////////////////////////////////

#ifndef _WX_BMPBUTTON_H_BASE_
#define _WX_BMPBUTTON_H_BASE_

#include "wx/defs.h"

#if wxUSE_BMPBUTTON

#include "wx/button.h"

// FIXME: right now only wxMSW, wxGTK and wxOSX implement bitmap support in wxButton
//        itself, this shouldn't be used for the other platforms neither
//        when all of them do it
#if (defined(__WXMSW__) || defined(__WXGTK20__) || defined(__WXOSX__) || defined(__WXQT__)) && !defined(__WXUNIVERSAL__)
    #define wxHAS_BUTTON_BITMAP
#endif

class WXDLLIMPEXP_FWD_CORE wxBitmapButton;

// ----------------------------------------------------------------------------
// wxBitmapButton: a button which shows bitmaps instead of the usual string.
// It has different bitmaps for different states (focused/disabled/pressed)
// ----------------------------------------------------------------------------

class WXDLLIMPEXP_CORE wxBitmapButtonBase : public wxButton
{
public:
    wxBitmapButtonBase()
    {
#ifndef wxHAS_BUTTON_BITMAP
        m_marginX =
        m_marginY = 0;
#endif // wxHAS_BUTTON_BITMAP
    }

    bool Create(wxWindow *parent,
                wxWindowID winid,
                const wxPoint& pos,
                const wxSize& size,
                long style,
                const wxValidator& validator,
                const wxString& name)
    {
        // We use wxBU_NOTEXT to let the base class Create() know that we are
        // not going to show the label: this is a hack needed for wxGTK where
        // we can show both label and bitmap only with GTK 2.6+ but we always
        // can show just one of them and this style allows us to choose which
        // one we need.
        //
        // And we also use wxBU_EXACTFIT to avoid being resized up to the
        // standard button size as this doesn't make sense for bitmap buttons
        // which are not standard anyhow and should fit their bitmap size.
        return wxButton::Create(parent, winid, "",
                                pos, size,
                                style | wxBU_NOTEXT | wxBU_EXACTFIT,
                                validator, name);
    }

    // Special creation function for a standard "Close" bitmap. It allows to
    // simply create a close button with the image appropriate for the common
    // platform.
    static wxBitmapButton* NewCloseButton(wxWindow* parent, wxWindowID winid);


    // set/get the margins around the button
    virtual void SetMargins(int x, int y)
    {
        DoSetBitmapMargins(x, y);
    }

    int GetMarginX() const { return DoGetBitmapMargins().x; }
    int GetMarginY() const { return DoGetBitmapMargins().y; }

protected:
#ifndef wxHAS_BUTTON_BITMAP
    // function called when any of the bitmaps changes
    virtual void OnSetBitmap() { InvalidateBestSize(); Refresh(); }

    virtual wxBitmap DoGetBitmap(State which) const { return m_bitmaps[which]; }
    virtual void DoSetBitmap(const wxBitmap& bitmap, State which)
        { m_bitmaps[which] = bitmap; OnSetBitmap(); }

    virtual wxSize DoGetBitmapMargins() const
    {
        return wxSize(m_marginX, m_marginY);
    }

    virtual void DoSetBitmapMargins(int x, int y)
    {
        m_marginX = x;
        m_marginY = y;
    }

    // the bitmaps for various states
    wxBitmap m_bitmaps[State_Max];

    // the margins around the bitmap
    int m_marginX,
        m_marginY;
#endif // !wxHAS_BUTTON_BITMAP

    wxDECLARE_NO_COPY_CLASS(wxBitmapButtonBase);
};

#if defined(__WXUNIVERSAL__)
    #include "wx/univ/bmpbuttn.h"
#elif defined(__WXMSW__)
    #include "wx/msw/bmpbuttn.h"
#elif defined(__WXMOTIF__)
    #include "wx/motif/bmpbuttn.h"
#elif defined(__WXGTK20__)
    #include "wx/gtk/bmpbuttn.h"
#elif defined(__WXGTK__)
    #include "wx/gtk1/bmpbuttn.h"
#elif defined(__WXMAC__)
    #include "wx/osx/bmpbuttn.h"
#elif defined(__WXCOCOA__)
    #include "wx/cocoa/bmpbuttn.h"
<<<<<<< HEAD
#elif defined(__WXPM__)
    #include "wx/os2/bmpbuttn.h"
#elif defined(__WXPALMOS__)
    #include "wx/palmos/bmpbuttn.h"
#elif defined(__WXQT__)
    #include "wx/qt/bmpbuttn.h"
=======
>>>>>>> ec5214c6
#endif

#endif // wxUSE_BMPBUTTON

#endif // _WX_BMPBUTTON_H_BASE_<|MERGE_RESOLUTION|>--- conflicted
+++ resolved
@@ -25,7 +25,6 @@
 #endif
 
 class WXDLLIMPEXP_FWD_CORE wxBitmapButton;
-
 // ----------------------------------------------------------------------------
 // wxBitmapButton: a button which shows bitmaps instead of the usual string.
 // It has different bitmaps for different states (focused/disabled/pressed)
@@ -69,8 +68,6 @@
     // simply create a close button with the image appropriate for the common
     // platform.
     static wxBitmapButton* NewCloseButton(wxWindow* parent, wxWindowID winid);
-
-
     // set/get the margins around the button
     virtual void SetMargins(int x, int y)
     {
@@ -79,6 +76,7 @@
 
     int GetMarginX() const { return DoGetBitmapMargins().x; }
     int GetMarginY() const { return DoGetBitmapMargins().y; }
+
 
 protected:
 #ifndef wxHAS_BUTTON_BITMAP
@@ -125,15 +123,8 @@
     #include "wx/osx/bmpbuttn.h"
 #elif defined(__WXCOCOA__)
     #include "wx/cocoa/bmpbuttn.h"
-<<<<<<< HEAD
-#elif defined(__WXPM__)
-    #include "wx/os2/bmpbuttn.h"
-#elif defined(__WXPALMOS__)
-    #include "wx/palmos/bmpbuttn.h"
 #elif defined(__WXQT__)
     #include "wx/qt/bmpbuttn.h"
-=======
->>>>>>> ec5214c6
 #endif
 
 #endif // wxUSE_BMPBUTTON
