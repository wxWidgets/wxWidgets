--- conflicted
+++ resolved
@@ -25,6 +25,7 @@
 #endif
 
 class WXDLLIMPEXP_FWD_CORE wxBitmapButton;
+
 // ----------------------------------------------------------------------------
 // wxBitmapButton: a button which shows bitmaps instead of the usual string.
 // It has different bitmaps for different states (focused/disabled/pressed)
@@ -68,6 +69,8 @@
     // simply create a close button with the image appropriate for the common
     // platform.
     static wxBitmapButton* NewCloseButton(wxWindow* parent, wxWindowID winid);
+
+
     // set/get the margins around the button
     virtual void SetMargins(int x, int y)
     {
@@ -76,7 +79,6 @@
 
     int GetMarginX() const { return DoGetBitmapMargins().x; }
     int GetMarginY() const { return DoGetBitmapMargins().y; }
-
 
 protected:
 #ifndef wxHAS_BUTTON_BITMAP
@@ -121,13 +123,8 @@
     #include "wx/gtk1/bmpbuttn.h"
 #elif defined(__WXMAC__)
     #include "wx/osx/bmpbuttn.h"
-<<<<<<< HEAD
-#elif defined(__WXCOCOA__)
-    #include "wx/cocoa/bmpbuttn.h"
 #elif defined(__WXQT__)
     #include "wx/qt/bmpbuttn.h"
-=======
->>>>>>> 1ca1d77e
 #endif
 
 #endif // wxUSE_BMPBUTTON
