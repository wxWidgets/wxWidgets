///////////////////////////////////////////////////////////////////////////////
// Name:        wx/combobox.h
// Purpose:     wxComboBox declaration
// Author:      Vadim Zeitlin
// Modified by:
// Created:     24.12.00
// Copyright:   (c) 1996-2000 wxWidgets team
// Licence:     wxWindows licence
///////////////////////////////////////////////////////////////////////////////

#ifndef _WX_COMBOBOX_H_BASE_
#define _WX_COMBOBOX_H_BASE_

#include "wx/defs.h"

#if wxUSE_COMBOBOX

// For compatibility with 2.8 include this header to allow using wxTE_XXX
// styles with wxComboBox without explicitly including it in the user code.
#include "wx/textctrl.h"
extern WXDLLIMPEXP_DATA_CORE(const char) wxComboBoxNameStr[];

// ----------------------------------------------------------------------------
// wxComboBoxBase: this interface defines the methods wxComboBox must implement
// ----------------------------------------------------------------------------

#include "wx/ctrlsub.h"
#include "wx/textentry.h"

class WXDLLIMPEXP_CORE wxComboBoxBase : public wxItemContainer,
                                        public wxTextEntry
{
public:
    // override these methods to disambiguate between two base classes versions
    virtual void Clear() wxOVERRIDE
    {
        wxTextEntry::Clear();
        wxItemContainer::Clear();
    }

    // IsEmpty() is ambiguous because we inherit it from both wxItemContainer
    // and wxTextEntry, and even if defined it here to help the compiler with
    // choosing one of them, it would still be confusing for the human users of
    // this class. So instead define the clearly named methods below and leave
    // IsEmpty() ambiguous to trigger a compilation error if it's used.
    bool IsListEmpty() const { return wxItemContainer::IsEmpty(); }
    bool IsTextEmpty() const { return wxTextEntry::IsEmpty(); }

    // also bring in GetSelection() versions of both base classes in scope
    //
    // NB: GetSelection(from, to) could be already implemented in wxTextEntry
    //     but still make it pure virtual because for some platforms it's not
    //     implemented there and also because the derived class has to override
    //     it anyhow to avoid ambiguity with the other GetSelection()
    virtual int GetSelection() const = 0;
    virtual void GetSelection(long *from, long *to) const = 0;

    virtual void Popup() { wxFAIL_MSG( wxT("Not implemented") ); }
    virtual void Dismiss() { wxFAIL_MSG( wxT("Not implemented") ); }

    // may return value different from GetSelection() when the combobox
    // dropdown is shown and the user selected, but not yet accepted, a value
    // different from the old one in it
    virtual int GetCurrentSelection() const { return GetSelection(); }
};

// ----------------------------------------------------------------------------
// include the platform-dependent header defining the real class
// ----------------------------------------------------------------------------

#if defined(__WXUNIVERSAL__)
    #include "wx/univ/combobox.h"
#elif defined(__WXMSW__)
    #include "wx/msw/combobox.h"
#elif defined(__WXMOTIF__)
    #include "wx/motif/combobox.h"
#elif defined(__WXGTK20__)
    #include "wx/gtk/combobox.h"
#elif defined(__WXGTK__)
    #include "wx/gtk1/combobox.h"
#elif defined(__WXMAC__)
    #include "wx/osx/combobox.h"
<<<<<<< HEAD
#elif defined(__WXCOCOA__)
    #include "wx/cocoa/combobox.h"
#elif defined(__WXQT__)
    #include "wx/qt/combobox.h"
=======
>>>>>>> 1ca1d77e
#endif

#endif // wxUSE_COMBOBOX

#endif // _WX_COMBOBOX_H_BASE_<|MERGE_RESOLUTION|>--- conflicted
+++ resolved
@@ -18,6 +18,7 @@
 // For compatibility with 2.8 include this header to allow using wxTE_XXX
 // styles with wxComboBox without explicitly including it in the user code.
 #include "wx/textctrl.h"
+
 extern WXDLLIMPEXP_DATA_CORE(const char) wxComboBoxNameStr[];
 
 // ----------------------------------------------------------------------------
@@ -80,13 +81,8 @@
     #include "wx/gtk1/combobox.h"
 #elif defined(__WXMAC__)
     #include "wx/osx/combobox.h"
-<<<<<<< HEAD
-#elif defined(__WXCOCOA__)
-    #include "wx/cocoa/combobox.h"
 #elif defined(__WXQT__)
     #include "wx/qt/combobox.h"
-=======
->>>>>>> 1ca1d77e
 #endif
 
 #endif // wxUSE_COMBOBOX
