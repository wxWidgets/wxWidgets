///////////////////////////////////////////////////////////////////////////////
// Name:        wx/dataobj.h
// Purpose:     common data object classes
// Author:      Vadim Zeitlin, Robert Roebling
// Modified by:
// Created:     26.05.99
// Copyright:   (c) wxWidgets Team
// Licence:     wxWindows licence
///////////////////////////////////////////////////////////////////////////////

#ifndef _WX_DATAOBJ_H_BASE_
#define _WX_DATAOBJ_H_BASE_

// ----------------------------------------------------------------------------
// headers
// ----------------------------------------------------------------------------
#include "wx/defs.h"

#if wxUSE_DATAOBJ

#include "wx/string.h"
#include "wx/bitmap.h"
#include "wx/list.h"
#include "wx/arrstr.h"

// ============================================================================
/*
   Generic data transfer related classes. The class hierarchy is as follows:

                                - wxDataObject-
                               /               \
                              /                 \
            wxDataObjectSimple                  wxDataObjectComposite
           /           |      \
          /            |       \
   wxTextDataObject    |     wxBitmapDataObject
                       |
               wxCustomDataObject

*/
// ============================================================================

// ----------------------------------------------------------------------------
// wxDataFormat class is declared in platform-specific headers: it represents
// a format for data which may be either one of the standard ones (text,
// bitmap, ...) or a custom one which is then identified by a unique string.
// ----------------------------------------------------------------------------

/* the class interface looks like this (pseudo code):

class wxDataFormat
{
public:
    typedef <integral type> NativeFormat;

    wxDataFormat(NativeFormat format = wxDF_INVALID);
    wxDataFormat(const wxString& format);

    wxDataFormat& operator=(NativeFormat format);
    wxDataFormat& operator=(const wxDataFormat& format);

    bool operator==(NativeFormat format) const;
    bool operator!=(NativeFormat format) const;

    void SetType(NativeFormat format);
    NativeFormat GetType() const;

    wxString GetId() const;
    void SetId(const wxString& format);
};

*/

#if defined(__WXMSW__)
    #include "wx/msw/ole/dataform.h"
#elif defined(__WXMOTIF__)
    #include "wx/motif/dataform.h"
#elif defined(__WXGTK20__)
    #include "wx/gtk/dataform.h"
#elif defined(__WXGTK__)
    #include "wx/gtk1/dataform.h"
#elif defined(__WXX11__)
    #include "wx/x11/dataform.h"
#elif defined(__WXMAC__)
    #include "wx/osx/dataform.h"
<<<<<<< HEAD
#elif defined(__WXCOCOA__)
    #include "wx/cocoa/dataform.h"
#elif defined(__WXQT__)
    #include "wx/qt/dataform.h"
=======
>>>>>>> 1ca1d77e
#endif

// the value for default argument to some functions (corresponds to
// wxDF_INVALID)
extern WXDLLIMPEXP_CORE const wxDataFormat& wxFormatInvalid;

// ----------------------------------------------------------------------------
// wxDataObject represents a piece of data which knows which formats it
// supports and knows how to render itself in each of them - GetDataHere(),
// and how to restore data from the buffer (SetData()).
//
// Although this class may be used directly (i.e. custom classes may be
// derived from it), in many cases it might be simpler to use either
// wxDataObjectSimple or wxDataObjectComposite classes.
//
// A data object may be "read only", i.e. support only GetData() functions or
// "read-write", i.e. support both GetData() and SetData() (in principle, it
// might be "write only" too, but this is rare). Moreover, it doesn't have to
// support the same formats in Get() and Set() directions: for example, a data
// object containing JPEG image might accept BMPs in GetData() because JPEG
// image may be easily transformed into BMP but not in SetData(). Accordingly,
// all methods dealing with formats take an additional "direction" argument
// which is either SET or GET and which tells the function if the format needs
// to be supported by SetData() or GetDataHere().
// ----------------------------------------------------------------------------

class WXDLLIMPEXP_CORE wxDataObjectBase
{
public:
    enum Direction
    {
        Get  = 0x01,    // format is supported by GetDataHere()
        Set  = 0x02,    // format is supported by SetData()
        Both = 0x03     // format is supported by both (unused currently)
    };

    // this class is polymorphic, hence it needs a virtual dtor
    virtual ~wxDataObjectBase();

    // get the best suited format for rendering our data
    virtual wxDataFormat GetPreferredFormat(Direction dir = Get) const = 0;

    // get the number of formats we support
    virtual size_t GetFormatCount(Direction dir = Get) const = 0;

    // return all formats in the provided array (of size GetFormatCount())
    virtual void GetAllFormats(wxDataFormat *formats,
                               Direction dir = Get) const = 0;

    // get the (total) size of data for the given format
    virtual size_t GetDataSize(const wxDataFormat& format) const = 0;

    // copy raw data (in the specified format) to the provided buffer, return
    // true if data copied successfully, false otherwise
    virtual bool GetDataHere(const wxDataFormat& format, void *buf) const = 0;

    // get data from the buffer of specified length (in the given format),
    // return true if the data was read successfully, false otherwise
    virtual bool SetData(const wxDataFormat& WXUNUSED(format),
                         size_t WXUNUSED(len), const void * WXUNUSED(buf))
    {
        return false;
    }

    // returns true if this format is supported
    bool IsSupported(const wxDataFormat& format, Direction dir = Get) const;
};

// ----------------------------------------------------------------------------
// include the platform-specific declarations of wxDataObject
// ----------------------------------------------------------------------------

#if defined(__WXMSW__)
    #include "wx/msw/ole/dataobj.h"
#elif defined(__WXMOTIF__)
    #include "wx/motif/dataobj.h"
#elif defined(__WXX11__)
    #include "wx/x11/dataobj.h"
#elif defined(__WXGTK20__)
    #include "wx/gtk/dataobj.h"
#elif defined(__WXGTK__)
    #include "wx/gtk1/dataobj.h"
#elif defined(__WXMAC__)
    #include "wx/osx/dataobj.h"
<<<<<<< HEAD
#elif defined(__WXCOCOA__)
    #include "wx/cocoa/dataobj.h"
#elif defined(__WXQT__)
    #include "wx/qt/dataobj.h"
=======
>>>>>>> 1ca1d77e
#endif

// ----------------------------------------------------------------------------
// wxDataObjectSimple is a wxDataObject which only supports one format (in
// both Get and Set directions, but you may return false from GetDataHere() or
// SetData() if one of them is not supported). This is the simplest possible
// wxDataObject implementation.
//
// This is still an "abstract base class" (although it doesn't have any pure
// virtual functions), to use it you should derive from it and implement
// GetDataSize(), GetDataHere() and SetData() functions because the base class
// versions don't do anything - they just return "not implemented".
//
// This class should be used when you provide data in only one format (no
// conversion to/from other formats), either a standard or a custom one.
// Otherwise, you should use wxDataObjectComposite or wxDataObject directly.
// ----------------------------------------------------------------------------

class WXDLLIMPEXP_CORE wxDataObjectSimple : public wxDataObject
{
public:
    // ctor takes the format we support, but it can also be set later with
    // SetFormat()
    wxDataObjectSimple(const wxDataFormat& format = wxFormatInvalid)
        : m_format(format)
        {
        }

    // get/set the format we support
    const wxDataFormat& GetFormat() const { return m_format; }
    void SetFormat(const wxDataFormat& format) { m_format = format; }

    // virtual functions to override in derived class (the base class versions
    // just return "not implemented")
    // -----------------------------------------------------------------------

    // get the size of our data
    virtual size_t GetDataSize() const
        { return 0; }

    // copy our data to the buffer
    virtual bool GetDataHere(void *WXUNUSED(buf)) const
        { return false; }

    // copy data from buffer to our data
    virtual bool SetData(size_t WXUNUSED(len), const void *WXUNUSED(buf))
        { return false; }

    // implement base class pure virtuals
    // ----------------------------------
    virtual wxDataFormat GetPreferredFormat(wxDataObjectBase::Direction WXUNUSED(dir) = Get) const wxOVERRIDE
        { return m_format; }
    virtual size_t GetFormatCount(wxDataObjectBase::Direction WXUNUSED(dir) = Get) const wxOVERRIDE
        { return 1; }
    virtual void GetAllFormats(wxDataFormat *formats,
                               wxDataObjectBase::Direction WXUNUSED(dir) = Get) const wxOVERRIDE
        { *formats = m_format; }
    virtual size_t GetDataSize(const wxDataFormat& WXUNUSED(format)) const wxOVERRIDE
        { return GetDataSize(); }
    virtual bool GetDataHere(const wxDataFormat& WXUNUSED(format),
                             void *buf) const wxOVERRIDE
        { return GetDataHere(buf); }
    virtual bool SetData(const wxDataFormat& WXUNUSED(format),
                         size_t len, const void *buf) wxOVERRIDE
        { return SetData(len, buf); }

private:
    // the one and only format we support
    wxDataFormat m_format;

    wxDECLARE_NO_COPY_CLASS(wxDataObjectSimple);
};

// ----------------------------------------------------------------------------
// wxDataObjectComposite is the simplest way to implement wxDataObject
// supporting multiple formats. It contains several wxDataObjectSimple and
// supports all formats supported by any of them.
//
// This class shouldn't be (normally) derived from, but may be used directly.
// If you need more flexibility than what it provides, you should probably use
// wxDataObject directly.
// ----------------------------------------------------------------------------

WX_DECLARE_EXPORTED_LIST(wxDataObjectSimple, wxSimpleDataObjectList);

class WXDLLIMPEXP_CORE wxDataObjectComposite : public wxDataObject
{
public:
    // ctor
    wxDataObjectComposite();
    virtual ~wxDataObjectComposite();

    // add data object (it will be deleted by wxDataObjectComposite, hence it
    // must be allocated on the heap) whose format will become the preferred
    // one if preferred == true
    void Add(wxDataObjectSimple *dataObject, bool preferred = false);

    // Report the format passed to the SetData method.  This should be the
    // format of the data object within the composite that received data from
    // the clipboard or the DnD operation.  You can use this method to find
    // out what kind of data object was received.
    wxDataFormat GetReceivedFormat() const;

    // Returns the pointer to the object which supports this format or NULL.
    // The returned pointer is owned by wxDataObjectComposite and must
    // therefore not be destroyed by the caller.
    wxDataObjectSimple *GetObject(const wxDataFormat& format,
                                  wxDataObjectBase::Direction dir = Get) const;

    // implement base class pure virtuals
    // ----------------------------------
    virtual wxDataFormat GetPreferredFormat(wxDataObjectBase::Direction dir = Get) const wxOVERRIDE;
    virtual size_t GetFormatCount(wxDataObjectBase::Direction dir = Get) const wxOVERRIDE;
    virtual void GetAllFormats(wxDataFormat *formats, wxDataObjectBase::Direction dir = Get) const wxOVERRIDE;
    virtual size_t GetDataSize(const wxDataFormat& format) const wxOVERRIDE;
    virtual bool GetDataHere(const wxDataFormat& format, void *buf) const wxOVERRIDE;
    virtual bool SetData(const wxDataFormat& format, size_t len, const void *buf) wxOVERRIDE;
#if defined(__WXMSW__)
    virtual const void* GetSizeFromBuffer( const void* buffer, size_t* size,
                                           const wxDataFormat& format );
    virtual void* SetSizeInBuffer( void* buffer, size_t size,
                                   const wxDataFormat& format );
    virtual size_t GetBufferOffset( const wxDataFormat& format );
#endif

private:
    // the list of all (simple) data objects whose formats we support
    wxSimpleDataObjectList m_dataObjects;

    // the index of the preferred one (0 initially, so by default the first
    // one is the preferred)
    size_t m_preferred;

    wxDataFormat m_receivedFormat;

    wxDECLARE_NO_COPY_CLASS(wxDataObjectComposite);
};

// ============================================================================
// Standard implementations of wxDataObjectSimple which can be used directly
// (i.e. without having to derive from them) for standard data type transfers.
//
// Note that although all of them can work with provided data, you can also
// override their virtual GetXXX() functions to only provide data on demand.
// ============================================================================

// ----------------------------------------------------------------------------
// wxTextDataObject contains text data
// ----------------------------------------------------------------------------

#if wxUSE_UNICODE
    #if defined(__WXGTK20__)
        #define wxNEEDS_UTF8_FOR_TEXT_DATAOBJ
    #elif defined(__WXMAC__)
        #define wxNEEDS_UTF16_FOR_TEXT_DATAOBJ
    #endif
#endif // wxUSE_UNICODE

class WXDLLIMPEXP_CORE wxHTMLDataObject : public wxDataObjectSimple
{
public:
    // ctor: you can specify the text here or in SetText(), or override
    // GetText()
    wxHTMLDataObject(const wxString& html = wxEmptyString)
        : wxDataObjectSimple(wxDF_HTML),
          m_html(html)
        {
        }

    // virtual functions which you may override if you want to provide text on
    // demand only - otherwise, the trivial default versions will be used
    virtual size_t GetLength() const { return m_html.Len() + 1; }
    virtual wxString GetHTML() const { return m_html; }
    virtual void SetHTML(const wxString& html) { m_html = html; }
    
    virtual size_t GetDataSize() const wxOVERRIDE;
    virtual bool GetDataHere(void *buf) const wxOVERRIDE;
    virtual bool SetData(size_t len, const void *buf) wxOVERRIDE;
    
    // Must provide overloads to avoid hiding them (and warnings about it)
    virtual size_t GetDataSize(const wxDataFormat&) const wxOVERRIDE
    {
        return GetDataSize();
    }
    virtual bool GetDataHere(const wxDataFormat&, void *buf) const wxOVERRIDE
    {
        return GetDataHere(buf);
    }
    virtual bool SetData(const wxDataFormat&, size_t len, const void *buf) wxOVERRIDE
    {
        return SetData(len, buf);
    }

private:
    wxString m_html;
};
class WXDLLIMPEXP_CORE wxTextDataObject : public wxDataObjectSimple
{
public:
    // ctor: you can specify the text here or in SetText(), or override
    // GetText()
    wxTextDataObject(const wxString& text = wxEmptyString)
        : wxDataObjectSimple(
#if wxUSE_UNICODE
                             wxDF_UNICODETEXT
#else
                             wxDF_TEXT
#endif
                            ),
          m_text(text)
        {
        }

    // virtual functions which you may override if you want to provide text on
    // demand only - otherwise, the trivial default versions will be used
    virtual size_t GetTextLength() const { return m_text.Len() + 1; }
    virtual wxString GetText() const { return m_text; }
    virtual void SetText(const wxString& text) { m_text = text; }

    // implement base class pure virtuals
    // ----------------------------------

    // some platforms have 2 and not 1 format for text data
#if defined(wxNEEDS_UTF8_FOR_TEXT_DATAOBJ) || defined(wxNEEDS_UTF16_FOR_TEXT_DATAOBJ)
    virtual size_t GetFormatCount(Direction WXUNUSED(dir) = Get) const wxOVERRIDE { return 2; }
    virtual void GetAllFormats(wxDataFormat *formats,
                               wxDataObjectBase::Direction WXUNUSED(dir) = Get) const wxOVERRIDE;

    virtual size_t GetDataSize() const wxOVERRIDE { return GetDataSize(GetPreferredFormat()); }
    virtual bool GetDataHere(void *buf) const wxOVERRIDE { return GetDataHere(GetPreferredFormat(), buf); }
    virtual bool SetData(size_t len, const void *buf) wxOVERRIDE { return SetData(GetPreferredFormat(), len, buf); }

    size_t GetDataSize(const wxDataFormat& format) const wxOVERRIDE;
    bool GetDataHere(const wxDataFormat& format, void *pBuf) const wxOVERRIDE;
    bool SetData(const wxDataFormat& format, size_t nLen, const void* pBuf) wxOVERRIDE;
#else // !wxNEEDS_UTF{8,16}_FOR_TEXT_DATAOBJ
    virtual size_t GetDataSize() const;
    virtual bool GetDataHere(void *buf) const;
    virtual bool SetData(size_t len, const void *buf);
    // Must provide overloads to avoid hiding them (and warnings about it)
    virtual size_t GetDataSize(const wxDataFormat&) const
    {
        return GetDataSize();
    }
    virtual bool GetDataHere(const wxDataFormat&, void *buf) const
    {
        return GetDataHere(buf);
    }
    virtual bool SetData(const wxDataFormat&, size_t len, const void *buf)
    {
        return SetData(len, buf);
    }
#endif // different wxTextDataObject implementations

private:
    wxString m_text;

    wxDECLARE_NO_COPY_CLASS(wxTextDataObject);
};

// ----------------------------------------------------------------------------
// wxBitmapDataObject contains a bitmap
// ----------------------------------------------------------------------------

class WXDLLIMPEXP_CORE wxBitmapDataObjectBase : public wxDataObjectSimple
{
public:
    // ctor: you can specify the bitmap here or in SetBitmap(), or override
    // GetBitmap()
    wxBitmapDataObjectBase(const wxBitmap& bitmap = wxNullBitmap)
        : wxDataObjectSimple(wxDF_BITMAP), m_bitmap(bitmap)
        {
        }

    // virtual functions which you may override if you want to provide data on
    // demand only - otherwise, the trivial default versions will be used
    virtual wxBitmap GetBitmap() const { return m_bitmap; }
    virtual void SetBitmap(const wxBitmap& bitmap) { m_bitmap = bitmap; }

protected:
    wxBitmap m_bitmap;

    wxDECLARE_NO_COPY_CLASS(wxBitmapDataObjectBase);
};

// ----------------------------------------------------------------------------
// wxFileDataObject contains a list of filenames
//
// NB: notice that this is a "write only" object, it can only be filled with
//     data from drag and drop operation.
// ----------------------------------------------------------------------------

class WXDLLIMPEXP_CORE wxFileDataObjectBase : public wxDataObjectSimple
{
public:
    // ctor: use AddFile() later to fill the array
    wxFileDataObjectBase() : wxDataObjectSimple(wxDF_FILENAME) { }

    // get a reference to our array
    const wxArrayString& GetFilenames() const { return m_filenames; }

protected:
    wxArrayString m_filenames;

    wxDECLARE_NO_COPY_CLASS(wxFileDataObjectBase);
};

// ----------------------------------------------------------------------------
// wxCustomDataObject contains arbitrary untyped user data.
//
// It is understood that this data can be copied bitwise.
// ----------------------------------------------------------------------------

class WXDLLIMPEXP_CORE wxCustomDataObject : public wxDataObjectSimple
{
public:
    // if you don't specify the format in the ctor, you can still use
    // SetFormat() later
    wxCustomDataObject(const wxDataFormat& format = wxFormatInvalid);

    // the dtor calls Free()
    virtual ~wxCustomDataObject();

    // you can call SetData() to set m_data: it will make a copy of the data
    // you pass - or you can use TakeData() which won't copy anything, but
    // will take ownership of data (i.e. will call Free() on it later)
    void TakeData(size_t size, void *data);

    // this function is called to allocate "size" bytes of memory from
    // SetData(). The default version uses operator new[].
    virtual void *Alloc(size_t size);

    // this function is called when the data is freed, you may override it to
    // anything you want (or may be nothing at all). The default version calls
    // operator delete[] on m_data
    virtual void Free();

    // get data: you may override these functions if you wish to provide data
    // only when it's requested
    virtual size_t GetSize() const { return m_size; }
    virtual void *GetData() const { return m_data; }

    // implement base class pure virtuals
    // ----------------------------------
    virtual size_t GetDataSize() const wxOVERRIDE;
    virtual bool GetDataHere(void *buf) const wxOVERRIDE;
    virtual bool SetData(size_t size, const void *buf) wxOVERRIDE;
    // Must provide overloads to avoid hiding them (and warnings about it)
    virtual size_t GetDataSize(const wxDataFormat&) const wxOVERRIDE
    {
        return GetDataSize();
    }
    virtual bool GetDataHere(const wxDataFormat&, void *buf) const wxOVERRIDE
    {
        return GetDataHere(buf);
    }
    virtual bool SetData(const wxDataFormat&, size_t len, const void *buf) wxOVERRIDE
    {
        return SetData(len, buf);
    }

private:
    size_t m_size;
    void  *m_data;

    wxDECLARE_NO_COPY_CLASS(wxCustomDataObject);
};

// ----------------------------------------------------------------------------
// include platform-specific declarations of wxXXXBase classes
// ----------------------------------------------------------------------------

#if defined(__WXMSW__)
    #include "wx/msw/ole/dataobj2.h"
    // wxURLDataObject defined in msw/ole/dataobj2.h
#elif defined(__WXGTK20__)
    #include "wx/gtk/dataobj2.h"
    // wxURLDataObject defined in msw/ole/dataobj2.h

#else
    #if defined(__WXGTK__)
        #include "wx/gtk1/dataobj2.h"
    #elif defined(__WXX11__)
        #include "wx/x11/dataobj2.h"
    #elif defined(__WXMOTIF__)
        #include "wx/motif/dataobj2.h"
    #elif defined(__WXMAC__)
        #include "wx/osx/dataobj2.h"
<<<<<<< HEAD
    #elif defined(__WXCOCOA__)
        #include "wx/cocoa/dataobj2.h"
    #elif defined(__WXQT__)
        #include "wx/qt/dataobj2.h"
=======
>>>>>>> 1ca1d77e
    #endif

    // wxURLDataObject is simply wxTextDataObject with a different name
    class WXDLLIMPEXP_CORE wxURLDataObject : public wxTextDataObject
    {
    public:
        wxURLDataObject(const wxString& url = wxEmptyString)
            : wxTextDataObject(url)
        {
        }

        wxString GetURL() const { return GetText(); }
        void SetURL(const wxString& url) { SetText(url); }
    };
#endif

#endif // wxUSE_DATAOBJ

#endif // _WX_DATAOBJ_H_BASE_<|MERGE_RESOLUTION|>--- conflicted
+++ resolved
@@ -83,13 +83,8 @@
     #include "wx/x11/dataform.h"
 #elif defined(__WXMAC__)
     #include "wx/osx/dataform.h"
-<<<<<<< HEAD
-#elif defined(__WXCOCOA__)
-    #include "wx/cocoa/dataform.h"
 #elif defined(__WXQT__)
     #include "wx/qt/dataform.h"
-=======
->>>>>>> 1ca1d77e
 #endif
 
 // the value for default argument to some functions (corresponds to
@@ -174,13 +169,8 @@
     #include "wx/gtk1/dataobj.h"
 #elif defined(__WXMAC__)
     #include "wx/osx/dataobj.h"
-<<<<<<< HEAD
-#elif defined(__WXCOCOA__)
-    #include "wx/cocoa/dataobj.h"
 #elif defined(__WXQT__)
     #include "wx/qt/dataobj.h"
-=======
->>>>>>> 1ca1d77e
 #endif
 
 // ----------------------------------------------------------------------------
@@ -377,6 +367,7 @@
 private:
     wxString m_html;
 };
+
 class WXDLLIMPEXP_CORE wxTextDataObject : public wxDataObjectSimple
 {
 public:
@@ -569,13 +560,8 @@
         #include "wx/motif/dataobj2.h"
     #elif defined(__WXMAC__)
         #include "wx/osx/dataobj2.h"
-<<<<<<< HEAD
-    #elif defined(__WXCOCOA__)
-        #include "wx/cocoa/dataobj2.h"
     #elif defined(__WXQT__)
         #include "wx/qt/dataobj2.h"
-=======
->>>>>>> 1ca1d77e
     #endif
 
     // wxURLDataObject is simply wxTextDataObject with a different name
