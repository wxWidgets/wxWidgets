--- conflicted
+++ resolved
@@ -26,6 +26,7 @@
 
 // Win32 only, is default (and only) on some other platforms
 #define wxGA_SMOOTH          0x0020
+
 
 // GTK and Mac always have native implementation of the indeterminate mode
 // wxMSW has native implementation only if comctl32.dll >= 6.00
@@ -111,13 +112,8 @@
     #include "wx/osx/gauge.h"
 #elif defined(__WXCOCOA__)
     #include "wx/cocoa/gauge.h"
-<<<<<<< HEAD
-#elif defined(__WXPM__)
-    #include "wx/os2/gauge.h"
 #elif defined(__WXQT__)
     #include "wx/qt/gauge.h"
-=======
->>>>>>> ec5214c6
 #endif
 
 #endif // wxUSE_GAUGE
