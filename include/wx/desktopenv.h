//////////////////////////////////////////////////////////////////////////////
// Name:        wx/desktopenv.h
// Purpose:     wxDesktopEnv class interface
// Author:      Igor Korot
// Modified by:
// Created:     17.11.15
// Copyright:   (c) wxWidgets team
// Licence:     wxWindows licence
///////////////////////////////////////////////////////////////////////////////

#ifndef _WX_DESKTOPENV_H_BASE_
#define _WX_DESKTOPENV_H_BASE_

#include "wx/defs.h"

class WXDLLIMPEXP_CORE wxDesktopEnvBase
{
public:
    wxDesktopEnvBase() { }
    virtual ~wxDesktopEnvBase() { }
<<<<<<< HEAD
    virtual bool MoveToRecycleBin(const wxString &fileName);
=======
    virtual bool MoveToRecycleBin(wxString &path);
>>>>>>> 192f4834
protected:
    wxDECLARE_NO_COPY_CLASS(wxDesktopEnvBase);
};

#if defined (__WXMSW__)
    #include "wx/msw/desktopenv.h"
#elif defined(__WXGTK20__)
    #include "wx/gtk/desktopenv.h"
#elif defined(__WXOSX__)
    #include "wx/osx/desktopenv.h"
#else
    #include "wx/generic/desktopenv.h"
#endif

#endif<|MERGE_RESOLUTION|>--- conflicted
+++ resolved
@@ -18,11 +18,7 @@
 public:
     wxDesktopEnvBase() { }
     virtual ~wxDesktopEnvBase() { }
-<<<<<<< HEAD
-    virtual bool MoveToRecycleBin(const wxString &fileName);
-=======
     virtual bool MoveToRecycleBin(wxString &path);
->>>>>>> 192f4834
 protected:
     wxDECLARE_NO_COPY_CLASS(wxDesktopEnvBase);
 };
