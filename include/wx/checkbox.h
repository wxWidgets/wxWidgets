--- conflicted
+++ resolved
@@ -39,8 +39,6 @@
  * This style can only be used with 3 state checkboxes.
  */
 #define wxCHK_ALLOW_3RD_STATE_FOR_USER 0x2000
-
-
 
 extern WXDLLIMPEXP_DATA_CORE(const char) wxCheckBoxNameStr[];
 
@@ -180,13 +178,8 @@
     #include "wx/gtk1/checkbox.h"
 #elif defined(__WXMAC__)
     #include "wx/osx/checkbox.h"
-<<<<<<< HEAD
-#elif defined(__WXCOCOA__)
-    #include "wx/cocoa/checkbox.h"
 #elif defined(__WXQT__)
     #include "wx/qt/checkbox.h"
-=======
->>>>>>> 1ca1d77e
 #endif
 
 #endif // wxUSE_CHECKBOX
