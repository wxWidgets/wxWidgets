///////////////////////////////////////////////////////////////////////////////
// Name:        wx/encinfo.h
// Purpose:     declares wxNativeEncodingInfo struct
// Author:      Vadim Zeitlin
// Modified by:
// Created:     19.09.2003 (extracted from wx/fontenc.h)
// Copyright:   (c) 2003 Vadim Zeitlin <vadim@wxwidgets.org>
// Licence:     wxWindows licence
///////////////////////////////////////////////////////////////////////////////

#ifndef _WX_ENCINFO_H_
#define _WX_ENCINFO_H_

#include "wx/string.h"

// ----------------------------------------------------------------------------
// wxNativeEncodingInfo contains all encoding parameters for this platform
// ----------------------------------------------------------------------------

// This private structure specifies all the parameters needed to create a font
// with the given encoding on this platform.
//
// Under X, it contains the last 2 elements of the font specifications
// (registry and encoding).
//
// Under Windows, it contains a number which is one of predefined CHARSET_XXX
// values.
//
// Under all platforms it also contains a facename string which should be
// used, if not empty, to create fonts in this encoding (this is the only way
// to create a font of non-standard encoding (like KOI8) under Windows - the
// facename specifies the encoding then)

struct WXDLLIMPEXP_CORE wxNativeEncodingInfo
{
    wxString facename;          // may be empty meaning "any"
    wxFontEncoding encoding;    // so that we know what this struct represents

#if defined(__WXMSW__) || \
<<<<<<< HEAD
    defined(__WXMAC__) || \
    defined(__WXCOCOA__) || \
    defined(__WXQT__)
=======
    defined(__WXMAC__)
>>>>>>> 960eedb9

    wxNativeEncodingInfo()
        : facename()
        , encoding(wxFONTENCODING_SYSTEM)
        , charset(0) /* ANSI_CHARSET */
    { }

    int      charset;
#elif defined(_WX_X_FONTLIKE)
    wxString xregistry,
             xencoding;
#elif defined(wxHAS_UTF8_FONTS)
    // ports using UTF-8 for text don't need encoding information for fonts
#else
    #error "Unsupported toolkit"
#endif
    // this struct is saved in config by wxFontMapper, so it should know to
    // serialise itself (implemented in platform-specific code)
    bool FromString(const wxString& s);
    wxString ToString() const;
};

#endif // _WX_ENCINFO_H_
<|MERGE_RESOLUTION|>--- conflicted
+++ resolved
@@ -37,13 +37,8 @@
     wxFontEncoding encoding;    // so that we know what this struct represents
 
 #if defined(__WXMSW__) || \
-<<<<<<< HEAD
     defined(__WXMAC__) || \
-    defined(__WXCOCOA__) || \
     defined(__WXQT__)
-=======
-    defined(__WXMAC__)
->>>>>>> 960eedb9
 
     wxNativeEncodingInfo()
         : facename()
