--- conflicted
+++ resolved
@@ -206,13 +206,8 @@
     #include "wx/osx/menuitem.h"
 #elif defined(__WXCOCOA__)
     #include "wx/cocoa/menuitem.h"
-<<<<<<< HEAD
-#elif defined(__WXPM__)
-    #include "wx/os2/menuitem.h"
 #elif defined(__WXQT__)
     #include "wx/qt/menuitem.h"
-=======
->>>>>>> ec5214c6
 #endif
 #endif // wxUSE_BASE_CLASSES_ONLY/!wxUSE_BASE_CLASSES_ONLY
 
