/////////////////////////////////////////////////////////////////////////////
// Name:        wx/choice.h
// Purpose:     wxChoice class interface
// Author:      Vadim Zeitlin
// Modified by:
// Created:     26.07.99
// Copyright:   (c) wxWidgets team
// Licence:     wxWindows licence
/////////////////////////////////////////////////////////////////////////////

#ifndef _WX_CHOICE_H_BASE_
#define _WX_CHOICE_H_BASE_

// ----------------------------------------------------------------------------
// headers
// ----------------------------------------------------------------------------

#include "wx/defs.h"

#if wxUSE_CHOICE

#include "wx/ctrlsub.h"     // the base class

// ----------------------------------------------------------------------------
// global data
// ----------------------------------------------------------------------------

extern WXDLLIMPEXP_DATA_CORE(const char) wxChoiceNameStr[];

// ----------------------------------------------------------------------------
// wxChoice allows to select one of a non-modifiable list of strings
// ----------------------------------------------------------------------------

class WXDLLIMPEXP_CORE wxChoiceBase : public wxControlWithItems
{
public:
    wxChoiceBase() { }
    virtual ~wxChoiceBase();

    // all generic methods are in wxControlWithItems

    // get the current selection: this can only be different from the normal
    // selection if the popup items list is currently opened and the user
    // selected some item in it but didn't close the list yet; otherwise (and
    // currently always on platforms other than MSW) this is the same as
    // GetSelection()
    virtual int GetCurrentSelection() const { return GetSelection(); }

    // set/get the number of columns in the control (as they're not supported on
    // most platforms, they do nothing by default)
    virtual void SetColumns(int WXUNUSED(n) = 1 ) { }
    virtual int GetColumns() const { return 1 ; }

    // emulate selecting the item event.GetInt()
    void Command(wxCommandEvent& event) wxOVERRIDE;

    // override wxItemContainer::IsSorted
    virtual bool IsSorted() const wxOVERRIDE { return HasFlag(wxCB_SORT); }

protected:
    // The generic implementation doesn't determine the height correctly and
    // doesn't account for the width of the arrow but does take into account
    // the string widths, so the derived classes should override it and set the
    // height and add the arrow width to the size returned by this version.
    virtual wxSize DoGetBestSize() const wxOVERRIDE;

private:
    wxDECLARE_NO_COPY_CLASS(wxChoiceBase);
};

// ----------------------------------------------------------------------------
// include the platform-dependent class definition
// ----------------------------------------------------------------------------

#if defined(__WXUNIVERSAL__)
    #include "wx/univ/choice.h"
#elif defined(__SMARTPHONE__) && defined(__WXWINCE__)
    #include "wx/msw/wince/choicece.h"
#elif defined(__WXMSW__)
    #include "wx/msw/choice.h"
#elif defined(__WXMOTIF__)
    #include "wx/motif/choice.h"
#elif defined(__WXGTK20__)
    #include "wx/gtk/choice.h"
#elif defined(__WXGTK__)
    #include "wx/gtk1/choice.h"
#elif defined(__WXMAC__)
    #include "wx/osx/choice.h"
<<<<<<< HEAD
#elif defined(__WXCOCOA__)
    #include "wx/cocoa/choice.h"
#elif defined(__WXQT__)
    #include "wx/qt/choice.h"
=======
>>>>>>> 1ca1d77e
#endif

#endif // wxUSE_CHOICE

#endif // _WX_CHOICE_H_BASE_<|MERGE_RESOLUTION|>--- conflicted
+++ resolved
@@ -86,13 +86,8 @@
     #include "wx/gtk1/choice.h"
 #elif defined(__WXMAC__)
     #include "wx/osx/choice.h"
-<<<<<<< HEAD
-#elif defined(__WXCOCOA__)
-    #include "wx/cocoa/choice.h"
 #elif defined(__WXQT__)
     #include "wx/qt/choice.h"
-=======
->>>>>>> 1ca1d77e
 #endif
 
 #endif // wxUSE_CHOICE
