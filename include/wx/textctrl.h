--- conflicted
+++ resolved
@@ -94,7 +94,6 @@
 #define wxTE_CHARWRAP       0x4000  // wrap at any position
 #define wxTE_WORDWRAP       0x0001  // wrap only at words boundaries
 #define wxTE_BESTWRAP       0x0000  // this is the default
-
 
 #if WXWIN_COMPATIBILITY_2_8
     // this style is (or at least should be) on by default now, don't use it
@@ -198,6 +197,7 @@
 
     wxTEXT_ATTR_AVOID_PAGE_BREAK_BEFORE = 0x20000000,
     wxTEXT_ATTR_AVOID_PAGE_BREAK_AFTER =  0x40000000,
+
     /*!
     * Character and paragraph combined styles
     */
@@ -438,6 +438,7 @@
     // is non-NULL, then it will be used to mask out those attributes that are the same in style
     // and compareWith, for situations where we don't want to explicitly set inherited attributes.
     bool Apply(const wxTextAttr& style, const wxTextAttr* compareWith = NULL);
+
     // merges the attributes of the base and the overlay objects and returns
     // the result; the parameter attributes take precedence
     //
@@ -587,6 +588,8 @@
     // translate the given position (which is just an index in the text control)
     // to client coordinates
     wxPoint PositionToCoords(long pos) const;
+
+
     virtual void ShowPosition(long pos) = 0;
 
     // find the character at position given in pixels
@@ -650,6 +653,7 @@
     {
         return pos >= 0 && pos <= GetLastPosition();
     }
+
 private:
     wxDECLARE_NO_COPY_CLASS(wxTextCtrlIface);
 };
@@ -729,6 +733,7 @@
 
     // wxTextEntry overrides
     virtual bool SetHint(const wxString& hint) wxOVERRIDE;
+
     // wxWindow overrides
     virtual wxVisualAttributes GetDefaultAttributes() const wxOVERRIDE
     {
@@ -780,13 +785,8 @@
     #include "wx/gtk1/textctrl.h"
 #elif defined(__WXMAC__)
     #include "wx/osx/textctrl.h"
-<<<<<<< HEAD
-#elif defined(__WXCOCOA__)
-    #include "wx/cocoa/textctrl.h"
 #elif defined(__WXQT__)
     #include "wx/qt/textctrl.h"
-=======
->>>>>>> 1ca1d77e
 #endif
 
 // ----------------------------------------------------------------------------
@@ -901,6 +901,7 @@
 };
 
 #endif // wxHAS_TEXT_WINDOW_STREAM
+
 // old wxEVT_COMMAND_* constants
 #define wxEVT_COMMAND_TEXT_UPDATED   wxEVT_TEXT
 #define wxEVT_COMMAND_TEXT_ENTER     wxEVT_TEXT_ENTER
