--- conflicted
+++ resolved
@@ -94,6 +94,7 @@
 #define wxTE_CHARWRAP       0x4000  // wrap at any position
 #define wxTE_WORDWRAP       0x0001  // wrap only at words boundaries
 #define wxTE_BESTWRAP       0x0000  // this is the default
+
 
 #if WXWIN_COMPATIBILITY_2_8
     // this style is (or at least should be) on by default now, don't use it
@@ -197,7 +198,6 @@
 
     wxTEXT_ATTR_AVOID_PAGE_BREAK_BEFORE = 0x20000000,
     wxTEXT_ATTR_AVOID_PAGE_BREAK_AFTER =  0x40000000,
-
     /*!
     * Character and paragraph combined styles
     */
@@ -438,7 +438,6 @@
     // is non-NULL, then it will be used to mask out those attributes that are the same in style
     // and compareWith, for situations where we don't want to explicitly set inherited attributes.
     bool Apply(const wxTextAttr& style, const wxTextAttr* compareWith = NULL);
-
     // merges the attributes of the base and the overlay objects and returns
     // the result; the parameter attributes take precedence
     //
@@ -588,8 +587,6 @@
     // translate the given position (which is just an index in the text control)
     // to client coordinates
     wxPoint PositionToCoords(long pos) const;
-
-
     virtual void ShowPosition(long pos) = 0;
 
     // find the character at position given in pixels
@@ -653,7 +650,6 @@
     {
         return pos >= 0 && pos <= GetLastPosition();
     }
-
 private:
     wxDECLARE_NO_COPY_CLASS(wxTextCtrlIface);
 };
@@ -733,7 +729,6 @@
 
     // wxTextEntry overrides
     virtual bool SetHint(const wxString& hint) wxOVERRIDE;
-
     // wxWindow overrides
     virtual wxVisualAttributes GetDefaultAttributes() const wxOVERRIDE
     {
@@ -787,15 +782,8 @@
     #include "wx/osx/textctrl.h"
 #elif defined(__WXCOCOA__)
     #include "wx/cocoa/textctrl.h"
-<<<<<<< HEAD
-#elif defined(__WXPM__)
-    #include "wx/os2/textctrl.h"
-#elif defined(__WXPALMOS__)
-    #include "wx/palmos/textctrl.h"
 #elif defined(__WXQT__)
     #include "wx/qt/textctrl.h"
-=======
->>>>>>> ec5214c6
 #endif
 
 // ----------------------------------------------------------------------------
@@ -910,7 +898,6 @@
 };
 
 #endif // wxHAS_TEXT_WINDOW_STREAM
-
 // old wxEVT_COMMAND_* constants
 #define wxEVT_COMMAND_TEXT_UPDATED   wxEVT_TEXT
 #define wxEVT_COMMAND_TEXT_ENTER     wxEVT_TEXT_ENTER
