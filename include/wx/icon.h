/////////////////////////////////////////////////////////////////////////////
// Name:        wx/icon.h
// Purpose:     wxIcon base header
// Author:      Julian Smart
// Modified by:
// Created:
// Copyright:   (c) Julian Smart
// Licence:     wxWindows licence
/////////////////////////////////////////////////////////////////////////////

#ifndef _WX_ICON_H_BASE_
#define _WX_ICON_H_BASE_

#include "wx/iconloc.h"


// a more readable way to tell
#define wxICON_SCREEN_DEPTH     (-1)


// the wxICON_DEFAULT_TYPE (the wxIcon equivalent of wxBITMAP_DEFAULT_TYPE)
// constant defines the default argument value for wxIcon ctor and wxIcon::LoadFile()
// functions.

#if defined(__WXMSW__)
  #define wxICON_DEFAULT_TYPE   wxBITMAP_TYPE_ICO_RESOURCE
  #include "wx/msw/icon.h"
#elif defined(__WXMOTIF__)
  #define wxICON_DEFAULT_TYPE   wxBITMAP_TYPE_XPM
  #include "wx/motif/icon.h"
#elif defined(__WXGTK20__)
  #ifdef __WINDOWS__
    #define wxICON_DEFAULT_TYPE   wxBITMAP_TYPE_ICO_RESOURCE
  #else
    #define wxICON_DEFAULT_TYPE   wxBITMAP_TYPE_XPM
  #endif
  #include "wx/generic/icon.h"
#elif defined(__WXGTK__)
  #define wxICON_DEFAULT_TYPE   wxBITMAP_TYPE_XPM
  #include "wx/generic/icon.h"
#elif defined(__WXX11__)
  #define wxICON_DEFAULT_TYPE   wxBITMAP_TYPE_XPM
  #include "wx/generic/icon.h"
#elif defined(__WXDFB__)
  #define wxICON_DEFAULT_TYPE   wxBITMAP_TYPE_XPM
  #include "wx/generic/icon.h"
#elif defined(__WXMAC__)
#if wxOSX_USE_COCOA_OR_CARBON
  #define wxICON_DEFAULT_TYPE   wxBITMAP_TYPE_ICON_RESOURCE
  #include "wx/osx/icon.h"
#else
  #define wxICON_DEFAULT_TYPE   wxBITMAP_TYPE_PNG_RESOURCE
  #include "wx/generic/icon.h"
#endif
<<<<<<< HEAD
#elif defined(__WXCOCOA__)
  #define wxICON_DEFAULT_TYPE   wxBITMAP_TYPE_ICON_RESOURCE
  #include "wx/cocoa/icon.h"
#elif defined(__WXQT__)
  #define wxICON_DEFAULT_TYPE   wxBITMAP_TYPE_XPM
  #include "wx/generic/icon.h"
=======
>>>>>>> 1ca1d77e
#endif

//-----------------------------------------------------------------------------
// wxVariant support
//-----------------------------------------------------------------------------

#if wxUSE_VARIANT
#include "wx/variant.h"
DECLARE_VARIANT_OBJECT_EXPORTED(wxIcon,WXDLLIMPEXP_CORE)
#endif


#endif
    // _WX_ICON_H_BASE_<|MERGE_RESOLUTION|>--- conflicted
+++ resolved
@@ -52,15 +52,9 @@
   #define wxICON_DEFAULT_TYPE   wxBITMAP_TYPE_PNG_RESOURCE
   #include "wx/generic/icon.h"
 #endif
-<<<<<<< HEAD
-#elif defined(__WXCOCOA__)
-  #define wxICON_DEFAULT_TYPE   wxBITMAP_TYPE_ICON_RESOURCE
-  #include "wx/cocoa/icon.h"
 #elif defined(__WXQT__)
   #define wxICON_DEFAULT_TYPE   wxBITMAP_TYPE_XPM
   #include "wx/generic/icon.h"
-=======
->>>>>>> 1ca1d77e
 #endif
 
 //-----------------------------------------------------------------------------
