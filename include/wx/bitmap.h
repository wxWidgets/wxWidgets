///////////////////////////////////////////////////////////////////////////////
// Name:        wx/bitmap.h
// Purpose:     wxBitmap class interface
// Author:      Vaclav Slavik
// Modified by:
// Created:     22.04.01
// Copyright:   (c) wxWidgets team
// Licence:     wxWindows licence
///////////////////////////////////////////////////////////////////////////////

#ifndef _WX_BITMAP_H_BASE_
#define _WX_BITMAP_H_BASE_

// ----------------------------------------------------------------------------
// headers
// ----------------------------------------------------------------------------

#include "wx/string.h"
#include "wx/gdicmn.h"  // for wxBitmapType
#include "wx/colour.h"
#include "wx/image.h"

class WXDLLIMPEXP_FWD_CORE wxBitmap;
class WXDLLIMPEXP_FWD_CORE wxBitmapHandler;
class WXDLLIMPEXP_FWD_CORE wxIcon;
class WXDLLIMPEXP_FWD_CORE wxMask;
class WXDLLIMPEXP_FWD_CORE wxPalette;
class WXDLLIMPEXP_FWD_CORE wxDC;

// ----------------------------------------------------------------------------
// wxVariant support
// ----------------------------------------------------------------------------

#if wxUSE_VARIANT
#include "wx/variant.h"
DECLARE_VARIANT_OBJECT_EXPORTED(wxBitmap,WXDLLIMPEXP_CORE)
#endif

// ----------------------------------------------------------------------------
// wxMask represents the transparent area of the bitmap
// ----------------------------------------------------------------------------

// TODO: all implementation of wxMask, except the generic one,
//       do not derive from wxMaskBase,,, they should
class WXDLLIMPEXP_CORE wxMaskBase : public wxObject
{
public:
    // create the mask from bitmap pixels of the given colour
    bool Create(const wxBitmap& bitmap, const wxColour& colour);

#if wxUSE_PALETTE
    // create the mask from bitmap pixels with the given palette index
    bool Create(const wxBitmap& bitmap, int paletteIndex);
#endif // wxUSE_PALETTE

    // create the mask from the given mono bitmap
    bool Create(const wxBitmap& bitmap);

protected:
    // this function is called from Create() to free the existing mask data
    virtual void FreeData() = 0;

    // these functions must be overridden to implement the corresponding public
    // Create() methods, they shouldn't call FreeData() as it's already called
    // by the public wrappers
    virtual bool InitFromColour(const wxBitmap& bitmap,
                                const wxColour& colour) = 0;
    virtual bool InitFromMonoBitmap(const wxBitmap& bitmap) = 0;
};

#if defined(__WXDFB__) || \
    defined(__WXMAC__) || \
    defined(__WXGTK__) || \
    defined(__WXCOCOA__) || \
    defined(__WXMOTIF__) || \
    defined(__WXX11__) || \
    defined(__WXQT__)
    #define wxUSE_BITMAP_BASE 1
#else
    #define wxUSE_BITMAP_BASE 0
#endif

// a more readable way to tell
#define wxBITMAP_SCREEN_DEPTH       (-1)


// ----------------------------------------------------------------------------
// wxBitmapHelpers: container for various bitmap methods common to all ports.
// ----------------------------------------------------------------------------

// Unfortunately, currently wxBitmap does not inherit from wxBitmapBase on all
// platforms and this is not easy to fix. So we extract at least some common
// methods into this class from which both wxBitmapBase (and hence wxBitmap on
// all platforms where it does inherit from it) and wxBitmap in wxMSW and other
// exceptional ports (only wxPM and old wxCocoa) inherit.
class WXDLLIMPEXP_CORE wxBitmapHelpers
{
public:
    // Create a new wxBitmap from the PNG data in the given buffer.
    static wxBitmap NewFromPNGData(const void* data, size_t size);
};


// All ports except wxMSW use wxBitmapHandler and wxBitmapBase as
// base class for wxBitmapHandler; wxMSW uses wxGDIImageHandler as
// base class since it allows some code reuse there.
#if wxUSE_BITMAP_BASE

// ----------------------------------------------------------------------------
// wxBitmapHandler: class which knows how to create/load/save bitmaps in
// different formats
// ----------------------------------------------------------------------------

class WXDLLIMPEXP_CORE wxBitmapHandler : public wxObject
{
public:
    wxBitmapHandler() { m_type = wxBITMAP_TYPE_INVALID; }
    virtual ~wxBitmapHandler() { }

    // NOTE: the following functions should be pure virtuals, but they aren't
    //       because otherwise almost all ports would have to implement
    //       them as "return false"...

    virtual bool Create(wxBitmap *WXUNUSED(bitmap), const void* WXUNUSED(data),
                         wxBitmapType WXUNUSED(type), int WXUNUSED(width), int WXUNUSED(height),
                         int WXUNUSED(depth) = 1)
        { return false; }

    virtual bool LoadFile(wxBitmap *WXUNUSED(bitmap), const wxString& WXUNUSED(name),
                           wxBitmapType WXUNUSED(type), int WXUNUSED(desiredWidth),
                           int WXUNUSED(desiredHeight))
        { return false; }

    virtual bool SaveFile(const wxBitmap *WXUNUSED(bitmap), const wxString& WXUNUSED(name),
                           wxBitmapType WXUNUSED(type), const wxPalette *WXUNUSED(palette) = NULL) const
        { return false; }

    void SetName(const wxString& name)      { m_name = name; }
    void SetExtension(const wxString& ext)  { m_extension = ext; }
    void SetType(wxBitmapType type)         { m_type = type; }
    const wxString& GetName() const         { return m_name; }
    const wxString& GetExtension() const    { return m_extension; }
    wxBitmapType GetType() const            { return m_type; }

private:
    wxString      m_name;
    wxString      m_extension;
    wxBitmapType  m_type;

    DECLARE_ABSTRACT_CLASS(wxBitmapHandler)
};

// ----------------------------------------------------------------------------
// wxBitmap: class which represents platform-dependent bitmap (unlike wxImage)
// ----------------------------------------------------------------------------

class WXDLLIMPEXP_CORE wxBitmapBase : public wxGDIObject,
                                      public wxBitmapHelpers
{
public:
    /*
    Derived class must implement these:

    wxBitmap();
    wxBitmap(const wxBitmap& bmp);
    wxBitmap(const char bits[], int width, int height, int depth = 1);
    wxBitmap(int width, int height, int depth = wxBITMAP_SCREEN_DEPTH);
    wxBitmap(const wxSize& sz, int depth = wxBITMAP_SCREEN_DEPTH);
    wxBitmap(const char* const* bits);
    wxBitmap(const wxString &filename, wxBitmapType type = wxBITMAP_TYPE_XPM);
    wxBitmap(const wxImage& image, int depth = wxBITMAP_SCREEN_DEPTH);

    static void InitStandardHandlers();
    */

    virtual bool Create(int width, int height, int depth = wxBITMAP_SCREEN_DEPTH) = 0;
    virtual bool Create(const wxSize& sz, int depth = wxBITMAP_SCREEN_DEPTH) = 0;
    virtual bool CreateScaled(int w, int h, int d, double logicalScale)
        { return Create(wxRound(w*logicalScale), wxRound(h*logicalScale), d); }

    virtual int GetHeight() const = 0;
    virtual int GetWidth() const = 0;
    virtual int GetDepth() const = 0;

    wxSize GetSize() const
        { return wxSize(GetWidth(), GetHeight()); }

    // support for scaled bitmaps
    virtual double GetScaleFactor() const { return 1.0; }
    virtual double GetScaledWidth() const { return GetWidth() / GetScaleFactor(); }
    virtual double GetScaledHeight() const { return GetHeight() / GetScaleFactor(); }
    virtual wxSize GetScaledSize() const
        { return wxSize(wxRound(GetScaledWidth()), wxRound(GetScaledHeight())); }

#if wxUSE_IMAGE
    virtual wxImage ConvertToImage() const = 0;

    // Convert to disabled (dimmed) bitmap.
    wxBitmap ConvertToDisabled(unsigned char brightness = 255) const;
#endif // wxUSE_IMAGE

    virtual wxMask *GetMask() const = 0;
    virtual void SetMask(wxMask *mask) = 0;

    virtual wxBitmap GetSubBitmap(const wxRect& rect) const = 0;

    virtual bool SaveFile(const wxString &name, wxBitmapType type,
                          const wxPalette *palette = NULL) const = 0;
    virtual bool LoadFile(const wxString &name, wxBitmapType type) = 0;

    /*
       If raw bitmap access is supported (see wx/rawbmp.h), the following
       methods should be implemented:

       virtual bool GetRawData(wxRawBitmapData *data) = 0;
       virtual void UngetRawData(wxRawBitmapData *data) = 0;
     */

#if wxUSE_PALETTE
    virtual wxPalette *GetPalette() const = 0;
    virtual void SetPalette(const wxPalette& palette) = 0;
#endif // wxUSE_PALETTE

    // copies the contents and mask of the given (colour) icon to the bitmap
    virtual bool CopyFromIcon(const wxIcon& icon) = 0;

    // implementation:
    virtual void SetHeight(int height) = 0;
    virtual void SetWidth(int width) = 0;
    virtual void SetDepth(int depth) = 0;

    // Format handling
    static inline wxList& GetHandlers() { return sm_handlers; }
    static void AddHandler(wxBitmapHandler *handler);
    static void InsertHandler(wxBitmapHandler *handler);
    static bool RemoveHandler(const wxString& name);
    static wxBitmapHandler *FindHandler(const wxString& name);
    static wxBitmapHandler *FindHandler(const wxString& extension, wxBitmapType bitmapType);
    static wxBitmapHandler *FindHandler(wxBitmapType bitmapType);

    //static void InitStandardHandlers();
    //  (wxBitmap must implement this one)

    static void CleanUpHandlers();

    // this method is only used by the generic implementation of wxMask
    // currently but could be useful elsewhere in the future: it can be
    // overridden to quantize the colour to correspond to bitmap colour depth
    // if necessary; default implementation simply returns the colour as is
    virtual wxColour QuantizeColour(const wxColour& colour) const
    {
        return colour;
    }

protected:
    static wxList sm_handlers;

    DECLARE_ABSTRACT_CLASS(wxBitmapBase)
};

#endif // wxUSE_BITMAP_BASE


// the wxBITMAP_DEFAULT_TYPE constant defines the default argument value
// for wxBitmap's ctor and wxBitmap::LoadFile() functions.
#if defined(__WXMSW__)
    #define wxBITMAP_DEFAULT_TYPE    wxBITMAP_TYPE_BMP_RESOURCE
    #include "wx/msw/bitmap.h"
#elif defined(__WXMOTIF__)
    #define wxBITMAP_DEFAULT_TYPE    wxBITMAP_TYPE_XPM
    #include "wx/x11/bitmap.h"
#elif defined(__WXGTK20__)
    #ifdef __WINDOWS__
        #define wxBITMAP_DEFAULT_TYPE    wxBITMAP_TYPE_BMP_RESOURCE
    #else
        #define wxBITMAP_DEFAULT_TYPE    wxBITMAP_TYPE_XPM
    #endif
    #include "wx/gtk/bitmap.h"
#elif defined(__WXGTK__)
    #define wxBITMAP_DEFAULT_TYPE    wxBITMAP_TYPE_XPM
    #include "wx/gtk1/bitmap.h"
#elif defined(__WXX11__)
    #define wxBITMAP_DEFAULT_TYPE    wxBITMAP_TYPE_XPM
    #include "wx/x11/bitmap.h"
#elif defined(__WXDFB__)
    #define wxBITMAP_DEFAULT_TYPE    wxBITMAP_TYPE_BMP_RESOURCE
    #include "wx/dfb/bitmap.h"
#elif defined(__WXMAC__)
    #define wxBITMAP_DEFAULT_TYPE    wxBITMAP_TYPE_PICT_RESOURCE
    #include "wx/osx/bitmap.h"
#elif defined(__WXCOCOA__)
    #define wxBITMAP_DEFAULT_TYPE    wxBITMAP_TYPE_BMP_RESOURCE
    #include "wx/cocoa/bitmap.h"
<<<<<<< HEAD
#elif defined(__WXPM__)
    #define wxBITMAP_DEFAULT_TYPE    wxBITMAP_TYPE_BMP_RESOURCE
    #include "wx/os2/bitmap.h"
#elif defined(__WXQT__)
    #define wxBITMAP_DEFAULT_TYPE    wxBITMAP_TYPE_XPM
    #include "wx/qt/bitmap.h"
=======
>>>>>>> ec5214c6
#endif

#if wxUSE_IMAGE
inline
wxBitmap
#if wxUSE_BITMAP_BASE
wxBitmapBase::
#else
wxBitmap::
#endif
ConvertToDisabled(unsigned char brightness) const
{
    return ConvertToImage().ConvertToDisabled(brightness);
}
#endif // wxUSE_IMAGE

// we must include generic mask.h after wxBitmap definition
#if defined(__WXDFB__)
    #define wxUSE_GENERIC_MASK 1
#else
    #define wxUSE_GENERIC_MASK 0
#endif

#if wxUSE_GENERIC_MASK
    #include "wx/generic/mask.h"
#endif

#endif // _WX_BITMAP_H_BASE_<|MERGE_RESOLUTION|>--- conflicted
+++ resolved
@@ -150,6 +150,7 @@
     DECLARE_ABSTRACT_CLASS(wxBitmapHandler)
 };
 
+
 // ----------------------------------------------------------------------------
 // wxBitmap: class which represents platform-dependent bitmap (unlike wxImage)
 // ----------------------------------------------------------------------------
@@ -191,7 +192,6 @@
     virtual double GetScaledHeight() const { return GetHeight() / GetScaleFactor(); }
     virtual wxSize GetScaledSize() const
         { return wxSize(wxRound(GetScaledWidth()), wxRound(GetScaledHeight())); }
-
 #if wxUSE_IMAGE
     virtual wxImage ConvertToImage() const = 0;
 
@@ -291,15 +291,9 @@
 #elif defined(__WXCOCOA__)
     #define wxBITMAP_DEFAULT_TYPE    wxBITMAP_TYPE_BMP_RESOURCE
     #include "wx/cocoa/bitmap.h"
-<<<<<<< HEAD
-#elif defined(__WXPM__)
-    #define wxBITMAP_DEFAULT_TYPE    wxBITMAP_TYPE_BMP_RESOURCE
-    #include "wx/os2/bitmap.h"
 #elif defined(__WXQT__)
     #define wxBITMAP_DEFAULT_TYPE    wxBITMAP_TYPE_XPM
     #include "wx/qt/bitmap.h"
-=======
->>>>>>> ec5214c6
 #endif
 
 #if wxUSE_IMAGE
