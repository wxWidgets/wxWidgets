--- conflicted
+++ resolved
@@ -83,13 +83,8 @@
     #include "wx/unix/taskbarx11.h"
 #elif defined (__WXMAC__)
     #include "wx/osx/taskbarosx.h"
-<<<<<<< HEAD
-#elif defined (__WXCOCOA__)
-    #include "wx/cocoa/taskbar.h"
 #elif defined (__WXQT__)
     #include "wx/qt/taskbar.h"
-=======
->>>>>>> 1ca1d77e
 #endif
 
 // ----------------------------------------------------------------------------
