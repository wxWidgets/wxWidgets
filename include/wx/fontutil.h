/////////////////////////////////////////////////////////////////////////////
// Name:        wx/fontutil.h
// Purpose:     font-related helper functions
// Author:      Vadim Zeitlin
// Modified by:
// Created:     05.11.99
// Copyright:   (c) wxWidgets team
// Licence:     wxWindows licence
/////////////////////////////////////////////////////////////////////////////

// General note: this header is private to wxWidgets and is not supposed to be
// included by user code. The functions declared here are implemented in
// msw/fontutil.cpp for Windows, unix/fontutil.cpp for GTK/Motif &c.

#ifndef _WX_FONTUTIL_H_
#define _WX_FONTUTIL_H_

// ----------------------------------------------------------------------------
// headers
// ----------------------------------------------------------------------------

#include "wx/font.h"        // for wxFont and wxFontEncoding

#if defined(__WXMSW__)
    #include "wx/msw/wrapwin.h"
#endif

#if defined(__WXQT__)
    #include <QtGui/QFont>
#endif

#if defined(__WXOSX__)
#include "wx/osx/core/cfref.h"
#endif

class WXDLLIMPEXP_FWD_BASE wxArrayString;
struct WXDLLIMPEXP_FWD_CORE wxNativeEncodingInfo;

#if defined(_WX_X_FONTLIKE)

// the symbolic names for the XLFD fields (with examples for their value)
//
// NB: we suppose that the font always starts with the empty token (font name
//     registry field) as we never use nor generate it anyhow
enum wxXLFDField
{
    wxXLFD_FOUNDRY,     // adobe
    wxXLFD_FAMILY,      // courier, times, ...
    wxXLFD_WEIGHT,      // black, bold, demibold, medium, regular, light
    wxXLFD_SLANT,       // r/i/o (roman/italique/oblique)
    wxXLFD_SETWIDTH,    // condensed, expanded, ...
    wxXLFD_ADDSTYLE,    // whatever - usually nothing
    wxXLFD_PIXELSIZE,   // size in pixels
    wxXLFD_POINTSIZE,   // size in points
    wxXLFD_RESX,        // 72, 75, 100, ...
    wxXLFD_RESY,
    wxXLFD_SPACING,     // m/p/c (monospaced/proportional/character cell)
    wxXLFD_AVGWIDTH,    // average width in 1/10 pixels
    wxXLFD_REGISTRY,    // iso8859, rawin, koi8, ...
    wxXLFD_ENCODING,    // 1, r, r, ...
    wxXLFD_MAX
};

#endif // _WX_X_FONTLIKE

// ----------------------------------------------------------------------------
// types
// ----------------------------------------------------------------------------

// wxNativeFontInfo is platform-specific font representation: this struct
// should be considered as opaque font description only used by the native
// functions, the user code can only get the objects of this type from
// somewhere and pass it somewhere else (possibly save them somewhere using
// ToString() and restore them using FromString())

class WXDLLIMPEXP_CORE wxNativeFontInfo
{
public:
#if wxUSE_PANGO
    PangoFontDescription *description;

    // Pango font description doesn't have these attributes, so we store them
    // separately and handle them ourselves in {To,From}String() methods.
    bool m_underlined;
    bool m_strikethrough;
#elif defined(_WX_X_FONTLIKE)
    // the members can't be accessed directly as we only parse the
    // xFontName on demand
private:
    // the components of the XLFD
    wxString     fontElements[wxXLFD_MAX];

    // the full XLFD
    wxString     xFontName;

    // true until SetXFontName() is called
    bool         m_isDefault;

    // return true if we have already initialized fontElements
    inline bool HasElements() const;

public:
    // init the elements from an XLFD, return true if ok
    bool FromXFontName(const wxString& xFontName);

    // return false if we were never initialized with a valid XLFD
    bool IsDefault() const { return m_isDefault; }

    // return the XLFD (using the fontElements if necessary)
    wxString GetXFontName() const;

    // get the given XFLD component
    wxString GetXFontComponent(wxXLFDField field) const;

    // change the font component
    void SetXFontComponent(wxXLFDField field, const wxString& value);

    // set the XFLD
    void SetXFontName(const wxString& xFontName);
#elif defined(__WXMSW__)
    wxNativeFontInfo(const LOGFONT& lf_) : lf(lf_), pointSize(0.0f) { }

    LOGFONT      lf;
<<<<<<< HEAD

    // MSW only has limited support for fractional point sizes and we need to
    // store the fractional point size separately if it was initially specified
    // as we can't losslessly recover it from LOGFONT later.
    float        pointSize;
=======
    int          m_ppi;
>>>>>>> 85de3a20
#elif defined(__WXOSX__)
public:
    wxNativeFontInfo(const wxNativeFontInfo& info) { Init(info); }
 
    ~wxNativeFontInfo() { Free(); }

    wxNativeFontInfo& operator=(const wxNativeFontInfo& info)
    {
        if (this != &info)
        {
            Free();
            Init(info);
        }
        return *this;
    }

    void InitFromFont(CTFontRef font);
    void InitFromFontDescriptor(CTFontDescriptorRef font);
    void Init(const wxNativeFontInfo& info);

    void Free();
    
    wxString GetFamilyName() const;
    wxString GetStyleName() const;

    static void UpdateNamesMap(const wxString& familyname, CTFontDescriptorRef descr);
    static void UpdateNamesMap(const wxString& familyname, CTFontRef font);

    static CGFloat GetCTWeight( CTFontRef font );
    static CGFloat GetCTWeight( CTFontDescriptorRef font );
    static CGFloat GetCTSlant( CTFontDescriptorRef font );
    
    
    CTFontDescriptorRef GetCTFontDescriptor() const;
private:
    // attributes for regenerating a CTFontDescriptor, stay close to native values
    // for better roundtrip fidelity
    CGFloat       m_ctWeight;
    wxFontStyle   m_style;
    CGFloat       m_ctSize;
    wxFontFamily  m_family;
    
    wxString      m_styleName;
    wxString      m_familyName;

    // native font description
    wxCFRef<CTFontDescriptorRef> m_descriptor;
    void          CreateCTFontDescriptor();

    // these attributes are not part of a CTFont
    bool          m_underlined;
    bool          m_strikethrough;
    wxFontEncoding m_encoding;

public :
#elif defined(__WXQT__)
    QFont m_qtFont;
#else // other platforms
    //
    //  This is a generic implementation that should work on all ports
    //  without specific support by the port.
    //
    #define wxNO_NATIVE_FONTINFO

    float         pointSize;
    wxFontFamily  family;
    wxFontStyle   style;
    int           weight;
    bool          underlined;
    bool          strikethrough;
    wxString      faceName;
    wxFontEncoding encoding;
#endif // platforms

    // default ctor (default copy ctor is ok)
    wxNativeFontInfo() { Init(); }

#if wxUSE_PANGO
private:
    void Init(const wxNativeFontInfo& info);
    void Free();

public:
    wxNativeFontInfo(const wxNativeFontInfo& info) { Init(info); }
    ~wxNativeFontInfo() { Free(); }

    wxNativeFontInfo& operator=(const wxNativeFontInfo& info)
    {
        if (this != &info)
        {
            Free();
            Init(info);
        }
        return *this;
    }
#endif // wxUSE_PANGO

    // reset to the default state
    void Init();

    // init with the parameters of the given font
    void InitFromFont(const wxFont& font)
    {
#if wxUSE_PANGO || defined(__WXOSX__)
        Init(*font.GetNativeFontInfo());
#else
        // translate all font parameters
        SetStyle((wxFontStyle)font.GetStyle());
        SetNumericWeight(font.GetNumericWeight());
        SetUnderlined(font.GetUnderlined());
        SetStrikethrough(font.GetStrikethrough());
#if defined(__WXMSW__)
        if ( font.IsUsingSizeInPixels() )
            SetPixelSize(font.GetPixelSize());
        else
            SetFractionalPointSize(font.GetFractionalPointSize());
#else
        SetFractionalPointSize(font.GetFractionalPointSize());
#endif

        // set the family/facename
        SetFamily((wxFontFamily)font.GetFamily());
        const wxString& facename = font.GetFaceName();
        if ( !facename.empty() )
        {
            SetFaceName(facename);
        }

        // deal with encoding now (it may override the font family and facename
        // so do it after setting them)
        SetEncoding(font.GetEncoding());
#endif // !wxUSE_PANGO
    }

    // accessors and modifiers for the font elements
    int GetPointSize() const;
    float GetFractionalPointSize() const;
    wxSize GetPixelSize() const;
    int GetPPI() const;
    wxFontStyle GetStyle() const;
    wxFontWeight GetWeight() const;
    int GetNumericWeight() const;
    bool GetUnderlined() const;
    bool GetStrikethrough() const;
    wxString GetFaceName() const;
    wxFontFamily GetFamily() const;
    wxFontEncoding GetEncoding() const;

    void SetPointSize(int pointsize);
    void SetFractionalPointSize(float pointsize);
    void SetPixelSize(const wxSize& pixelSize);
    void SetPPI(int ppi);
    void SetStyle(wxFontStyle style);
    void SetNumericWeight(int weight);
    void SetWeight(wxFontWeight weight);
    void SetUnderlined(bool underlined);
    void SetStrikethrough(bool strikethrough);
    bool SetFaceName(const wxString& facename);
    void SetFamily(wxFontFamily family);
    void SetEncoding(wxFontEncoding encoding);

    // Helper used in many ports: use the normal font size if the input is
    // negative, as we handle -1 as meaning this for compatibility.
    void SetSizeOrDefault(float size)
    {
        SetFractionalPointSize
        (
            size < 0 ? wxNORMAL_FONT->GetFractionalPointSize()
                     : size
        );
    }

    // sets the first facename in the given array which is found
    // to be valid. If no valid facename is given, sets the
    // first valid facename returned by wxFontEnumerator::GetFacenames().
    // Does not return a bool since it cannot fail.
    void SetFaceName(const wxArrayString &facenames);


    // it is important to be able to serialize wxNativeFontInfo objects to be
    // able to store them (in config file, for example)
    bool FromString(const wxString& s);
    wxString ToString() const;

    // we also want to present the native font descriptions to the user in some
    // human-readable form (it is not platform independent neither, but can
    // hopefully be understood by the user)
    bool FromUserString(const wxString& s);
    wxString ToUserString() const;
};

// ----------------------------------------------------------------------------
// font-related functions (common)
// ----------------------------------------------------------------------------

// translate a wxFontEncoding into native encoding parameter (defined above),
// returning true if an (exact) macth could be found, false otherwise (without
// attempting any substitutions)
WXDLLIMPEXP_CORE bool wxGetNativeFontEncoding(wxFontEncoding encoding,
                                              wxNativeEncodingInfo *info);

// test for the existence of the font described by this facename/encoding,
// return true if such font(s) exist, false otherwise
WXDLLIMPEXP_CORE bool wxTestFontEncoding(const wxNativeEncodingInfo& info);

// ----------------------------------------------------------------------------
// font-related functions (X and GTK)
// ----------------------------------------------------------------------------

#ifdef _WX_X_FONTLIKE
    #include "wx/unix/fontutil.h"
#endif // X || GDK

#endif // _WX_FONTUTIL_H_<|MERGE_RESOLUTION|>--- conflicted
+++ resolved
@@ -118,18 +118,16 @@
     // set the XFLD
     void SetXFontName(const wxString& xFontName);
 #elif defined(__WXMSW__)
-    wxNativeFontInfo(const LOGFONT& lf_) : lf(lf_), pointSize(0.0f) { }
+    wxNativeFontInfo(const LOGFONT& lf_);
 
     LOGFONT      lf;
-<<<<<<< HEAD
 
     // MSW only has limited support for fractional point sizes and we need to
     // store the fractional point size separately if it was initially specified
     // as we can't losslessly recover it from LOGFONT later.
     float        pointSize;
-=======
+
     int          m_ppi;
->>>>>>> 85de3a20
 #elif defined(__WXOSX__)
 public:
     wxNativeFontInfo(const wxNativeFontInfo& info) { Init(info); }
