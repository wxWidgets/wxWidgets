/////////////////////////////////////////////////////////////////////////////
// Name:        wx/pen.h
// Purpose:     Base header for wxPen
// Author:      Julian Smart
// Modified by:
// Created:
// Copyright:   (c) Julian Smart
// Licence:     wxWindows Licence
/////////////////////////////////////////////////////////////////////////////

#ifndef _WX_PEN_H_BASE_
#define _WX_PEN_H_BASE_

#include "wx/gdiobj.h"
#include "wx/gdicmn.h"

enum wxPenStyle
{
    wxPENSTYLE_INVALID = -1,

    wxPENSTYLE_SOLID = wxSOLID,
    wxPENSTYLE_DOT = wxDOT,
    wxPENSTYLE_LONG_DASH = wxLONG_DASH,
    wxPENSTYLE_SHORT_DASH = wxSHORT_DASH,
    wxPENSTYLE_DOT_DASH = wxDOT_DASH,
    wxPENSTYLE_USER_DASH = wxUSER_DASH,

    wxPENSTYLE_TRANSPARENT = wxTRANSPARENT,

    wxPENSTYLE_STIPPLE_MASK_OPAQUE = wxSTIPPLE_MASK_OPAQUE,
    wxPENSTYLE_STIPPLE_MASK = wxSTIPPLE_MASK,
    wxPENSTYLE_STIPPLE = wxSTIPPLE,

    wxPENSTYLE_BDIAGONAL_HATCH = wxHATCHSTYLE_BDIAGONAL,
    wxPENSTYLE_CROSSDIAG_HATCH = wxHATCHSTYLE_CROSSDIAG,
    wxPENSTYLE_FDIAGONAL_HATCH = wxHATCHSTYLE_FDIAGONAL,
    wxPENSTYLE_CROSS_HATCH = wxHATCHSTYLE_CROSS,
    wxPENSTYLE_HORIZONTAL_HATCH = wxHATCHSTYLE_HORIZONTAL,
    wxPENSTYLE_VERTICAL_HATCH = wxHATCHSTYLE_VERTICAL,
    wxPENSTYLE_FIRST_HATCH = wxHATCHSTYLE_FIRST,
    wxPENSTYLE_LAST_HATCH = wxHATCHSTYLE_LAST
};

enum wxPenJoin
{
    wxJOIN_INVALID = -1,

    wxJOIN_BEVEL = 120,
    wxJOIN_MITER,
    wxJOIN_ROUND
};

enum wxPenCap
{
    wxCAP_INVALID = -1,

    wxCAP_ROUND = 130,
    wxCAP_PROJECTING,
    wxCAP_BUTT
};


class WXDLLIMPEXP_CORE wxPenBase : public wxGDIObject
{
public:
    virtual ~wxPenBase() { }

    virtual void SetColour(const wxColour& col) = 0;
    virtual void SetColour(unsigned char r, unsigned char g, unsigned char b) = 0;

    virtual void SetWidth(int width) = 0;
    virtual void SetStyle(wxPenStyle style) = 0;
    virtual void SetStipple(const wxBitmap& stipple) = 0;
    virtual void SetDashes(int nb_dashes, const wxDash *dash) = 0;
    virtual void SetJoin(wxPenJoin join) = 0;
    virtual void SetCap(wxPenCap cap) = 0;

    virtual wxColour GetColour() const = 0;
    virtual wxBitmap *GetStipple() const = 0;
    virtual wxPenStyle GetStyle() const = 0;
    virtual wxPenJoin GetJoin() const = 0;
    virtual wxPenCap GetCap() const = 0;
    virtual int GetWidth() const = 0;
    virtual int GetDashes(wxDash **ptr) const = 0;

    // Convenient helpers for testing whether the pen is a transparent one:
    // unlike GetStyle() == wxPENSTYLE_TRANSPARENT, they work correctly even if
    // the pen is invalid (they both return false in this case).
    bool IsTransparent() const
    {
        return IsOk() && GetStyle() == wxPENSTYLE_TRANSPARENT;
    }

    bool IsNonTransparent() const
    {
        return IsOk() && GetStyle() != wxPENSTYLE_TRANSPARENT;
    }
};

#if defined(__WXMSW__)
    #include "wx/msw/pen.h"
#elif defined(__WXMOTIF__) || defined(__WXX11__)
    #include "wx/x11/pen.h"
#elif defined(__WXGTK20__)
    #include "wx/gtk/pen.h"
#elif defined(__WXGTK__)
    #include "wx/gtk1/pen.h"
#elif defined(__WXDFB__)
    #include "wx/dfb/pen.h"
#elif defined(__WXMAC__)
    #include "wx/osx/pen.h"
#elif defined(__WXCOCOA__)
    #include "wx/cocoa/pen.h"
<<<<<<< HEAD
#elif defined(__WXPM__)
    #include "wx/os2/pen.h"
#elif defined(__WXQT__)
    #include "wx/qt/pen.h"
=======
>>>>>>> ec5214c6
#endif

class WXDLLIMPEXP_CORE wxPenList: public wxGDIObjListBase
{
public:
    wxPen *FindOrCreatePen(const wxColour& colour,
                           int width = 1,
                           wxPenStyle style = wxPENSTYLE_SOLID);

    wxDEPRECATED_MSG("use wxPENSTYLE_XXX constants")
    wxPen *FindOrCreatePen(const wxColour& colour, int width, int style)
        { return FindOrCreatePen(colour, width, (wxPenStyle)style); }
};

extern WXDLLIMPEXP_DATA_CORE(wxPenList*)   wxThePenList;

// provide comparison operators to allow code such as
//
//      if ( pen.GetStyle() == wxTRANSPARENT )
//
// to compile without warnings which it would otherwise provoke from some
// compilers as it compares elements of different enums

// Unfortunately some compilers have ambiguity issues when enum comparisons are
// overloaded so we have to disable the overloads in this case, see
// wxCOMPILER_NO_OVERLOAD_ON_ENUM definition in wx/platform.h for more details.
#ifndef wxCOMPILER_NO_OVERLOAD_ON_ENUM

wxDEPRECATED_MSG("use wxPENSTYLE_XXX constants")
inline bool operator==(wxPenStyle s, wxDeprecatedGUIConstants t)
{
    return static_cast<int>(s) == static_cast<int>(t);
}

wxDEPRECATED_MSG("use wxPENSTYLE_XXX constants")
inline bool operator!=(wxPenStyle s, wxDeprecatedGUIConstants t)
{
    return static_cast<int>(s) != static_cast<int>(t);
}

#endif // wxCOMPILER_NO_OVERLOAD_ON_ENUM

#endif // _WX_PEN_H_BASE_<|MERGE_RESOLUTION|>--- conflicted
+++ resolved
@@ -111,13 +111,8 @@
     #include "wx/osx/pen.h"
 #elif defined(__WXCOCOA__)
     #include "wx/cocoa/pen.h"
-<<<<<<< HEAD
-#elif defined(__WXPM__)
-    #include "wx/os2/pen.h"
 #elif defined(__WXQT__)
     #include "wx/qt/pen.h"
-=======
->>>>>>> ec5214c6
 #endif
 
 class WXDLLIMPEXP_CORE wxPenList: public wxGDIObjListBase
@@ -160,4 +155,5 @@
 
 #endif // wxCOMPILER_NO_OVERLOAD_ON_ENUM
 
+
 #endif // _WX_PEN_H_BASE_