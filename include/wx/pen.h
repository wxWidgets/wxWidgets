/////////////////////////////////////////////////////////////////////////////
// Name:        wx/pen.h
// Purpose:     Base header for wxPen
// Author:      Julian Smart
// Modified by:
// Created:
// Copyright:   (c) Julian Smart
// Licence:     wxWindows Licence
/////////////////////////////////////////////////////////////////////////////

#ifndef _WX_PEN_H_BASE_
#define _WX_PEN_H_BASE_

#include "wx/gdiobj.h"
#include "wx/gdicmn.h"

enum wxPenStyle
{
    wxPENSTYLE_INVALID = -1,

    wxPENSTYLE_SOLID = wxSOLID,
    wxPENSTYLE_DOT = wxDOT,
    wxPENSTYLE_LONG_DASH = wxLONG_DASH,
    wxPENSTYLE_SHORT_DASH = wxSHORT_DASH,
    wxPENSTYLE_DOT_DASH = wxDOT_DASH,
    wxPENSTYLE_USER_DASH = wxUSER_DASH,

    wxPENSTYLE_TRANSPARENT = wxTRANSPARENT,

    wxPENSTYLE_STIPPLE_MASK_OPAQUE = wxSTIPPLE_MASK_OPAQUE,
    wxPENSTYLE_STIPPLE_MASK = wxSTIPPLE_MASK,
    wxPENSTYLE_STIPPLE = wxSTIPPLE,

    wxPENSTYLE_BDIAGONAL_HATCH = wxHATCHSTYLE_BDIAGONAL,
    wxPENSTYLE_CROSSDIAG_HATCH = wxHATCHSTYLE_CROSSDIAG,
    wxPENSTYLE_FDIAGONAL_HATCH = wxHATCHSTYLE_FDIAGONAL,
    wxPENSTYLE_CROSS_HATCH = wxHATCHSTYLE_CROSS,
    wxPENSTYLE_HORIZONTAL_HATCH = wxHATCHSTYLE_HORIZONTAL,
    wxPENSTYLE_VERTICAL_HATCH = wxHATCHSTYLE_VERTICAL,
    wxPENSTYLE_FIRST_HATCH = wxHATCHSTYLE_FIRST,
    wxPENSTYLE_LAST_HATCH = wxHATCHSTYLE_LAST
};

enum wxPenJoin
{
    wxJOIN_INVALID = -1,

    wxJOIN_BEVEL = 120,
    wxJOIN_MITER,
    wxJOIN_ROUND
};

enum wxPenCap
{
    wxCAP_INVALID = -1,

    wxCAP_ROUND = 130,
    wxCAP_PROJECTING,
    wxCAP_BUTT
};


class WXDLLIMPEXP_CORE wxPenBase : public wxGDIObject
{
public:
    virtual ~wxPenBase() { }

    virtual void SetColour(const wxColour& col) = 0;
    virtual void SetColour(unsigned char r, unsigned char g, unsigned char b) = 0;

    virtual void SetWidth(int width) = 0;
    virtual void SetStyle(wxPenStyle style) = 0;
    virtual void SetStipple(const wxBitmap& stipple) = 0;
    virtual void SetDashes(int nb_dashes, const wxDash *dash) = 0;
    virtual void SetJoin(wxPenJoin join) = 0;
    virtual void SetCap(wxPenCap cap) = 0;

    virtual wxColour GetColour() const = 0;
    virtual wxBitmap *GetStipple() const = 0;
    virtual wxPenStyle GetStyle() const = 0;
    virtual wxPenJoin GetJoin() const = 0;
    virtual wxPenCap GetCap() const = 0;
    virtual int GetWidth() const = 0;
    virtual int GetDashes(wxDash **ptr) const = 0;

    // Convenient helpers for testing whether the pen is a transparent one:
    // unlike GetStyle() == wxPENSTYLE_TRANSPARENT, they work correctly even if
    // the pen is invalid (they both return false in this case).
    bool IsTransparent() const
    {
        return IsOk() && GetStyle() == wxPENSTYLE_TRANSPARENT;
    }

    bool IsNonTransparent() const
    {
        return IsOk() && GetStyle() != wxPENSTYLE_TRANSPARENT;
    }
};

#if defined(__WXMSW__)
    #include "wx/msw/pen.h"
#elif defined(__WXMOTIF__) || defined(__WXX11__)
    #include "wx/x11/pen.h"
#elif defined(__WXGTK20__)
    #include "wx/gtk/pen.h"
#elif defined(__WXGTK__)
    #include "wx/gtk1/pen.h"
#elif defined(__WXDFB__)
    #include "wx/dfb/pen.h"
#elif defined(__WXMAC__)
    #include "wx/osx/pen.h"
<<<<<<< HEAD
#elif defined(__WXCOCOA__)
    #include "wx/cocoa/pen.h"
#elif defined(__WXQT__)
    #include "wx/qt/pen.h"
=======
>>>>>>> 1ca1d77e
#endif

class WXDLLIMPEXP_CORE wxPenList: public wxGDIObjListBase
{
public:
    wxPen *FindOrCreatePen(const wxColour& colour,
                           int width = 1,
                           wxPenStyle style = wxPENSTYLE_SOLID);

    wxDEPRECATED_MSG("use wxPENSTYLE_XXX constants")
    wxPen *FindOrCreatePen(const wxColour& colour, int width, int style)
        { return FindOrCreatePen(colour, width, (wxPenStyle)style); }
};

extern WXDLLIMPEXP_DATA_CORE(wxPenList*)   wxThePenList;

// provide comparison operators to allow code such as
//
//      if ( pen.GetStyle() == wxTRANSPARENT )
//
// to compile without warnings which it would otherwise provoke from some
// compilers as it compares elements of different enums

// Unfortunately some compilers have ambiguity issues when enum comparisons are
// overloaded so we have to disable the overloads in this case, see
// wxCOMPILER_NO_OVERLOAD_ON_ENUM definition in wx/platform.h for more details.
#ifndef wxCOMPILER_NO_OVERLOAD_ON_ENUM

wxDEPRECATED_MSG("use wxPENSTYLE_XXX constants")
inline bool operator==(wxPenStyle s, wxDeprecatedGUIConstants t)
{
    return static_cast<int>(s) == static_cast<int>(t);
}

wxDEPRECATED_MSG("use wxPENSTYLE_XXX constants")
inline bool operator!=(wxPenStyle s, wxDeprecatedGUIConstants t)
{
    return static_cast<int>(s) != static_cast<int>(t);
}

#endif // wxCOMPILER_NO_OVERLOAD_ON_ENUM


#endif // _WX_PEN_H_BASE_<|MERGE_RESOLUTION|>--- conflicted
+++ resolved
@@ -109,13 +109,8 @@
     #include "wx/dfb/pen.h"
 #elif defined(__WXMAC__)
     #include "wx/osx/pen.h"
-<<<<<<< HEAD
-#elif defined(__WXCOCOA__)
-    #include "wx/cocoa/pen.h"
 #elif defined(__WXQT__)
     #include "wx/qt/pen.h"
-=======
->>>>>>> 1ca1d77e
 #endif
 
 class WXDLLIMPEXP_CORE wxPenList: public wxGDIObjListBase
@@ -158,5 +153,4 @@
 
 #endif // wxCOMPILER_NO_OVERLOAD_ON_ENUM
 
-
 #endif // _WX_PEN_H_BASE_