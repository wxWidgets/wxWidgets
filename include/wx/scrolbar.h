--- conflicted
+++ resolved
@@ -76,13 +76,8 @@
     #include "wx/osx/scrolbar.h"
 #elif defined(__WXCOCOA__)
     #include "wx/cocoa/scrolbar.h"
-<<<<<<< HEAD
-#elif defined(__WXPM__)
-    #include "wx/os2/scrolbar.h"
 #elif defined(__WXQT__)
     #include "wx/qt/scrolbar.h"
-=======
->>>>>>> ec5214c6
 #endif
 
 #endif // wxUSE_SCROLLBAR
