--- conflicted
+++ resolved
@@ -74,13 +74,8 @@
     #include "wx/gtk1/scrolbar.h"
 #elif defined(__WXMAC__)
     #include "wx/osx/scrolbar.h"
-<<<<<<< HEAD
-#elif defined(__WXCOCOA__)
-    #include "wx/cocoa/scrolbar.h"
 #elif defined(__WXQT__)
     #include "wx/qt/scrolbar.h"
-=======
->>>>>>> 1ca1d77e
 #endif
 
 #endif // wxUSE_SCROLLBAR
