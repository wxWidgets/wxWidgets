--- conflicted
+++ resolved
@@ -23,17 +23,10 @@
 
 #include "wx/osx/printmac.h"
 
-<<<<<<< HEAD
-#elif defined(__WXPM__)
-
-#include "wx/os2/printos2.h"
 
 #elif defined(__WXQT__)
 
 #include "wx/qt/printqt.h"
-
-=======
->>>>>>> ec5214c6
 #else
 
 #include "wx/generic/printps.h"
