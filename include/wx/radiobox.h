--- conflicted
+++ resolved
@@ -163,13 +163,8 @@
     #include "wx/gtk1/radiobox.h"
 #elif defined(__WXMAC__)
     #include "wx/osx/radiobox.h"
-<<<<<<< HEAD
-#elif defined(__WXCOCOA__)
-    #include "wx/cocoa/radiobox.h"
 #elif defined(__WXQT__)
     #include "wx/qt/radiobox.h"
-=======
->>>>>>> 1ca1d77e
 #endif
 
 #endif // wxUSE_RADIOBOX
