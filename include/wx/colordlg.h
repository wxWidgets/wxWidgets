--- conflicted
+++ resolved
@@ -23,13 +23,8 @@
     #include "wx/osx/colordlg.h"
 #elif defined(__WXGTK20__) && !defined(__WXUNIVERSAL__)
     #include "wx/gtk/colordlg.h"
-<<<<<<< HEAD
-#elif defined(__WXPALMOS__)
-    #include "wx/palmos/colordlg.h"
 #elif defined(__WXQT__)
     #include "wx/qt/colordlg.h"
-=======
->>>>>>> ec5214c6
 #else
     #include "wx/generic/colrdlgg.h"
 
