--- conflicted
+++ resolved
@@ -78,14 +78,8 @@
     wxPORT_MAC      = 1 << 7,       // wxOSX (former wxMac), using Cocoa, Carbon or iPhone API
     wxPORT_OSX      = wxPORT_MAC,   // wxOSX, using Cocoa, Carbon or iPhone API
     wxPORT_COCOA    = 1 << 8,       // wxCocoa, using Cocoa NextStep/Mac API
-<<<<<<< HEAD
     wxPORT_WINCE    = 1 << 9,       // wxWinCE, toolkit is WinCE SDK API
-    wxPORT_PALMOS   = 1 << 10,      // wxPalmOS, toolkit is PalmOS API
-    wxPORT_DFB      = 1 << 11,      // wxDFB, using wxUniversal
-    wxPORT_QT       = 1 << 12       // wxQT, using QT4
-=======
-    wxPORT_WINCE    = 1 << 9        // wxWinCE, toolkit is WinCE SDK API
->>>>>>> ec5214c6
+    wxPORT_QT       = 1 << 10       // wxQT, using QT4
 };
 
 // architecture of the operating system
@@ -355,28 +349,6 @@
     wxEndianness m_endian;
 };
 
-<<<<<<< HEAD
-
-#if WXWIN_COMPATIBILITY_2_6
-    #define wxUNKNOWN_PLATFORM      wxOS_UNKNOWN
-    #define wxUnix                  wxOS_UNIX
-    #define wxWin95                 wxOS_WINDOWS_9X
-    #define wxWIN95                 wxOS_WINDOWS_9X
-    #define wxWINDOWS_NT            wxOS_WINDOWS_NT
-    #define wxMSW                   wxOS_WINDOWS
-    #define wxWinCE                 wxOS_WINDOWS_CE
-    #define wxWIN32S                wxOS_WINDOWS_9X
-
-    #define wxPalmOS                wxPORT_PALMOS
-    #define wxOS2                   wxPORT_OS2
-    #define wxMGL                   wxPORT_MGL
-    #define wxCocoa                 wxPORT_MAC
-    #define wxMac                   wxPORT_MAC
-    #define wxMotif                 wxPORT_MOTIF
-    #define wxGTK                   wxPORT_GTK
-    #define wxQT                    wxPORT_QT
-#endif // WXWIN_COMPATIBILITY_2_6
-
-=======
->>>>>>> ec5214c6
+
+
 #endif // _WX_PLATINFO_H_