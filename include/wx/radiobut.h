--- conflicted
+++ resolved
@@ -46,13 +46,8 @@
     #include "wx/gtk1/radiobut.h"
 #elif defined(__WXMAC__)
     #include "wx/osx/radiobut.h"
-<<<<<<< HEAD
-#elif defined(__WXCOCOA__)
-    #include "wx/cocoa/radiobut.h"
 #elif defined(__WXQT__)
     #include "wx/qt/radiobut.h"
-=======
->>>>>>> 1ca1d77e
 #endif
 
 #endif // wxUSE_RADIOBTN
