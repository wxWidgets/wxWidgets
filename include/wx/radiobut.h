--- conflicted
+++ resolved
@@ -48,15 +48,8 @@
     #include "wx/osx/radiobut.h"
 #elif defined(__WXCOCOA__)
     #include "wx/cocoa/radiobut.h"
-<<<<<<< HEAD
-#elif defined(__WXPM__)
-    #include "wx/os2/radiobut.h"
-#elif defined(__WXPALMOS__)
-    #include "wx/palmos/radiobut.h"
 #elif defined(__WXQT__)
     #include "wx/qt/radiobut.h"
-=======
->>>>>>> ec5214c6
 #endif
 
 #endif // wxUSE_RADIOBTN
