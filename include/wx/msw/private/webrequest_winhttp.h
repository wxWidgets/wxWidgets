///////////////////////////////////////////////////////////////////////////////
// Name:        wx/msw/webrequest_winhttp.h
// Purpose:     wxWebRequest WinHTTP implementation
// Author:      Tobias Taschner
// Created:     2018-10-17
// Copyright:   (c) 2018 wxWidgets development team
// Licence:     wxWindows licence
///////////////////////////////////////////////////////////////////////////////

#ifndef _WX_MSW_WEBREQUEST_WINHTTP_H
#define _WX_MSW_WEBREQUEST_WINHTTP_H

#include "wx/private/webrequest.h"

#include "wx/msw/wrapwin.h"
#include <winhttp.h>
#include "wx/buffer.h"

class wxWebSessionWinHTTP;
class wxWebRequestWinHTTP;

class wxWebResponseWinHTTP : public wxWebResponseImpl
{
public:
    wxWebResponseWinHTTP(wxWebRequestWinHTTP& request);

    wxFileOffset GetContentLength() const override { return m_contentLength; }

    wxString GetURL() const override;

    wxString GetHeader(const wxString& name) const override;

    std::vector<wxString> GetAllHeaderValues(const wxString& name) const override;

    int GetStatus() const override;

    wxString GetStatusText() const override;

    bool ReadData(DWORD* bytesRead = nullptr);

private:
    HINTERNET m_requestHandle;
    wxFileOffset m_contentLength;

    wxDECLARE_NO_COPY_CLASS(wxWebResponseWinHTTP);
};

class wxWebAuthChallengeWinHTTP : public wxWebAuthChallengeImpl
{
public:
    wxWebAuthChallengeWinHTTP(wxWebAuthChallenge::Source source,
                              wxWebRequestWinHTTP& request);

    bool Init();

    wxWebRequest::Result DoSetCredentials(const wxWebCredentials& cred);

    void SetCredentials(const wxWebCredentials& cred) override;

private:
    wxWebRequestWinHTTP& m_request;
    DWORD m_target;
    DWORD m_selectedScheme;

    wxDECLARE_NO_COPY_CLASS(wxWebAuthChallengeWinHTTP);
};

class wxWebRequestWinHTTP : public wxWebRequestImpl
{
public:
    // Ctor for asynchronous requests.
    wxWebRequestWinHTTP(wxWebSession& session,
                        wxWebSessionWinHTTP& sessionImpl,
                        wxEvtHandler* handler,
                        const wxString& url,
                        int id);

    // Ctor for synchronous requests.
    wxWebRequestWinHTTP(wxWebSessionWinHTTP& sessionImpl,
                        const wxString& url);

    ~wxWebRequestWinHTTP();

    wxWebRequest::Result Execute() override;

    void Start() override;

    void SetTimeouts(long connectionTimeoutMs, long dataTimeoutMs) override;

    wxWebResponseImplPtr GetResponse() const override
        { return m_response; }

    wxWebAuthChallengeImplPtr GetAuthChallenge() const override
        { return m_authChallenge; }

    wxFileOffset GetBytesSent() const override { return m_dataWritten; }

    wxFileOffset GetBytesExpectedToSend() const override { return m_dataSize; }

    void HandleCallback(DWORD dwInternetStatus, LPVOID lpvStatusInformation,
        DWORD dwStatusInformationLength);

    HINTERNET GetHandle() const { return m_request; }

    wxWebRequestHandle GetNativeHandle() const override
    {
        return (wxWebRequestHandle)GetHandle();
    }

private:
    void DoCancel() override;

    // Initialize m_connect and m_request. This is always synchronous.
    wxNODISCARD Result DoPrepareRequest();

    // Write next chunk of data to the request.
    //
    // Precondition: m_dataWritten < m_dataSize.
    //
    // Fills the output parameter with the number of bytes written in
    // synchronous mode. In asynchronous mode, the number of bytes written is
    // returned later and this argument must be null.
    wxNODISCARD Result DoWriteData(DWORD* bytesWritten = nullptr);

    void DoSetTimeouts();

    wxWebSessionWinHTTP& m_sessionImpl;
    wxString m_url;
    HINTERNET m_connect = nullptr;
    HINTERNET m_request = nullptr;
    wxObjectDataPtr<wxWebResponseWinHTTP> m_response;
    wxObjectDataPtr<wxWebAuthChallengeWinHTTP> m_authChallenge;
    wxMemoryBuffer m_dataWriteBuffer;
    wxFileOffset m_dataWritten = 0;

    // Store authentication information from the URL, if any, as well as a flag
    // which is reset after the first attempt to use it, so that we don't try
    // to do it an infinite loop.
    wxWebCredentials m_credentialsFromURL;
    bool m_tryCredentialsFromURL = false;

    // Proxy credentials (if any) are stored in the session, but we need store
    // the same flag for them as for the server credentials here.
    bool m_tryProxyCredentials = false;

    // Store timeouts, in order to set these before sending request.
<<<<<<< HEAD
    bool m_isTimeoutsSet = false;
    long m_connectionTimeoutMs = 60000;
    long m_dataTimeoutMs = 30000;
=======
    long m_connectionTimeoutMs = wxWebRequest::Timeout_Default;
    long m_dataTimeoutMs = wxWebRequest::Timeout_Default;
>>>>>>> 4523dad2



    wxNODISCARD Result SendRequest();

    // Write data, if any, and call CreateResponse() if there is nothing left
    // to write.
    void WriteData();

    wxNODISCARD Result CreateResponse();

    wxNODISCARD Result InitAuthIfNeeded();

    // Return error result with the error message built from the name of the
    // operation and WinHTTP error code.
    wxNODISCARD Result Fail(const wxString& operation, DWORD errorCode);

    // Call Fail() with the error message built from the given operation
    // description and the last error code.
    wxNODISCARD Result FailWithLastError(const wxString& operation)
    {
        return Fail(operation, ::GetLastError());
    }

    // These functions can only be used for asynchronous requests.
    void SetFailed(const wxString& operation, DWORD errorCode)
    {
        return HandleResult(Fail(operation, errorCode));
    }

    void SetFailedWithLastError(const wxString& operation)
    {
        return HandleResult(FailWithLastError(operation));
    }

    friend class wxWebAuthChallengeWinHTTP;

    wxDECLARE_NO_COPY_CLASS(wxWebRequestWinHTTP);
};

class wxWebSessionWinHTTP : public wxWebSessionImpl
{
public:
    explicit wxWebSessionWinHTTP(Mode mode);

    ~wxWebSessionWinHTTP();

    static bool Initialize();

    wxWebRequestImplPtr
    CreateRequest(wxWebSession& session,
                  wxEvtHandler* handler,
                  const wxString& url,
                  int id) override;

    wxWebRequestImplPtr
    CreateRequestSync(wxWebSessionSync& WXUNUSED(session),
                      const wxString& WXUNUSED(url)) override;

    wxVersionInfo GetLibraryVersionInfo() const override;

    bool SetProxy(const wxWebProxy& proxy) override;

    HINTERNET GetHandle() const { return m_handle; }

    wxWebSessionHandle GetNativeHandle() const override
    {
        return (wxWebSessionHandle)GetHandle();
    }

    // Used by wxWebRequestWinHTTP to get the proxy credentials.
    bool HasProxyCredentials() const
    {
        return !m_proxyCredentials.GetUser().empty();
    }

    const wxWebCredentials& GetProxyCredentials() const
    {
        return m_proxyCredentials;
    }

private:
    HINTERNET m_handle = nullptr;

    bool Open();

    wxWebCredentials m_proxyCredentials;
    wxString m_proxyURLWithoutCredentials;

    wxDECLARE_NO_COPY_CLASS(wxWebSessionWinHTTP);
};

class wxWebSessionFactoryWinHTTP : public wxWebSessionFactory
{
public:
    wxWebSessionImpl* Create() override
    {
        return new wxWebSessionWinHTTP(wxWebSessionImpl::Mode::Async);
    }

    wxWebSessionImpl* CreateSync() override
    {
        return new wxWebSessionWinHTTP(wxWebSessionImpl::Mode::Sync);
    }

    bool Initialize() override
    {
        return wxWebSessionWinHTTP::Initialize();
    }
};

#endif // _WX_MSW_WEBREQUEST_WINHTTP_H<|MERGE_RESOLUTION|>--- conflicted
+++ resolved
@@ -144,14 +144,8 @@
     bool m_tryProxyCredentials = false;
 
     // Store timeouts, in order to set these before sending request.
-<<<<<<< HEAD
-    bool m_isTimeoutsSet = false;
-    long m_connectionTimeoutMs = 60000;
-    long m_dataTimeoutMs = 30000;
-=======
     long m_connectionTimeoutMs = wxWebRequest::Timeout_Default;
     long m_dataTimeoutMs = wxWebRequest::Timeout_Default;
->>>>>>> 4523dad2
 
 
 
