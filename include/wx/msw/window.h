/////////////////////////////////////////////////////////////////////////////
// Name:        wx/msw/window.h
// Purpose:     wxWindowMSW class
// Author:      Julian Smart
// Modified by: Vadim Zeitlin on 13.05.99: complete refont of message handling,
//              elimination of Default(), ...
// Created:     01/02/97
// Copyright:   (c) Julian Smart
// Licence:     wxWindows licence
/////////////////////////////////////////////////////////////////////////////

#ifndef _WX_WINDOW_H_
#define _WX_WINDOW_H_

#include "wx/settings.h"        // solely for wxSystemColour

class WXDLLIMPEXP_FWD_CORE wxButton;

// if this is set to 1, we use deferred window sizing to reduce flicker when
// resizing complicated window hierarchies, but this can in theory result in
// different behaviour than the old code so we keep the possibility to use it
// by setting this to 0 (in the future this should be removed completely)
#define wxUSE_DEFERRED_SIZING 1

// ---------------------------------------------------------------------------
// wxWindow declaration for MSW
// ---------------------------------------------------------------------------

class WXDLLIMPEXP_CORE wxWindowMSW : public wxWindowBase
{
    friend class wxSpinCtrl;
    friend class wxSlider;
    friend class wxRadioBox;
public:
    wxWindowMSW() { Init(); }

    wxWindowMSW(wxWindow *parent,
                wxWindowID id,
                const wxPoint& pos = wxDefaultPosition,
                const wxSize& size = wxDefaultSize,
                long style = 0,
                const wxString& name = wxPanelNameStr)
    {
        Init();
        Create(parent, id, pos, size, style, name);
    }

    virtual ~wxWindowMSW();

    bool Create(wxWindow *parent,
                wxWindowID id,
                const wxPoint& pos = wxDefaultPosition,
                const wxSize& size = wxDefaultSize,
                long style = 0,
                const wxString& name = wxPanelNameStr)
    {
        return CreateUsingMSWClass(GetMSWClassName(style),
                                   parent, id, pos, size, style, name);
    }

    // Non-portable, MSW-specific Create() variant allowing to create the
    // window with a custom Windows class name. This can be useful to assign a
    // custom Windows class, that can be recognized from the outside of the
    // application, for windows of specific type.
    bool CreateUsingMSWClass(const wxChar* classname,
                             wxWindow *parent,
                             wxWindowID id,
                             const wxPoint& pos = wxDefaultPosition,
                             const wxSize& size = wxDefaultSize,
                             long style = 0,
                             const wxString& name = wxPanelNameStr);

    // implement base class pure virtuals
    virtual void SetLabel(const wxString& label) wxOVERRIDE;
    virtual wxString GetLabel() const wxOVERRIDE;

    virtual void Raise() wxOVERRIDE;
    virtual void Lower() wxOVERRIDE;

#if wxUSE_DEFERRED_SIZING
    virtual bool BeginRepositioningChildren() wxOVERRIDE;
    virtual void EndRepositioningChildren() wxOVERRIDE;
#endif // wxUSE_DEFERRED_SIZING

    virtual bool Show(bool show = true) wxOVERRIDE;
    virtual bool ShowWithEffect(wxShowEffect effect,
                                unsigned timeout = 0) wxOVERRIDE
    {
        return MSWShowWithEffect(true, effect, timeout);
    }
    virtual bool HideWithEffect(wxShowEffect effect,
                                unsigned timeout = 0) wxOVERRIDE
    {
        return MSWShowWithEffect(false, effect, timeout);
    }

    virtual void SetFocus() wxOVERRIDE;
    virtual void SetFocusFromKbd() wxOVERRIDE;

    virtual bool Reparent(wxWindowBase *newParent) wxOVERRIDE;

    virtual wxSize GetDPI() const wxOVERRIDE;

    virtual void WarpPointer(int x, int y) wxOVERRIDE;
    virtual bool EnableTouchEvents(int eventsMask) wxOVERRIDE;

    virtual void Refresh( bool eraseBackground = true,
                          const wxRect *rect = (const wxRect *) NULL ) wxOVERRIDE;
    virtual void Update() wxOVERRIDE;

    virtual void SetWindowStyleFlag(long style) wxOVERRIDE;
    virtual void SetExtraStyle(long exStyle) wxOVERRIDE;
    virtual bool SetCursor( const wxCursor &cursor ) wxOVERRIDE;
    virtual bool SetFont( const wxFont &font ) wxOVERRIDE;

    virtual int GetCharHeight() const wxOVERRIDE;
    virtual int GetCharWidth() const wxOVERRIDE;

    virtual void SetScrollbar( int orient, int pos, int thumbVisible,
                               int range, bool refresh = true ) wxOVERRIDE;
    virtual void SetScrollPos( int orient, int pos, bool refresh = true ) wxOVERRIDE;
    virtual int GetScrollPos( int orient ) const wxOVERRIDE;
    virtual int GetScrollThumb( int orient ) const wxOVERRIDE;
    virtual int GetScrollRange( int orient ) const wxOVERRIDE;
    virtual void ScrollWindow( int dx, int dy,
                               const wxRect* rect = NULL ) wxOVERRIDE;

    virtual bool ScrollLines(int lines) wxOVERRIDE;
    virtual bool ScrollPages(int pages) wxOVERRIDE;

    virtual void SetLayoutDirection(wxLayoutDirection dir) wxOVERRIDE;
    virtual wxLayoutDirection GetLayoutDirection() const wxOVERRIDE;
    virtual wxCoord AdjustForLayoutDirection(wxCoord x,
                                             wxCoord width,
                                             wxCoord widthTotal) const wxOVERRIDE;

    virtual void SetId(wxWindowID winid) wxOVERRIDE;

#if wxUSE_DRAG_AND_DROP
    virtual void SetDropTarget( wxDropTarget *dropTarget ) wxOVERRIDE;

    // Accept files for dragging
    virtual void DragAcceptFiles(bool accept) wxOVERRIDE;
#endif // wxUSE_DRAG_AND_DROP

#ifndef __WXUNIVERSAL__
    // Native resource loading (implemented in src/msw/nativdlg.cpp)
    // FIXME: should they really be all virtual?
    virtual bool LoadNativeDialog(wxWindow* parent, wxWindowID id);
    virtual bool LoadNativeDialog(wxWindow* parent, const wxString& name);
    wxWindow* GetWindowChild1(wxWindowID id);
    wxWindow* GetWindowChild(wxWindowID id);
#endif // __WXUNIVERSAL__

#if wxUSE_HOTKEY
    // install and deinstall a system wide hotkey
    virtual bool RegisterHotKey(int hotkeyId, int modifiers, int keycode) wxOVERRIDE;
    virtual bool UnregisterHotKey(int hotkeyId) wxOVERRIDE;
#endif // wxUSE_HOTKEY

    // window handle stuff
    // -------------------

    WXHWND GetHWND() const { return m_hWnd; }
    void SetHWND(WXHWND hWnd) { m_hWnd = hWnd; }
    virtual WXWidget GetHandle() const wxOVERRIDE { return GetHWND(); }

    void AssociateHandle(WXWidget handle) wxOVERRIDE;
    void DissociateHandle() wxOVERRIDE;

    // does this window have deferred position and/or size?
    bool IsSizeDeferred() const;

    // these functions allow to register a global handler for the given Windows
    // message: it will be called from MSWWindowProc() of any window which gets
    // this event if it's not processed before (i.e. unlike a hook procedure it
    // does not override the normal processing)
    //
    // notice that if you want to process a message for a given window only you
    // should override its MSWWindowProc() instead

    // type of the handler: it is called with the message parameters (except
    // that the window object is passed instead of window handle) and should
    // return true if it handled the message or false if it should be passed to
    // DefWindowProc()
    typedef bool (*MSWMessageHandler)(wxWindowMSW *win,
                                      WXUINT nMsg,
                                      WXWPARAM wParam,
                                      WXLPARAM lParam);

    // install a handler, shouldn't be called more than one for the same message
    static bool MSWRegisterMessageHandler(int msg, MSWMessageHandler handler);

    // unregister a previously registered handler
    static void MSWUnregisterMessageHandler(int msg, MSWMessageHandler handler);


    // implementation from now on
    // ==========================

    // event handlers
    // --------------

    void OnPaint(wxPaintEvent& event);

public:
    // Windows subclassing
    void SubclassWin(WXHWND hWnd);
    void UnsubclassWin();

    WXWNDPROC MSWGetOldWndProc() const { return m_oldWndProc; }
    void MSWSetOldWndProc(WXWNDPROC proc) { m_oldWndProc = proc; }

    // return true if the window is of a standard (i.e. not wxWidgets') class
    //
    // to understand why does it work, look at SubclassWin() code and comments
    bool IsOfStandardClass() const { return m_oldWndProc != NULL; }

    wxWindow *FindItem(long id, WXHWND hWnd = NULL) const;
    wxWindow *FindItemByHWND(WXHWND hWnd, bool controlOnly = false) const;

    // MSW only: true if this control is part of the main control
    virtual bool ContainsHWND(WXHWND WXUNUSED(hWnd)) const { return false; }

#if wxUSE_TOOLTIPS
    // MSW only: true if this window or any of its children have a tooltip
    virtual bool HasToolTips() const { return GetToolTip() != NULL; }
#endif // wxUSE_TOOLTIPS

    // translate wxWidgets style flags for this control into the Windows style
    // and optional extended style for the corresponding native control
    //
    // this is the function that should be overridden in the derived classes,
    // but you will mostly use MSWGetCreateWindowFlags() below
    virtual WXDWORD MSWGetStyle(long flags, WXDWORD *exstyle = NULL) const ;

    // get the MSW window flags corresponding to wxWidgets ones
    //
    // the functions returns the flags (WS_XXX) directly and puts the ext
    // (WS_EX_XXX) flags into the provided pointer if not NULL
    WXDWORD MSWGetCreateWindowFlags(WXDWORD *exflags = NULL) const
        { return MSWGetStyle(GetWindowStyle(), exflags); }

    // update the real underlying window style flags to correspond to the
    // current wxWindow object style (safe to call even if window isn't fully
    // created yet)
    void MSWUpdateStyle(long flagsOld, long exflagsOld);

    // get the HWND to be used as parent of this window with CreateWindow()
    virtual WXHWND MSWGetParent() const;

    // Return the name of the Win32 class that should be used by this wxWindow
    // object, taking into account wxFULL_REPAINT_ON_RESIZE style (if it's not
    // specified, the wxApp::GetNoRedrawClassSuffix()-suffixed version of the
    // class is used).
    static const wxChar *GetMSWClassName(long style);

    // creates the window of specified Windows class with given style, extended
    // style, title and geometry (default values
    //
    // returns true if the window has been created, false if creation failed
    bool MSWCreate(const wxChar *wclass,
                   const wxChar *title = NULL,
                   const wxPoint& pos = wxDefaultPosition,
                   const wxSize& size = wxDefaultSize,
                   WXDWORD style = 0,
                   WXDWORD exendedStyle = 0);

    virtual bool MSWCommand(WXUINT param, WXWORD id);

#ifndef __WXUNIVERSAL__
    // Create an appropriate wxWindow from a HWND
    virtual wxWindow* CreateWindowFromHWND(wxWindow* parent, WXHWND hWnd);

    // Make sure the window style reflects the HWND style (roughly)
    virtual void AdoptAttributesFromHWND();
#endif // __WXUNIVERSAL__

    // Setup background and foreground colours correctly
    virtual void SetupColours();

    // ------------------------------------------------------------------------
    // helpers for message handlers: these perform the same function as the
    // message crackers from <windowsx.h> - they unpack WPARAM and LPARAM into
    // the correct parameters
    // ------------------------------------------------------------------------

    void UnpackCommand(WXWPARAM wParam, WXLPARAM lParam,
                       WXWORD *id, WXHWND *hwnd, WXWORD *cmd);
    void UnpackActivate(WXWPARAM wParam, WXLPARAM lParam,
                        WXWORD *state, WXWORD *minimized, WXHWND *hwnd);
    void UnpackScroll(WXWPARAM wParam, WXLPARAM lParam,
                      WXWORD *code, WXWORD *pos, WXHWND *hwnd);
    void UnpackCtlColor(WXWPARAM wParam, WXLPARAM lParam,
                        WXHDC *hdc, WXHWND *hwnd);
    void UnpackMenuSelect(WXWPARAM wParam, WXLPARAM lParam,
                          WXWORD *item, WXWORD *flags, WXHMENU *hmenu);

    // ------------------------------------------------------------------------
    // internal handlers for MSW messages: all handlers return a boolean value:
    // true means that the handler processed the event and false that it didn't
    // ------------------------------------------------------------------------

    // there are several cases where we have virtual functions for Windows
    // message processing: this is because these messages often require to be
    // processed in a different manner in the derived classes. For all other
    // messages, however, we do *not* have corresponding MSWOnXXX() function
    // and if the derived class wants to process them, it should override
    // MSWWindowProc() directly.

    // scroll event (both horizontal and vertical)
    virtual bool MSWOnScroll(int orientation, WXWORD nSBCode,
                             WXWORD pos, WXHWND control);

    // child control notifications
    virtual bool MSWOnNotify(int idCtrl, WXLPARAM lParam, WXLPARAM *result);

    // owner-drawn controls need to process these messages
    virtual bool MSWOnDrawItem(int id, WXDRAWITEMSTRUCT *item);
    virtual bool MSWOnMeasureItem(int id, WXMEASUREITEMSTRUCT *item);

    // the rest are not virtual
    bool HandleCreate(WXLPCREATESTRUCT cs, bool *mayCreate);
    bool HandleInitDialog(WXHWND hWndFocus);
    bool HandleDestroy();

    bool HandlePaint();
    bool HandlePrintClient(WXHDC hDC);
    bool HandleEraseBkgnd(WXHDC hDC);

    bool HandleMinimize();
    bool HandleMaximize();
    bool HandleSize(int x, int y, WXUINT flag);
    bool HandleSizing(wxRect& rect);
    bool HandleGetMinMaxInfo(void *mmInfo);
    bool HandleEnterSizeMove();
    bool HandleExitSizeMove();

    bool HandleShow(bool show, int status);
    bool HandleActivate(int flag, bool minimized, WXHWND activate);

    bool HandleCommand(WXWORD id, WXWORD cmd, WXHWND control);

    bool HandleCtlColor(WXHBRUSH *hBrush, WXHDC hdc, WXHWND hWnd);

    bool HandlePaletteChanged(WXHWND hWndPalChange);
    bool HandleQueryNewPalette();
    bool HandleSysColorChange();
    bool HandleDisplayChange();
    bool HandleCaptureChanged(WXHWND gainedCapture);
    virtual bool HandleSettingChange(WXWPARAM wParam, WXLPARAM lParam);

    bool HandleQueryEndSession(long logOff, bool *mayEnd);
    bool HandleEndSession(bool endSession, long logOff);

    bool HandleSetFocus(WXHWND wnd);
    bool HandleKillFocus(WXHWND wnd);

    bool HandleDropFiles(WXWPARAM wParam);

    bool HandleMouseEvent(WXUINT msg, int x, int y, WXUINT flags);
    bool HandleMouseMove(int x, int y, WXUINT flags);
    bool HandleMouseWheel(wxMouseWheelAxis axis,
                          WXWPARAM wParam, WXLPARAM lParam);

    // Common gesture event initialization, returns true if it is the initial
    // event (GF_BEGIN set in flags), false otherwise.
    bool InitGestureEvent(wxGestureEvent& event, const wxPoint& pt, WXDWORD flags);

    bool HandlePanGesture(const wxPoint& pt, WXDWORD flags);
    bool HandleZoomGesture(const wxPoint& pt, WXDWORD fingerDistance, WXDWORD flags);
    bool HandleRotateGesture(const wxPoint& pt, WXDWORD angleArgument, WXDWORD flags);
    bool HandleTwoFingerTap(const wxPoint& pt, WXDWORD flags);
    bool HandlePressAndTap(const wxPoint& pt, WXDWORD flags);

    bool HandleChar(WXWPARAM wParam, WXLPARAM lParam);
    bool HandleKeyDown(WXWPARAM wParam, WXLPARAM lParam);
    bool HandleKeyUp(WXWPARAM wParam, WXLPARAM lParam);
#if wxUSE_HOTKEY
    bool HandleHotKey(WXWPARAM wParam, WXLPARAM lParam);
#endif
    int HandleMenuChar(int chAccel, WXLPARAM lParam);
    // Create and process a clipboard event specified by type.
    bool HandleClipboardEvent( WXUINT nMsg );

    bool HandleQueryDragIcon(WXHICON *hIcon);

    bool HandleSetCursor(WXHWND hWnd, short nHitTest, int mouseMsg);

    bool HandlePower(WXWPARAM wParam, WXLPARAM lParam, bool *vetoed);


    // The main body of common window proc for all wxWindow objects. It tries
    // to handle the given message and returns true if it was handled (the
    // appropriate return value is then put in result, which must be non-NULL)
    // or false if it wasn't.
    //
    // This function should be overridden in any new code instead of
    // MSWWindowProc() even if currently most of the code overrides
    // MSWWindowProc() as it had been written before this function was added.
    virtual bool MSWHandleMessage(WXLRESULT *result,
                                  WXUINT message,
                                  WXWPARAM wParam,
                                  WXLPARAM lParam);

    // Common Window procedure for all wxWindow objects: forwards to
    // MSWHandleMessage() and MSWDefWindowProc() if the message wasn't handled.
    virtual WXLRESULT MSWWindowProc(WXUINT nMsg, WXWPARAM wParam, WXLPARAM lParam);

    // Calls an appropriate default window procedure
    virtual WXLRESULT MSWDefWindowProc(WXUINT nMsg, WXWPARAM wParam, WXLPARAM lParam);

    // message processing helpers

    // return false if the message shouldn't be translated/preprocessed but
    // dispatched normally
    virtual bool MSWShouldPreProcessMessage(WXMSG* pMsg);

    // return true if the message was preprocessed and shouldn't be dispatched
    virtual bool MSWProcessMessage(WXMSG* pMsg);

    // return true if the message was translated and shouldn't be dispatched
    virtual bool MSWTranslateMessage(WXMSG* pMsg);

    // called when the window is about to be destroyed
    virtual void MSWDestroyWindow();


    // Functions dealing with painting the window background. The derived
    // classes should normally only need to reimplement MSWGetBgBrush() if they
    // need to use a non-solid brush for erasing their background. This
    // function is called by MSWGetBgBrushForChild() which only exists for the
    // weird wxToolBar case and MSWGetBgBrushForChild() itself is used by
    // MSWGetBgBrush() to actually find the right brush to use.

    // Adjust the origin for the brush returned by MSWGetBgBrushForChild().
    //
    // This needs to be overridden for scrolled windows to ensure that the
    // scrolling of their associated DC is taken into account.
    //
    // Both parameters must be non-NULL.
    virtual void MSWAdjustBrushOrg(int* WXUNUSED(xOrg),
                                   int* WXUNUSED(yOrg)) const
    {
    }

    // The brush returned from here must remain valid at least until the next
    // event loop iteration. Returning 0, as is done by default, indicates
    // there is no custom background brush.
    virtual WXHBRUSH MSWGetCustomBgBrush() { return 0; }

    // this function should return the brush to paint the children controls
    // background or 0 if this window doesn't impose any particular background
    // on its children
    //
    // the hDC parameter is the DC background will be drawn on, it can be used
    // to call SetBrushOrgEx() on it if the returned brush is a bitmap one
    //
    // child parameter is never NULL, it can be this window itself or one of
    // its (grand)children
    //
    // the base class version returns a solid brush if we have a non default
    // background colour or 0 otherwise
    virtual WXHBRUSH MSWGetBgBrushForChild(WXHDC hDC, wxWindowMSW *child);

    // return the background brush to use for painting the given window by
    // querying the parent windows via MSWGetBgBrushForChild() recursively
    WXHBRUSH MSWGetBgBrush(WXHDC hDC);

    enum MSWThemeColour
    {
        ThemeColourText = 0,
        ThemeColourBackground,
        ThemeColourBorder
    };

    // returns a specific theme colour, or if that is not possible then
    // wxSystemSettings::GetColour(fallback)
    wxColour MSWGetThemeColour(const wchar_t *themeName,
                               int themePart,
                               int themeState,
                               MSWThemeColour themeColour,
                               wxSystemColour fallback) const;

    // gives the parent the possibility to draw its children background, e.g.
    // this is used by wxNotebook to do it using DrawThemeBackground()
    //
    // return true if background was drawn, false otherwise
    virtual bool MSWPrintChild(WXHDC WXUNUSED(hDC), wxWindow * WXUNUSED(child))
    {
        return false;
    }

    // some controls (e.g. wxListBox) need to set the return value themselves
    //
    // return true to let parent handle it if we don't, false otherwise
    virtual bool MSWShouldPropagatePrintChild()
    {
        return true;
    }

    // This should be overridden to return true for the controls which have
    // themed background that should through their children. Currently only
    // wxNotebook uses this.
    //
    // The base class version already returns true if we have a solid
    // background colour that should be propagated to our children.
    virtual bool MSWHasInheritableBackground() const
    {
        return InheritsBackgroundColour();
    }

#if !defined(__WXUNIVERSAL__)
    #define wxHAS_MSW_BACKGROUND_ERASE_HOOK
#endif

#ifdef wxHAS_MSW_BACKGROUND_ERASE_HOOK
    // allows the child to hook into its parent WM_ERASEBKGND processing: call
    // MSWSetEraseBgHook() with a non-NULL window to make parent call
    // MSWEraseBgHook() on this window (don't forget to reset it to NULL
    // afterwards)
    //
    // this hack is used by wxToolBar, see comments there
    void MSWSetEraseBgHook(wxWindow *child);

    // return true if WM_ERASEBKGND is currently hooked
    bool MSWHasEraseBgHook() const;

    // called when the window on which MSWSetEraseBgHook() had been called
    // receives WM_ERASEBKGND
    virtual bool MSWEraseBgHook(WXHDC WXUNUSED(hDC)) { return false; }
#endif // wxHAS_MSW_BACKGROUND_ERASE_HOOK

    // common part of Show/HideWithEffect()
    bool MSWShowWithEffect(bool show,
                           wxShowEffect effect,
                           unsigned timeout);

    // Responds to colour changes: passes event on to children.
    void OnSysColourChanged(wxSysColourChangedEvent& event);

    // initialize various fields of wxMouseEvent (common part of MSWOnMouseXXX)
    void InitMouseEvent(wxMouseEvent& event, int x, int y, WXUINT flags);

    // check if mouse is in the window
    bool IsMouseInWindow() const;

    virtual void SetDoubleBuffered(bool on) wxOVERRIDE;
    virtual bool IsDoubleBuffered() const wxOVERRIDE;

    // synthesize a wxEVT_LEAVE_WINDOW event and set m_mouseInWindow to false
    void GenerateMouseLeave();

    // virtual function for implementing internal idle
    // behaviour
    virtual void OnInternalIdle() wxOVERRIDE;

#if wxUSE_MENUS && !defined(__WXUNIVERSAL__)
    virtual bool HandleMenuSelect(WXWORD nItem, WXWORD nFlags, WXHMENU hMenu);

    // handle WM_(UN)INITMENUPOPUP message to generate wxEVT_MENU_OPEN/CLOSE
    bool HandleMenuPopup(wxEventType evtType, WXHMENU hMenu);

    // Command part of HandleMenuPopup() and HandleExitMenuLoop().
    virtual bool DoSendMenuOpenCloseEvent(wxEventType evtType, wxMenu* menu);

    // Find the menu corresponding to the given handle.
    virtual wxMenu* MSWFindMenuFromHMENU(WXHMENU hMenu);
#endif // wxUSE_MENUS && !__WXUNIVERSAL__

    // Return the default button for the TLW containing this window or NULL if
    // none.
    static wxButton* MSWGetDefaultButtonFor(wxWindow* win);

    // Simulate a click on the given button if it is non-null, enabled and
    // shown.
    //
    // Return true if the button was clicked, false otherwise.
    static bool MSWClickButtonIfPossible(wxButton* btn);

<<<<<<< HEAD
    // Return the per-window DPI if possible, i.e. when running under Windows
    // 10 v1607 or later, or wxSize(0, 0) if it's not available.
    wxSize MSWTryGetWindowDPI() const;

    // Called from WM_DPICHANGED handler for all windows to let them update
    // any sizes and fonts used internally when the DPI changes and generate
    // wxDPIChangedEvent to let the user code do the same thing as well.
    void MSWUpdateOnDPIChange(const wxSize& oldDPI, const wxSize& newDPI);
=======
    // This method is used for handling wxRadioButton-related complications,
    // see wxRadioButton::SetValue(). It calls WXDoUpdatePendingFocus() for
    // this window and all its parents up to the enclosing TLW, recursively.
    void WXSetPendingFocus(wxWindow* win);

    // Should be overridden by all classes storing the "last focused" window.
    virtual void WXDoUpdatePendingFocus(wxWindow* WXUNUSED(win)) {}
>>>>>>> bf3f84c8

protected:
    // Called from MSWUpdateOnDPIChange() specifically to update the control
    // font, as this may need to be done differently for some specific native
    // controls. The default version updates m_font of this window.
    virtual void MSWUpdateFontOnDPIChange(const wxSize& newDPI);

    // this allows you to implement standard control borders without
    // repeating the code in different classes that are not derived from
    // wxControl
    virtual wxBorder GetDefaultBorderForControl() const wxOVERRIDE;

    // choose the default border for this window
    virtual wxBorder GetDefaultBorder() const wxOVERRIDE;

    // Translate wxBORDER_THEME (and other border styles if necessary to the value
    // that makes most sense for this Windows environment
    virtual wxBorder TranslateBorder(wxBorder border) const;

#if wxUSE_MENUS_NATIVE
    virtual bool DoPopupMenu( wxMenu *menu, int x, int y ) wxOVERRIDE;
#endif // wxUSE_MENUS_NATIVE

    // the window handle
    WXHWND                m_hWnd;

    // the old window proc (we subclass all windows)
    WXWNDPROC             m_oldWndProc;

    // additional (MSW specific) flags
    bool                  m_mouseInWindow:1;
    bool                  m_lastKeydownProcessed:1;

    // the size of one page for scrolling
    int                   m_xThumbSize;
    int                   m_yThumbSize;

    // implement the base class pure virtuals
    virtual void DoGetTextExtent(const wxString& string,
                                 int *x, int *y,
                                 int *descent = NULL,
                                 int *externalLeading = NULL,
                                 const wxFont *font = NULL) const wxOVERRIDE;
    virtual void DoClientToScreen( int *x, int *y ) const wxOVERRIDE;
    virtual void DoScreenToClient( int *x, int *y ) const wxOVERRIDE;
    virtual void DoGetPosition( int *x, int *y ) const wxOVERRIDE;
    virtual void DoGetSize( int *width, int *height ) const wxOVERRIDE;
    virtual void DoGetClientSize( int *width, int *height ) const wxOVERRIDE;
    virtual void DoSetSize(int x, int y,
                           int width, int height,
                           int sizeFlags = wxSIZE_AUTO) wxOVERRIDE;
    virtual void DoSetClientSize(int width, int height) wxOVERRIDE;

    virtual wxSize DoGetBorderSize() const wxOVERRIDE;

    virtual void DoCaptureMouse() wxOVERRIDE;
    virtual void DoReleaseMouse() wxOVERRIDE;

    virtual void DoEnable(bool enable) wxOVERRIDE;

    virtual void DoFreeze() wxOVERRIDE;
    virtual void DoThaw() wxOVERRIDE;

    // this simply moves/resizes the given HWND which is supposed to be our
    // sibling (this is useful for controls which are composite at MSW level
    // and for which DoMoveWindow() is not enough)
    //
    // returns true if the window move was deferred, false if it was moved
    // immediately (no error return)
    bool DoMoveSibling(WXHWND hwnd, int x, int y, int width, int height);

    // move the window to the specified location and resize it: this is called
    // from both DoSetSize() and DoSetClientSize() and would usually just call
    // ::MoveWindow() except for composite controls which will want to arrange
    // themselves inside the given rectangle
    virtual void DoMoveWindow(int x, int y, int width, int height) wxOVERRIDE;

#if wxUSE_TOOLTIPS
    virtual void DoSetToolTip( wxToolTip *tip ) wxOVERRIDE;

    // process TTN_NEEDTEXT message properly (i.e. fixing the bugs in
    // comctl32.dll in our code -- see the function body for more info)
    bool HandleTooltipNotify(WXUINT code,
                             WXLPARAM lParam,
                             const wxString& ttip);
#endif // wxUSE_TOOLTIPS

    // This is used by CreateKeyEvent() and also for wxEVT_CHAR[_HOOK] event
    // creation. Notice that this method doesn't initialize wxKeyEvent
    // m_keyCode and m_uniChar fields.
    void InitAnyKeyEvent(wxKeyEvent& event,
                         WXWPARAM wParam,
                         WXLPARAM lParam) const;

    // Helper functions used by HandleKeyXXX() methods and some derived
    // classes, wParam and lParam have the same meaning as in WM_KEY{DOWN,UP}.
    //
    // NB: evType here must be wxEVT_KEY_{DOWN,UP} as wParam here contains the
    //     virtual key code, not character!
    wxKeyEvent CreateKeyEvent(wxEventType evType,
                              WXWPARAM wParam,
                              WXLPARAM lParam = 0) const;

    // Another helper for creating wxKeyEvent for wxEVT_CHAR and related types.
    //
    // The wParam and lParam here must come from WM_CHAR event parameters, i.e.
    // wParam must be a character and not a virtual code.
    wxKeyEvent CreateCharEvent(wxEventType evType,
                               WXWPARAM wParam,
                               WXLPARAM lParam) const;


    // default OnEraseBackground() implementation, return true if we did erase
    // the background, false otherwise (i.e. the system should erase it)
    bool DoEraseBackground(WXHDC hDC);

    // generate WM_CHANGEUISTATE if it's needed for the OS we're running under
    //
    // action should be one of the UIS_XXX constants
    // state should be one or more of the UISF_XXX constants
    // if action == UIS_INITIALIZE then it doesn't seem to matter what we use
    // for state as the system will decide for us what needs to be set
    void MSWUpdateUIState(int action, int state = 0);

    // translate wxWidgets coords into Windows ones suitable to be passed to
    // ::CreateWindow(), called from MSWCreate()
    virtual void MSWGetCreateWindowCoords(const wxPoint& pos,
                                          const wxSize& size,
                                          int& x, int& y,
                                          int& w, int& h) const;

    bool MSWEnableHWND(WXHWND hWnd, bool enable);

    // Return the pointer to this window or one of its sub-controls if this ID
    // and HWND combination belongs to one of them.
    //
    // This is used by FindItem() and is overridden in wxControl, see there.
    virtual wxWindow* MSWFindItem(long WXUNUSED(id), WXHWND WXUNUSED(hWnd)) const
    {
        return NULL;
    }

private:
    // common part of all ctors
    void Init();

    // the (non-virtual) handlers for the events
    bool HandleMove(int x, int y);
    bool HandleMoving(wxRect& rect);
    bool HandleJoystickEvent(WXUINT msg, int x, int y, WXUINT flags);
    bool HandleNotify(int idCtrl, WXLPARAM lParam, WXLPARAM *result);

#ifndef __WXUNIVERSAL__
    // Call ::IsDialogMessage() if it is safe to do it (i.e. if it's not going
    // to hang or do something else stupid) with the given message, return true
    // if the message was handled by it.
    bool MSWSafeIsDialogMessage(WXMSG* msg);
#endif // __WXUNIVERSAL__

    static inline bool MSWIsPositionDirectlySupported(int x, int y)
    {
        // The supported coordinate intervals for various functions are:
        // - MoveWindow, DeferWindowPos: [-32768, 32767] a.k.a. [SHRT_MIN, SHRT_MAX];
        // - CreateWindow, CreateWindowEx: [-32768, 32554].
        // CreateXXX will _sometimes_ manage to create the window at higher coordinates
        // like 32580, 32684, 32710, but that was not consistent and the lowest common
        // limit was 32554 (so far at least).
        return (x >= SHRT_MIN && x <= 32554 && y >= SHRT_MIN && y <= 32554);
    }

protected:
    WXHWND MSWCreateWindowAtAnyPosition(WXDWORD exStyle, const wxChar* clName,
                                        const wxChar* title, WXDWORD style,
                                        int x, int y, int width, int height,
                                        WXHWND parent, wxWindowID id);

    void MSWMoveWindowToAnyPosition(WXHWND hwnd, int x, int y,
                                    int width, int height, bool bRepaint);

#if wxUSE_DEFERRED_SIZING
    // this function is called after the window was resized to its new size
    virtual void MSWEndDeferWindowPos()
    {
        m_pendingPosition = wxDefaultPosition;
        m_pendingSize = wxDefaultSize;
    }

    // current defer window position operation handle (may be NULL)
    WXHANDLE m_hDWP;

    // When deferred positioning is done these hold the pending changes, and
    // are used for the default values if another size/pos changes is done on
    // this window before the group of deferred changes is completed.
    wxPoint     m_pendingPosition;
    wxSize      m_pendingSize;
#endif // wxUSE_DEFERRED_SIZING

private:
    wxDECLARE_DYNAMIC_CLASS(wxWindowMSW);
    wxDECLARE_NO_COPY_CLASS(wxWindowMSW);
    wxDECLARE_EVENT_TABLE();
};

// window creation helper class: before creating a new HWND, instantiate an
// object of this class on stack - this allows to process the messages sent to
// the window even before CreateWindow() returns
class wxWindowCreationHook
{
public:
    wxWindowCreationHook(wxWindowMSW *winBeingCreated);
    ~wxWindowCreationHook();
};

#endif // _WX_WINDOW_H_<|MERGE_RESOLUTION|>--- conflicted
+++ resolved
@@ -578,7 +578,14 @@
     // Return true if the button was clicked, false otherwise.
     static bool MSWClickButtonIfPossible(wxButton* btn);
 
-<<<<<<< HEAD
+    // This method is used for handling wxRadioButton-related complications,
+    // see wxRadioButton::SetValue(). It calls WXDoUpdatePendingFocus() for
+    // this window and all its parents up to the enclosing TLW, recursively.
+    void WXSetPendingFocus(wxWindow* win);
+
+    // Should be overridden by all classes storing the "last focused" window.
+    virtual void WXDoUpdatePendingFocus(wxWindow* WXUNUSED(win)) {}
+
     // Return the per-window DPI if possible, i.e. when running under Windows
     // 10 v1607 or later, or wxSize(0, 0) if it's not available.
     wxSize MSWTryGetWindowDPI() const;
@@ -587,15 +594,6 @@
     // any sizes and fonts used internally when the DPI changes and generate
     // wxDPIChangedEvent to let the user code do the same thing as well.
     void MSWUpdateOnDPIChange(const wxSize& oldDPI, const wxSize& newDPI);
-=======
-    // This method is used for handling wxRadioButton-related complications,
-    // see wxRadioButton::SetValue(). It calls WXDoUpdatePendingFocus() for
-    // this window and all its parents up to the enclosing TLW, recursively.
-    void WXSetPendingFocus(wxWindow* win);
-
-    // Should be overridden by all classes storing the "last focused" window.
-    virtual void WXDoUpdatePendingFocus(wxWindow* WXUNUSED(win)) {}
->>>>>>> bf3f84c8
 
 protected:
     // Called from MSWUpdateOnDPIChange() specifically to update the control
