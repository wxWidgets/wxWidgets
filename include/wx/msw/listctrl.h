--- conflicted
+++ resolved
@@ -251,19 +251,8 @@
     wxImageList *GetImageList(int which) const wxOVERRIDE;
 
     // Sets the image list
-<<<<<<< HEAD
-    // N.B. There's a quirk in the Win95 list view implementation.
-    // If in wxLC_LIST mode, it'll *still* display images by the labels if
-    // there's a small-icon image list set for the control - even though you
-    // haven't specified wxLIST_MASK_IMAGE when inserting.
-    // So you have to set a NULL small-icon image list to be sure that
-    // the wxLC_LIST mode works without icons. Of course, you may want icons...
     void SetImageList(wxImageList *imageList, int which) wxOVERRIDE;
     void AssignImageList(wxImageList *imageList, int which) wxOVERRIDE;
-=======
-    void SetImageList(wxImageList *imageList, int which);
-    void AssignImageList(wxImageList *imageList, int which);
->>>>>>> a00e4e65
 
     // refresh items selectively (only useful for virtual list controls)
     void RefreshItem(long item);
