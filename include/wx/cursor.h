--- conflicted
+++ resolved
@@ -61,14 +61,8 @@
 #elif defined(__WXCOCOA__)
     #define wxCURSOR_DEFAULT_TYPE   wxBITMAP_TYPE_MACCURSOR_RESOURCE
     #include "wx/cocoa/cursor.h"
-<<<<<<< HEAD
-#elif defined(__WXPM__)
-    #define wxCURSOR_DEFAULT_TYPE   wxBITMAP_TYPE_CUR_RESOURCE
-    #include "wx/os2/cursor.h"
 #elif defined(__WXQT__)
     #include "wx/qt/cursor.h"
-=======
->>>>>>> ec5214c6
 #endif
 
 #include "wx/utils.h"
