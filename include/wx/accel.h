--- conflicted
+++ resolved
@@ -131,7 +131,6 @@
 
 private:
     wxString AsPossiblyLocalizedString(bool localized) const;
-
     // common part of Create() and FromString()
     static bool ParseAccel(const wxString& str, int *flags, int *keycode);
 
@@ -166,13 +165,8 @@
     #include "wx/osx/accel.h"
 #elif defined(__WXCOCOA__)
     #include "wx/generic/accel.h"
-<<<<<<< HEAD
-#elif defined(__WXPM__)
-    #include "wx/os2/accel.h"
 #elif defined(__WXQT__)
     #include "wx/qt/accel.h"
-=======
->>>>>>> ec5214c6
 #endif
 
 extern WXDLLIMPEXP_DATA_CORE(wxAcceleratorTable) wxNullAcceleratorTable;
