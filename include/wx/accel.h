--- conflicted
+++ resolved
@@ -131,6 +131,7 @@
 
 private:
     wxString AsPossiblyLocalizedString(bool localized) const;
+
     // common part of Create() and FromString()
     static bool ParseAccel(const wxString& str, int *flags, int *keycode);
 
@@ -163,13 +164,8 @@
     #include "wx/gtk1/accel.h"
 #elif defined(__WXMAC__)
     #include "wx/osx/accel.h"
-<<<<<<< HEAD
-#elif defined(__WXCOCOA__)
-    #include "wx/generic/accel.h"
 #elif defined(__WXQT__)
     #include "wx/qt/accel.h"
-=======
->>>>>>> 960eedb9
 #endif
 
 extern WXDLLIMPEXP_DATA_CORE(wxAcceleratorTable) wxNullAcceleratorTable;
