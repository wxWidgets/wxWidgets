--- conflicted
+++ resolved
@@ -207,6 +207,7 @@
     // Return true if we should update the menu item state from idle event
     // handler or false if we should delay it until the menu is opened.
     static bool ShouldUpdateMenuFromIdle();
+
     wxMenuBar *m_frameMenuBar;
 #endif // wxUSE_MENUS
 
@@ -263,13 +264,8 @@
         #include "wx/motif/frame.h"
     #elif defined(__WXMAC__)
         #include "wx/osx/frame.h"
-<<<<<<< HEAD
-    #elif defined(__WXCOCOA__)
-        #include "wx/cocoa/frame.h"
     #elif defined(__WXQT__)
         #include "wx/qt/frame.h"
-=======
->>>>>>> 1ca1d77e
     #endif
 #endif
 
