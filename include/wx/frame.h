--- conflicted
+++ resolved
@@ -207,7 +207,6 @@
     // Return true if we should update the menu item state from idle event
     // handler or false if we should delay it until the menu is opened.
     static bool ShouldUpdateMenuFromIdle();
-
     wxMenuBar *m_frameMenuBar;
 #endif // wxUSE_MENUS
 
@@ -266,13 +265,8 @@
         #include "wx/osx/frame.h"
     #elif defined(__WXCOCOA__)
         #include "wx/cocoa/frame.h"
-<<<<<<< HEAD
-    #elif defined(__WXPM__)
-        #include "wx/os2/frame.h"
     #elif defined(__WXQT__)
         #include "wx/qt/frame.h"
-=======
->>>>>>> ec5214c6
     #endif
 #endif
 
