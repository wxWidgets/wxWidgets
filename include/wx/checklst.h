--- conflicted
+++ resolved
@@ -37,7 +37,6 @@
     virtual void Check(unsigned int item, bool check = true) = 0;
 
     virtual unsigned int GetCheckedItems(wxArrayInt& checkedItems) const;
-
     wxDECLARE_NO_COPY_CLASS(wxCheckListBoxBase);
 };
 
@@ -57,13 +56,8 @@
     #include "wx/osx/checklst.h"
 #elif defined(__WXCOCOA__)
     #include "wx/cocoa/checklst.h"
-<<<<<<< HEAD
-#elif defined(__WXPM__)
-    #include "wx/os2/checklst.h"
 #elif defined(__WXQT__)
     #include "wx/qt/checklst.h"
-=======
->>>>>>> ec5214c6
 #endif
 
 #endif // wxUSE_CHECKLISTBOX
