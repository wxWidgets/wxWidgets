///////////////////////////////////////////////////////////////////////////////
// Name:        wx/menu.h
// Purpose:     wxMenu and wxMenuBar classes
// Author:      Vadim Zeitlin
// Modified by:
// Created:     26.10.99
// Copyright:   (c) wxWidgets team
// Licence:     wxWindows licence
///////////////////////////////////////////////////////////////////////////////

#ifndef _WX_MENU_H_BASE_
#define _WX_MENU_H_BASE_

#include "wx/defs.h"

#if wxUSE_MENUS

// ----------------------------------------------------------------------------
// headers
// ----------------------------------------------------------------------------

#include "wx/list.h"        // for "template" list classes
#include "wx/window.h"      // base class for wxMenuBar

// also include this one to ensure compatibility with old code which only
// included wx/menu.h
#include "wx/menuitem.h"

class WXDLLIMPEXP_FWD_CORE wxFrame;
class WXDLLIMPEXP_FWD_CORE wxMenu;
class WXDLLIMPEXP_FWD_CORE wxMenuBarBase;
class WXDLLIMPEXP_FWD_CORE wxMenuBar;
class WXDLLIMPEXP_FWD_CORE wxMenuItem;

// pseudo template list classes
WX_DECLARE_EXPORTED_LIST(wxMenu, wxMenuList);
WX_DECLARE_EXPORTED_LIST(wxMenuItem, wxMenuItemList);

// ----------------------------------------------------------------------------
// wxMenu
// ----------------------------------------------------------------------------

class WXDLLIMPEXP_CORE wxMenuBase : public wxEvtHandler
{
public:
    // create a menu
    static wxMenu *New(const wxString& title = wxEmptyString, long style = 0);

    // ctors
    wxMenuBase(const wxString& title, long style = 0) : m_title(title)
        { Init(style); }
    wxMenuBase(long style = 0)
        { Init(style); }

    // dtor deletes all the menu items we own
    virtual ~wxMenuBase();

    // menu construction
    // -----------------

    // append any kind of item (normal/check/radio/separator)
    wxMenuItem* Append(int itemid,
                       const wxString& text = wxEmptyString,
                       const wxString& help = wxEmptyString,
                       wxItemKind kind = wxITEM_NORMAL)
    {
        return DoAppend(wxMenuItem::New((wxMenu *)this, itemid, text, help, kind));
    }

    // append a separator to the menu
    wxMenuItem* AppendSeparator() { return Append(wxID_SEPARATOR); }

    // append a check item
    wxMenuItem* AppendCheckItem(int itemid,
                                const wxString& text,
                                const wxString& help = wxEmptyString)
    {
        return Append(itemid, text, help, wxITEM_CHECK);
    }

    // append a radio item
    wxMenuItem* AppendRadioItem(int itemid,
                                const wxString& text,
                                const wxString& help = wxEmptyString)
    {
        return Append(itemid, text, help, wxITEM_RADIO);
    }

    // append a submenu
    wxMenuItem* AppendSubMenu(wxMenu *submenu,
                              const wxString& text,
                              const wxString& help = wxEmptyString)
    {
        return DoAppend(wxMenuItem::New((wxMenu *)this, wxID_ANY, text, help,
                                        wxITEM_NORMAL, submenu));
    }

    // the most generic form of Append() - append anything
    wxMenuItem* Append(wxMenuItem *item) { return DoAppend(item); }

    // insert a break in the menu (only works when appending the items, not
    // inserting them)
    virtual void Break() { }

    // insert an item before given position
    wxMenuItem* Insert(size_t pos, wxMenuItem *item);

    // insert an item before given position
    wxMenuItem* Insert(size_t pos,
                       int itemid,
                       const wxString& text = wxEmptyString,
                       const wxString& help = wxEmptyString,
                       wxItemKind kind = wxITEM_NORMAL)
    {
        return Insert(pos, wxMenuItem::New((wxMenu *)this, itemid, text, help, kind));
    }

    // insert a separator
    wxMenuItem* InsertSeparator(size_t pos)
    {
        return Insert(pos, wxMenuItem::New((wxMenu *)this, wxID_SEPARATOR));
    }

    // insert a check item
    wxMenuItem* InsertCheckItem(size_t pos,
                                int itemid,
                                const wxString& text,
                                const wxString& help = wxEmptyString)
    {
        return Insert(pos, itemid, text, help, wxITEM_CHECK);
    }

    // insert a radio item
     wxMenuItem* InsertRadioItem(size_t pos,
                                 int itemid,
                                 const wxString& text,
                                 const wxString& help = wxEmptyString)
    {
        return Insert(pos, itemid, text, help, wxITEM_RADIO);
    }

    // insert a submenu
    wxMenuItem* Insert(size_t pos,
                       int itemid,
                       const wxString& text,
                       wxMenu *submenu,
                       const wxString& help = wxEmptyString)
    {
        return Insert(pos, wxMenuItem::New((wxMenu *)this, itemid, text, help,
                                           wxITEM_NORMAL, submenu));
    }

    // prepend an item to the menu
    wxMenuItem* Prepend(wxMenuItem *item)
    {
        return Insert(0u, item);
    }

    // prepend any item to the menu
    wxMenuItem* Prepend(int itemid,
                        const wxString& text = wxEmptyString,
                        const wxString& help = wxEmptyString,
                        wxItemKind kind = wxITEM_NORMAL)
    {
        return Insert(0u, itemid, text, help, kind);
    }

    // prepend a separator
    wxMenuItem* PrependSeparator()
    {
        return InsertSeparator(0u);
    }

    // prepend a check item
    wxMenuItem* PrependCheckItem(int itemid,
                                 const wxString& text,
                                 const wxString& help = wxEmptyString)
    {
        return InsertCheckItem(0u, itemid, text, help);
    }

    // prepend a radio item
    wxMenuItem* PrependRadioItem(int itemid,
                                 const wxString& text,
                                 const wxString& help = wxEmptyString)
    {
        return InsertRadioItem(0u, itemid, text, help);
    }

    // prepend a submenu
    wxMenuItem* Prepend(int itemid,
                        const wxString& text,
                        wxMenu *submenu,
                        const wxString& help = wxEmptyString)
    {
        return Insert(0u, itemid, text, submenu, help);
    }

    // detach an item from the menu, but don't delete it so that it can be
    // added back later (but if it's not, the caller is responsible for
    // deleting it!)
    wxMenuItem *Remove(int itemid) { return Remove(FindChildItem(itemid)); }
    wxMenuItem *Remove(wxMenuItem *item);

    // delete an item from the menu (submenus are not destroyed by this
    // function, see Destroy)
    bool Delete(int itemid) { return Delete(FindChildItem(itemid)); }
    bool Delete(wxMenuItem *item);

    // delete the item from menu and destroy it (if it's a submenu)
    bool Destroy(int itemid) { return Destroy(FindChildItem(itemid)); }
    bool Destroy(wxMenuItem *item);

    // menu items access
    // -----------------

    // get the items
    size_t GetMenuItemCount() const { return m_items.GetCount(); }

    const wxMenuItemList& GetMenuItems() const { return m_items; }
    wxMenuItemList& GetMenuItems() { return m_items; }

    // search
    virtual int FindItem(const wxString& item) const;
    wxMenuItem* FindItem(int itemid, wxMenu **menu = NULL) const;

    // find by position
    wxMenuItem* FindItemByPosition(size_t position) const;

    // get/set items attributes
    void Enable(int itemid, bool enable);
    bool IsEnabled(int itemid) const;

    void Check(int itemid, bool check);
    bool IsChecked(int itemid) const;

    void SetLabel(int itemid, const wxString& label);
    wxString GetLabel(int itemid) const;

    //  Returns the stripped label
    wxString GetLabelText(int itemid) const { return wxMenuItem::GetLabelText(GetLabel(itemid)); }

    virtual void SetHelpString(int itemid, const wxString& helpString);
    virtual wxString GetHelpString(int itemid) const;

    // misc accessors
    // --------------

    // the title
    virtual void SetTitle(const wxString& title) { m_title = title; }
    const wxString& GetTitle() const { return m_title; }

    // event handler
    void SetEventHandler(wxEvtHandler *handler) { m_eventHandler = handler; }
    wxEvtHandler *GetEventHandler() const { return m_eventHandler; }

    // Invoking window: this is set by wxWindow::PopupMenu() before showing a
    // popup menu and reset after it's hidden. Notice that you probably want to
    // use GetWindow() below instead of GetInvokingWindow() as the latter only
    // returns non-NULL for the top level menus
    //
    // NB: avoid calling SetInvokingWindow() directly if possible, use
    //     wxMenuInvokingWindowSetter class below instead
    void SetInvokingWindow(wxWindow *win);
    wxWindow *GetInvokingWindow() const { return m_invokingWindow; }

    // the window associated with this menu: this is the invoking window for
    // popup menus or the top level window to which the menu bar is attached
    // for menus which are part of a menu bar
    wxWindow *GetWindow() const;

    // style
    long GetStyle() const { return m_style; }

    // implementation helpers
    // ----------------------

    // Updates the UI for a menu and all submenus recursively. source is the
    // object that has the update event handlers defined for it. If NULL, the
    // menu or associated window will be used.
    void UpdateUI(wxEvtHandler* source = NULL);

    // get the menu bar this menu is attached to (may be NULL, always NULL for
    // popup menus).  Traverse up the menu hierarchy to find it.
    wxMenuBar *GetMenuBar() const;

    // called when the menu is attached/detached to/from a menu bar
    virtual void Attach(wxMenuBarBase *menubar);
    virtual void Detach();

    // is the menu attached to a menu bar (or is it a popup one)?
    bool IsAttached() const { return GetMenuBar() != NULL; }

    // set/get the parent of this menu
    void SetParent(wxMenu *parent) { m_menuParent = parent; }
    wxMenu *GetParent() const { return m_menuParent; }

    // implementation only from now on
    // -------------------------------

    // unlike FindItem(), this function doesn't recurse but only looks through
    // our direct children and also may return the index of the found child if
    // pos != NULL
    wxMenuItem *FindChildItem(int itemid, size_t *pos = NULL) const;

    // called to generate a wxCommandEvent, return true if it was processed,
    // false otherwise
    //
    // the checked parameter may have boolean value or -1 for uncheckable items
    bool SendEvent(int itemid, int checked = -1);

    // compatibility: these functions are deprecated, use the new ones instead
    // -----------------------------------------------------------------------

    // use the versions taking wxItem_XXX now instead, they're more readable
    // and allow adding the radio items as well
    void Append(int itemid,
                const wxString& text,
                const wxString& help,
                bool isCheckable)
    {
        Append(itemid, text, help, isCheckable ? wxITEM_CHECK : wxITEM_NORMAL);
    }

    // use more readable and not requiring unused itemid AppendSubMenu() instead
    wxMenuItem* Append(int itemid,
                       const wxString& text,
                       wxMenu *submenu,
                       const wxString& help = wxEmptyString)
    {
        return DoAppend(wxMenuItem::New((wxMenu *)this, itemid, text, help,
                                        wxITEM_NORMAL, submenu));
    }

    void Insert(size_t pos,
                int itemid,
                const wxString& text,
                const wxString& help,
                bool isCheckable)
    {
        Insert(pos, itemid, text, help, isCheckable ? wxITEM_CHECK : wxITEM_NORMAL);
    }

    void Prepend(int itemid,
                 const wxString& text,
                 const wxString& help,
                 bool isCheckable)
    {
        Insert(0u, itemid, text, help, isCheckable);
    }

    static void LockAccels(bool locked)
    {
        ms_locked = locked;
    }

protected:
    // virtuals to override in derived classes
    // ---------------------------------------

    virtual wxMenuItem* DoAppend(wxMenuItem *item);
    virtual wxMenuItem* DoInsert(size_t pos, wxMenuItem *item);

    virtual wxMenuItem *DoRemove(wxMenuItem *item);
    virtual bool DoDelete(wxMenuItem *item);
    virtual bool DoDestroy(wxMenuItem *item);

    // helpers
    // -------

    // common part of all ctors
    void Init(long style);

    // associate the submenu with this menu
    void AddSubMenu(wxMenu *submenu);

    wxMenuBar     *m_menuBar;           // menubar we belong to or NULL
    wxMenu        *m_menuParent;        // parent menu or NULL

    wxString       m_title;             // the menu title or label
    wxMenuItemList m_items;             // the list of menu items

    wxWindow      *m_invokingWindow;    // for popup menus

    long           m_style;             // combination of wxMENU_XXX flags

    wxEvtHandler  *m_eventHandler;      // a pluggable in event handler

    static bool      ms_locked;

    wxDECLARE_NO_COPY_CLASS(wxMenuBase);
};

#if wxUSE_EXTENDED_RTTI    

// ----------------------------------------------------------------------------
// XTI accessor
// ----------------------------------------------------------------------------

class WXDLLEXPORT wxMenuInfoHelper : public wxObject
{
public:
    wxMenuInfoHelper() { m_menu = NULL; }
    virtual ~wxMenuInfoHelper() { }
    
    bool Create( wxMenu *menu, const wxString &title )
    { 
        m_menu = menu; 
        m_title = title; 
        return true;
    }
    
    wxMenu* GetMenu() const { return m_menu; }
    wxString GetTitle() const { return m_title; }
    
private:
    wxMenu *m_menu;
    wxString m_title;
    
    DECLARE_DYNAMIC_CLASS(wxMenuInfoHelper)
};

WX_DECLARE_EXPORTED_LIST(wxMenuInfoHelper, wxMenuInfoHelperList );

#endif

// ----------------------------------------------------------------------------
// wxMenuBar
// ----------------------------------------------------------------------------

class WXDLLIMPEXP_CORE wxMenuBarBase : public wxWindow
{
public:
    // default ctor
    wxMenuBarBase();

    // dtor will delete all menus we own
    virtual ~wxMenuBarBase();

    // menu bar construction
    // ---------------------

    // append a menu to the end of menubar, return true if ok
    virtual bool Append(wxMenu *menu, const wxString& title);

    // insert a menu before the given position into the menubar, return true
    // if inserted ok
    virtual bool Insert(size_t pos, wxMenu *menu, const wxString& title);

    // menu bar items access
    // ---------------------

    // get the number of menus in the menu bar
    size_t GetMenuCount() const { return m_menus.GetCount(); }

    // get the menu at given position
    wxMenu *GetMenu(size_t pos) const;

    // replace the menu at given position with another one, returns the
    // previous menu (which should be deleted by the caller)
    virtual wxMenu *Replace(size_t pos, wxMenu *menu, const wxString& title);

    // delete the menu at given position from the menu bar, return the pointer
    // to the menu (which should be  deleted by the caller)
    virtual wxMenu *Remove(size_t pos);

    // enable or disable a submenu
    virtual void EnableTop(size_t pos, bool enable) = 0;

    // is the menu enabled?
    virtual bool IsEnabledTop(size_t WXUNUSED(pos)) const { return true; }

    // get or change the label of the menu at given position
    virtual void SetMenuLabel(size_t pos, const wxString& label) = 0;
    virtual wxString GetMenuLabel(size_t pos) const = 0;

    // get the stripped label of the menu at given position
    virtual wxString GetMenuLabelText(size_t pos) const { return wxMenuItem::GetLabelText(GetMenuLabel(pos)); }

    // item search
    // -----------

    // by menu and item names, returns wxNOT_FOUND if not found or id of the
    // found item
    virtual int FindMenuItem(const wxString& menu, const wxString& item) const;

    // find item by id (in any menu), returns NULL if not found
    //
    // if menu is !NULL, it will be filled with wxMenu this item belongs to
    virtual wxMenuItem* FindItem(int itemid, wxMenu **menu = NULL) const;

    // find menu by its caption, return wxNOT_FOUND on failure
    int FindMenu(const wxString& title) const;

    // item access
    // -----------

    // all these functions just use FindItem() and then call an appropriate
    // method on it
    //
    // NB: under MSW, these methods can only be used after the menubar had
    //     been attached to the frame

    void Enable(int itemid, bool enable);
    void Check(int itemid, bool check);
    bool IsChecked(int itemid) const;
    bool IsEnabled(int itemid) const;
    virtual bool IsEnabled() const { return wxWindow::IsEnabled(); }

    void SetLabel(int itemid, const wxString &label);
    wxString GetLabel(int itemid) const;

    void SetHelpString(int itemid, const wxString& helpString);
    wxString GetHelpString(int itemid) const;

    // implementation helpers

    // get the frame we are attached to (may return NULL)
    wxFrame *GetFrame() const { return m_menuBarFrame; }

    // returns true if we're attached to a frame
    bool IsAttached() const { return GetFrame() != NULL; }

    // associate the menubar with the frame
    virtual void Attach(wxFrame *frame);

    // called before deleting the menubar normally
    virtual void Detach();

    // need to override these ones to avoid virtual function hiding
    virtual bool Enable(bool enable = true) wxOVERRIDE { return wxWindow::Enable(enable); }
    virtual void SetLabel(const wxString& s) wxOVERRIDE { wxWindow::SetLabel(s); }
    virtual wxString GetLabel() const wxOVERRIDE { return wxWindow::GetLabel(); }

    // don't want menu bars to accept the focus by tabbing to them
    virtual bool AcceptsFocusFromKeyboard() const wxOVERRIDE { return false; }

    // update all menu item states in all menus
    virtual void UpdateMenus();

    virtual bool CanBeOutsideClientArea() const wxOVERRIDE { return true; }

#if wxUSE_EXTENDED_RTTI    
    // XTI helpers:
    bool AppendMenuInfo( const wxMenuInfoHelper *info )
    { return Append( info->GetMenu(), info->GetTitle() ); }
    const wxMenuInfoHelperList& GetMenuInfos() const;
#endif
    
#if WXWIN_COMPATIBILITY_2_8
    // get or change the label of the menu at given position
    // Deprecated in favour of SetMenuLabel
    wxDEPRECATED( void SetLabelTop(size_t pos, const wxString& label) );
    // Deprecated in favour of GetMenuLabelText
    wxDEPRECATED( wxString GetLabelTop(size_t pos) const );
#endif

protected:
    // the list of all our menus
    wxMenuList m_menus;

#if wxUSE_EXTENDED_RTTI    
    // used by XTI
    wxMenuInfoHelperList m_menuInfos;
#endif
    
    // the frame we are attached to (may be NULL)
    wxFrame *m_menuBarFrame;

    wxDECLARE_NO_COPY_CLASS(wxMenuBarBase);
};

// ----------------------------------------------------------------------------
// include the real class declaration
// ----------------------------------------------------------------------------

#ifdef wxUSE_BASE_CLASSES_ONLY
    #define wxMenuItem wxMenuItemBase
#else // !wxUSE_BASE_CLASSES_ONLY
#if defined(__WXUNIVERSAL__)
    #include "wx/univ/menu.h"
#elif defined(__WXMSW__)
    #include "wx/msw/menu.h"
#elif defined(__WXMOTIF__)
    #include "wx/motif/menu.h"
#elif defined(__WXGTK20__)
    #include "wx/gtk/menu.h"
#elif defined(__WXGTK__)
    #include "wx/gtk1/menu.h"
#elif defined(__WXMAC__)
    #include "wx/osx/menu.h"
<<<<<<< HEAD
#elif defined(__WXCOCOA__)
    #include "wx/cocoa/menu.h"
#elif defined(__WXQT__)
    #include "wx/qt/menu.h"
=======
>>>>>>> 1ca1d77e
#endif
#endif // wxUSE_BASE_CLASSES_ONLY/!wxUSE_BASE_CLASSES_ONLY

// ----------------------------------------------------------------------------
// Helper class used in the implementation only: sets the invoking window of
// the given menu in its ctor and resets it in dtor.
// ----------------------------------------------------------------------------

class wxMenuInvokingWindowSetter
{
public:
    // Ctor sets the invoking window for the given menu.
    //
    // The menu lifetime must be greater than that of this class.
    wxMenuInvokingWindowSetter(wxMenu& menu, wxWindow *win)
        : m_menu(menu)
    {
        menu.SetInvokingWindow(win);
    }

    // Dtor resets the invoking window.
    ~wxMenuInvokingWindowSetter()
    {
        m_menu.SetInvokingWindow(NULL);
    }

private:
    wxMenu& m_menu;

    wxDECLARE_NO_COPY_CLASS(wxMenuInvokingWindowSetter);
};

#endif // wxUSE_MENUS

#endif // _WX_MENU_H_BASE_<|MERGE_RESOLUTION|>--- conflicted
+++ resolved
@@ -589,13 +589,8 @@
     #include "wx/gtk1/menu.h"
 #elif defined(__WXMAC__)
     #include "wx/osx/menu.h"
-<<<<<<< HEAD
-#elif defined(__WXCOCOA__)
-    #include "wx/cocoa/menu.h"
 #elif defined(__WXQT__)
     #include "wx/qt/menu.h"
-=======
->>>>>>> 1ca1d77e
 #endif
 #endif // wxUSE_BASE_CLASSES_ONLY/!wxUSE_BASE_CLASSES_ONLY
 
