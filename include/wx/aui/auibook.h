--- conflicted
+++ resolved
@@ -359,16 +359,12 @@
     int SetSelection(size_t newPage) override;
     int GetSelection() const override;
 
-<<<<<<< HEAD
-    void Split(size_t page, int direction);
-=======
     // Return the tab control containing the page with the given index and its
     // visual position in it (i.e. 0 for the leading one).
     wxAuiNotebookPosition GetPagePosition(size_t page) const;
 
 
-    virtual void Split(size_t page, int direction);
->>>>>>> ea42194f
+    void Split(size_t page, int direction);
 
     const wxAuiManager& GetAuiManager() const { return m_mgr; }
 
