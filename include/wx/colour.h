/////////////////////////////////////////////////////////////////////////////
// Name:        wx/colour.h
// Purpose:     wxColourBase definition
// Author:      Julian Smart
// Modified by: Francesco Montorsi
// Created:
// Copyright:   Julian Smart
// Licence:     wxWindows licence
/////////////////////////////////////////////////////////////////////////////

#ifndef _WX_COLOUR_H_BASE_
#define _WX_COLOUR_H_BASE_

#include "wx/defs.h"
#include "wx/gdiobj.h"

class WXDLLIMPEXP_FWD_CORE wxColour;

// A macro to define the standard wxColour constructors:
//
// It avoids the need to repeat these lines across all colour.h files, since
// Set() is a virtual function and thus cannot be called by wxColourBase ctors
#define DEFINE_STD_WXCOLOUR_CONSTRUCTORS                                      \
    wxColour() { Init(); }                                                    \
    wxColour(ChannelType red,                                                 \
             ChannelType green,                                               \
             ChannelType blue,                                                \
             ChannelType alpha = wxALPHA_OPAQUE)                              \
        { Init(); Set(red, green, blue, alpha); }                             \
    wxColour(unsigned long colRGB) { Init(); Set(colRGB    ); }               \
    wxColour(const wxString& colourName) { Init(); Set(colourName); }         \
    wxColour(const char *colourName) { Init(); Set(colourName); }             \
    wxColour(const wchar_t *colourName) { Init(); Set(colourName); }


// flags for wxColour -> wxString conversion (see wxColour::GetAsString)
enum {
    wxC2S_NAME             = 1,   // return colour name, when possible
    wxC2S_CSS_SYNTAX       = 2,   // return colour in rgb(r,g,b) syntax
    wxC2S_HTML_SYNTAX      = 4    // return colour in #rrggbb syntax
};

const unsigned char wxALPHA_TRANSPARENT = 0;
const unsigned char wxALPHA_OPAQUE = 0xff;

// a valid but fully transparent colour
#define wxTransparentColour wxColour(0, 0, 0, wxALPHA_TRANSPARENT)
#define wxTransparentColor wxTransparentColour

// ----------------------------------------------------------------------------
// wxVariant support
// ----------------------------------------------------------------------------

#if wxUSE_VARIANT
#include "wx/variant.h"
DECLARE_VARIANT_OBJECT_EXPORTED(wxColour,WXDLLIMPEXP_CORE)
#endif

//-----------------------------------------------------------------------------
// wxColourBase: this class has no data members, just some functions to avoid
//               code redundancy in all native wxColour implementations
//-----------------------------------------------------------------------------

/*  Transition from wxGDIObject to wxObject is incomplete.  If your port does
    not need the wxGDIObject machinery to handle colors, please add it to the
    list of ports which do not need it.
 */
#if defined( __WXMAC__ ) || defined( __WXMSW__ ) || defined( __WXCOCOA__ )
#define wxCOLOUR_IS_GDIOBJECT 0
#else
#define wxCOLOUR_IS_GDIOBJECT 1
#endif

class WXDLLIMPEXP_CORE wxColourBase : public
#if wxCOLOUR_IS_GDIOBJECT
    wxGDIObject
#else
    wxObject
#endif
{
public:
    // type of a single colour component
    typedef unsigned char ChannelType;

    wxColourBase() {}
    virtual ~wxColourBase() {}


    // Set() functions
    // ---------------

    void Set(ChannelType red,
             ChannelType green,
             ChannelType blue,
             ChannelType alpha = wxALPHA_OPAQUE)
        { InitRGBA(red, green, blue, alpha); }

    // implemented in colourcmn.cpp
    bool Set(const wxString &str)
        { return FromString(str); }

    void Set(unsigned long colRGB)
    {
        // we don't need to know sizeof(long) here because we assume that the three
        // least significant bytes contain the R, G and B values
        Set((ChannelType)(0xFF & colRGB),
            (ChannelType)(0xFF & (colRGB >> 8)),
            (ChannelType)(0xFF & (colRGB >> 16)));
    }



    // accessors
    // ---------

    virtual ChannelType Red() const = 0;
    virtual ChannelType Green() const = 0;
    virtual ChannelType Blue() const = 0;
    virtual ChannelType Alpha() const
        { return wxALPHA_OPAQUE ; }

    // implemented in colourcmn.cpp
    virtual wxString GetAsString(long flags = wxC2S_NAME | wxC2S_CSS_SYNTAX) const;

    void SetRGB(wxUint32 colRGB)
    {
        Set((ChannelType)(0xFF & colRGB),
            (ChannelType)(0xFF & (colRGB >> 8)),
            (ChannelType)(0xFF & (colRGB >> 16)));
    }

    void SetRGBA(wxUint32 colRGBA)
    {
        Set((ChannelType)(0xFF & colRGBA),
            (ChannelType)(0xFF & (colRGBA >> 8)),
            (ChannelType)(0xFF & (colRGBA >> 16)),
            (ChannelType)(0xFF & (colRGBA >> 24)));
    }

    wxUint32 GetRGB() const
        { return Red() | (Green() << 8) | (Blue() << 16); }

    wxUint32 GetRGBA() const
        { return Red() | (Green() << 8) | (Blue() << 16) | (Alpha() << 24); }

#if !wxCOLOUR_IS_GDIOBJECT
    virtual bool IsOk() const= 0;

    // older version, for backwards compatibility only (but not deprecated
    // because it's still widely used)
    bool Ok() const { return IsOk(); }
#endif

    // manipulation
    // ------------

    // These methods are static because they are mostly used
    // within tight loops (where we don't want to instantiate wxColour's)

    static void          MakeMono    (unsigned char* r, unsigned char* g, unsigned char* b, bool on);
    static void          MakeDisabled(unsigned char* r, unsigned char* g, unsigned char* b, unsigned char brightness = 255);
    static void          MakeGrey    (unsigned char* r, unsigned char* g, unsigned char* b); // integer version
    static void          MakeGrey    (unsigned char* r, unsigned char* g, unsigned char* b,
                                      double weight_r, double weight_g, double weight_b); // floating point version
    static unsigned char AlphaBlend  (unsigned char fg, unsigned char bg, double alpha);
    static void          ChangeLightness(unsigned char* r, unsigned char* g, unsigned char* b, int ialpha);

    wxColour ChangeLightness(int ialpha) const;

    wxColour& MakeDisabled(unsigned char brightness = 255);

protected:
    // Some ports need Init() and while we don't, provide a stub so that the
    // ports which don't need it are not forced to define it
    void Init() { }

    virtual void
    InitRGBA(ChannelType r, ChannelType g, ChannelType b, ChannelType a) = 0;

    virtual bool FromString(const wxString& s);

#if wxCOLOUR_IS_GDIOBJECT
    // wxColour doesn't use reference counted data (at least not in all ports)
    // so provide stubs for the functions which need to be defined if we do use
    // them
    virtual wxGDIRefData *CreateGDIRefData() const wxOVERRIDE
    {
        wxFAIL_MSG( "must be overridden if used" );

        return NULL;
    }

    virtual wxGDIRefData *CloneGDIRefData(const wxGDIRefData *WXUNUSED(data)) const wxOVERRIDE
    {
        wxFAIL_MSG( "must be overridden if used" );

        return NULL;
    }
#endif
};


// wxColour <-> wxString utilities, used by wxConfig, defined in colourcmn.cpp
WXDLLIMPEXP_CORE wxString wxToString(const wxColourBase& col);
WXDLLIMPEXP_CORE bool wxFromString(const wxString& str, wxColourBase* col);



#if defined(__WXMSW__)
    #include "wx/msw/colour.h"
#elif defined(__WXMOTIF__)
    #include "wx/motif/colour.h"
#elif defined(__WXGTK20__)
    #include "wx/gtk/colour.h"
#elif defined(__WXGTK__)
    #include "wx/gtk1/colour.h"
#elif defined(__WXDFB__)
    #include "wx/generic/colour.h"
#elif defined(__WXX11__)
    #include "wx/x11/colour.h"
#elif defined(__WXMAC__)
    #include "wx/osx/colour.h"
<<<<<<< HEAD
#elif defined(__WXCOCOA__)
    #include "wx/cocoa/colour.h"
#elif defined(__WXQT__)
    #include "wx/qt/colour.h"
=======
>>>>>>> 1ca1d77e
#endif

#define wxColor wxColour

#endif // _WX_COLOUR_H_BASE_<|MERGE_RESOLUTION|>--- conflicted
+++ resolved
@@ -166,7 +166,6 @@
     static void          ChangeLightness(unsigned char* r, unsigned char* g, unsigned char* b, int ialpha);
 
     wxColour ChangeLightness(int ialpha) const;
-
     wxColour& MakeDisabled(unsigned char brightness = 255);
 
 protected:
@@ -220,13 +219,8 @@
     #include "wx/x11/colour.h"
 #elif defined(__WXMAC__)
     #include "wx/osx/colour.h"
-<<<<<<< HEAD
-#elif defined(__WXCOCOA__)
-    #include "wx/cocoa/colour.h"
 #elif defined(__WXQT__)
     #include "wx/qt/colour.h"
-=======
->>>>>>> 1ca1d77e
 #endif
 
 #define wxColor wxColour
