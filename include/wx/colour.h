--- conflicted
+++ resolved
@@ -166,6 +166,7 @@
     static void          ChangeLightness(unsigned char* r, unsigned char* g, unsigned char* b, int ialpha);
 
     wxColour ChangeLightness(int ialpha) const;
+
     wxColour& MakeDisabled(unsigned char brightness = 255);
 
 protected:
@@ -221,13 +222,8 @@
     #include "wx/osx/colour.h"
 #elif defined(__WXCOCOA__)
     #include "wx/cocoa/colour.h"
-<<<<<<< HEAD
-#elif defined(__WXPM__)
-    #include "wx/os2/colour.h"
 #elif defined(__WXQT__)
     #include "wx/qt/colour.h"
-=======
->>>>>>> ec5214c6
 #endif
 
 #define wxColor wxColour
