--- conflicted
+++ resolved
@@ -285,6 +285,7 @@
     virtual ~wxFontBase();
 
 
+
     // from the font components
     static wxFont *New(
         int pointSize,              // size of the font in points
@@ -422,8 +423,6 @@
         wxFontEncoding encoding = wxFONTENCODING_DEFAULT)  // ISO8859-X, ...
         { return New(pixelSize, (wxFontFamily)family, (wxFontStyle)style,
                      (wxFontWeight)weight, underlined, face, encoding); }
-
-
 protected:
     // the function called by both overloads of SetNativeFontInfo()
     virtual void DoSetNativeFontInfo(const wxNativeFontInfo& info);
@@ -431,7 +430,6 @@
     // The function called by public GetFamily(): it can return
     // wxFONTFAMILY_UNKNOWN unlike the public method (see comment there).
     virtual wxFontFamily DoGetFamily() const = 0;
-
 
     // Helper functions to recover wxFONTSTYLE/wxFONTWEIGHT and underlined flag
     // values from flags containing a combination of wxFONTFLAG_XXX.
@@ -462,7 +460,6 @@
     {
         return (flags & wxFONTFLAG_STRIKETHROUGH) != 0;
     }
-
 private:
     // the currently default encoding: by default, it's the default system
     // encoding, but may be changed by the application using
@@ -532,13 +529,8 @@
     #include "wx/osx/font.h"
 #elif defined(__WXCOCOA__)
     #include "wx/cocoa/font.h"
-<<<<<<< HEAD
-#elif defined(__WXPM__)
-    #include "wx/os2/font.h"
 #elif defined(__WXQT__)
     #include "wx/qt/font.h"
-=======
->>>>>>> ec5214c6
 #endif
 
 class WXDLLIMPEXP_CORE wxFontList: public wxGDIObjListBase
