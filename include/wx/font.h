/////////////////////////////////////////////////////////////////////////////
// Name:        wx/font.h
// Purpose:     wxFontBase class: the interface of wxFont
// Author:      Vadim Zeitlin
// Modified by:
// Created:     20.09.99
// Copyright:   (c) wxWidgets team
// Licence:     wxWindows licence
/////////////////////////////////////////////////////////////////////////////

#ifndef _WX_FONT_H_BASE_
#define _WX_FONT_H_BASE_

// ----------------------------------------------------------------------------
// headers
// ----------------------------------------------------------------------------

#include "wx/defs.h"        // for wxDEFAULT &c
#include "wx/fontenc.h"     // the font encoding constants
#include "wx/gdiobj.h"      // the base class
#include "wx/gdicmn.h"      // for wxGDIObjListBase

// ----------------------------------------------------------------------------
// forward declarations
// ----------------------------------------------------------------------------

class WXDLLIMPEXP_FWD_CORE wxFont;

// ----------------------------------------------------------------------------
// font constants
// ----------------------------------------------------------------------------

// standard font families: these may be used only for the font creation, it
// doesn't make sense to query an existing font for its font family as,
// especially if the font had been created from a native font description, it
// may be unknown
enum wxFontFamily
{
    wxFONTFAMILY_DEFAULT = wxDEFAULT,
    wxFONTFAMILY_DECORATIVE = wxDECORATIVE,
    wxFONTFAMILY_ROMAN = wxROMAN,
    wxFONTFAMILY_SCRIPT = wxSCRIPT,
    wxFONTFAMILY_SWISS = wxSWISS,
    wxFONTFAMILY_MODERN = wxMODERN,
    wxFONTFAMILY_TELETYPE = wxTELETYPE,
    wxFONTFAMILY_MAX,
    wxFONTFAMILY_UNKNOWN = wxFONTFAMILY_MAX
};

// font styles
enum wxFontStyle
{
    wxFONTSTYLE_NORMAL = wxNORMAL,
    wxFONTSTYLE_ITALIC = wxITALIC,
    wxFONTSTYLE_SLANT = wxSLANT,
    wxFONTSTYLE_MAX
};

// font weights
enum wxFontWeight
{
    wxFONTWEIGHT_NORMAL = wxNORMAL,
    wxFONTWEIGHT_LIGHT = wxLIGHT,
    wxFONTWEIGHT_BOLD = wxBOLD,
    wxFONTWEIGHT_MAX
};

// Symbolic font sizes as defined in CSS specification.
enum wxFontSymbolicSize
{
    wxFONTSIZE_XX_SMALL = -3,
    wxFONTSIZE_X_SMALL,
    wxFONTSIZE_SMALL,
    wxFONTSIZE_MEDIUM,
    wxFONTSIZE_LARGE,
    wxFONTSIZE_X_LARGE,
    wxFONTSIZE_XX_LARGE
};

// the font flag bits for the new font ctor accepting one combined flags word
enum wxFontFlag
{
    // no special flags: font with default weight/slant/anti-aliasing
    wxFONTFLAG_DEFAULT          = 0,

    // slant flags (default: no slant)
    wxFONTFLAG_ITALIC           = 1 << 0,
    wxFONTFLAG_SLANT            = 1 << 1,

    // weight flags (default: medium)
    wxFONTFLAG_LIGHT            = 1 << 2,
    wxFONTFLAG_BOLD             = 1 << 3,

    // anti-aliasing flag: force on or off (default: the current system default)
    wxFONTFLAG_ANTIALIASED      = 1 << 4,
    wxFONTFLAG_NOT_ANTIALIASED  = 1 << 5,

    // underlined/strikethrough flags (default: no lines)
    wxFONTFLAG_UNDERLINED       = 1 << 6,
    wxFONTFLAG_STRIKETHROUGH    = 1 << 7,

    // the mask of all currently used flags
    wxFONTFLAG_MASK = wxFONTFLAG_ITALIC             |
                      wxFONTFLAG_SLANT              |
                      wxFONTFLAG_LIGHT              |
                      wxFONTFLAG_BOLD               |
                      wxFONTFLAG_ANTIALIASED        |
                      wxFONTFLAG_NOT_ANTIALIASED    |
                      wxFONTFLAG_UNDERLINED         |
                      wxFONTFLAG_STRIKETHROUGH
};

// ----------------------------------------------------------------------------
// wxFontInfo describes a wxFont
// ----------------------------------------------------------------------------

class wxFontInfo
{
public:
    // Default ctor uses the default font size appropriate for the current
    // platform.
    wxFontInfo()
        { InitPointSize(-1); }

    // These ctors specify the font size, either in points or in pixels.
    wxEXPLICIT wxFontInfo(int pointSize)
        { InitPointSize(pointSize); }
    wxEXPLICIT wxFontInfo(const wxSize& pixelSize) : m_pixelSize(pixelSize)
        { Init(); }

    // Setters for the various attributes. All of them return the object itself
    // so that the calls to them could be chained.
    wxFontInfo& Family(wxFontFamily family)
        { m_family = family; return *this; }
    wxFontInfo& FaceName(const wxString& faceName)
        { m_faceName = faceName; return *this; }

    wxFontInfo& Bold(bool bold = true)
        { SetFlag(wxFONTFLAG_BOLD, bold); return *this; }
    wxFontInfo& Light(bool light = true)
        { SetFlag(wxFONTFLAG_LIGHT, light); return *this; }

    wxFontInfo& Italic(bool italic = true)
        { SetFlag(wxFONTFLAG_ITALIC, italic); return *this; }
    wxFontInfo& Slant(bool slant = true)
        { SetFlag(wxFONTFLAG_SLANT, slant); return *this; }

    wxFontInfo& AntiAliased(bool antiAliased = true)
        { SetFlag(wxFONTFLAG_ANTIALIASED, antiAliased); return *this; }
    wxFontInfo& Underlined(bool underlined = true)
        { SetFlag(wxFONTFLAG_UNDERLINED, underlined); return *this; }
    wxFontInfo& Strikethrough(bool strikethrough = true)
        { SetFlag(wxFONTFLAG_STRIKETHROUGH, strikethrough); return *this; }

    wxFontInfo& Encoding(wxFontEncoding encoding)
        { m_encoding = encoding; return *this; }


    // Set all flags at once.
    wxFontInfo& AllFlags(int flags)
        { m_flags = flags; return *this; }


    // Accessors are mostly meant to be used by wxFont itself to extract the
    // various pieces of the font description.

    bool IsUsingSizeInPixels() const { return m_pixelSize != wxDefaultSize; }
    int GetPointSize() const { return m_pointSize; }
    wxSize GetPixelSize() const { return m_pixelSize; }
    wxFontFamily GetFamily() const { return m_family; }
    const wxString& GetFaceName() const { return m_faceName; }

    wxFontStyle GetStyle() const
    {
        return m_flags & wxFONTFLAG_ITALIC
                        ? wxFONTSTYLE_ITALIC
                        : m_flags & wxFONTFLAG_SLANT
                            ? wxFONTSTYLE_SLANT
                            : wxFONTSTYLE_NORMAL;
    }

    wxFontWeight GetWeight() const
    {
        return m_flags & wxFONTFLAG_LIGHT
                        ? wxFONTWEIGHT_LIGHT
                        : m_flags & wxFONTFLAG_BOLD
                            ? wxFONTWEIGHT_BOLD
                            : wxFONTWEIGHT_NORMAL;
    }

    bool IsAntiAliased() const
    {
        return (m_flags & wxFONTFLAG_ANTIALIASED) != 0;
    }

    bool IsUnderlined() const
    {
        return (m_flags & wxFONTFLAG_UNDERLINED) != 0;
    }

    bool IsStrikethrough() const
    {
        return (m_flags & wxFONTFLAG_STRIKETHROUGH) != 0;
    }

    wxFontEncoding GetEncoding() const { return m_encoding; }


    // Default copy ctor, assignment operator and dtor are OK.

private:
    // Common part of all ctor, initializing everything except the size (which
    // is initialized by the ctors themselves).
    void Init()
    {
        m_family = wxFONTFAMILY_DEFAULT;
        m_flags = wxFONTFLAG_DEFAULT;
        m_encoding = wxFONTENCODING_DEFAULT;
    }

    void InitPointSize(int pointSize)
    {
        Init();

        m_pointSize = pointSize;
        m_pixelSize = wxDefaultSize;
    }

    // Turn on or off the given bit in m_flags depending on the value of the
    // boolean argument.
    void SetFlag(int flag, bool on)
    {
        if ( on )
            m_flags |= flag;
        else
            m_flags &= ~flag;
    }

    // The size information: if m_pixelSize is valid (!= wxDefaultSize), then
    // it is used. Otherwise m_pointSize is used, taking into account that if
    // it is == -1, it means that the platform dependent font size should be
    // used.
    int m_pointSize;
    wxSize m_pixelSize;

    wxFontFamily m_family;
    wxString m_faceName;
    int m_flags;
    wxFontEncoding m_encoding;
};

// ----------------------------------------------------------------------------
// wxFontBase represents a font object
// ----------------------------------------------------------------------------

class WXDLLIMPEXP_FWD_CORE wxNativeFontInfo;

class WXDLLIMPEXP_CORE wxFontBase : public wxGDIObject
{
public:
    /*
        derived classes should provide the following ctors:

    wxFont();
    wxFont(const wxFontInfo& info);
    wxFont(const wxString& nativeFontInfoString);
    wxFont(const wxNativeFontInfo& info);
    wxFont(int size,
           wxFontFamily family,
           wxFontStyle style,
           wxFontWeight weight,
           bool underlined = false,
           const wxString& face = wxEmptyString,
           wxFontEncoding encoding = wxFONTENCODING_DEFAULT);
    wxFont(const wxSize& pixelSize,
           wxFontFamily family,
           wxFontStyle style,
           wxFontWeight weight,
           bool underlined = false,
           const wxString& face = wxEmptyString,
           wxFontEncoding encoding = wxFONTENCODING_DEFAULT);
    */

    // creator function
    virtual ~wxFontBase();



    // from the font components
    static wxFont *New(
        int pointSize,              // size of the font in points
        wxFontFamily family,        // see wxFontFamily enum
        wxFontStyle style,          // see wxFontStyle enum
        wxFontWeight weight,        // see wxFontWeight enum
        bool underlined = false,    // not underlined by default
        const wxString& face = wxEmptyString,              // facename
        wxFontEncoding encoding = wxFONTENCODING_DEFAULT); // ISO8859-X, ...

    // from the font components
    static wxFont *New(
        const wxSize& pixelSize,    // size of the font in pixels
        wxFontFamily family,        // see wxFontFamily enum
        wxFontStyle style,          // see wxFontStyle enum
        wxFontWeight weight,        // see wxFontWeight enum
        bool underlined = false,    // not underlined by default
        const wxString& face = wxEmptyString,              // facename
        wxFontEncoding encoding = wxFONTENCODING_DEFAULT); // ISO8859-X, ...

    // from the font components but using the font flags instead of separate
    // parameters for each flag
    static wxFont *New(int pointSize,
                       wxFontFamily family,
                       int flags = wxFONTFLAG_DEFAULT,
                       const wxString& face = wxEmptyString,
                       wxFontEncoding encoding = wxFONTENCODING_DEFAULT);


    // from the font components but using the font flags instead of separate
    // parameters for each flag
    static wxFont *New(const wxSize& pixelSize,
                       wxFontFamily family,
                       int flags = wxFONTFLAG_DEFAULT,
                       const wxString& face = wxEmptyString,
                       wxFontEncoding encoding = wxFONTENCODING_DEFAULT);

    // from the (opaque) native font description object
    static wxFont *New(const wxNativeFontInfo& nativeFontDesc);

    // from the string representation of wxNativeFontInfo
    static wxFont *New(const wxString& strNativeFontDesc);

    // comparison
    bool operator==(const wxFont& font) const;
    bool operator!=(const wxFont& font) const { return !(*this == font); }

    // accessors: get the font characteristics
    virtual int GetPointSize() const = 0;
    virtual wxSize GetPixelSize() const;
    virtual bool IsUsingSizeInPixels() const;
    wxFontFamily GetFamily() const;
    virtual wxFontStyle GetStyle() const = 0;
    virtual wxFontWeight GetWeight() const = 0;
    virtual bool GetUnderlined() const = 0;
    virtual bool GetStrikethrough() const { return false; }
    virtual wxString GetFaceName() const = 0;
    virtual wxFontEncoding GetEncoding() const = 0;
    virtual const wxNativeFontInfo *GetNativeFontInfo() const = 0;

    virtual bool IsFixedWidth() const;

    wxString GetNativeFontInfoDesc() const;
    wxString GetNativeFontInfoUserDesc() const;

    // change the font characteristics
    virtual void SetPointSize( int pointSize ) = 0;
    virtual void SetPixelSize( const wxSize& pixelSize );
    virtual void SetFamily( wxFontFamily family ) = 0;
    virtual void SetStyle( wxFontStyle style ) = 0;
    virtual void SetWeight( wxFontWeight weight ) = 0;

    virtual void SetUnderlined( bool underlined ) = 0;
    virtual void SetStrikethrough( bool WXUNUSED(strikethrough) ) {}
    virtual void SetEncoding(wxFontEncoding encoding) = 0;
    virtual bool SetFaceName( const wxString& faceName );
    void SetNativeFontInfo(const wxNativeFontInfo& info)
        { DoSetNativeFontInfo(info); }

    bool SetNativeFontInfo(const wxString& info);
    bool SetNativeFontInfoUserDesc(const wxString& info);

    // Symbolic font sizes support: set the font size to "large" or "very
    // small" either absolutely (i.e. compared to the default font size) or
    // relatively to the given font size.
    void SetSymbolicSize(wxFontSymbolicSize size);
    void SetSymbolicSizeRelativeTo(wxFontSymbolicSize size, int base)
    {
        SetPointSize(AdjustToSymbolicSize(size, base));
    }

    // Adjust the base size in points according to symbolic size.
    static int AdjustToSymbolicSize(wxFontSymbolicSize size, int base);


    // translate the fonts into human-readable string (i.e. GetStyleString()
    // will return "wxITALIC" for an italic font, ...)
    wxString GetFamilyString() const;
    wxString GetStyleString() const;
    wxString GetWeightString() const;

    // the default encoding is used for creating all fonts with default
    // encoding parameter
    static wxFontEncoding GetDefaultEncoding() { return ms_encodingDefault; }
    static void SetDefaultEncoding(wxFontEncoding encoding);

    // this doesn't do anything and is kept for compatibility only
#if WXWIN_COMPATIBILITY_2_8
    wxDEPRECATED_INLINE(void SetNoAntiAliasing(bool no = true), wxUnusedVar(no);)
    wxDEPRECATED_INLINE(bool GetNoAntiAliasing() const, return false;)
#endif // WXWIN_COMPATIBILITY_2_8

    // from the font components
    wxDEPRECATED_MSG("use wxFONT{FAMILY,STYLE,WEIGHT}_XXX constants")
    static wxFont *New(
        int pointSize,              // size of the font in points
        int family,                 // see wxFontFamily enum
        int style,                  // see wxFontStyle enum
        int weight,                 // see wxFontWeight enum
        bool underlined = false,    // not underlined by default
        const wxString& face = wxEmptyString,              // facename
        wxFontEncoding encoding = wxFONTENCODING_DEFAULT)  // ISO8859-X, ...
        { return New(pointSize, (wxFontFamily)family, (wxFontStyle)style,
                     (wxFontWeight)weight, underlined, face, encoding); }

    // from the font components
    wxDEPRECATED_MSG("use wxFONT{FAMILY,STYLE,WEIGHT}_XXX constants")
    static wxFont *New(
        const wxSize& pixelSize,    // size of the font in pixels
        int family,                 // see wxFontFamily enum
        int style,                  // see wxFontStyle enum
        int weight,                 // see wxFontWeight enum
        bool underlined = false,    // not underlined by default
        const wxString& face = wxEmptyString,              // facename
        wxFontEncoding encoding = wxFONTENCODING_DEFAULT)  // ISO8859-X, ...
        { return New(pixelSize, (wxFontFamily)family, (wxFontStyle)style,
                     (wxFontWeight)weight, underlined, face, encoding); }
protected:
    // the function called by both overloads of SetNativeFontInfo()
    virtual void DoSetNativeFontInfo(const wxNativeFontInfo& info);

    // The function called by public GetFamily(): it can return
    // wxFONTFAMILY_UNKNOWN unlike the public method (see comment there).
    virtual wxFontFamily DoGetFamily() const = 0;

    // Helper functions to recover wxFONTSTYLE/wxFONTWEIGHT and underlined flag
    // values from flags containing a combination of wxFONTFLAG_XXX.
    static wxFontStyle GetStyleFromFlags(int flags)
    {
        return flags & wxFONTFLAG_ITALIC
                        ? wxFONTSTYLE_ITALIC
                        : flags & wxFONTFLAG_SLANT
                            ? wxFONTSTYLE_SLANT
                            : wxFONTSTYLE_NORMAL;
    }

    static wxFontWeight GetWeightFromFlags(int flags)
    {
        return flags & wxFONTFLAG_LIGHT
                        ? wxFONTWEIGHT_LIGHT
                        : flags & wxFONTFLAG_BOLD
                            ? wxFONTWEIGHT_BOLD
                            : wxFONTWEIGHT_NORMAL;
    }

    static bool GetUnderlinedFromFlags(int flags)
    {
        return (flags & wxFONTFLAG_UNDERLINED) != 0;
    }

    static bool GetStrikethroughFromFlags(int flags)
    {
        return (flags & wxFONTFLAG_STRIKETHROUGH) != 0;
    }
private:
    // the currently default encoding: by default, it's the default system
    // encoding, but may be changed by the application using
    // SetDefaultEncoding() to make all subsequent fonts created without
    // specifying encoding parameter using this encoding
    static wxFontEncoding ms_encodingDefault;
};

// wxFontBase <-> wxString utilities, used by wxConfig
WXDLLIMPEXP_CORE wxString wxToString(const wxFontBase& font);
WXDLLIMPEXP_CORE bool wxFromString(const wxString& str, wxFontBase* font);


// this macro must be used in all derived wxFont classes declarations
#define wxDECLARE_COMMON_FONT_METHODS() \
    wxDEPRECATED_MSG("use wxFONTFAMILY_XXX constants") \
    void SetFamily(int family) \
        { SetFamily((wxFontFamily)family); } \
    wxDEPRECATED_MSG("use wxFONTSTYLE_XXX constants") \
    void SetStyle(int style) \
        { SetStyle((wxFontStyle)style); } \
    wxDEPRECATED_MSG("use wxFONTWEIGHT_XXX constants") \
    void SetWeight(int weight) \
        { SetWeight((wxFontWeight)weight); } \
    wxDEPRECATED_MSG("use wxFONTFAMILY_XXX constants") \
    void SetFamily(wxDeprecatedGUIConstants family) \
        { SetFamily((wxFontFamily)family); } \
    wxDEPRECATED_MSG("use wxFONTSTYLE_XXX constants") \
    void SetStyle(wxDeprecatedGUIConstants style) \
        { SetStyle((wxFontStyle)style); } \
    wxDEPRECATED_MSG("use wxFONTWEIGHT_XXX constants") \
    void SetWeight(wxDeprecatedGUIConstants weight) \
        { SetWeight((wxFontWeight)weight); } \
 \
    /* functions for modifying font in place */ \
    wxFont& MakeBold(); \
    wxFont& MakeItalic(); \
    wxFont& MakeUnderlined(); \
    wxFont& MakeStrikethrough(); \
    wxFont& MakeLarger() { return Scale(1.2f); } \
    wxFont& MakeSmaller() { return Scale(1/1.2f); } \
    wxFont& Scale(float x); \
    /* functions for creating fonts based on this one */ \
    wxFont Bold() const; \
    wxFont GetBaseFont() const; \
    wxFont Italic() const; \
    wxFont Underlined() const; \
    wxFont Strikethrough() const; \
    wxFont Larger() const { return Scaled(1.2f); } \
    wxFont Smaller() const { return Scaled(1/1.2f); } \
    wxFont Scaled(float x) const

// include the real class declaration
#if defined(__WXMSW__)
    #include "wx/msw/font.h"
#elif defined(__WXMOTIF__)
    #include "wx/motif/font.h"
#elif defined(__WXGTK20__)
    #include "wx/gtk/font.h"
#elif defined(__WXGTK__)
    #include "wx/gtk1/font.h"
#elif defined(__WXX11__)
    #include "wx/x11/font.h"
#elif defined(__WXDFB__)
    #include "wx/dfb/font.h"
#elif defined(__WXMAC__)
    #include "wx/osx/font.h"
<<<<<<< HEAD
#elif defined(__WXCOCOA__)
    #include "wx/cocoa/font.h"
#elif defined(__WXQT__)
    #include "wx/qt/font.h"
=======
>>>>>>> 1ca1d77e
#endif

class WXDLLIMPEXP_CORE wxFontList: public wxGDIObjListBase
{
public:
    wxFont *FindOrCreateFont(int pointSize,
                             wxFontFamily family,
                             wxFontStyle style,
                             wxFontWeight weight,
                             bool underline = false,
                             const wxString& face = wxEmptyString,
                             wxFontEncoding encoding = wxFONTENCODING_DEFAULT);

    wxDEPRECATED_MSG("use wxFONT{FAMILY,STYLE,WEIGHT}_XXX constants")
    wxFont *FindOrCreateFont(int pointSize, int family, int style, int weight,
                              bool underline = false,
                              const wxString& face = wxEmptyString,
                              wxFontEncoding encoding = wxFONTENCODING_DEFAULT)
        { return FindOrCreateFont(pointSize, (wxFontFamily)family, (wxFontStyle)style,
                                  (wxFontWeight)weight, underline, face, encoding); }
};

extern WXDLLIMPEXP_DATA_CORE(wxFontList*)    wxTheFontList;


// provide comparison operators to allow code such as
//
//      if ( font.GetStyle() == wxFONTSTYLE_SLANT )
//
// to compile without warnings which it would otherwise provoke from some
// compilers as it compares elements of different enums

// Unfortunately some compilers have ambiguity issues when enum comparisons are
// overloaded so we have to disable the overloads in this case, see
// wxCOMPILER_NO_OVERLOAD_ON_ENUM definition in wx/platform.h for more details.
#ifndef wxCOMPILER_NO_OVERLOAD_ON_ENUM

wxDEPRECATED_MSG("use wxFONTFAMILY_XXX constants") \
inline bool operator==(wxFontFamily s, wxDeprecatedGUIConstants t)
    { return static_cast<int>(s) == static_cast<int>(t); }
wxDEPRECATED_MSG("use wxFONTFAMILY_XXX constants") \
inline bool operator!=(wxFontFamily s, wxDeprecatedGUIConstants t)
    { return static_cast<int>(s) != static_cast<int>(t); }
wxDEPRECATED_MSG("use wxFONTSTYLE_XXX constants") \
inline bool operator==(wxFontStyle s, wxDeprecatedGUIConstants t)
    { return static_cast<int>(s) == static_cast<int>(t); }
wxDEPRECATED_MSG("use wxFONTSTYLE_XXX constants") \
inline bool operator!=(wxFontStyle s, wxDeprecatedGUIConstants t)
    { return static_cast<int>(s) != static_cast<int>(t); }
wxDEPRECATED_MSG("use wxFONTWEIGHT_XXX constants") \
inline bool operator==(wxFontWeight s, wxDeprecatedGUIConstants t)
    { return static_cast<int>(s) == static_cast<int>(t); }
wxDEPRECATED_MSG("use wxFONTWEIGHT_XXX constants") \
inline bool operator!=(wxFontWeight s, wxDeprecatedGUIConstants t)
    { return static_cast<int>(s) != static_cast<int>(t); }

#endif // // wxCOMPILER_NO_OVERLOAD_ON_ENUM

#endif // _WX_FONT_H_BASE_<|MERGE_RESOLUTION|>--- conflicted
+++ resolved
@@ -285,7 +285,6 @@
     virtual ~wxFontBase();
 
 
-
     // from the font components
     static wxFont *New(
         int pointSize,              // size of the font in points
@@ -423,6 +422,8 @@
         wxFontEncoding encoding = wxFONTENCODING_DEFAULT)  // ISO8859-X, ...
         { return New(pixelSize, (wxFontFamily)family, (wxFontStyle)style,
                      (wxFontWeight)weight, underlined, face, encoding); }
+
+
 protected:
     // the function called by both overloads of SetNativeFontInfo()
     virtual void DoSetNativeFontInfo(const wxNativeFontInfo& info);
@@ -430,6 +431,7 @@
     // The function called by public GetFamily(): it can return
     // wxFONTFAMILY_UNKNOWN unlike the public method (see comment there).
     virtual wxFontFamily DoGetFamily() const = 0;
+
 
     // Helper functions to recover wxFONTSTYLE/wxFONTWEIGHT and underlined flag
     // values from flags containing a combination of wxFONTFLAG_XXX.
@@ -460,6 +462,7 @@
     {
         return (flags & wxFONTFLAG_STRIKETHROUGH) != 0;
     }
+
 private:
     // the currently default encoding: by default, it's the default system
     // encoding, but may be changed by the application using
@@ -527,13 +530,8 @@
     #include "wx/dfb/font.h"
 #elif defined(__WXMAC__)
     #include "wx/osx/font.h"
-<<<<<<< HEAD
-#elif defined(__WXCOCOA__)
-    #include "wx/cocoa/font.h"
 #elif defined(__WXQT__)
     #include "wx/qt/font.h"
-=======
->>>>>>> 1ca1d77e
 #endif
 
 class WXDLLIMPEXP_CORE wxFontList: public wxGDIObjListBase
