/////////////////////////////////////////////////////////////////////////////
// Name:        wx/filedlg.h
// Purpose:     wxFileDialog base header
// Author:      Robert Roebling
// Modified by:
// Created:     8/17/99
// Copyright:   (c) Robert Roebling
// Licence:     wxWindows licence
/////////////////////////////////////////////////////////////////////////////

#ifndef _WX_FILEDLG_H_BASE_
#define _WX_FILEDLG_H_BASE_

#include "wx/defs.h"

#if wxUSE_FILEDLG

#include "wx/dialog.h"
#include "wx/arrstr.h"

// this symbol is defined for the platforms which support multiple
// ('|'-separated) filters in the file dialog
#if defined(__WXMSW__) || defined(__WXGTK__) || defined(__WXMAC__)
    #define wxHAS_MULTIPLE_FILEDLG_FILTERS
#endif

//----------------------------------------------------------------------------
// wxFileDialog data
//----------------------------------------------------------------------------

/*
    The flags below must coexist with the following flags in m_windowStyle
    #define wxCAPTION               0x20000000
    #define wxMAXIMIZE              0x00002000
    #define wxCLOSE_BOX             0x00001000
    #define wxSYSTEM_MENU           0x00000800
    wxBORDER_NONE   =               0x00200000
    #define wxRESIZE_BORDER         0x00000040
*/

enum
{
    wxFD_OPEN              = 0x0001,
    wxFD_SAVE              = 0x0002,
    wxFD_OVERWRITE_PROMPT  = 0x0004,
    wxFD_NO_FOLLOW         = 0x0008,
    wxFD_FILE_MUST_EXIST   = 0x0010,
    wxFD_MULTIPLE          = 0x0020,
    wxFD_CHANGE_DIR        = 0x0080,
    wxFD_PREVIEW           = 0x0100
};


#define wxFD_DEFAULT_STYLE      wxFD_OPEN

extern WXDLLIMPEXP_DATA_CORE(const char) wxFileDialogNameStr[];
extern WXDLLIMPEXP_DATA_CORE(const char) wxFileSelectorPromptStr[];
extern WXDLLIMPEXP_DATA_CORE(const char) wxFileSelectorDefaultWildcardStr[];

//----------------------------------------------------------------------------
// wxFileDialogBase
//----------------------------------------------------------------------------

class WXDLLIMPEXP_CORE wxFileDialogBase: public wxDialog
{
public:
    wxFileDialogBase () { Init(); }

    wxFileDialogBase(wxWindow *parent,
                     const wxString& message = wxFileSelectorPromptStr,
                     const wxString& defaultDir = wxEmptyString,
                     const wxString& defaultFile = wxEmptyString,
                     const wxString& wildCard = wxFileSelectorDefaultWildcardStr,
                     long style = wxFD_DEFAULT_STYLE,
                     const wxPoint& pos = wxDefaultPosition,
                     const wxSize& sz = wxDefaultSize,
                     const wxString& name = wxFileDialogNameStr)
    {
        Init();
        Create(parent, message, defaultDir, defaultFile, wildCard, style, pos, sz, name);
    }

    virtual ~wxFileDialogBase() {}


    bool Create(wxWindow *parent,
                const wxString& message = wxFileSelectorPromptStr,
                const wxString& defaultDir = wxEmptyString,
                const wxString& defaultFile = wxEmptyString,
                const wxString& wildCard = wxFileSelectorDefaultWildcardStr,
                long style = wxFD_DEFAULT_STYLE,
                const wxPoint& pos = wxDefaultPosition,
                const wxSize& sz = wxDefaultSize,
                const wxString& name = wxFileDialogNameStr);

    bool HasFdFlag(int flag) const { return HasFlag(flag); }

    virtual void SetMessage(const wxString& message) { m_message = message; }
    virtual void SetPath(const wxString& path);
    virtual void SetDirectory(const wxString& dir);
    virtual void SetFilename(const wxString& name);
    virtual void SetWildcard(const wxString& wildCard) { m_wildCard = wildCard; }
    virtual void SetFilterIndex(int filterIndex) { m_filterIndex = filterIndex; }

    virtual wxString GetMessage() const { return m_message; }
    virtual wxString GetPath() const { return m_path; }
    virtual void GetPaths(wxArrayString& paths) const { paths.Empty(); paths.Add(m_path); }
    virtual wxString GetDirectory() const { return m_dir; }
    virtual wxString GetFilename() const { return m_fileName; }
    virtual void GetFilenames(wxArrayString& files) const { files.Empty(); files.Add(m_fileName); }
    virtual wxString GetWildcard() const { return m_wildCard; }
    virtual int GetFilterIndex() const { return m_filterIndex; }

    virtual wxString GetCurrentlySelectedFilename() const
        { return m_currentlySelectedFilename; }
    // this function is called with wxFileDialog as parameter and should
    // create the window containing the extra controls we want to show in it
    typedef wxWindow *(*ExtraControlCreatorFunction)(wxWindow*);

    virtual bool SupportsExtraControl() const { return false; }

    bool SetExtraControlCreator(ExtraControlCreatorFunction creator);
    wxWindow *GetExtraControl() const { return m_extraControl; }

    // Utility functions



    // Append first extension to filePath from a ';' separated extensionList
    // if filePath = "path/foo.bar" just return it as is
    // if filePath = "foo[.]" and extensionList = "*.jpg;*.png" return "foo.jpg"
    // if the extension is "*.j?g" (has wildcards) or "jpg" then return filePath
    static wxString AppendExtension(const wxString &filePath,
                                    const wxString &extensionList);

protected:
    wxString      m_message;
    wxString      m_dir;
    wxString      m_path;       // Full path
    wxString      m_fileName;
    wxString      m_wildCard;
    int           m_filterIndex;
    // Currently selected, but not yet necessarily accepted by the user, file.
    // This should be updated whenever the selection in the control changes by
    // the platform-specific code to provide a useful implementation of
    // GetCurrentlySelectedFilename().
    wxString      m_currentlySelectedFilename;
    wxWindow*     m_extraControl;

    // returns true if control is created (if it already exists returns false)
    bool CreateExtraControl();
    // return true if SetExtraControlCreator() was called
    bool HasExtraControlCreator() const
        { return m_extraControlCreator != NULL; }
    // get the size of the extra control by creating and deleting it
    wxSize GetExtraControlSize();

private:
    ExtraControlCreatorFunction m_extraControlCreator;

    void Init();
    DECLARE_DYNAMIC_CLASS(wxFileDialogBase)
    wxDECLARE_NO_COPY_CLASS(wxFileDialogBase);
};


//----------------------------------------------------------------------------
// wxFileDialog convenience functions
//----------------------------------------------------------------------------

// File selector - backward compatibility
WXDLLIMPEXP_CORE wxString
wxFileSelector(const wxString& message = wxFileSelectorPromptStr,
               const wxString& default_path = wxEmptyString,
               const wxString& default_filename = wxEmptyString,
               const wxString& default_extension = wxEmptyString,
               const wxString& wildcard = wxFileSelectorDefaultWildcardStr,
               int flags = 0,
               wxWindow *parent = NULL,
               int x = wxDefaultCoord, int y = wxDefaultCoord);

// An extended version of wxFileSelector
WXDLLIMPEXP_CORE wxString
wxFileSelectorEx(const wxString& message = wxFileSelectorPromptStr,
                 const wxString& default_path = wxEmptyString,
                 const wxString& default_filename = wxEmptyString,
                 int *indexDefaultExtension = NULL,
                 const wxString& wildcard = wxFileSelectorDefaultWildcardStr,
                 int flags = 0,
                 wxWindow *parent = NULL,
                 int x = wxDefaultCoord, int y = wxDefaultCoord);

// Ask for filename to load
WXDLLIMPEXP_CORE wxString
wxLoadFileSelector(const wxString& what,
                   const wxString& extension,
                   const wxString& default_name = wxEmptyString,
                   wxWindow *parent = NULL);

// Ask for filename to save
WXDLLIMPEXP_CORE wxString
wxSaveFileSelector(const wxString& what,
                   const wxString& extension,
                   const wxString& default_name = wxEmptyString,
                   wxWindow *parent = NULL);


#if defined (__WXUNIVERSAL__)
    #define wxHAS_GENERIC_FILEDIALOG
    #include "wx/generic/filedlgg.h"
#elif defined(__WXMSW__)
    #include "wx/msw/filedlg.h"
#elif defined(__WXMOTIF__)
    #include "wx/motif/filedlg.h"
#elif defined(__WXGTK20__)
    #include "wx/gtk/filedlg.h"     // GTK+ > 2.4 has native version
#elif defined(__WXGTK__)
    #include "wx/gtk1/filedlg.h"
#elif defined(__WXMAC__)
    #include "wx/osx/filedlg.h"
<<<<<<< HEAD
#elif defined(__WXCOCOA__)
    #include "wx/cocoa/filedlg.h"
#elif defined(__WXQT__)
    #include "wx/qt/filedlg.h"
=======
>>>>>>> 1ca1d77e
#endif

#endif // wxUSE_FILEDLG

#endif // _WX_FILEDLG_H_BASE_<|MERGE_RESOLUTION|>--- conflicted
+++ resolved
@@ -49,7 +49,6 @@
     wxFD_CHANGE_DIR        = 0x0080,
     wxFD_PREVIEW           = 0x0100
 };
-
 
 #define wxFD_DEFAULT_STYLE      wxFD_OPEN
 
@@ -113,6 +112,7 @@
 
     virtual wxString GetCurrentlySelectedFilename() const
         { return m_currentlySelectedFilename; }
+
     // this function is called with wxFileDialog as parameter and should
     // create the window containing the extra controls we want to show in it
     typedef wxWindow *(*ExtraControlCreatorFunction)(wxWindow*);
@@ -123,8 +123,6 @@
     wxWindow *GetExtraControl() const { return m_extraControl; }
 
     // Utility functions
-
-
 
     // Append first extension to filePath from a ';' separated extensionList
     // if filePath = "path/foo.bar" just return it as is
@@ -140,11 +138,13 @@
     wxString      m_fileName;
     wxString      m_wildCard;
     int           m_filterIndex;
+
     // Currently selected, but not yet necessarily accepted by the user, file.
     // This should be updated whenever the selection in the control changes by
     // the platform-specific code to provide a useful implementation of
     // GetCurrentlySelectedFilename().
     wxString      m_currentlySelectedFilename;
+
     wxWindow*     m_extraControl;
 
     // returns true if control is created (if it already exists returns false)
@@ -218,13 +218,8 @@
     #include "wx/gtk1/filedlg.h"
 #elif defined(__WXMAC__)
     #include "wx/osx/filedlg.h"
-<<<<<<< HEAD
-#elif defined(__WXCOCOA__)
-    #include "wx/cocoa/filedlg.h"
 #elif defined(__WXQT__)
     #include "wx/qt/filedlg.h"
-=======
->>>>>>> 1ca1d77e
 #endif
 
 #endif // wxUSE_FILEDLG
