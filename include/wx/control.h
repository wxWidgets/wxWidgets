/////////////////////////////////////////////////////////////////////////////
// Name:        wx/control.h
// Purpose:     wxControl common interface
// Author:      Vadim Zeitlin
// Modified by:
// Created:     26.07.99
// Copyright:   (c) wxWidgets team
// Licence:     wxWindows licence
/////////////////////////////////////////////////////////////////////////////

#ifndef _WX_CONTROL_H_BASE_
#define _WX_CONTROL_H_BASE_

// ----------------------------------------------------------------------------
// headers
// ----------------------------------------------------------------------------

#include "wx/defs.h"

#if wxUSE_CONTROLS

#include "wx/window.h"      // base class

extern WXDLLIMPEXP_DATA_CORE(const char) wxControlNameStr[];


// ----------------------------------------------------------------------------
// Ellipsize() constants
// ----------------------------------------------------------------------------

enum wxEllipsizeFlags
{
    wxELLIPSIZE_FLAGS_NONE = 0,
    wxELLIPSIZE_FLAGS_PROCESS_MNEMONICS = 1,
    wxELLIPSIZE_FLAGS_EXPAND_TABS = 2,

    wxELLIPSIZE_FLAGS_DEFAULT = wxELLIPSIZE_FLAGS_PROCESS_MNEMONICS |
                                wxELLIPSIZE_FLAGS_EXPAND_TABS
};

// NB: Don't change the order of these values, they're the same as in
//     PangoEllipsizeMode enum.
enum wxEllipsizeMode
{
    wxELLIPSIZE_NONE,
    wxELLIPSIZE_START,
    wxELLIPSIZE_MIDDLE,
    wxELLIPSIZE_END
};

// ----------------------------------------------------------------------------
// wxControl is the base class for all controls
// ----------------------------------------------------------------------------

class WXDLLIMPEXP_CORE wxControlBase : public wxWindow
{
public:
    wxControlBase() { }

    virtual ~wxControlBase();

    // Create() function adds the validator parameter
    bool Create(wxWindow *parent, wxWindowID id,
                const wxPoint& pos = wxDefaultPosition,
                const wxSize& size = wxDefaultSize,
                long style = 0,
                const wxValidator& validator = wxDefaultValidator,
                const wxString& name = wxControlNameStr);

    // get the control alignment (left/right/centre, top/bottom/centre)
    int GetAlignment() const { return m_windowStyle & wxALIGN_MASK; }

    // set label with mnemonics
    virtual void SetLabel(const wxString& label) wxOVERRIDE
    {
        m_labelOrig = label;

        InvalidateBestSize();

        wxWindow::SetLabel(label);
    }

    // return the original string, as it was passed to SetLabel()
    // (i.e. with wx-style mnemonics)
    virtual wxString GetLabel() const wxOVERRIDE { return m_labelOrig; }

    // set label text (mnemonics will be escaped)
    virtual void SetLabelText(const wxString& text)
    {
        SetLabel(EscapeMnemonics(text));
    }

    // get just the text of the label, without mnemonic characters ('&')
    virtual wxString GetLabelText() const { return GetLabelText(GetLabel()); }


#if wxUSE_MARKUP
    // Set the label with markup (and mnemonics). Markup is a simple subset of
    // HTML with tags such as <b>, <i> and <span>. By default it is not
    // supported i.e. all the markup is simply stripped and SetLabel() is
    // called but some controls in some ports do support this already and in
    // the future most of them should.
    //
    // Notice that, being HTML-like, markup also supports XML entities so '<'
    // should be encoded as "&lt;" and so on, a bare '<' in the input will
    // likely result in an error. As an exception, a bare '&' is allowed and
    // indicates that the next character is a mnemonic. To insert a literal '&'
    // in the control you need to use "&amp;" in the input string.
    //
    // Returns true if the label was set, even if the markup in it was ignored.
    // False is only returned if we failed to parse the label.
    bool SetLabelMarkup(const wxString& markup)
    {
        return DoSetLabelMarkup(markup);
    }
#endif // wxUSE_MARKUP


    // controls by default inherit the colours of their parents, if a
    // particular control class doesn't want to do it, it can override
    // ShouldInheritColours() to return false
    virtual bool ShouldInheritColours() const wxOVERRIDE { return true; }


    // WARNING: this doesn't work for all controls nor all platforms!
    //
    // simulates the event of given type (i.e. wxButton::Command() is just as
    // if the button was clicked)
    virtual void Command(wxCommandEvent &event);

    virtual bool SetFont(const wxFont& font) wxOVERRIDE;

    // wxControl-specific processing after processing the update event
    virtual void DoUpdateWindowUI(wxUpdateUIEvent& event) wxOVERRIDE;

    wxSize GetSizeFromTextSize(int xlen, int ylen = -1) const
        { return DoGetSizeFromTextSize(xlen, ylen); }
    wxSize GetSizeFromTextSize(const wxSize& tsize) const
        { return DoGetSizeFromTextSize(tsize.x, tsize.y); }


    // static utilities for mnemonics char (&) handling
    // ------------------------------------------------

    // returns the given string without mnemonic characters ('&')
    static wxString GetLabelText(const wxString& label);

    // returns the given string without mnemonic characters ('&')
    // this function is identic to GetLabelText() and is provided for clarity
    // and for symmetry with the wxStaticText::RemoveMarkup() function.
    static wxString RemoveMnemonics(const wxString& str);

    // escapes (by doubling them) the mnemonics
    static wxString EscapeMnemonics(const wxString& str);


    // miscellaneous static utilities
    // ------------------------------

    // replaces parts of the given (multiline) string with an ellipsis if needed
    static wxString Ellipsize(const wxString& label, const wxDC& dc,
                              wxEllipsizeMode mode, int maxWidth,
                              int flags = wxELLIPSIZE_FLAGS_DEFAULT);

    // return the accel index in the string or -1 if none and puts the modified
    // string into second parameter if non NULL
    static int FindAccelIndex(const wxString& label,
                              wxString *labelOnly = NULL);

    // this is a helper for the derived class GetClassDefaultAttributes()
    // implementation: it returns the right colours for the classes which
    // contain something else (e.g. wxListBox, wxTextCtrl, ...) instead of
    // being simple controls (such as wxButton, wxCheckBox, ...)
    static wxVisualAttributes
        GetCompositeControlsDefaultAttributes(wxWindowVariant variant);

protected:
    // choose the default border for this window
    virtual wxBorder GetDefaultBorder() const wxOVERRIDE;

    // creates the control (calls wxWindowBase::CreateBase inside) and adds it
    // to the list of parents children
    bool CreateControl(wxWindowBase *parent,
                       wxWindowID id,
                       const wxPoint& pos,
                       const wxSize& size,
                       long style,
                       const wxValidator& validator,
                       const wxString& name);

#if wxUSE_MARKUP
    // This function may be overridden in the derived classes to implement
    // support for labels with markup. The base class version simply strips the
    // markup and calls SetLabel() with the remaining text.
    virtual bool DoSetLabelMarkup(const wxString& markup);
#endif // wxUSE_MARKUP

    // override this to return the total control's size from a string size
    virtual wxSize DoGetSizeFromTextSize(int xlen, int ylen = -1) const;

    // initialize the common fields of wxCommandEvent
    void InitCommandEvent(wxCommandEvent& event) const;

    // Ellipsize() helper:
    static wxString DoEllipsizeSingleLine(const wxString& label, const wxDC& dc,
                                          wxEllipsizeMode mode, int maxWidth,
                                          int replacementWidth);

#if wxUSE_MARKUP
    // Remove markup from the given string, returns empty string on error i.e.
    // if markup was syntactically invalid.
    static wxString RemoveMarkup(const wxString& markup);
#endif // wxUSE_MARKUP


    // this field contains the label in wx format, i.e. with '&' mnemonics,
    // as it was passed to the last SetLabel() call
    wxString m_labelOrig;

    wxDECLARE_NO_COPY_CLASS(wxControlBase);
};

// ----------------------------------------------------------------------------
// include platform-dependent wxControl declarations
// ----------------------------------------------------------------------------

#if defined(__WXUNIVERSAL__)
    #include "wx/univ/control.h"
#elif defined(__WXMSW__)
    #include "wx/msw/control.h"
#elif defined(__WXMOTIF__)
    #include "wx/motif/control.h"
#elif defined(__WXGTK20__)
    #include "wx/gtk/control.h"
#elif defined(__WXGTK__)
    #include "wx/gtk1/control.h"
#elif defined(__WXMAC__)
    #include "wx/osx/control.h"
#elif defined(__WXCOCOA__)
    #include "wx/cocoa/control.h"
<<<<<<< HEAD
#elif defined(__WXPM__)
    #include "wx/os2/control.h"
#elif defined(__WXQT__)
    #include "wx/qt/control.h"
=======
>>>>>>> ec5214c6
#endif

#endif // wxUSE_CONTROLS

#endif
    // _WX_CONTROL_H_BASE_<|MERGE_RESOLUTION|>--- conflicted
+++ resolved
@@ -238,13 +238,8 @@
     #include "wx/osx/control.h"
 #elif defined(__WXCOCOA__)
     #include "wx/cocoa/control.h"
-<<<<<<< HEAD
-#elif defined(__WXPM__)
-    #include "wx/os2/control.h"
 #elif defined(__WXQT__)
     #include "wx/qt/control.h"
-=======
->>>>>>> ec5214c6
 #endif
 
 #endif // wxUSE_CONTROLS
