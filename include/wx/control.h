--- conflicted
+++ resolved
@@ -236,13 +236,8 @@
     #include "wx/gtk1/control.h"
 #elif defined(__WXMAC__)
     #include "wx/osx/control.h"
-<<<<<<< HEAD
-#elif defined(__WXCOCOA__)
-    #include "wx/cocoa/control.h"
 #elif defined(__WXQT__)
     #include "wx/qt/control.h"
-=======
->>>>>>> 1ca1d77e
 #endif
 
 #endif // wxUSE_CONTROLS
