--- conflicted
+++ resolved
@@ -16,23 +16,17 @@
 #if wxUSE_TOOLTIPS
 
 #if defined(__WXMSW__)
-    #include "wx/msw/tooltip.h"
+#include "wx/msw/tooltip.h"
 #elif defined(__WXMOTIF__)
-    // #include "wx/motif/tooltip.h"
+// #include "wx/motif/tooltip.h"
 #elif defined(__WXGTK20__)
-    #include "wx/gtk/tooltip.h"
+#include "wx/gtk/tooltip.h"
 #elif defined(__WXGTK__)
-    #include "wx/gtk1/tooltip.h"
+#include "wx/gtk1/tooltip.h"
 #elif defined(__WXMAC__)
-<<<<<<< HEAD
-    #include "wx/osx/tooltip.h"
-#elif defined(__WXCOCOA__)
-    #include "wx/cocoa/tooltip.h"
+#include "wx/osx/tooltip.h"
 #elif defined(__WXQT__)
-    #include "wx/qt/tooltip.h"
-=======
-#include "wx/osx/tooltip.h"
->>>>>>> 1ca1d77e
+#include "wx/qt/tooltip.h"
 #endif
 
 #endif
