/////////////////////////////////////////////////////////////////////////////
// Name:        wx/qt/listctrl.h
// Author:      Mariano Reingart, Peter Most
// Copyright:   (c) 2010 wxWidgets dev team
// Licence:     wxWindows licence
/////////////////////////////////////////////////////////////////////////////

#ifndef _WX_QT_LISTCTRL_H_
#define _WX_QT_LISTCTRL_H_

#include "wx/textctrl.h"

class wxQtListTreeWidget;
<<<<<<< HEAD
class QTreeWidgetItem;
=======
class wxQtListModel;
>>>>>>> 3922285d

class WXDLLIMPEXP_FWD_CORE wxImageList;

class WXDLLIMPEXP_CORE wxListCtrl: public wxListCtrlBase
{
public:
    wxListCtrl();

    wxListCtrl(wxWindow *parent,
               wxWindowID id = wxID_ANY,
               const wxPoint& pos = wxDefaultPosition,
               const wxSize& size = wxDefaultSize,
               long style = wxLC_ICON,
               const wxValidator& validator = wxDefaultValidator,
               const wxString& name = wxListCtrlNameStr);

    bool Create(wxWindow *parent,
                wxWindowID id = wxID_ANY,
                const wxPoint& pos = wxDefaultPosition,
                const wxSize& size = wxDefaultSize,
                long style = wxLC_ICON,
                const wxValidator& validator = wxDefaultValidator,
                const wxString& name = wxListCtrlNameStr);

    virtual ~wxListCtrl();

    // Attributes
    ////////////////////////////////////////////////////////////////////////////

    // Set the control colours
    bool SetForegroundColour(const wxColour& col);
    bool SetBackgroundColour(const wxColour& col);

    // Gets information about this column
    bool GetColumn(int col, wxListItem& info) const;

    // Sets information about this column
    bool SetColumn(int col, const wxListItem& info);

    // Gets the column width
    int GetColumnWidth(int col) const;

    // Sets the column width
    bool SetColumnWidth(int col, int width);


    // Gets the column order from its index or index from its order
    int GetColumnOrder(int col) const;
    int GetColumnIndexFromOrder(int order) const;

    // Gets the column order for all columns
    wxArrayInt GetColumnsOrder() const;

    // Sets the column order for all columns
    bool SetColumnsOrder(const wxArrayInt& orders);


    // Gets the number of items that can fit vertically in the
    // visible area of the list control (list or report view)
    // or the total number of items in the list control (icon
    // or small icon view)
    int GetCountPerPage() const;

    // return the total area occupied by all the items (icon/small icon only)
    wxRect GetViewRect() const;

    // Gets the edit control for editing labels.
    wxTextCtrl* GetEditControl() const;

    // Gets information about the item
    bool GetItem(wxListItem& info) const;

    // Sets information about the item
    bool SetItem(wxListItem& info);

    // Sets a string field at a particular column
    long SetItem(long index, int col, const wxString& label, int imageId = -1);

    // Gets the item state
    int  GetItemState(long item, long stateMask) const;

    // Sets the item state
    bool SetItemState(long item, long state, long stateMask);

    // Sets the item image
    bool SetItemImage(long item, int image, int selImage = -1);
    bool SetItemColumnImage(long item, long column, int image);

    // Gets the item text
    wxString GetItemText(long item, int col = 0) const;

    // Sets the item text
    void SetItemText(long item, const wxString& str);

    // Gets the item data
    wxUIntPtr GetItemData(long item) const;

    // Sets the item data
    bool SetItemPtrData(long item, wxUIntPtr data);
    bool SetItemData(long item, long data);

    // Gets the item rectangle
    bool GetItemRect(long item, wxRect& rect, int code = wxLIST_RECT_BOUNDS) const;

    // Gets the subitem rectangle in report mode
    bool GetSubItemRect(long item, long subItem, wxRect& rect, int code = wxLIST_RECT_BOUNDS) const;

    // Gets the item position
    bool GetItemPosition(long item, wxPoint& pos) const;

    // Sets the item position
    bool SetItemPosition(long item, const wxPoint& pos);

    // Gets the number of items in the list control
    int GetItemCount() const;

    // Gets the number of columns in the list control
    int GetColumnCount() const;

    // get the horizontal and vertical components of the item spacing
    wxSize GetItemSpacing() const;

    // Foreground colour of an item.
    void SetItemTextColour( long item, const wxColour& col);
    wxColour GetItemTextColour( long item ) const;

    // Background colour of an item.
    void SetItemBackgroundColour( long item, const wxColour &col);
    wxColour GetItemBackgroundColour( long item ) const;

    // Font of an item.
    void SetItemFont( long item, const wxFont &f);
    wxFont GetItemFont( long item ) const;

    // Gets the number of selected items in the list control
    int GetSelectedItemCount() const;

    // Gets the text colour of the listview
    wxColour GetTextColour() const;

    // Sets the text colour of the listview
    void SetTextColour(const wxColour& col);

    // Gets the index of the topmost visible item when in
    // list or report view
    long GetTopItem() const;

    virtual bool HasCheckBoxes() const wxOVERRIDE;
    virtual bool EnableCheckBoxes(bool enable = true) wxOVERRIDE;
    virtual bool IsItemChecked(long item) const wxOVERRIDE;
    virtual void CheckItem(long item, bool check) wxOVERRIDE;

    // Add or remove a single window style
    void SetSingleStyle(long style, bool add = true);

    // Set the whole window style
    void SetWindowStyleFlag(long style);

    // Searches for an item, starting from 'item'.
    // item can be -1 to find the first item that matches the
    // specified flags.
    // Returns the item or -1 if unsuccessful.
    long GetNextItem(long item, int geometry = wxLIST_NEXT_ALL, int state = wxLIST_STATE_DONTCARE) const;

    // Gets one of the three image lists
    wxImageList *GetImageList(int which) const;

    // Sets the image list
    void SetImageList(wxImageList *imageList, int which);
    void AssignImageList(wxImageList *imageList, int which);

    // refresh items selectively (only useful for virtual list controls)
    void RefreshItem(long item);
    void RefreshItems(long itemFrom, long itemTo);

    // Operations
    ////////////////////////////////////////////////////////////////////////////

    // Arranges the items
    bool Arrange(int flag = wxLIST_ALIGN_DEFAULT);

    // Deletes an item
    bool DeleteItem(long item);

    // Deletes all items
    bool DeleteAllItems();

    // Deletes a column
    bool DeleteColumn(int col);

    // Deletes all columns
    bool DeleteAllColumns();

    // Clears items, and columns if there are any.
    void ClearAll();

    // Edit the label
    wxTextCtrl* EditLabel(long item, wxClassInfo* textControlClass = CLASSINFO(wxTextCtrl));

    // End label editing, optionally cancelling the edit
    bool EndEditLabel(bool cancel);

    // Ensures this item is visible
    bool EnsureVisible(long item);

    // Find an item whose label matches this string, starting from the item after 'start'
    // or the beginning if 'start' is -1.
    long FindItem(long start, const wxString& str, bool partial = false);

    // Find an item whose data matches this data, starting from the item after 'start'
    // or the beginning if 'start' is -1.
    long FindItem(long start, wxUIntPtr data);

    // Find an item nearest this position in the specified direction, starting from
    // the item after 'start' or the beginning if 'start' is -1.
    long FindItem(long start, const wxPoint& pt, int direction);

    // Determines which item (if any) is at the specified point,
    // giving details in 'flags' (see wxLIST_HITTEST_... flags above)
    // Request the subitem number as well at the given coordinate.
    long HitTest(const wxPoint& point, int& flags, long* ptrSubItem = NULL) const;

    // Inserts an item, returning the index of the new item if successful,
    // -1 otherwise.
    long InsertItem(const wxListItem& info);

    // Insert a string item
    long InsertItem(long index, const wxString& label);

    // Insert an image item
    long InsertItem(long index, int imageIndex);

    // Insert an image/string item
    long InsertItem(long index, const wxString& label, int imageIndex);

    // set the number of items in a virtual list control
    void SetItemCount(long count);

    // Scrolls the list control. If in icon, small icon or report view mode,
    // x specifies the number of pixels to scroll. If in list view mode, x
    // specifies the number of columns to scroll.
    // If in icon, small icon or list view mode, y specifies the number of pixels
    // to scroll. If in report view mode, y specifies the number of lines to scroll.
    bool ScrollList(int dx, int dy);

    // Sort items.

    // fn is a function which takes 3 long arguments: item1, item2, data.
    // item1 is the long data associated with a first item (NOT the index).
    // item2 is the long data associated with a second item (NOT the index).
    // data is the same value as passed to SortItems.
    // The return value is a negative number if the first item should precede the second
    // item, a positive number of the second item should precede the first,
    // or zero if the two items are equivalent.

    // data is arbitrary data to be passed to the sort function.
    bool SortItems(wxListCtrlCompare fn, wxIntPtr data);


    // these functions are only used for virtual list view controls, i.e. the
    // ones with wxLC_VIRTUAL style (not currently implemented in wxQT)

    // return the text for the given column of the given item
    virtual wxString OnGetItemText(long item, long column) const;

    // return the icon for the given item. In report view, OnGetItemImage will
    // only be called for the first column. See OnGetItemColumnImage for
    // details.
    virtual int OnGetItemImage(long item) const;

    // return the icon for the given item and column.
    virtual int OnGetItemColumnImage(long item, long column) const;

    // return the attribute for the given item and column (may return NULL if none)
    virtual wxItemAttr *OnGetItemColumnAttr(long item, long WXUNUSED(column)) const
    {
        return OnGetItemAttr(item);
    }

    virtual QWidget *GetHandle() const;

protected:
    void Init();

    // Implement base class pure virtual methods.
    virtual long DoInsertColumn(long col, const wxListItem& info) wxOVERRIDE;

    wxImageList *     m_imageListNormal; // The image list for normal icons
    wxImageList *     m_imageListSmall;  // The image list for small icons
    wxImageList *     m_imageListState;  // The image list state icons (not implemented yet)
    bool              m_ownsImageListNormal,
                      m_ownsImageListSmall,
                      m_ownsImageListState;
    bool              m_hasCheckBoxes;
private:
    wxQtListTreeWidget *m_qtTreeWidget;
<<<<<<< HEAD
=======
    wxQtListModel *m_model;
>>>>>>> 3922285d

    wxDECLARE_DYNAMIC_CLASS( wxListCtrl );
};

#endif
<|MERGE_RESOLUTION|>--- conflicted
+++ resolved
@@ -11,11 +11,7 @@
 #include "wx/textctrl.h"
 
 class wxQtListTreeWidget;
-<<<<<<< HEAD
-class QTreeWidgetItem;
-=======
 class wxQtListModel;
->>>>>>> 3922285d
 
 class WXDLLIMPEXP_FWD_CORE wxImageList;
 
@@ -312,10 +308,7 @@
     bool              m_hasCheckBoxes;
 private:
     wxQtListTreeWidget *m_qtTreeWidget;
-<<<<<<< HEAD
-=======
     wxQtListModel *m_model;
->>>>>>> 3922285d
 
     wxDECLARE_DYNAMIC_CLASS( wxListCtrl );
 };
