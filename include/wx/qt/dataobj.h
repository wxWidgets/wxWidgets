/////////////////////////////////////////////////////////////////////////////
// Name:        src/qt/dataobj.h
// Author:      Peter Most
// Copyright:   (c) Peter Most
// Licence:     wxWindows licence
/////////////////////////////////////////////////////////////////////////////

#ifndef _WX_QT_DATAOBJ_H_
#define _WX_QT_DATAOBJ_H_

// ----------------------------------------------------------------------------
// wxDataObject is the same as wxDataObjectBase under wxQT
// ----------------------------------------------------------------------------

class WXDLLIMPEXP_CORE wxDataObject : public wxDataObjectBase
{
public:
    wxDataObject();
<<<<<<< HEAD
    virtual ~wxDataObject();
    
    virtual bool IsSupportedFormat( const wxDataFormat& format, Direction dir = Get ) const;
=======
    ~wxDataObject();

    virtual bool IsSupportedFormat(const wxDataFormat& format, Direction dir) const;
    virtual wxDataFormat GetPreferredFormat(Direction dir = Get) const;
    virtual size_t GetFormatCount(Direction dir = Get) const;
    virtual void GetAllFormats(wxDataFormat *formats, Direction dir = Get) const;
    virtual size_t GetDataSize(const wxDataFormat& format) const;
    virtual bool GetDataHere(const wxDataFormat& format, void *buf) const;
    virtual bool SetData(const wxDataFormat& format, size_t len, const void * buf);

private:
    QMimeData *m_qtMimeData; // to handle formats that have no helper classes
>>>>>>> c5f9bed8
};

#endif // _WX_QT_DATAOBJ_H_<|MERGE_RESOLUTION|>--- conflicted
+++ resolved
@@ -16,24 +16,10 @@
 {
 public:
     wxDataObject();
-<<<<<<< HEAD
+
     virtual ~wxDataObject();
     
     virtual bool IsSupportedFormat( const wxDataFormat& format, Direction dir = Get ) const;
-=======
-    ~wxDataObject();
-
-    virtual bool IsSupportedFormat(const wxDataFormat& format, Direction dir) const;
-    virtual wxDataFormat GetPreferredFormat(Direction dir = Get) const;
-    virtual size_t GetFormatCount(Direction dir = Get) const;
-    virtual void GetAllFormats(wxDataFormat *formats, Direction dir = Get) const;
-    virtual size_t GetDataSize(const wxDataFormat& format) const;
-    virtual bool GetDataHere(const wxDataFormat& format, void *buf) const;
-    virtual bool SetData(const wxDataFormat& format, size_t len, const void * buf);
-
-private:
-    QMimeData *m_qtMimeData; // to handle formats that have no helper classes
->>>>>>> c5f9bed8
 };
 
 #endif // _WX_QT_DATAOBJ_H_