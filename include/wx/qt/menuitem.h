/////////////////////////////////////////////////////////////////////////////
// Name:        wx/qt/menuitem.h
// Author:      Peter Most, Mariano Reingart
// Copyright:   (c) 2010 wxWidgets dev team
// Licence:     wxWindows licence
/////////////////////////////////////////////////////////////////////////////

#ifndef _WX_QT_MENUITEM_H_
#define _WX_QT_MENUITEM_H_

#include "wx/menuitem.h"
<<<<<<< HEAD
#include "wx/bitmap.h"
=======

#if wxUSE_OWNER_DRAWN
    #include "wx/ownerdrw.h"
#endif

>>>>>>> c0e7bd33
class QAction;

class WXDLLIMPEXP_FWD_CORE wxBitmap;
class WXDLLIMPEXP_FWD_CORE wxMenu;

class WXDLLIMPEXP_CORE wxMenuItem : public wxMenuItemBase
#if wxUSE_OWNER_DRAWN
    , public wxOwnerDrawnBase
#endif
{
public:
    wxMenuItem(wxMenu *parentMenu = NULL,
               int id = wxID_SEPARATOR,
               const wxString& text = wxEmptyString,
               const wxString& help = wxEmptyString,
               wxItemKind kind = wxITEM_NORMAL,
               wxMenu *subMenu = NULL);

    virtual void SetItemLabel(const wxString& str);
    virtual void SetCheckable(bool checkable);

    virtual void Enable(bool enable = true);
    virtual bool IsEnabled() const;

    virtual void Check(bool check = true);
    virtual bool IsChecked() const;

<<<<<<< HEAD
    virtual void SetBitmap(const wxBitmap& bitmap);
    virtual const wxBitmap& GetBitmap() const { return m_bitmap; };
=======
    void SetBitmaps(const wxBitmap& bmpChecked,
                    const wxBitmap& bmpUnchecked = wxNullBitmap);
    void SetBitmap(const wxBitmap& bitmap);
    const wxBitmap& GetBitmap() const;
>>>>>>> c0e7bd33

    virtual QAction *GetHandle() const;

#if wxUSE_OWNER_DRAWN
    void SetDisabledBitmap(const wxBitmap& bmpDisabled);
    const wxBitmap& GetDisabledBitmap() const;

    // override wxOwnerDrawn base class virtuals
    virtual wxString GetName() const wxOVERRIDE;
    virtual bool OnDrawItem(wxDC& dc, const wxRect& rc, wxODAction act, wxODStatus stat) wxOVERRIDE;
#endif // wxUSE_OWNER_DRAWN

private:
    // Qt is using an action instead of a menu item.
    QAction *m_qtAction;
<<<<<<< HEAD
    wxBitmap m_bitmap;
    
=======

#if wxUSE_OWNER_DRAWN
    wxBitmap m_bmpDisabled;
#endif // wxUSE_OWNER_DRAWN

>>>>>>> c0e7bd33
    wxDECLARE_DYNAMIC_CLASS( wxMenuItem );
};



#endif // _WX_QT_MENUITEM_H_<|MERGE_RESOLUTION|>--- conflicted
+++ resolved
@@ -9,24 +9,14 @@
 #define _WX_QT_MENUITEM_H_
 
 #include "wx/menuitem.h"
-<<<<<<< HEAD
 #include "wx/bitmap.h"
-=======
 
-#if wxUSE_OWNER_DRAWN
-    #include "wx/ownerdrw.h"
-#endif
-
->>>>>>> c0e7bd33
 class QAction;
 
 class WXDLLIMPEXP_FWD_CORE wxBitmap;
 class WXDLLIMPEXP_FWD_CORE wxMenu;
 
 class WXDLLIMPEXP_CORE wxMenuItem : public wxMenuItemBase
-#if wxUSE_OWNER_DRAWN
-    , public wxOwnerDrawnBase
-#endif
 {
 public:
     wxMenuItem(wxMenu *parentMenu = NULL,
@@ -45,40 +35,17 @@
     virtual void Check(bool check = true);
     virtual bool IsChecked() const;
 
-<<<<<<< HEAD
     virtual void SetBitmap(const wxBitmap& bitmap);
     virtual const wxBitmap& GetBitmap() const { return m_bitmap; };
-=======
-    void SetBitmaps(const wxBitmap& bmpChecked,
-                    const wxBitmap& bmpUnchecked = wxNullBitmap);
-    void SetBitmap(const wxBitmap& bitmap);
-    const wxBitmap& GetBitmap() const;
->>>>>>> c0e7bd33
 
     virtual QAction *GetHandle() const;
 
-#if wxUSE_OWNER_DRAWN
-    void SetDisabledBitmap(const wxBitmap& bmpDisabled);
-    const wxBitmap& GetDisabledBitmap() const;
-
-    // override wxOwnerDrawn base class virtuals
-    virtual wxString GetName() const wxOVERRIDE;
-    virtual bool OnDrawItem(wxDC& dc, const wxRect& rc, wxODAction act, wxODStatus stat) wxOVERRIDE;
-#endif // wxUSE_OWNER_DRAWN
 
 private:
     // Qt is using an action instead of a menu item.
     QAction *m_qtAction;
-<<<<<<< HEAD
     wxBitmap m_bitmap;
     
-=======
-
-#if wxUSE_OWNER_DRAWN
-    wxBitmap m_bmpDisabled;
-#endif // wxUSE_OWNER_DRAWN
-
->>>>>>> c0e7bd33
     wxDECLARE_DYNAMIC_CLASS( wxMenuItem );
 };
 
