/////////////////////////////////////////////////////////////////////////////
// Name:        wx/qt/frame.h
// Purpose:     wxFrame class interface
// Author:      Peter Most
// Modified by:
// Created:     09.08.09
// Copyright:   (c) Peter Most
// Licence:     wxWindows licence
/////////////////////////////////////////////////////////////////////////////

#ifndef _WX_QT_FRAME_H_
#define _WX_QT_FRAME_H_

#include "wx/frame.h"

class QMainWindow;
class QScrollArea;

class WXDLLIMPEXP_CORE wxFrame : public wxFrameBase
{
public:
    wxFrame() { Init(); }
    wxFrame(wxWindow *parent,
               wxWindowID id,
               const wxString& title,
               const wxPoint& pos = wxDefaultPosition,
               const wxSize& size = wxDefaultSize,
               long style = wxDEFAULT_FRAME_STYLE,
               const wxString& name = wxFrameNameStr)
    {
        Init();

        Create( parent, id, title, pos, size, style, name );
    }
    virtual ~wxFrame();

    bool Create(wxWindow *parent,
                wxWindowID id,
                const wxString& title,
                const wxPoint& pos = wxDefaultPosition,
                const wxSize& size = wxDefaultSize,
                long style = wxDEFAULT_FRAME_STYLE,
                const wxString& name = wxFrameNameStr);

    virtual void SetMenuBar(wxMenuBar *menubar) wxOVERRIDE;
    virtual void SetStatusBar(wxStatusBar *statusBar ) wxOVERRIDE;
    virtual void SetToolBar(wxToolBar *toolbar) wxOVERRIDE;

    virtual void SetWindowStyleFlag( long style ) wxOVERRIDE;

    virtual void AddChild( wxWindowBase *child ) wxOVERRIDE;
    virtual void RemoveChild( wxWindowBase *child ) wxOVERRIDE;

    QMainWindow *GetQMainWindow() const;
    virtual QScrollArea *QtGetScrollBarsContainer() const wxOVERRIDE;

protected:
    virtual void DoGetClientSize(int *width, int *height) const wxOVERRIDE;
<<<<<<< HEAD
    virtual void DoSetClientSize(int width, int height) wxOVERRIDE;
=======
>>>>>>> 755906a4

private:
    // Common part of all ctors.
    void Init()
    {
        m_qtToolBar = NULL;
    }


    // Currently active native toolbar.
    class QToolBar* m_qtToolBar;

    wxDECLARE_DYNAMIC_CLASS( wxFrame );
};


#endif // _WX_QT_FRAME_H_<|MERGE_RESOLUTION|>--- conflicted
+++ resolved
@@ -56,10 +56,7 @@
 
 protected:
     virtual void DoGetClientSize(int *width, int *height) const wxOVERRIDE;
-<<<<<<< HEAD
     virtual void DoSetClientSize(int width, int height) wxOVERRIDE;
-=======
->>>>>>> 755906a4
 
 private:
     // Common part of all ctors.
