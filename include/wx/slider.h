--- conflicted
+++ resolved
@@ -40,6 +40,7 @@
 #define wxSL_MIN_MAX_LABELS  0x2000
 #define wxSL_VALUE_LABEL     0x4000
 #define wxSL_LABELS          (wxSL_MIN_MAX_LABELS|wxSL_VALUE_LABEL)
+
 
 extern WXDLLIMPEXP_DATA_CORE(const char) wxSliderNameStr[];
 
@@ -141,15 +142,8 @@
     #include "wx/osx/slider.h"
 #elif defined(__WXCOCOA__)
     #include "wx/cocoa/slider.h"
-<<<<<<< HEAD
-#elif defined(__WXPM__)
-    #include "wx/os2/slider.h"
-#elif defined(__WXPALMOS__)
-    #include "wx/palmos/slider.h"
 #elif defined(__WXQT__)
     #include "wx/qt/slider.h"
-=======
->>>>>>> ec5214c6
 #endif
 
 #endif // wxUSE_SLIDER
