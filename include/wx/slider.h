--- conflicted
+++ resolved
@@ -40,7 +40,6 @@
 #define wxSL_MIN_MAX_LABELS  0x2000
 #define wxSL_VALUE_LABEL     0x4000
 #define wxSL_LABELS          (wxSL_MIN_MAX_LABELS|wxSL_VALUE_LABEL)
-
 
 extern WXDLLIMPEXP_DATA_CORE(const char) wxSliderNameStr[];
 
@@ -140,13 +139,8 @@
     #include "wx/gtk1/slider.h"
 #elif defined(__WXMAC__)
     #include "wx/osx/slider.h"
-<<<<<<< HEAD
-#elif defined(__WXCOCOA__)
-    #include "wx/cocoa/slider.h"
 #elif defined(__WXQT__)
     #include "wx/qt/slider.h"
-=======
->>>>>>> 1ca1d77e
 #endif
 
 #endif // wxUSE_SLIDER
