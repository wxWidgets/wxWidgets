/////////////////////////////////////////////////////////////////////////////
// Name:        wx/app.h
// Purpose:     wxAppBase class and macros used for declaration of wxApp
//              derived class in the user code
// Author:      Julian Smart
// Modified by:
// Created:     01/02/97
// Copyright:   (c) Julian Smart
// Licence:     wxWindows licence
/////////////////////////////////////////////////////////////////////////////

#ifndef _WX_APP_H_BASE_
#define _WX_APP_H_BASE_

// ----------------------------------------------------------------------------
// headers we have to include here
// ----------------------------------------------------------------------------

#include "wx/event.h"       // for the base class
#include "wx/eventfilter.h" // (and another one)
#include "wx/build.h"
#include "wx/cmdargs.h"     // for wxCmdLineArgsArray used by wxApp::argv
#include "wx/init.h"        // we must declare wxEntry()
#include "wx/intl.h"        // for wxLayoutDirection
#include "wx/log.h"         // for wxDISABLE_DEBUG_LOGGING_IN_RELEASE_BUILD()

class WXDLLIMPEXP_FWD_BASE wxAppConsole;
class WXDLLIMPEXP_FWD_BASE wxAppTraits;
class WXDLLIMPEXP_FWD_BASE wxCmdLineParser;
class WXDLLIMPEXP_FWD_BASE wxEventLoopBase;
class WXDLLIMPEXP_FWD_BASE wxMessageOutput;

#if wxUSE_GUI
    struct WXDLLIMPEXP_FWD_CORE wxVideoMode;
    class WXDLLIMPEXP_FWD_CORE wxWindow;
#endif

// this macro should be used in any main() or equivalent functions defined in wx
#define wxDISABLE_DEBUG_SUPPORT() \
    wxDISABLE_ASSERTS_IN_RELEASE_BUILD(); \
    wxDISABLE_DEBUG_LOGGING_IN_RELEASE_BUILD()

// ----------------------------------------------------------------------------
// typedefs
// ----------------------------------------------------------------------------

// the type of the function used to create a wxApp object on program start up
typedef wxAppConsole* (*wxAppInitializerFunction)();

// ----------------------------------------------------------------------------
// constants
// ----------------------------------------------------------------------------

enum
{
    wxPRINT_WINDOWS = 1,
    wxPRINT_POSTSCRIPT = 2
};

// ----------------------------------------------------------------------------
// global variables
// ----------------------------------------------------------------------------

// use of this list is strongly deprecated, use wxApp ScheduleForDestruction()
// and IsScheduledForDestruction()  methods instead of this list directly, it
// is here for compatibility purposes only
extern WXDLLIMPEXP_DATA_BASE(wxList) wxPendingDelete;

// ----------------------------------------------------------------------------
// wxAppConsoleBase: wxApp for non-GUI applications
// ----------------------------------------------------------------------------

class WXDLLIMPEXP_BASE wxAppConsoleBase : public wxEvtHandler,
                                          public wxEventFilter
{
public:
    // ctor and dtor
    wxAppConsoleBase();
    virtual ~wxAppConsoleBase();


    // the virtual functions which may/must be overridden in the derived class
    // -----------------------------------------------------------------------

    // This is the very first function called for a newly created wxApp object,
    // it is used by the library to do the global initialization. If, for some
    // reason, you must override it (instead of just overriding OnInit(), as
    // usual, for app-specific initializations), do not forget to call the base
    // class version!
    virtual bool Initialize(int& argc, wxChar **argv);

    // This gives wxCocoa a chance to call OnInit() with a memory pool in place
    virtual bool CallOnInit() { return OnInit(); }

    // Called before OnRun(), this is a good place to do initialization -- if
    // anything fails, return false from here to prevent the program from
    // continuing. The command line is normally parsed here, call the base
    // class OnInit() to do it.
    virtual bool OnInit();

    // This is the replacement for the normal main(): all program work should
    // be done here. When OnRun() returns, the programs starts shutting down.
    virtual int OnRun();

    // Called before the first events are handled, called from within MainLoop()
    virtual void OnLaunched();
    
    // This is called by wxEventLoopBase::SetActive(): you should put the code
    // which needs an active event loop here.
    // Note that this function is called whenever an event loop is activated;
    // you may want to use wxEventLoopBase::IsMain() to perform initialization
    // specific for the app's main event loop.
    virtual void OnEventLoopEnter(wxEventLoopBase* WXUNUSED(loop)) {}

    // This is only called if OnInit() returned true so it's a good place to do
    // any cleanup matching the initializations done there.
    virtual int OnExit();

    // This is called by wxEventLoopBase::OnExit() for each event loop which
    // is exited.
    virtual void OnEventLoopExit(wxEventLoopBase* WXUNUSED(loop)) {}

    // This is the very last function called on wxApp object before it is
    // destroyed. If you override it (instead of overriding OnExit() as usual)
    // do not forget to call the base class version!
    virtual void CleanUp();

    // Called when a fatal exception occurs, this function should take care not
    // to do anything which might provoke a nested exception! It may be
    // overridden if you wish to react somehow in non-default way (core dump
    // under Unix, application crash under Windows) to fatal program errors,
    // however extreme care should be taken if you don't want this function to
    // crash.
    virtual void OnFatalException() { }

    // Called from wxExit() function, should terminate the application a.s.a.p.
    virtual void Exit();


    // application info: name, description, vendor
    // -------------------------------------------

    // NB: all these should be set by the application itself, there are no
    //     reasonable default except for the application name which is taken to
    //     be argv[0]

        // set/get the application name
    wxString GetAppName() const;
    void SetAppName(const wxString& name) { m_appName = name; }

        // set/get the application display name: the display name is the name
        // shown to the user in titles, reports, etc while the app name is
        // used for paths, config, and other places the user doesn't see
        //
        // by default the display name is the same as app name or a capitalized
        // version of the program if app name was not set neither but it's
        // usually better to set it explicitly to something nicer
    wxString GetAppDisplayName() const;

    void SetAppDisplayName(const wxString& name) { m_appDisplayName = name; }

        // set/get the app class name
    wxString GetClassName() const { return m_className; }
    void SetClassName(const wxString& name) { m_className = name; }

        // set/get the vendor name
    const wxString& GetVendorName() const { return m_vendorName; }
    void SetVendorName(const wxString& name) { m_vendorName = name; }

        // set/get the vendor display name:  the display name is shown
        // in titles/reports/dialogs to the user, while the vendor name
        // is used in some areas such as wxConfig, wxStandardPaths, etc
    const wxString& GetVendorDisplayName() const
    {
        return m_vendorDisplayName.empty() ? GetVendorName()
                                           : m_vendorDisplayName;
    }
    void SetVendorDisplayName(const wxString& name)
    {
        m_vendorDisplayName = name;
    }


    // cmd line parsing stuff
    // ----------------------

    // all of these methods may be overridden in the derived class to
    // customize the command line parsing (by default only a few standard
    // options are handled)
    //
    // you also need to call wxApp::OnInit() from YourApp::OnInit() for all
    // this to work

#if wxUSE_CMDLINE_PARSER
    // this one is called from OnInit() to add all supported options
    // to the given parser (don't forget to call the base class version if you
    // override it!)
    virtual void OnInitCmdLine(wxCmdLineParser& parser);

    // called after successfully parsing the command line, return true
    // to continue and false to exit (don't forget to call the base class
    // version if you override it!)
    virtual bool OnCmdLineParsed(wxCmdLineParser& parser);

    // called if "--help" option was specified, return true to continue
    // and false to exit
    virtual bool OnCmdLineHelp(wxCmdLineParser& parser);

    // called if incorrect command line options were given, return
    // false to abort and true to continue
    virtual bool OnCmdLineError(wxCmdLineParser& parser);
#endif // wxUSE_CMDLINE_PARSER


    // miscellaneous customization functions
    // -------------------------------------

    // create the app traits object to which we delegate for everything which
    // either should be configurable by the user (then he can change the
    // default behaviour simply by overriding CreateTraits() and returning his
    // own traits object) or which is GUI/console dependent as then wxAppTraits
    // allows us to abstract the differences behind the common facade
    wxAppTraits *GetTraits();

    // this function provides safer access to traits object than
    // wxTheApp->GetTraits() during startup or termination when the global
    // application object itself may be unavailable
    //
    // of course, it still returns NULL in this case and the caller must check
    // for it
    static wxAppTraits *GetTraitsIfExists();

    // Return some valid traits object.
    //
    // This method checks if we have wxTheApp and returns its traits if it does
    // exist and the traits are non-NULL, similarly to GetTraitsIfExists(), but
    // falls back to wxConsoleAppTraits to ensure that it always returns
    // something valid.
    static wxAppTraits& GetValidTraits();

    // returns the main event loop instance, i.e. the event loop which is started
    // by OnRun() and which dispatches all events sent from the native toolkit
    // to the application (except when new event loops are temporarily set-up).
    // The returned value maybe NULL. Put initialization code which needs a
    // non-NULL main event loop into OnEventLoopEnter().
    wxEventLoopBase* GetMainLoop() const
        { return m_mainLoop; }

    // This function sets the C locale to the default locale for the current
    // environment. It is advised to call this to ensure that the underlying
    // toolkit uses the locale in which the numbers and monetary amounts are
    // shown in the format expected by user and so on.
    //
    // Notice that this does _not_ change the global C++ locale, you need to do
    // it explicitly if you want.
    //
    // Finally, notice that while this function is virtual, it is not supposed
    // to be overridden outside of the library itself.
    virtual void SetCLocale();


    // event processing functions
    // --------------------------

    // Implement the inherited wxEventFilter method but just return -1 from it
    // to indicate that default processing should take place.
    virtual int FilterEvent(wxEvent& event) wxOVERRIDE;

    // return true if we're running event loop, i.e. if the events can
    // (already) be dispatched
    static bool IsMainLoopRunning();

#if wxUSE_EXCEPTIONS
    // execute the functor to handle the given event
    //
    // this is a generalization of HandleEvent() below and the base class
    // implementation of CallEventHandler() still calls HandleEvent() for
    // compatibility for functors which are just wxEventFunctions (i.e. methods
    // of wxEvtHandler)
    virtual void CallEventHandler(wxEvtHandler *handler,
                                  wxEventFunctor& functor,
                                  wxEvent& event) const;

    // call the specified handler on the given object with the given event
    //
    // this method only exists to allow catching the exceptions thrown by any
    // event handler, it would lead to an extra (useless) virtual function call
    // if the exceptions were not used, so it doesn't even exist in that case
    virtual void HandleEvent(wxEvtHandler *handler,
                             wxEventFunction func,
                             wxEvent& event) const;

    // Called when an unhandled C++ exception occurs inside OnRun(): note that
    // the main event loop has already terminated by now and the program will
    // exit, if you need to really handle the exceptions you need to override
    // OnExceptionInMainLoop()
    virtual void OnUnhandledException();

    // Function called if an uncaught exception is caught inside the main
    // event loop: it may return true to continue running the event loop or
    // false to stop it (in the latter case it may rethrow the exception as
    // well)
    virtual bool OnExceptionInMainLoop();

#endif // wxUSE_EXCEPTIONS


    // pending events
    // --------------

    // IMPORTANT: all these methods conceptually belong to wxEventLoopBase
    //            but for many reasons we need to allow queuing of events
    //            even when there's no event loop (e.g. in wxApp::OnInit);
    //            this feature is used e.g. to queue events on secondary threads
    //            or in wxPython to use wx.CallAfter before the GUI is initialized

    // process all events in the m_handlersWithPendingEvents list -- it is necessary
    // to call this function to process posted events. This happens during each
    // event loop iteration in GUI mode but if there is no main loop, it may be
    // also called directly.
    virtual void ProcessPendingEvents();

    // check if there are pending events on global pending event list
    bool HasPendingEvents() const;

    // temporary suspends processing of the pending events
    void SuspendProcessingOfPendingEvents();

    // resume processing of the pending events previously stopped because of a
    // call to SuspendProcessingOfPendingEvents()
    void ResumeProcessingOfPendingEvents();

    // called by ~wxEvtHandler to (eventually) remove the handler from the list of
    // the handlers with pending events
    void RemovePendingEventHandler(wxEvtHandler* toRemove);

    // adds an event handler to the list of the handlers with pending events
    void AppendPendingEventHandler(wxEvtHandler* toAppend);

    // moves the event handler from the list of the handlers with pending events
    //to the list of the handlers with _delayed_ pending events
    void DelayPendingEventHandler(wxEvtHandler* toDelay);

    // deletes the current pending events
    void DeletePendingEvents();


    // delayed destruction
    // -------------------

    // If an object may have pending events for it, it shouldn't be deleted
    // immediately as this would result in a crash when trying to handle these
    // events: instead, it should be scheduled for destruction and really
    // destroyed only after processing all pending events.
    //
    // Notice that this is only possible if we have a running event loop,
    // otherwise the object is just deleted directly by ScheduleForDestruction()
    // and IsScheduledForDestruction() always returns false.

    // schedule the object for destruction in the near future
    void ScheduleForDestruction(wxObject *object);

    // return true if the object is scheduled for destruction
    bool IsScheduledForDestruction(wxObject *object) const;


    // wxEventLoop-related methods
    // ---------------------------

    // all these functions are forwarded to the corresponding methods of the
    // currently active event loop -- and do nothing if there is none
    virtual bool Pending();
    virtual bool Dispatch();

    virtual int MainLoop();
    virtual void ExitMainLoop();

    bool Yield(bool onlyIfNeeded = false);

    virtual void WakeUpIdle();

    // this method is called by the active event loop when there are no events
    // to process
    //
    // by default it generates the idle events and if you override it in your
    // derived class you should call the base class version to ensure that idle
    // events are still sent out
    virtual bool ProcessIdle();

    // this virtual function is overridden in GUI wxApp to always return true
    // as GUI applications always have an event loop -- but console ones may
    // have it or not, so it simply returns true if already have an event loop
    // running but false otherwise
    virtual bool UsesEventLoop() const;


    // debugging support
    // -----------------

    // this function is called when an assert failure occurs, the base class
    // version does the normal processing (i.e. shows the usual assert failure
    // dialog box)
    //
    // the arguments are the location of the failed assert (func may be empty
    // if the compiler doesn't support C99 __FUNCTION__), the text of the
    // assert itself and the user-specified message
    virtual void OnAssertFailure(const wxChar *file,
                                 int line,
                                 const wxChar *func,
                                 const wxChar *cond,
                                 const wxChar *msg);

    // old version of the function without func parameter, for compatibility
    // only, override OnAssertFailure() in the new code
    virtual void OnAssert(const wxChar *file,
                          int line,
                          const wxChar *cond,
                          const wxChar *msg);

    // check that the wxBuildOptions object (constructed in the application
    // itself, usually the one from wxIMPLEMENT_APP() macro) matches the build
    // options of the library and abort if it doesn't
    static bool CheckBuildOptions(const char *optionsSignature,
                                  const char *componentName);

    // implementation only from now on
    // -------------------------------

    // helpers for dynamic wxApp construction
    static void SetInitializerFunction(wxAppInitializerFunction fn)
        { ms_appInitFn = fn; }
    static wxAppInitializerFunction GetInitializerFunction()
        { return ms_appInitFn; }

    // accessors for ms_appInstance field (external code might wish to modify
    // it, this is why we provide a setter here as well, but you should really
    // know what you're doing if you call it), wxTheApp is usually used instead
    // of GetInstance()
    static wxAppConsole *GetInstance() { return ms_appInstance; }
    static void SetInstance(wxAppConsole *app) { ms_appInstance = app; }


    // command line arguments (public for backwards compatibility)
    int argc;

    // this object is implicitly convertible to either "char**" (traditional
    // type of argv parameter of main()) or to "wchar_t **" (for compatibility
    // with Unicode build in previous wx versions and because the command line
    // can, in pr
#if wxUSE_UNICODE
    wxCmdLineArgsArray argv;
#else
    char **argv;
#endif

protected:
    // delete all objects in wxPendingDelete list
    //
    // called from ProcessPendingEvents()
    void DeletePendingObjects();

    // the function which creates the traits object when GetTraits() needs it
    // for the first time
    virtual wxAppTraits *CreateTraits();

    // function used for dynamic wxApp creation
    static wxAppInitializerFunction ms_appInitFn;

    // the one and only global application object
    static wxAppConsole *ms_appInstance;

    // create main loop from AppTraits or return NULL if
    // there is no main loop implementation
    wxEventLoopBase *CreateMainLoop();

    // application info (must be set from the user code)
    wxString m_vendorName,        // vendor name ("acme")
             m_vendorDisplayName, // vendor display name (e.g. "ACME Inc")
             m_appName,           // app name ("myapp")
             m_appDisplayName,    // app display name ("My Application")
             m_className;         // class name

    // the class defining the application behaviour, NULL initially and created
    // by GetTraits() when first needed
    wxAppTraits *m_traits;

    // the main event loop of the application (may be NULL if the loop hasn't
    // been started yet or has already terminated)
    wxEventLoopBase *m_mainLoop;


    // pending events management vars:

    // the array of the handlers with pending events which needs to be processed
    // inside ProcessPendingEvents()
    wxEvtHandlerArray m_handlersWithPendingEvents;

    // helper array used by ProcessPendingEvents() to store the event handlers
    // which have pending events but of these events none can be processed right now
    // (because of a call to wxEventLoop::YieldFor() which asked to selectively process
    // pending events)
    wxEvtHandlerArray m_handlersWithPendingDelayedEvents;

#if wxUSE_THREADS
    // this critical section protects both the lists above
    wxCriticalSection m_handlersWithPendingEventsLocker;
#endif

    // flag modified by Suspend/ResumeProcessingOfPendingEvents()
    bool m_bDoPendingEventProcessing;

    friend class WXDLLIMPEXP_FWD_BASE wxEvtHandler;

    // the application object is a singleton anyhow, there is no sense in
    // copying it
    wxDECLARE_NO_COPY_CLASS(wxAppConsoleBase);
};

#if defined(__UNIX__) && !defined(__WXMSW__)
    #include "wx/unix/app.h"
#else
    // this has to be a class and not a typedef as we forward declare it
    class wxAppConsole : public wxAppConsoleBase { };
#endif

// ----------------------------------------------------------------------------
// wxAppBase: the common part of wxApp implementations for all platforms
// ----------------------------------------------------------------------------

#if wxUSE_GUI

class WXDLLIMPEXP_CORE wxAppBase : public wxAppConsole
{
public:
    wxAppBase();
    virtual ~wxAppBase();

    // the virtual functions which may/must be overridden in the derived class
    // -----------------------------------------------------------------------

        // very first initialization function
        //
        // Override: very rarely
    virtual bool Initialize(int& argc, wxChar **argv) wxOVERRIDE;

        // a platform-dependent version of OnInit(): the code here is likely to
        // depend on the toolkit. default version does nothing.
        //
        // Override: rarely.
    virtual bool OnInitGui();

        // called to start program execution - the default version just enters
        // the main GUI loop in which events are received and processed until
        // the last window is not deleted (if GetExitOnFrameDelete) or
        // ExitMainLoop() is called. In console mode programs, the execution
        // of the program really starts here
        //
        // Override: rarely in GUI applications, always in console ones.
    virtual int OnRun() wxOVERRIDE;

        // a matching function for OnInit()
    virtual int OnExit() wxOVERRIDE;

        // very last clean up function
        //
        // Override: very rarely
    virtual void CleanUp() wxOVERRIDE;


    // the worker functions - usually not used directly by the user code
    // -----------------------------------------------------------------

        // safer alternatives to Yield(), using wxWindowDisabler
    virtual bool SafeYield(wxWindow *win, bool onlyIfNeeded);
    virtual bool SafeYieldFor(wxWindow *win, long eventsToProcess);

        // this virtual function is called in the GUI mode when the application
        // becomes idle and normally just sends wxIdleEvent to all interested
        // parties
        //
        // it should return true if more idle events are needed, false if not
    virtual bool ProcessIdle() wxOVERRIDE;

        // override base class version: GUI apps always use an event loop
    virtual bool UsesEventLoop() const wxOVERRIDE { return true; }


    // top level window functions
    // --------------------------

        // return true if our app has focus
    virtual bool IsActive() const { return m_isActive; }

        // set the "main" top level window
    void SetTopWindow(wxWindow *win) { m_topWindow = win; }

        // return the "main" top level window (if it hadn't been set previously
        // with SetTopWindow(), will return just some top level window and, if
        // there are none, will return NULL)
    virtual wxWindow *GetTopWindow() const;

        // control the exit behaviour: by default, the program will exit the
        // main loop (and so, usually, terminate) when the last top-level
        // program window is deleted. Beware that if you disable this behaviour
        // (with SetExitOnFrameDelete(false)), you'll have to call
        // ExitMainLoop() explicitly from somewhere.
    void SetExitOnFrameDelete(bool flag)
        { m_exitOnFrameDelete = flag ? Yes : No; }
    bool GetExitOnFrameDelete() const
        { return m_exitOnFrameDelete == Yes; }


    // display mode, visual, printing mode, ...
    // ------------------------------------------------------------------------

        // Get display mode that is used use. This is only used in framebuffer
        // wxWin ports such as wxDFB.
    virtual wxVideoMode GetDisplayMode() const;
        // Set display mode to use. This is only used in framebuffer wxWin
        // ports such as wxDFB. This method should be called from
        // wxApp::OnInitGui
    virtual bool SetDisplayMode(const wxVideoMode& WXUNUSED(info)) { return true; }

        // set use of best visual flag (see below)
    void SetUseBestVisual( bool flag, bool forceTrueColour = false )
        { m_useBestVisual = flag; m_forceTrueColour = forceTrueColour; }
    bool GetUseBestVisual() const { return m_useBestVisual; }

        // set/get printing mode: see wxPRINT_XXX constants.
        //
        // default behaviour is the normal one for Unix: always use PostScript
        // printing.
    virtual void SetPrintMode(int WXUNUSED(mode)) { }
    int GetPrintMode() const { return wxPRINT_POSTSCRIPT; }

    // Return the layout direction for the current locale or wxLayout_Default
    // if it's unknown
    virtual wxLayoutDirection GetLayoutDirection() const;

    // Change the theme used by the application, return true on success.
    virtual bool SetNativeTheme(const wxString& WXUNUSED(theme)) { return false; }


    // command line parsing (GUI-specific)
    // ------------------------------------------------------------------------

#if wxUSE_CMDLINE_PARSER
    virtual bool OnCmdLineParsed(wxCmdLineParser& parser) wxOVERRIDE;
    virtual void OnInitCmdLine(wxCmdLineParser& parser) wxOVERRIDE;
#endif

    // miscellaneous other stuff
    // ------------------------------------------------------------------------

    // called by toolkit-specific code to set the app status: active (we have
    // focus) or not and also the last window which had focus before we were
    // deactivated
    virtual void SetActive(bool isActive, wxWindow *lastFocus);

protected:
    // override base class method to use GUI traits
    virtual wxAppTraits *CreateTraits() wxOVERRIDE;


    // the main top level window (may be NULL)
    wxWindow *m_topWindow;

    // if Yes, exit the main loop when the last top level window is deleted, if
    // No don't do it and if Later -- only do it once we reach our OnRun()
    //
    // the explanation for using this strange scheme is given in appcmn.cpp
    enum
    {
        Later = -1,
        No,
        Yes
    } m_exitOnFrameDelete;

    // true if the app wants to use the best visual on systems where
    // more than one are available (Sun, SGI, XFree86 4.0 ?)
    bool m_useBestVisual;
    // force TrueColour just in case "best" isn't TrueColour
    bool m_forceTrueColour;

    // does any of our windows have focus?
    bool m_isActive;

    wxDECLARE_NO_COPY_CLASS(wxAppBase);
};

// ----------------------------------------------------------------------------
// now include the declaration of the real class
// ----------------------------------------------------------------------------

#if defined(__WXMSW__)
    #include "wx/msw/app.h"
#elif defined(__WXMOTIF__)
    #include "wx/motif/app.h"
#elif defined(__WXDFB__)
    #include "wx/dfb/app.h"
#elif defined(__WXGTK20__)
    #include "wx/gtk/app.h"
#elif defined(__WXGTK__)
    #include "wx/gtk1/app.h"
#elif defined(__WXX11__)
    #include "wx/x11/app.h"
#elif defined(__WXMAC__)
    #include "wx/osx/app.h"
#elif defined(__WXCOCOA__)
    #include "wx/cocoa/app.h"
<<<<<<< HEAD
#elif defined(__WXPM__)
    #include "wx/os2/app.h"
#elif defined(__WXQT__)
    #include "wx/qt/app.h"
=======
>>>>>>> ec5214c6
#endif

#else // !GUI

// wxApp is defined in core and we cannot define another one in wxBase,
// so use the preprocessor to allow using wxApp in console programs too
#define wxApp wxAppConsole

#endif // GUI/!GUI

// ----------------------------------------------------------------------------
// the global data
// ----------------------------------------------------------------------------

// for compatibility, we define this macro to access the global application
// object of type wxApp
//
// note that instead of using of wxTheApp in application code you should
// consider using wxDECLARE_APP() after which you may call wxGetApp() which will
// return the object of the correct type (i.e. MyApp and not wxApp)
//
// the cast is safe as in GUI build we only use wxApp, not wxAppConsole, and in
// console mode it does nothing at all
#define wxTheApp static_cast<wxApp*>(wxApp::GetInstance())

// ----------------------------------------------------------------------------
// global functions
// ----------------------------------------------------------------------------

// event loop related functions only work in GUI programs
// ------------------------------------------------------

// Force an exit from main loop
WXDLLIMPEXP_BASE void wxExit();

// avoid redeclaring this function here if it had been already declared by
// wx/utils.h, this results in warnings from g++ with -Wredundant-decls
#ifndef wx_YIELD_DECLARED
#define wx_YIELD_DECLARED

// Yield to other apps/messages
WXDLLIMPEXP_CORE bool wxYield();

#endif // wx_YIELD_DECLARED

// Yield to other apps/messages
WXDLLIMPEXP_BASE void wxWakeUpIdle();

// ----------------------------------------------------------------------------
// macros for dynamic creation of the application object
// ----------------------------------------------------------------------------

// Having a global instance of this class allows wxApp to be aware of the app
// creator function. wxApp can then call this function to create a new app
// object. Convoluted, but necessary.

class WXDLLIMPEXP_BASE wxAppInitializer
{
public:
    wxAppInitializer(wxAppInitializerFunction fn)
        { wxApp::SetInitializerFunction(fn); }
};

// the code below defines a wxIMPLEMENT_WXWIN_MAIN macro which you can use if
// your compiler really, really wants main() to be in your main program (e.g.
// hello.cpp). Now wxIMPLEMENT_APP should add this code if required.

// For compilers that support it, prefer to use wmain() as this ensures any
// Unicode strings can be passed as command line parameters and not just those
// representable in the current locale.
#if wxUSE_UNICODE && defined(__VISUALC__)
    #define wxIMPLEMENT_WXWIN_MAIN_CONSOLE                                    \
        int wmain(int argc, wchar_t **argv)                                   \
        {                                                                     \
            wxDISABLE_DEBUG_SUPPORT();                                        \
                                                                              \
            return wxEntry(argc, argv);                                       \
        }
#else // Use standard main()
    #define wxIMPLEMENT_WXWIN_MAIN_CONSOLE                                    \
        int main(int argc, char **argv)                                       \
        {                                                                     \
            wxDISABLE_DEBUG_SUPPORT();                                        \
                                                                              \
            return wxEntry(argc, argv);                                       \
        }
#endif

// port-specific header could have defined it already in some special way
#ifndef wxIMPLEMENT_WXWIN_MAIN
    #define wxIMPLEMENT_WXWIN_MAIN          wxIMPLEMENT_WXWIN_MAIN_CONSOLE
#endif // defined(wxIMPLEMENT_WXWIN_MAIN)

#ifdef __WXUNIVERSAL__
    #include "wx/univ/theme.h"

    #ifdef wxUNIV_DEFAULT_THEME
        #define wxIMPLEMENT_WX_THEME_SUPPORT \
            WX_USE_THEME(wxUNIV_DEFAULT_THEME);
    #else
        #define wxIMPLEMENT_WX_THEME_SUPPORT
    #endif
#else
    #define wxIMPLEMENT_WX_THEME_SUPPORT
#endif

// Use this macro if you want to define your own main() or WinMain() function
// and call wxEntry() from there.
#define wxIMPLEMENT_APP_NO_MAIN(appname)                                    \
    appname& wxGetApp() { return *static_cast<appname*>(wxApp::GetInstance()); }    \
    wxAppConsole *wxCreateApp()                                             \
    {                                                                       \
        wxAppConsole::CheckBuildOptions(WX_BUILD_OPTIONS_SIGNATURE,         \
                                        "your program");                    \
        return new appname;                                                 \
    }                                                                       \
    wxAppInitializer                                                        \
        wxTheAppInitializer((wxAppInitializerFunction) wxCreateApp)

// Same as wxIMPLEMENT_APP() normally but doesn't include themes support in
// wxUniversal builds
#define wxIMPLEMENT_APP_NO_THEMES(appname)  \
    wxIMPLEMENT_WXWIN_MAIN                  \
    wxIMPLEMENT_APP_NO_MAIN(appname)

// Use this macro exactly once, the argument is the name of the wxApp-derived
// class which is the class of your application.
#define wxIMPLEMENT_APP(appname)            \
    wxIMPLEMENT_WX_THEME_SUPPORT            \
    wxIMPLEMENT_APP_NO_THEMES(appname)

// Same as IMPLEMENT_APP(), but for console applications.
#define wxIMPLEMENT_APP_CONSOLE(appname)    \
    wxIMPLEMENT_WXWIN_MAIN_CONSOLE          \
    wxIMPLEMENT_APP_NO_MAIN(appname)

// this macro can be used multiple times and just allows you to use wxGetApp()
// function
#define wxDECLARE_APP(appname)              \
    extern appname& wxGetApp()


// declare the stuff defined by wxIMPLEMENT_APP() macro, it's not really needed
// anywhere else but at the very least it suppresses icc warnings about
// defining extern symbols without prior declaration, and it shouldn't do any
// harm
extern wxAppConsole *wxCreateApp();
extern wxAppInitializer wxTheAppInitializer;

// ----------------------------------------------------------------------------
// Compatibility macro aliases
// ----------------------------------------------------------------------------

// deprecated variants _not_ requiring a semicolon after them
// (note that also some wx-prefixed macro do _not_ require a semicolon because
//  it's not always possible to force the compire to require it)

#define IMPLEMENT_WXWIN_MAIN_CONSOLE            wxIMPLEMENT_WXWIN_MAIN_CONSOLE
#define IMPLEMENT_WXWIN_MAIN                    wxIMPLEMENT_WXWIN_MAIN
#define IMPLEMENT_WX_THEME_SUPPORT              wxIMPLEMENT_WX_THEME_SUPPORT
#define IMPLEMENT_APP_NO_MAIN(app)              wxIMPLEMENT_APP_NO_MAIN(app);
#define IMPLEMENT_APP_NO_THEMES(app)            wxIMPLEMENT_APP_NO_THEMES(app);
#define IMPLEMENT_APP(app)                      wxIMPLEMENT_APP(app);
#define IMPLEMENT_APP_CONSOLE(app)              wxIMPLEMENT_APP_CONSOLE(app);
#define DECLARE_APP(app)                        wxDECLARE_APP(app);

#endif // _WX_APP_H_BASE_<|MERGE_RESOLUTION|>--- conflicted
+++ resolved
@@ -237,7 +237,6 @@
     // falls back to wxConsoleAppTraits to ensure that it always returns
     // something valid.
     static wxAppTraits& GetValidTraits();
-
     // returns the main event loop instance, i.e. the event loop which is started
     // by OnRun() and which dispatches all events sent from the native toolkit
     // to the application (except when new event loops are temporarily set-up).
@@ -257,7 +256,6 @@
     // Finally, notice that while this function is virtual, it is not supposed
     // to be overridden outside of the library itself.
     virtual void SetCLocale();
-
 
     // event processing functions
     // --------------------------
@@ -657,6 +655,7 @@
     // deactivated
     virtual void SetActive(bool isActive, wxWindow *lastFocus);
 
+
 protected:
     // override base class method to use GUI traits
     virtual wxAppTraits *CreateTraits() wxOVERRIDE;
@@ -687,6 +686,7 @@
 
     wxDECLARE_NO_COPY_CLASS(wxAppBase);
 };
+
 
 // ----------------------------------------------------------------------------
 // now include the declaration of the real class
@@ -708,13 +708,8 @@
     #include "wx/osx/app.h"
 #elif defined(__WXCOCOA__)
     #include "wx/cocoa/app.h"
-<<<<<<< HEAD
-#elif defined(__WXPM__)
-    #include "wx/os2/app.h"
 #elif defined(__WXQT__)
     #include "wx/qt/app.h"
-=======
->>>>>>> ec5214c6
 #endif
 
 #else // !GUI
