--- conflicted
+++ resolved
@@ -83,13 +83,8 @@
        #include "wx/osx/toolbar.h"
     #elif defined(__WXCOCOA__)
        #include "wx/cocoa/toolbar.h"
-<<<<<<< HEAD
-    #elif defined(__WXPM__)
-       #include "wx/os2/toolbar.h"
     #elif defined(__WXQT__)
         #include "wx/qt/toolbar.h"
-=======
->>>>>>> ec5214c6
     #endif
 #endif // wxUSE_TOOLBAR
 
