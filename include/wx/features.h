/**
*  Name:        wx/features.h
*  Purpose:     test macros for the features which might be available in some
*               wxWidgets ports but not others
*  Author:      Vadim Zeitlin
*  Modified by: Ryan Norton (Converted to C)
*  Created:     18.03.02
*  Copyright:   (c) 2002 Vadim Zeitlin <vadim@wxwidgets.org>
*  Licence:     wxWindows licence
*/

/* THIS IS A C FILE, DON'T USE C++ FEATURES (IN PARTICULAR COMMENTS) IN IT */

#ifndef _WX_FEATURES_H_
#define _WX_FEATURES_H_

/*  radio menu items are currently not implemented in wxMotif, use this
    symbol (kept for compatibility from the time when they were not implemented
    under other platforms as well) to test for this */
#if !defined(__WXMOTIF__)
    #define wxHAS_RADIO_MENU_ITEMS
#else
    #undef wxHAS_RADIO_MENU_ITEMS
#endif

/*  the raw keyboard codes are generated under wxGTK and wxMSW only */
#if defined(__WXGTK__) || defined(__WXMSW__) || defined(__WXMAC__) \
    || defined(__WXDFB__)
    #define wxHAS_RAW_KEY_CODES
#else
    #undef wxHAS_RAW_KEY_CODES
#endif

/*  taskbar is implemented in the major ports */
#if defined(__WXMSW__) \
    || defined(__WXGTK__) || defined(__WXMOTIF__) || defined(__WXX11__) \
<<<<<<< HEAD
    || defined(__WXOSX_MAC__) || defined(__WXQT__)
=======
    || defined(__WXOSX_MAC__)
>>>>>>> 960eedb9
    #define wxHAS_TASK_BAR_ICON
#else
    #undef wxUSE_TASKBARICON
    #define wxUSE_TASKBARICON 0
    #undef wxHAS_TASK_BAR_ICON
#endif

/*  wxIconLocation appeared in the middle of 2.5.0 so it's handy to have a */
/*  separate define for it */
#define wxHAS_ICON_LOCATION

/*  same for wxCrashReport */
#ifdef __WXMSW__
    #define wxHAS_CRASH_REPORT
#else
    #undef wxHAS_CRASH_REPORT
#endif

/*  wxRE_ADVANCED is not always available, depending on regex library used
 *  (it's unavailable only if compiling via configure against system library) */
#ifndef WX_NO_REGEX_ADVANCED
    #define wxHAS_REGEX_ADVANCED
#else
    #undef wxHAS_REGEX_ADVANCED
#endif

/* Pango-based ports and wxDFB use UTF-8 for text and font encodings
 * internally and so their fonts can handle any encodings: */
#if wxUSE_PANGO || defined(__WXDFB__)
    #define wxHAS_UTF8_FONTS
#endif

/* This is defined when the underlying toolkit handles tab traversal natively.
   Otherwise we implement it ourselves in wxControlContainer. */
#if defined(__WXGTK20__) || defined(__WXQT__)
    #define wxHAS_NATIVE_TAB_TRAVERSAL
#endif

/* This is defined when the compiler provides some type of extended locale
   functions.  Otherwise, we implement them ourselves to only support the
   'C' locale */
#if defined(HAVE_LOCALE_T) || \
    (wxCHECK_VISUALC_VERSION(8) && !defined(__WXWINCE__))
    #define wxHAS_XLOCALE_SUPPORT
#else
    #undef wxHAS_XLOCALE_SUPPORT
#endif

/* Direct access to bitmap data is not implemented in all ports yet */
#if defined(__WXGTK20__) || defined(__WXMAC__) || defined(__WXDFB__) || \
        defined(__WXMSW__) || defined(__WXQT__)

    /*
       HP aCC for PA-RISC can't deal with templates in wx/rawbmp.h.
     */
    #if !(defined(__HP_aCC) && defined(__hppa))
        #define wxHAS_RAW_BITMAP
    #endif
#endif

/* also define deprecated synonym which exists for compatibility only */
#ifdef wxHAS_RAW_BITMAP
    #define wxHAVE_RAW_BITMAP
#endif


// Previously this symbol wasn't defined for all compilers as Bind() couldn't
// be implemented for some of them (notably MSVC 6), but this is not the case
// any more and Bind() is always implemented when using any currently supported
// compiler, so this symbol exists purely for compatibility.
#define wxHAS_EVENT_BIND

#endif /*  _WX_FEATURES_H_ */
<|MERGE_RESOLUTION|>--- conflicted
+++ resolved
@@ -34,11 +34,7 @@
 /*  taskbar is implemented in the major ports */
 #if defined(__WXMSW__) \
     || defined(__WXGTK__) || defined(__WXMOTIF__) || defined(__WXX11__) \
-<<<<<<< HEAD
     || defined(__WXOSX_MAC__) || defined(__WXQT__)
-=======
-    || defined(__WXOSX_MAC__)
->>>>>>> 960eedb9
     #define wxHAS_TASK_BAR_ICON
 #else
     #undef wxUSE_TASKBARICON
