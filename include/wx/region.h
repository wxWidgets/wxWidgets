--- conflicted
+++ resolved
@@ -222,13 +222,8 @@
     #include "wx/dfb/region.h"
 #elif defined(__WXMAC__)
     #include "wx/osx/region.h"
-<<<<<<< HEAD
-#elif defined(__WXCOCOA__)
-    #include "wx/cocoa/region.h"
 #elif defined(__WXQT__)
     #include "wx/qt/region.h"
-=======
->>>>>>> 1ca1d77e
 #endif
 
 // ----------------------------------------------------------------------------
