/////////////////////////////////////////////////////////////////////////////
// Name:        wx/spinctrl.h
// Purpose:     wxSpinCtrlBase class
// Author:      Vadim Zeitlin
// Modified by:
// Created:     22.07.99
// Copyright:   (c) Vadim Zeitlin
// Licence:     wxWindows licence
/////////////////////////////////////////////////////////////////////////////

#ifndef _WX_SPINCTRL_H_
#define _WX_SPINCTRL_H_

#include "wx/defs.h"

#if wxUSE_SPINCTRL

#include "wx/spinbutt.h"        // should make wxSpinEvent visible to the app

// Events
class WXDLLIMPEXP_FWD_CORE wxSpinDoubleEvent;

wxDECLARE_EXPORTED_EVENT(WXDLLIMPEXP_CORE, wxEVT_SPINCTRL, wxSpinEvent);
wxDECLARE_EXPORTED_EVENT(WXDLLIMPEXP_CORE, wxEVT_SPINCTRLDOUBLE, wxSpinDoubleEvent);

// ----------------------------------------------------------------------------
// A spin ctrl is a text control with a spin button which is usually used to
// prompt the user for a numeric input.
// There are two kinds for number types T=integer or T=double.
// ----------------------------------------------------------------------------

class WXDLLIMPEXP_CORE wxSpinCtrlBase : public wxControl
{
public:
    wxSpinCtrlBase() {}

    // accessor functions that derived classes are expected to have
    // T GetValue() const
    // T GetMin() const
    // T GetMax() const
    // T GetIncrement() const
    virtual bool GetSnapToTicks() const = 0;
    // unsigned GetDigits() const                   - wxSpinCtrlDouble only

    // operation functions that derived classes are expected to have
    virtual void SetValue(const wxString& value) = 0;
    // void SetValue(T val)
    // void SetRange(T minVal, T maxVal)
    // void SetIncrement(T inc)
    virtual void SetSnapToTicks(bool snap_to_ticks) = 0;
    // void SetDigits(unsigned digits)              - wxSpinCtrlDouble only

    // The base for numbers display, e.g. 10 or 16.
    virtual int GetBase() const = 0;
    virtual bool SetBase(int base) = 0;

    // Select text in the textctrl
    virtual void SetSelection(long from, long to) = 0;

private:
    wxDECLARE_NO_COPY_CLASS(wxSpinCtrlBase);
};

// ----------------------------------------------------------------------------
// wxSpinDoubleEvent - a wxSpinEvent for double valued controls
// ----------------------------------------------------------------------------

class WXDLLIMPEXP_CORE wxSpinDoubleEvent : public wxNotifyEvent
{
public:
    wxSpinDoubleEvent(wxEventType commandType = wxEVT_NULL, int winid = 0,
                      double value = 0)
        : wxNotifyEvent(commandType, winid), m_value(value)
    {
    }

    wxSpinDoubleEvent(const wxSpinDoubleEvent& event)
        : wxNotifyEvent(event), m_value(event.GetValue())
    {
    }

    double GetValue() const       { return m_value; }
    void   SetValue(double value) { m_value = value; }

    virtual wxEvent *Clone() const wxOVERRIDE { return new wxSpinDoubleEvent(*this); }

protected:
    double m_value;

private:
    DECLARE_DYNAMIC_CLASS_NO_ASSIGN(wxSpinDoubleEvent)
};

// ----------------------------------------------------------------------------
// wxSpinDoubleEvent event type, see also wxSpinEvent in wx/spinbutt.h
// ----------------------------------------------------------------------------

typedef void (wxEvtHandler::*wxSpinDoubleEventFunction)(wxSpinDoubleEvent&);

#define wxSpinDoubleEventHandler(func) \
    wxEVENT_HANDLER_CAST(wxSpinDoubleEventFunction, func)

// macros for handling spinctrl events

#define EVT_SPINCTRL(id, fn) \
    wx__DECLARE_EVT1(wxEVT_SPINCTRL, id, wxSpinEventHandler(fn))

#define EVT_SPINCTRLDOUBLE(id, fn) \
    wx__DECLARE_EVT1(wxEVT_SPINCTRLDOUBLE, id, wxSpinDoubleEventHandler(fn))

// ----------------------------------------------------------------------------
// include the platform-dependent class implementation
// ----------------------------------------------------------------------------

// we may have a native wxSpinCtrl implementation, native wxSpinCtrl and
// wxSpinCtrlDouble implementations or neither, define the appropriate symbols
// and include the generic version if necessary to provide the missing class(es)

#if defined(__WXUNIVERSAL__)
    // nothing, use generic controls
#elif defined(__WXMSW__)
    #define wxHAS_NATIVE_SPINCTRL
    #include "wx/msw/spinctrl.h"
#elif defined(__WXGTK20__)
    #define wxHAS_NATIVE_SPINCTRL
    #define wxHAS_NATIVE_SPINCTRLDOUBLE
    #include "wx/gtk/spinctrl.h"
#elif defined(__WXGTK__)
    #define wxHAS_NATIVE_SPINCTRL
    #include "wx/gtk1/spinctrl.h"
<<<<<<< HEAD
#elif defined(__WXMAC__)
    #define wxHAS_NATIVE_SPINCTRL
    #include "wx/osx/spinctrl.h"
#elif defined(__WXQT__)
    #define wxHAS_NATIVE_SPINCTRL
    #define wxHAS_NATIVE_SPINCTRLDOUBLE
    #include "wx/qt/spinctrl.h"
=======
>>>>>>> ec5214c6
#endif // platform

#if !defined(wxHAS_NATIVE_SPINCTRL) || !defined(wxHAS_NATIVE_SPINCTRLDOUBLE)
    #include "wx/generic/spinctlg.h"
#endif

namespace wxPrivate
{

// This is an internal helper function currently used by all ports: return the
// string containing hexadecimal representation of the given number.
extern wxString wxSpinCtrlFormatAsHex(long val, long maxVal);

} // namespace wxPrivate

// old wxEVT_COMMAND_* constants
#define wxEVT_COMMAND_SPINCTRL_UPDATED         wxEVT_SPINCTRL
#define wxEVT_COMMAND_SPINCTRLDOUBLE_UPDATED   wxEVT_SPINCTRLDOUBLE

#endif // wxUSE_SPINCTRL

#endif // _WX_SPINCTRL_H_<|MERGE_RESOLUTION|>--- conflicted
+++ resolved
@@ -53,7 +53,6 @@
     // The base for numbers display, e.g. 10 or 16.
     virtual int GetBase() const = 0;
     virtual bool SetBase(int base) = 0;
-
     // Select text in the textctrl
     virtual void SetSelection(long from, long to) = 0;
 
@@ -128,22 +127,15 @@
 #elif defined(__WXGTK__)
     #define wxHAS_NATIVE_SPINCTRL
     #include "wx/gtk1/spinctrl.h"
-<<<<<<< HEAD
-#elif defined(__WXMAC__)
-    #define wxHAS_NATIVE_SPINCTRL
-    #include "wx/osx/spinctrl.h"
 #elif defined(__WXQT__)
     #define wxHAS_NATIVE_SPINCTRL
     #define wxHAS_NATIVE_SPINCTRLDOUBLE
     #include "wx/qt/spinctrl.h"
-=======
->>>>>>> ec5214c6
 #endif // platform
 
 #if !defined(wxHAS_NATIVE_SPINCTRL) || !defined(wxHAS_NATIVE_SPINCTRLDOUBLE)
     #include "wx/generic/spinctlg.h"
 #endif
-
 namespace wxPrivate
 {
 
