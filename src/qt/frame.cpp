/////////////////////////////////////////////////////////////////////////////
// Name:        src/qt/frame.cpp
// Author:      Peter Most, Mariano Reingart
// Copyright:   (c) 2009 wxWidgets dev team
// Licence:     wxWindows licence
/////////////////////////////////////////////////////////////////////////////

// For compilers that support precompilation, includes "wx.h".
#include "wx/wxprec.h"

#ifdef __BORLANDC__
    #pragma hdrstop
#endif

#ifndef WX_PRECOMP
    #include "wx/menu.h"
    #include "wx/toolbar.h"
#endif // WX_PRECOMP

#include "wx/frame.h"
#include "wx/qt/private/utils.h"
#include "wx/qt/private/converter.h"
#include "wx/qt/private/winevent.h"

#include <QtWidgets/QScrollArea>
#include <QtWidgets/QMainWindow>
#include <QtWidgets/QMenuBar>

class wxQtMainWindow : public wxQtEventSignalHandler< QMainWindow, wxFrame >
{
public:
    wxQtMainWindow( wxWindow *parent, wxFrame *handler );

private:
    virtual bool focusNextPrevChild(bool) wxOVERRIDE { return false; }
};

// Central widget helper (container to show scroll bars and receive events):

class wxQtCentralWidget : public wxQtEventSignalHandler< QScrollArea, wxFrame >
{
    public:
        wxQtCentralWidget( wxWindow *parent, wxFrame *handler );
};


wxFrame::~wxFrame()
{
    // central widget should be deleted by qt when the main window is destroyed
    QtStoreWindowPointer( GetQMainWindow()->centralWidget(), NULL );
}

bool wxFrame::Create( wxWindow *parent, wxWindowID id, const wxString& title,
    const wxPoint& pos, const wxSize& size, long style, const wxString& name )
{
    m_qtWindow = new wxQtMainWindow( parent, this );

    // TODO: Could we use a wxPanel as the central widget? If so then we could
    // remove wxWindow::QtReparent.

    GetQMainWindow()->setCentralWidget( new wxQtCentralWidget( parent, this ) );

    if ( !wxFrameBase::Create( parent, id, title, pos, size, style, name ) )
        return false;

    PostCreation();
    return true;
}

void wxFrame::SetMenuBar( wxMenuBar *menuBar )
{
    if ( menuBar )
    {
        // The current menu bar could be deleted by Qt when dereferencing it so
        // then that QMenuBar will raise a segmentation fault when using it again
        wxCHECK_RET( menuBar->GetHandle(),
                     "Using a replaced menu bar is not supported in wxQT");
        // Warning: Qt main window takes ownership of the QMenuBar pointer:
        GetQMainWindow()->setMenuBar( menuBar->GetQMenuBar() );
    }
    else
    {
        // Creating an empty menu bar should hide it and free the previous:
        QMenuBar *qmenubar = new QMenuBar(GetHandle());
        GetQMainWindow()->setMenuBar( qmenubar );
    }
    wxFrameBase::SetMenuBar( menuBar );
}

void wxFrame::SetStatusBar( wxStatusBar *statusBar )
{
    // The current status bar could be deleted by Qt when dereferencing it
    // TODO: add a mechanism like Detach in menus to avoid issues
    if ( statusBar != NULL )
    {
        GetQMainWindow()->setStatusBar( statusBar->GetQStatusBar() );
        // Update statusbar sizes now that it has a size
        statusBar->Refresh();
    }
    else
    {
        // Remove the current status bar
        GetQMainWindow()->setStatusBar(NULL);
    }
    wxFrameBase::SetStatusBar( statusBar );
}

void wxFrame::SetToolBar(wxToolBar *toolbar)
{
<<<<<<< HEAD
    int area = Qt::TopToolBarArea;
=======
>>>>>>> 755906a4
    if ( toolbar != NULL )
    {
        int area = 0;
        if      (toolbar->HasFlag(wxTB_LEFT))  { area = Qt::LeftToolBarArea;  }
        else if (toolbar->HasFlag(wxTB_RIGHT)) { area = Qt::RightToolBarArea; }
        else if (toolbar->HasFlag(wxTB_BOTTOM)){ area = Qt::BottomToolBarArea;}
        else { area = Qt::TopToolBarArea;   }

        // We keep the current toolbar handle in our own member variable
        // because we can't get it from half-destroyed wxToolBar when it calls
        // this function from wxToolBarBase dtor.
        m_qtToolBar = toolbar->GetQToolBar();

        GetQMainWindow()->addToolBar((Qt::ToolBarArea)area, m_qtToolBar);
    }
    else if ( m_frameToolBar != NULL )
    {
        GetQMainWindow()->removeToolBar(m_qtToolBar);
        m_qtToolBar = NULL;
    }
    wxFrameBase::SetToolBar( toolbar );
}

void wxFrame::SetWindowStyleFlag( long style )
{
    wxWindow::SetWindowStyleFlag( style );

    QMainWindow *qtFrame = GetQMainWindow();
    Qt::WindowFlags qtFlags = qtFrame->windowFlags();
    qtFlags |= Qt::CustomizeWindowHint;

    if ( HasFlag( wxFRAME_TOOL_WINDOW ) )
    {
        qtFlags &= ~Qt::WindowType_Mask;
        qtFlags |= Qt::Tool;
    }

    if ( HasFlag(wxCAPTION) )
    {
        qtFlags |= Qt::WindowTitleHint;
    }

    if ( HasFlag(wxSYSTEM_MENU) )
    {
        qtFlags |= Qt::WindowSystemMenuHint;
    }

    if ( HasFlag(wxSTAY_ON_TOP) )
    {
        qtFlags |= Qt::WindowStaysOnTopHint;
    }

    if ( HasFlag(wxMINIMIZE_BOX) )
    {
        qtFlags |= Qt::WindowMinimizeButtonHint;
    }

    if ( HasFlag(wxMAXIMIZE_BOX) )
    {
        qtFlags |= Qt::WindowMaximizeButtonHint;
    }

    if ( HasFlag(wxCLOSE_BOX) )
    {
        qtFlags |= Qt::WindowCloseButtonHint;
    }

    if ( HasFlag(wxNO_BORDER) )
    {
        // Note any of the other window decoration hints (e.g.
        // Qt::WindowCloseButtonHint, Qt::WindowTitleHint) override this style.
        // It doesn't seem possible to create a QMainWindow with a title bar
        // but without a resize border.
        qtFlags |= Qt::FramelessWindowHint;
    }

    qtFrame->setWindowFlags(qtFlags);

}

void wxFrame::AddChild( wxWindowBase *child )
{
    // Make sure all children are children of the central widget:

    QtReparent( child->GetHandle(), GetQMainWindow()->centralWidget() );

    wxFrameBase::AddChild( child );
}

void wxFrame::RemoveChild( wxWindowBase *child )
{
    wxFrameBase::RemoveChild( child );
}

QScrollArea *wxFrame::QtGetScrollBarsContainer() const
{
    return dynamic_cast <QScrollArea *> (GetQMainWindow()->centralWidget() );
}

void wxFrame::DoGetClientSize(int *width, int *height) const
{
    wxWindow::DoGetClientSize(width, height);

    // Adjust the height, taking the status and menu bars into account, if any:
    if ( height )
    {
        if ( wxStatusBar *sb = GetStatusBar() )
        {
            *height -= sb->GetSize().y;
        }


        if ( QWidget *qmb = GetQMainWindow()->menuWidget() )
        {
            *height -= qmb->geometry().height();
        }
    }
}

void wxFrame::DoSetClientSize(int width, int height)
{
    wxWindow::DoSetClientSize(width, height);

    int adjustedWidth, adjustedHeight;
    DoGetClientSize(&adjustedWidth, &adjustedHeight);

    QWidget *centralWidget = GetQMainWindow()->centralWidget();
    QRect geometry = centralWidget->geometry();
    geometry.setSize(QSize(adjustedWidth, adjustedHeight));
    centralWidget->setGeometry(geometry);
}

QMainWindow *wxFrame::GetQMainWindow() const
{
    return static_cast<QMainWindow*>(m_qtWindow);
}

//=============================================================================

wxQtMainWindow::wxQtMainWindow( wxWindow *parent, wxFrame *handler )
    : wxQtEventSignalHandler< QMainWindow, wxFrame >( parent, handler )
{
//    setCentralWidget( new wxQtWidget( parent, handler ));
}

wxQtCentralWidget::wxQtCentralWidget( wxWindow *parent, wxFrame *handler )
    : wxQtEventSignalHandler< QScrollArea, wxFrame >( parent, handler )
{
    setFocusPolicy(Qt::NoFocus);
}<|MERGE_RESOLUTION|>--- conflicted
+++ resolved
@@ -107,13 +107,10 @@
 
 void wxFrame::SetToolBar(wxToolBar *toolbar)
 {
-<<<<<<< HEAD
-    int area = Qt::TopToolBarArea;
-=======
->>>>>>> 755906a4
+    int area = 0;
     if ( toolbar != NULL )
     {
-        int area = 0;
+        int area = Qt::TopToolBarArea;
         if      (toolbar->HasFlag(wxTB_LEFT))  { area = Qt::LeftToolBarArea;  }
         else if (toolbar->HasFlag(wxTB_RIGHT)) { area = Qt::RightToolBarArea; }
         else if (toolbar->HasFlag(wxTB_BOTTOM)){ area = Qt::BottomToolBarArea;}
