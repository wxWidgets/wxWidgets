/////////////////////////////////////////////////////////////////////////////
// Name:        src/qt/frame.cpp
// Author:      Peter Most, Mariano Reingart
// Copyright:   (c) 2009 wxWidgets dev team
// Licence:     wxWindows licence
/////////////////////////////////////////////////////////////////////////////

// For compilers that support precompilation, includes "wx.h".
#include "wx/wxprec.h"

#include "wx/frame.h"
#include "wx/menu.h"
#include "wx/qt/private/utils.h"
#include "wx/qt/private/converter.h"
#include "wx/qt/private/winevent.h"
#include <QtWidgets/QScrollArea>


class wxQtMainWindow : public wxQtEventSignalHandler< QMainWindow, wxFrame >
{
public:
    wxQtMainWindow( wxWindow *parent, wxFrame *handler );

private:
};

// Central widget helper (container to show scroll bars and receive events):

class wxQtCentralWidget : public wxQtEventSignalHandler< QScrollArea, wxFrame >
{
    public:
        wxQtCentralWidget( wxWindow *parent, wxFrame *handler );
};


wxFrame::wxFrame()
    : m_qtMainWindow(NULL)
{
}

wxFrame::wxFrame( wxWindow *parent, wxWindowID id, const wxString& title,
        const wxPoint& pos, const wxSize& size, long style, const wxString& name )
{
    Create( parent, id, title, pos, size, style, name );
}

wxFrame::~wxFrame()
{
    // central widget should be deleted by qt when the main window is destroyed
    QtStoreWindowPointer( m_qtMainWindow->centralWidget(), NULL );
}

bool wxFrame::Create( wxWindow *parent, wxWindowID id, const wxString& title,
    const wxPoint& pos, const wxSize& size, long style, const wxString& name )
{
    m_qtWindow = m_qtMainWindow = new wxQtMainWindow( parent, this );

    // TODO: Could we use a wxPanel as the central widget? If so then we could
    // remove wxWindow::QtReparent.

    m_qtMainWindow->setCentralWidget( new wxQtCentralWidget( parent, this ) );

    PostCreation();

    return wxFrameBase::Create( parent, id, title, pos, size, style, name );
}

void wxFrame::SetMenuBar( wxMenuBar *menuBar )
{
    if ( menuBar )
    {
        // Warning: Qt main window takes ownership of the QMenuBar pointer:
        m_qtMainWindow->setMenuBar( menuBar->GetHandle() );
    }
    else
    {
        // Creating an empty menu bar should hide it and free the previous:
        QMenuBar *qmenubar = new QMenuBar(m_qtMainWindow);
        m_qtMainWindow->setMenuBar( qmenubar );
    }
    wxFrameBase::SetMenuBar( menuBar );
}

void wxFrame::SetStatusBar( wxStatusBar *statusBar )
{
    m_qtMainWindow->setStatusBar( statusBar->GetHandle() );

    // Update statusbar sizes now that it has a size
    statusBar->Refresh();

    wxFrameBase::SetStatusBar( statusBar );
}

<<<<<<< HEAD
void wxFrame::SetWindowStyleFlag( long style )
=======
void wxFrame::SetToolBar(wxToolBar *toolbar)
{
    int area = 0;
    if ( toolbar != NULL )
    {
        if (toolbar->HasFlag(wxTB_LEFT))   area |= Qt::LeftToolBarArea;
        if (toolbar->HasFlag(wxTB_RIGHT))  area |= Qt::RightToolBarArea;
        if (toolbar->HasFlag(wxTB_TOP))    area |= Qt::TopToolBarArea;
        if (toolbar->HasFlag(wxTB_BOTTOM)) area |= Qt::BottomToolBarArea;

        m_qtMainWindow->addToolBar((Qt::ToolBarArea)area, toolbar->GetHandle());
    }
    else if ( m_frameToolBar != NULL )
    {
        m_qtMainWindow->removeToolBar(m_frameToolBar->GetHandle());
    }
    wxFrameBase::SetToolBar( toolbar );
}

void wxFrame::SetWindowStyleFlag( long WXUNUSED(style) )
>>>>>>> 64f31060
{
    wxWindow::SetWindowStyleFlag( style );

    Qt::WindowFlags qtFlags = GetHandle()->windowFlags();
//
//    wxCHECK_RET( !HasFlag( wxFRAME_FLOAT_ON_PARENT ) && !HasFlag( wxTINY_CAPTION ) ,
//                 "wxFRAME_FLOAT_ON_PARENT, wxTINY_CAPTION not supported. Use wxFRAME_TOOL_WINDOW instead." );
//    wxCHECK_RET( !HasFlag( wxFRAME_TOOL_WINDOW ) || HasFlag( wxFRAME_NO_TASKBAR ) ,
//                 "wxFRAME_TOOL_WINDOW without wxFRAME_NO_TASKBAR not supported." );
//
//    if ( HasFlag( wxFRAME_TOOL_WINDOW ) )
//    {
//        qtFlags &= ~Qt::WindowType_Mask;
//        qtFlags = Qt::Tool;
//    }
//    else if ( HasFlag( wxFRAME_NO_TASKBAR ) )
//    {
//        qtFlags &= ~Qt::WindowType_Mask;
//        qtFlags = Qt::Dialog;
//    }
//
    

    if ( ( (style & wxSIMPLE_BORDER) || (style & wxNO_BORDER) )
         != qtFlags.testFlag( Qt::FramelessWindowHint ) )
    {
        qtFlags ^= Qt::FramelessWindowHint;
    }

    GetHandle()->setWindowFlags( qtFlags );
}

void wxFrame::AddChild( wxWindowBase *child )
{
    // Make sure all children are children of the central widget:

    QtReparent( child->GetHandle(), GetHandle()->centralWidget() );

    wxFrameBase::AddChild( child );
}

void wxFrame::RemoveChild( wxWindowBase *child )
{
    wxFrameBase::RemoveChild( child );
}


QMainWindow *wxFrame::GetHandle() const
{
    return m_qtMainWindow;
}

QScrollArea *wxFrame::QtGetScrollBarsContainer() const
{
    return dynamic_cast <QScrollArea *> (m_qtMainWindow->centralWidget() );
}

//=============================================================================

wxQtMainWindow::wxQtMainWindow( wxWindow *parent, wxFrame *handler )
    : wxQtEventSignalHandler< QMainWindow, wxFrame >( parent, handler )
{
//    setCentralWidget( new wxQtWidget( parent, handler ));
}

wxQtCentralWidget::wxQtCentralWidget( wxWindow *parent, wxFrame *handler )
    : wxQtEventSignalHandler< QScrollArea, wxFrame >( parent, handler )
{
}<|MERGE_RESOLUTION|>--- conflicted
+++ resolved
@@ -91,9 +91,6 @@
     wxFrameBase::SetStatusBar( statusBar );
 }
 
-<<<<<<< HEAD
-void wxFrame::SetWindowStyleFlag( long style )
-=======
 void wxFrame::SetToolBar(wxToolBar *toolbar)
 {
     int area = 0;
@@ -113,8 +110,7 @@
     wxFrameBase::SetToolBar( toolbar );
 }
 
-void wxFrame::SetWindowStyleFlag( long WXUNUSED(style) )
->>>>>>> 64f31060
+void wxFrame::SetWindowStyleFlag( long style )
 {
     wxWindow::SetWindowStyleFlag( style );
 
