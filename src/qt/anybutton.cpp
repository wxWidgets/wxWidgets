--- conflicted
+++ resolved
@@ -64,7 +64,6 @@
     wxAnyButton* handler = GetHandler();
     if (handler != NULL)
     {
-<<<<<<< HEAD
         switch (e->type())
         {
         case QEvent::EnabledChange:
@@ -72,19 +71,11 @@
         case QEvent::Leave:
         case QEvent::FocusIn:
         case QEvent::FocusOut:
-            handler->QtUpdateState();
+            GetHandler()->QtUpdateState();
+            break;
+        default:
+            break;
         }
-=======
-    case QEvent::EnabledChange:
-    case QEvent::Enter:
-    case QEvent::Leave:
-    case QEvent::FocusIn:
-    case QEvent::FocusOut:
-        GetHandler()->QtUpdateState();
-        break;
-    default:
-        break;
->>>>>>> 755906a4
     }
 
     return QPushButton::event(e);
