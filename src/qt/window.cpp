--- conflicted
+++ resolved
@@ -966,8 +966,27 @@
 void wxWindowQt::DoMoveWindow(int x, int y, int width, int height)
 {
     QWidget *qtWidget = GetHandle();
-    qtWidget->move( x, y );
-    qtWidget->resize( width, height );
+    int w, h;
+    qtWidget->resize( width, height );	    
+    GetSize(&w, &h);
+
+     if ( width == -1 )
+    {
+        width = w;
+    }
+
+     if ( height == -1 )
+    {
+        height = h;
+    }
+
+    const QSize frameSize = qtWidget->frameSize();
+    const QSize innerSize = qtWidget->geometry().size();
+    const QSize frameSizeDiff = frameSize - innerSize;
+
+    int client_width = width - frameSizeDiff.width();
+    int client_height = height - frameSizeDiff.height();
+    qtWidget->setGeometry(QRect(x,y, client_width, client_height));
 }
 
 void wxWindowQt::SetMinSize(const wxSize& minSize)
@@ -980,7 +999,6 @@
        widget->setMinimumSize(QSize(width == -1 ? 0 : width, height == -1 ? 0 : height));
 }
 
-<<<<<<< HEAD
 void wxWindowQt::SetMaxSize(const wxSize& maxSize)
 {
     wxWindowBase::SetMaxSize(maxSize);
@@ -1002,25 +1020,6 @@
         widget->setMinimumSize(QSize(std::max(minW, 0), std::max(minH, 0)));
         widget->setMaximumSize(QSize(maxW == -1 ? QWIDGETSIZE_MAX : maxW, maxH == -1 ? QWIDGETSIZE_MAX : maxH));
     }
-=======
-    if ( width == -1 )
-    {
-        width = w;
-    }
-
-    if ( height == -1 )
-    {
-        height = h;
-    }
-
-    const QSize frameSize = qtWidget->frameSize();
-    const QSize innerSize = qtWidget->geometry().size();
-    const QSize frameSizeDiff = frameSize - innerSize;
-
-    int client_width = width - frameSizeDiff.width();
-    int client_height = height - frameSizeDiff.height();
-    qtWidget->setGeometry(QRect(x,y, client_width, client_height));
->>>>>>> 0f41a8c6
 }
 
 
