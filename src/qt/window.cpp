--- conflicted
+++ resolved
@@ -109,11 +109,7 @@
               break;
         }
     }
-<<<<<<< HEAD
-      
-=======
-
->>>>>>> 2fa85198
+
     return QScrollArea::event(e);
 }
 
@@ -341,10 +337,6 @@
 #if wxUSE_DRAG_AND_DROP
     SetDropTarget(NULL);
 #endif
-<<<<<<< HEAD
-    
-    delete m_qtWindow;
-=======
     if (m_qtWindow)
     {
         QtStoreWindowPointer( GetHandle(), NULL );
@@ -353,7 +345,6 @@
         m_qtWindow->deleteLater();
         m_qtWindow = NULL;
     }
->>>>>>> 2fa85198
 }
 
 
@@ -1728,57 +1719,30 @@
 
 bool wxWindowQt::EnableTouchEvents(int eventsMask)
 {
-<<<<<<< HEAD
-    if(GetHandle()){
-      if(eventsMask == wxTOUCH_NONE){
+    wxCHECK_MSG( GetHandle(), false, "can't be called before creating the window" );
+
+    if(eventsMask == wxTOUCH_NONE)
+    {
         m_qtWindow->setAttribute(Qt::WA_AcceptTouchEvents, false);
         return true;
-      }
-
-      if(eventsMask & wxTOUCH_PRESS_GESTURES){
+    }
+
+    if(eventsMask & wxTOUCH_PRESS_GESTURES)
+    {
         m_qtWindow->setAttribute(Qt::WA_AcceptTouchEvents, true);
         m_qtWindow->grabGesture(Qt::TapAndHoldGesture);
         QTapAndHoldGesture::setTimeout ( 1000 );
-      }
-      if(eventsMask & wxTOUCH_PAN_GESTURES){
+    }
+    if(eventsMask & wxTOUCH_PAN_GESTURES)
+    {
         m_qtWindow->setAttribute(Qt::WA_AcceptTouchEvents, true);
         m_qtWindow->grabGesture(Qt::PanGesture);
-      }
-      if(eventsMask & wxTOUCH_ZOOM_GESTURE){
+    }
+    if(eventsMask & wxTOUCH_ZOOM_GESTURE)
+    {
         m_qtWindow->setAttribute(Qt::WA_AcceptTouchEvents, true);
         m_qtWindow->grabGesture(Qt::PinchGesture);
-      }
-
-      return true;
-    }
-    else
-      return false;
-=======
-    wxCHECK_MSG( GetHandle(), false, "can't be called before creating the window" );
-
-    if(eventsMask == wxTOUCH_NONE)
-    {
-        m_qtWindow->setAttribute(Qt::WA_AcceptTouchEvents, false);
-        return true;
-    }
-
-    if(eventsMask & wxTOUCH_PRESS_GESTURES)
-    {
-        m_qtWindow->setAttribute(Qt::WA_AcceptTouchEvents, true);
-        m_qtWindow->grabGesture(Qt::TapAndHoldGesture);
-        QTapAndHoldGesture::setTimeout ( 1000 );
-    }
-    if(eventsMask & wxTOUCH_PAN_GESTURES)
-    {
-        m_qtWindow->setAttribute(Qt::WA_AcceptTouchEvents, true);
-        m_qtWindow->grabGesture(Qt::PanGesture);
-    }
-    if(eventsMask & wxTOUCH_ZOOM_GESTURE)
-    {
-        m_qtWindow->setAttribute(Qt::WA_AcceptTouchEvents, true);
-        m_qtWindow->grabGesture(Qt::PinchGesture);
     }
 
     return true;
->>>>>>> 2fa85198
 }