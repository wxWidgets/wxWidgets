--- conflicted
+++ resolved
@@ -26,107 +26,7 @@
 #include "wx/qt/private/winevent.h"
 #include "wx/qt/private/treeitemfactory.h"
 
-<<<<<<< HEAD
-class wxQtListTreeWidget : public wxQtEventSignalHandler< QTreeWidget, wxListCtrl >
-=======
-namespace
-{
-
-// wxQT Doesn't have a mechanism for "adopting" external widgets so we have to
-// create an instance of wxTextCtrl rather than adopting the control QT would
-// create.
-//
-// Unfortunately the factory is given an internal widget as the parent for
-// editor.
-//
-// To work around these issues we create a wxTextCtl parented by the wxListCtrl
-// then recalculate its position relative to the internal widget.
-class wxQtListTextCtrl : public wxTextCtrl
-{
-public:
-    wxQtListTextCtrl(wxWindow* parent, QWidget* actualParent)
-        : wxTextCtrl(parent, wxID_ANY, wxEmptyString,
-                     wxDefaultPosition, wxDefaultSize,
-                     wxNO_BORDER),
-        m_actualParent(actualParent),
-        m_moving(0)
-    {
-
-        Bind(wxEVT_MOVE, &wxQtListTextCtrl::onMove, this);
-    }
-
-    void onMove(wxMoveEvent &event)
-    {
-        // QWidget::move generates a QMoveEvent so we need to guard against
-        // reentrant calls.
-        wxRecursionGuard guard(m_moving);
-        if ( guard.IsInside() )
-        {
-            event.Skip();
-            return;
-        }
-
-        const QPoint eventPosition = wxQtConvertPoint(event.GetPosition());
-        const QPoint globalPosition = m_actualParent->mapToGlobal(eventPosition);
-
-        // For some reason this always gives us the offset from the header info
-        // the internal control. So we need to treat this as an offset rather
-        // than a position.
-        QWidget* widget = GetHandle();
-        const QPoint offset = widget->mapFromGlobal(globalPosition);
-
-        widget->move(eventPosition + offset);
-    }
-
-private:
-    QWidget* m_actualParent;
-    wxRecursionGuardFlag m_moving;
-
-    wxDECLARE_NO_COPY_CLASS(wxQtListTextCtrl);
-};
-
-} // anonymous namespace
-
-
-// QT doesn't give us direct access to the editor within the QTreeWidget.
-// Instead, we'll supply a factory to create the widget for QT and keep track
-// of it ourselves.
-class wxQtItemEditorFactory : public QItemEditorFactory
-{
-public:
-    explicit wxQtItemEditorFactory(wxWindow* parent)
-        : m_parent(parent),
-          m_textCtrl(NULL)
-    {
-    }
-
-    QWidget* createEditor(int WXUNUSED(userType), QWidget* parent) const wxOVERRIDE
-    {
-        m_textCtrl = new wxQtListTextCtrl(m_parent, parent);
-        m_textCtrl->SetFocus();
-        return m_textCtrl->GetHandle();
-    }
-
-    wxTextCtrl* GetEditControl()
-    {
-        return m_textCtrl;
-    }
-
-    void ClearEditor()
-    {
-        delete m_textCtrl;
-        m_textCtrl = NULL;
-    }
-
-private:
-    wxWindow* m_parent;
-    mutable wxTextCtrl* m_textCtrl;
-
-    wxDECLARE_NO_COPY_CLASS(wxQtItemEditorFactory);
-};
-
 class wxQtListTreeWidget : public wxQtEventSignalHandler< QTreeView, wxListCtrl >
->>>>>>> 3922285d
 {
 public:
     wxQtListTreeWidget( wxWindow *parent, wxListCtrl *handler );
@@ -163,27 +63,7 @@
         qItemDelegate->setItemEditorFactory(&m_editorFactory);
     }
 
-<<<<<<< HEAD
     wxQtTreeItemEditorFactory m_editorFactory;
-};
-
-wxQtListTreeWidget::wxQtListTreeWidget( wxWindow *parent, wxListCtrl *handler )
-    : wxQtEventSignalHandler< QTreeWidget, wxListCtrl >( parent, handler ),
-      m_editorFactory(handler)
-{
-    connect(this, &QTreeWidget::itemClicked, this, &wxQtListTreeWidget::itemClicked);
-    connect(this, &QTreeWidget::itemPressed, this, &wxQtListTreeWidget::itemPressed);
-    connect(this, &QTreeWidget::itemActivated, this, &wxQtListTreeWidget::itemActivated);
-
-    ChangeEditorFactory();
-}
-
-void wxQtListTreeWidget::EmitListEvent(wxEventType typ, QTreeWidgetItem *qitem, int column) const
-{
-    wxListCtrl *handler = GetHandler();
-    if ( handler )
-=======
-    wxQtItemEditorFactory m_editorFactory;
 };
 
 wxQtListTreeWidget::wxQtListTreeWidget( wxWindow *parent, wxListCtrl *handler )
@@ -967,27 +847,11 @@
     }
 
     int rowCount(const QModelIndex& WXUNUSED(parent)) const wxOVERRIDE
->>>>>>> 3922285d
+
     {
         return m_rowCount;
     }
 
-<<<<<<< HEAD
-void wxQtListTreeWidget::itemClicked(QTreeWidgetItem *qitem, int column)
-{
-    EmitListEvent(wxEVT_LIST_ITEM_SELECTED, qitem, column);
-}
-
-void wxQtListTreeWidget::itemPressed(QTreeWidgetItem *qitem, int column)
-{
-    EmitListEvent(wxEVT_LIST_ITEM_SELECTED, qitem, column);
-}
-
-void wxQtListTreeWidget::itemActivated(QTreeWidgetItem *qitem, int column)
-{
-    EmitListEvent(wxEVT_LIST_ITEM_ACTIVATED, qitem, column);
-}
-=======
     QVariant data(const QModelIndex &index, int role) const wxOVERRIDE
     {
         wxListCtrl *listCtrl = GetListCtrl();
@@ -1000,8 +864,6 @@
             const wxString text = listCtrl->OnGetItemText(row, col);
             return QVariant::fromValue(wxQtConvertString(text));
         }
->>>>>>> 3922285d
-
         if ( role == Qt::DecorationRole )
         {
             wxImageList *imageList = GetImageList();
@@ -1074,12 +936,9 @@
             const wxValidator& validator,
             const wxString& name)
 {
-<<<<<<< HEAD
-    m_qtTreeWidget = new wxQtListTreeWidget( parent, this );
-=======
+
     m_qtTreeWidget = new wxQtListTreeWidget(parent, this);
     m_qtTreeWidget->setModel(m_model);
->>>>>>> 3922285d
 
     if ( style & wxLC_NO_HEADER )
         m_qtTreeWidget->setHeaderHidden(true);
