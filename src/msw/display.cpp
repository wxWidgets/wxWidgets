/////////////////////////////////////////////////////////////////////////////
// Name:        src/msw/display.cpp
// Purpose:     MSW Implementation of wxDisplay class
// Author:      Royce Mitchell III, Vadim Zeitlin
// Modified by: Ryan Norton (IsPrimary override)
// Created:     06/21/02
// Copyright:   (c) wxWidgets team
// Copyright:   (c) 2002-2006 wxWidgets team
// Licence:     wxWindows licence
/////////////////////////////////////////////////////////////////////////////

// ===========================================================================
// declarations
// ===========================================================================

// ---------------------------------------------------------------------------
// headers
// ---------------------------------------------------------------------------

// For compilers that support precompilation, includes "wx.h".
#include "wx/wxprec.h"

#ifdef __BORLANDC__
    #pragma hdrstop
#endif

#include "wx/private/display.h"

#include "wx/dynlib.h"

#include "wx/msw/private.h"
#include "wx/msw/wrapwin.h"

namespace
{

int wxGetHDCDepth(HDC hdc)
{
    return ::GetDeviceCaps(hdc, PLANES) * GetDeviceCaps(hdc, BITSPIXEL);
}

// This implementation is always available, whether wxUSE_DISPLAY is 1 or not,
// as we fall back to it in case of error.
class wxDisplayImplSingleMSW : public wxDisplayImplSingle
{
public:
    virtual wxRect GetGeometry() const wxOVERRIDE
    {
        ScreenHDC dc;

        return wxRect(0, 0,
                      ::GetDeviceCaps(dc, HORZRES),
                      ::GetDeviceCaps(dc, VERTRES));
    }

    virtual wxRect GetClientArea() const wxOVERRIDE
    {
        RECT rc;
        SystemParametersInfo(SPI_GETWORKAREA, 0, &rc, 0);

        wxRect rectClient;
        wxCopyRECTToRect(rc, rectClient);
        return rectClient;
    }

    virtual int GetDepth() const wxOVERRIDE
    {
        return wxGetHDCDepth(ScreenHDC());
    }

    virtual wxSize GetSizeMM() const wxOVERRIDE
    {
        ScreenHDC dc;

        return wxSize(::GetDeviceCaps(dc, HORZSIZE), ::GetDeviceCaps(dc, VERTSIZE));
    }
};

class wxDisplayFactorySingleMSW : public wxDisplayFactorySingle
{
protected:
    virtual wxDisplayImpl *CreateSingleDisplay() wxOVERRIDE
    {
        return new wxDisplayImplSingleMSW;
    }
};

} // anonymous namespace

#if wxUSE_DISPLAY

#ifndef WX_PRECOMP
    #include "wx/dynarray.h"
    #include "wx/app.h"
    #include "wx/frame.h"
#endif

#include "wx/dynlib.h"
#include "wx/sysopt.h"

#include "wx/msw/missing.h"
#include "wx/msw/private/hiddenwin.h"

#ifndef DPI_ENUMS_DECLARED
    #define MDT_EFFECTIVE_DPI 0
#endif

static const wxChar displayDllName[] = wxT("user32.dll");

namespace
{

// Simple struct storing the information needed by wxDisplayMSW.
struct wxDisplayInfo
{
    wxDisplayInfo(HMONITOR hmon_, int depth_) : hmon(hmon_), depth(depth_) {}

    HMONITOR hmon;
    int depth;
};

} // anonymous namespace

// ----------------------------------------------------------------------------
// wxDisplayMSW declaration
// ----------------------------------------------------------------------------

class wxDisplayMSW : public wxDisplayImpl
{
public:
    wxDisplayMSW(unsigned n, const wxDisplayInfo& info)
        : wxDisplayImpl(n),
          m_info(info)
    {
    }

    virtual wxRect GetGeometry() const wxOVERRIDE;
    virtual wxRect GetClientArea() const wxOVERRIDE;
    virtual int GetDepth() const wxOVERRIDE;
    virtual wxSize GetPPI() const wxOVERRIDE;

    virtual wxString GetName() const wxOVERRIDE;
    virtual bool IsPrimary() const wxOVERRIDE;

    virtual wxVideoMode GetCurrentMode() const wxOVERRIDE;
    virtual wxArrayVideoModes GetModes(const wxVideoMode& mode) const wxOVERRIDE;
    virtual bool ChangeMode(const wxVideoMode& mode) wxOVERRIDE;

protected:
    // convert a DEVMODE to our wxVideoMode
    static wxVideoMode ConvertToVideoMode(const DEVMODE& dm)
    {
        // note that dmDisplayFrequency may be 0 or 1 meaning "standard one"
        // and although 0 is ok for us we don't want to return modes with 1hz
        // refresh
        return wxVideoMode(dm.dmPelsWidth,
                           dm.dmPelsHeight,
                           dm.dmBitsPerPel,
                           dm.dmDisplayFrequency > 1 ? dm.dmDisplayFrequency : 0);
    }

    // Call GetMonitorInfo() and fill in the provided struct and return true if
    // it succeeded, otherwise return false.
    bool GetMonInfo(MONITORINFOEX& monInfo) const;

    wxDisplayInfo m_info;

private:
    wxDECLARE_NO_COPY_CLASS(wxDisplayMSW);
};


// ----------------------------------------------------------------------------
// wxDisplayFactoryMSW declaration
// ----------------------------------------------------------------------------

class wxDisplayFactoryMSW : public wxDisplayFactory
{
public:
    // ctor checks if the current system supports multimon API and dynamically
    // bind the functions we need if this is the case and fills the
    // m_displays array if they're available
    wxDisplayFactoryMSW();

    // Dtor destroys the hidden window we use for getting WM_SETTINGCHANGE.
    virtual ~wxDisplayFactoryMSW();

    bool IsOk() const { return !m_displays.empty(); }

    virtual wxDisplayImpl *CreateDisplay(unsigned n) wxOVERRIDE;
    virtual unsigned GetCount() wxOVERRIDE { return unsigned(m_displays.size()); }
    virtual int GetFromPoint(const wxPoint& pt) wxOVERRIDE;
    virtual int GetFromWindow(const wxWindow *window) wxOVERRIDE;

    // Called when we receive WM_SETTINGCHANGE to refresh the list of monitor
    // handles.
    static void RefreshMonitors() { ms_factory->DoRefreshMonitors(); }

    // Declare the second argument as int to avoid problems with older SDKs not
    // declaring MONITOR_DPI_TYPE enum.
    typedef HRESULT (WINAPI *GetDpiForMonitor_t)(HMONITOR, int, UINT*, UINT*);

    // Return the pointer to GetDpiForMonitor() function which may be null if
    // not running under new enough Windows version.
    static GetDpiForMonitor_t GetDpiForMonitorPtr();

private:
    // EnumDisplayMonitors() callback
    static BOOL CALLBACK MultimonEnumProc(HMONITOR hMonitor,
                                          HDC hdcMonitor,
                                          LPRECT lprcMonitor,
                                          LPARAM dwData);

    // find the monitor corresponding to the given handle,
    // return wxNOT_FOUND if not found
    int FindDisplayFromHMONITOR(HMONITOR hmon) const;

    // Update m_displays array, used by RefreshMonitors().
    void DoRefreshMonitors();


    // The unique factory being used (as we don't have direct access to the
    // global factory pointer in the common code so we just duplicate this
    // variable (also making it of correct type for us) here).
    static wxDisplayFactoryMSW* ms_factory;

    // The pointer to GetDpiForMonitorPtr(), retrieved on demand, and the
    // related data, including the DLL containing the function that we must
    // keep loaded.
    struct GetDpiForMonitorData
    {
        GetDpiForMonitorData()
        {
            m_pfnGetDpiForMonitor = NULL;
            m_initialized = false;
        }

        bool TryLoad()
        {
            if ( !m_dllShcore.Load("shcore.dll", wxDL_VERBATIM | wxDL_QUIET) )
                return false;

            wxDL_INIT_FUNC(m_pfn, GetDpiForMonitor, m_dllShcore);

            if ( !m_pfnGetDpiForMonitor )
            {
                m_dllShcore.Unload();
                return false;
            }

            return true;
        }

        void UnloadIfNecessary()
        {
            if ( m_dllShcore.IsLoaded() )
            {
                m_dllShcore.Unload();
                m_pfnGetDpiForMonitor = NULL;
            }
        }

        wxDynamicLibrary m_dllShcore;
        GetDpiForMonitor_t m_pfnGetDpiForMonitor;
        bool m_initialized;
    };
    static GetDpiForMonitorData ms_getDpiForMonitorData;


    // the array containing information about all available displays, filled by
    // MultimonEnumProc()
    wxVector<wxDisplayInfo> m_displays;

    // The hidden window we use for receiving WM_SETTINGCHANGE and its class
    // name.
    HWND m_hiddenHwnd;
    const wxChar* m_hiddenClass;

    wxDECLARE_NO_COPY_CLASS(wxDisplayFactoryMSW);
};

wxDisplayFactoryMSW* wxDisplayFactoryMSW::ms_factory = NULL;
wxDisplayFactoryMSW::GetDpiForMonitorData
    wxDisplayFactoryMSW::ms_getDpiForMonitorData;

// ----------------------------------------------------------------------------
// wxDisplay implementation
// ----------------------------------------------------------------------------

/* static */ wxDisplayFactory *wxDisplay::CreateFactory()
{
    wxDisplayFactoryMSW *factoryMM = new wxDisplayFactoryMSW;

    if ( factoryMM->IsOk() )
        return factoryMM;

    delete factoryMM;

    // fall back to a stub implementation if no multimon support (Win95?)
    return new wxDisplayFactorySingleMSW;
}


// ----------------------------------------------------------------------------
// wxDisplayMSW implementation
// ----------------------------------------------------------------------------

bool wxDisplayMSW::GetMonInfo(MONITORINFOEX& monInfo) const
{
    if ( !::GetMonitorInfo(m_info.hmon, &monInfo) )
    {
        wxLogLastError(wxT("GetMonitorInfo"));
        return false;
    }

    return true;
}

wxRect wxDisplayMSW::GetGeometry() const
{
    WinStruct<MONITORINFOEX> monInfo;

    wxRect rect;
    if ( GetMonInfo(monInfo) )
        wxCopyRECTToRect(monInfo.rcMonitor, rect);

    return rect;
}

wxRect wxDisplayMSW::GetClientArea() const
{
    WinStruct<MONITORINFOEX> monInfo;

    wxRect rectClient;
    if ( GetMonInfo(monInfo) )
        wxCopyRECTToRect(monInfo.rcWork, rectClient);

    return rectClient;
}

int wxDisplayMSW::GetDepth() const
{
    return m_info.depth;
}

wxSize wxDisplayMSW::GetPPI() const
{
    if ( const wxDisplayFactoryMSW::GetDpiForMonitor_t
            getFunc = wxDisplayFactoryMSW::GetDpiForMonitorPtr() )
    {
        UINT dpiX = 0,
             dpiY = 0;
        const HRESULT
            hr = (*getFunc)(m_info.hmon, MDT_EFFECTIVE_DPI, &dpiX, &dpiY);
        if ( SUCCEEDED(hr) )
            return wxSize(dpiX, dpiY);

        wxLogApiError("GetDpiForMonitor", hr);
    }

    return IsPrimary() ? wxDisplayImplSingleMSW().GetPPI() : wxSize(0, 0);
}

wxString wxDisplayMSW::GetName() const
{
    WinStruct<MONITORINFOEX> monInfo;

    wxString name;
    if ( GetMonInfo(monInfo) )
        name = monInfo.szDevice;

    return name;
}

bool wxDisplayMSW::IsPrimary() const
{
    WinStruct<MONITORINFOEX> monInfo;

    if ( !GetMonInfo(monInfo) )
        return false;

    return (monInfo.dwFlags & MONITORINFOF_PRIMARY) != 0;
}

wxVideoMode wxDisplayMSW::GetCurrentMode() const
{
    wxVideoMode mode;

    // The first parameter of EnumDisplaySettings() must be NULL according
    // to MSDN, in order to specify the current display on the computer
    // on which the calling thread is running.
    const wxString name = GetName();
    const wxChar * const deviceName = name.empty()
                                          ? (const wxChar*)NULL
                                          : (const wxChar*)name.c_str();

    DEVMODE dm;
    dm.dmSize = sizeof(dm);
    dm.dmDriverExtra = 0;

    if ( !::EnumDisplaySettings(deviceName, ENUM_CURRENT_SETTINGS, &dm) )
    {
        wxLogLastError(wxT("EnumDisplaySettings(ENUM_CURRENT_SETTINGS)"));
    }
    else
    {
        mode = ConvertToVideoMode(dm);
    }

    return mode;
}

wxArrayVideoModes wxDisplayMSW::GetModes(const wxVideoMode& modeMatch) const
{
    wxArrayVideoModes modes;

    // The first parameter of EnumDisplaySettings() must be NULL according
    // to MSDN, in order to specify the current display on the computer
    // on which the calling thread is running.
    const wxString name = GetName();
    const wxChar * const deviceName = name.empty()
                                            ? (const wxChar*)NULL
                                            : (const wxChar*)name.c_str();

    DEVMODE dm;
    dm.dmSize = sizeof(dm);
    dm.dmDriverExtra = 0;

    for ( int iModeNum = 0;
          ::EnumDisplaySettings(deviceName, iModeNum, &dm);
          iModeNum++ )
    {
        const wxVideoMode mode = ConvertToVideoMode(dm);
        if ( mode.Matches(modeMatch) )
        {
            modes.Add(mode);
        }
    }

    return modes;
}

bool wxDisplayMSW::ChangeMode(const wxVideoMode& mode)
{
    // prepare ChangeDisplaySettingsEx() parameters
    DEVMODE dm;
    DEVMODE *pDevMode;

    int flags;

    if ( mode == wxDefaultVideoMode )
    {
        // reset the video mode to default
        pDevMode = NULL;
        flags = 0;
    }
    else // change to the given mode
    {
        wxCHECK_MSG( mode.GetWidth() && mode.GetHeight(), false,
                        wxT("at least the width and height must be specified") );

        wxZeroMemory(dm);
        dm.dmSize = sizeof(dm);
        dm.dmDriverExtra = 0;
        dm.dmFields = DM_PELSWIDTH | DM_PELSHEIGHT;
        dm.dmPelsWidth = mode.GetWidth();
        dm.dmPelsHeight = mode.GetHeight();

        if ( mode.GetDepth() )
        {
            dm.dmFields |= DM_BITSPERPEL;
            dm.dmBitsPerPel = mode.GetDepth();
        }

        if ( mode.GetRefresh() )
        {
            dm.dmFields |= DM_DISPLAYFREQUENCY;
            dm.dmDisplayFrequency = mode.GetRefresh();
        }

        pDevMode = &dm;

        flags = CDS_FULLSCREEN;
    }


    // do change the mode
    switch ( ::ChangeDisplaySettingsEx
             (
                GetName().t_str(),  // display name
                pDevMode,           // dev mode or NULL to reset
                NULL,               // reserved
                flags,
                NULL                // pointer to video parameters (not used)
             ) )
    {
        case DISP_CHANGE_SUCCESSFUL:
            // ok
            {
                // If we have a top-level, full-screen frame, emulate
                // the DirectX behaviour and resize it.  This makes this
                // API quite a bit easier to use.
                wxWindow *winTop = wxTheApp->GetTopWindow();
                wxFrame *frameTop = wxDynamicCast(winTop, wxFrame);
                if (frameTop && frameTop->IsFullScreen())
                {
                    wxVideoMode current = GetCurrentMode();
                    frameTop->SetClientSize(current.GetWidth(), current.GetHeight());
                }
            }
            return true;

        case DISP_CHANGE_BADMODE:
            // don't complain about this, this is the only "expected" error
            break;

        default:
            wxFAIL_MSG( wxT("unexpected ChangeDisplaySettingsEx() return value") );
    }

    return false;
}


// ----------------------------------------------------------------------------
// wxDisplayFactoryMSW implementation
// ----------------------------------------------------------------------------

LRESULT APIENTRY
wxDisplayWndProc(HWND hwnd, UINT msg, WPARAM wParam, LPARAM lParam)
{
    if ( msg == WM_SETTINGCHANGE )
    {
        wxDisplayFactoryMSW::RefreshMonitors();

        return 0;
    }

    return ::DefWindowProc(hwnd, msg, wParam, lParam);
}

wxDisplayFactoryMSW::wxDisplayFactoryMSW()
{
    // This is not supposed to happen with the current code, the factory is
    // implicitly a singleton.
    wxASSERT_MSG( !ms_factory, wxS("Using more than one factory?") );

    ms_factory = this;

    m_hiddenHwnd = NULL;
    m_hiddenClass = NULL;

    DoRefreshMonitors();

    // Also create a hidden window to listen for WM_SETTINGCHANGE that we
    // receive when a monitor is added to or removed from the system as we must
    // refresh our monitor handles information then.
    m_hiddenHwnd = wxCreateHiddenWindow
                   (
                    &m_hiddenClass,
                    wxT("wxDisplayHiddenWindow"),
                    wxDisplayWndProc
                   );
}

wxDisplayFactoryMSW::~wxDisplayFactoryMSW()
{
    if ( m_hiddenHwnd )
    {
        if ( !::DestroyWindow(m_hiddenHwnd) )
        {
            wxLogLastError(wxT("DestroyWindow(wxDisplayHiddenWindow)"));
        }

        if ( m_hiddenClass )
        {
            if ( !::UnregisterClass(m_hiddenClass, wxGetInstance()) )
            {
                wxLogLastError(wxT("UnregisterClass(wxDisplayHiddenWindow)"));
            }
        }
    }

    if ( ms_getDpiForMonitorData.m_initialized )
    {
        ms_getDpiForMonitorData.UnloadIfNecessary();
        ms_getDpiForMonitorData.m_initialized = false;
    }

    ms_factory = NULL;
}

/* static */
wxDisplayFactoryMSW::GetDpiForMonitor_t
wxDisplayFactoryMSW::GetDpiForMonitorPtr()
{
    if ( !ms_getDpiForMonitorData.m_initialized )
    {
        ms_getDpiForMonitorData.m_initialized = true;
        ms_getDpiForMonitorData.TryLoad();
    }

    return ms_getDpiForMonitorData.m_pfnGetDpiForMonitor;
}

void wxDisplayFactoryMSW::DoRefreshMonitors()
{
    m_displays.clear();

    // We need to pass a valid HDC here in order to get valid hdcMonitor in our
    // callback.
    ScreenHDC dc;
    if ( !::EnumDisplayMonitors(dc, NULL, MultimonEnumProc, (LPARAM)this) )
    {
        wxLogLastError(wxT("EnumDisplayMonitors"));
    }
}

/* static */
BOOL CALLBACK
wxDisplayFactoryMSW::MultimonEnumProc(
    HMONITOR hMonitor,              // handle to display monitor
    HDC hdcMonitor,                 // handle to monitor-appropriate device context
    LPRECT WXUNUSED(lprcMonitor),   // pointer to monitor intersection rectangle
    LPARAM dwData)                  // data passed from EnumDisplayMonitors (this)
{
    wxDisplayFactoryMSW *const self = (wxDisplayFactoryMSW *)dwData;

    self->m_displays.push_back(wxDisplayInfo(hMonitor, wxGetHDCDepth(hdcMonitor)));

    // continue the enumeration
    return TRUE;
}

wxDisplayImpl *wxDisplayFactoryMSW::CreateDisplay(unsigned n)
{
    wxCHECK_MSG( n < m_displays.size(), NULL, wxT("An invalid index was passed to wxDisplay") );

    return new wxDisplayMSW(n, m_displays[n]);
}

// helper for GetFromPoint() and GetFromWindow()
int wxDisplayFactoryMSW::FindDisplayFromHMONITOR(HMONITOR hmon) const
{
    if ( hmon )
    {
        const size_t count = m_displays.size();
        for ( size_t n = 0; n < count; n++ )
        {
            if ( hmon == m_displays[n].hmon )
                return n;
        }
    }

    return wxNOT_FOUND;
}

int wxDisplayFactoryMSW::GetFromPoint(const wxPoint& pt)
{
    POINT pt2;
    pt2.x = pt.x;
    pt2.y = pt.y;

    return FindDisplayFromHMONITOR(::MonitorFromPoint(pt2,
                                                       MONITOR_DEFAULTTONULL));
}

int wxDisplayFactoryMSW::GetFromWindow(const wxWindow *window)
{
#ifdef __WXMSW__
    return FindDisplayFromHMONITOR(::MonitorFromWindow(GetHwndOf(window),
                                                        MONITOR_DEFAULTTONULL));
#else
    const wxSize halfsize = window->GetSize() / 2;
    wxPoint pt = window->GetScreenPosition();
    pt.x += halfsize.x;
    pt.y += halfsize.y;
    return GetFromPoint(pt);
#endif
}

#else // !wxUSE_DISPLAY

// In this case, wxDisplayFactorySingleMSW is the only implementation.
wxDisplayFactory* wxDisplay::CreateFactory()
{
<<<<<<< HEAD
    return new wxDisplayFactorySingleMSW;
}

#endif // wxUSE_DISPLAY/!wxUSE_DISPLAY
=======
    // Determine the desktop dimensions minus the taskbar and any other
    // special decorations...
    RECT r;

    wxSystemParametersInfo(SPI_GETWORKAREA, 0, &r, 0);
    if (x)      *x = r.left;
    if (y)      *y = r.top;
    if (width)  *width = r.right - r.left;
    if (height) *height = r.bottom - r.top;
}
>>>>>>> 85de3a20
<|MERGE_RESOLUTION|>--- conflicted
+++ resolved
@@ -56,7 +56,7 @@
     virtual wxRect GetClientArea() const wxOVERRIDE
     {
         RECT rc;
-        SystemParametersInfo(SPI_GETWORKAREA, 0, &rc, 0);
+        wxSystemParametersInfo(SPI_GETWORKAREA, 0, &rc, 0);
 
         wxRect rectClient;
         wxCopyRECTToRect(rc, rectClient);
@@ -684,20 +684,7 @@
 // In this case, wxDisplayFactorySingleMSW is the only implementation.
 wxDisplayFactory* wxDisplay::CreateFactory()
 {
-<<<<<<< HEAD
     return new wxDisplayFactorySingleMSW;
 }
 
-#endif // wxUSE_DISPLAY/!wxUSE_DISPLAY
-=======
-    // Determine the desktop dimensions minus the taskbar and any other
-    // special decorations...
-    RECT r;
-
-    wxSystemParametersInfo(SPI_GETWORKAREA, 0, &r, 0);
-    if (x)      *x = r.left;
-    if (y)      *y = r.top;
-    if (width)  *width = r.right - r.left;
-    if (height) *height = r.bottom - r.top;
-}
->>>>>>> 85de3a20
+#endif // wxUSE_DISPLAY/!wxUSE_DISPLAY