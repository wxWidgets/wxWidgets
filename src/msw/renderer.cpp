--- conflicted
+++ resolved
@@ -521,21 +521,14 @@
     DoDrawFrameControl(DFC_CAPTION, kind, win, dc, rect, flags);
 }
 
-<<<<<<< HEAD
 wxSize wxRendererMSW::GetCheckBoxSize(wxWindow* win)
 {
-    // Even though we don't use the window in this implementation, still check
-    // that it's valid to avoid surprises when using themes.
+    // We must have a valid window in order to return the size which is correct
+    // for the display this window is on.
     wxCHECK_MSG( win, wxSize(0, 0), "Must have a valid window" );
 
-    return wxSize(::GetSystemMetrics(SM_CXMENUCHECK),
-                  ::GetSystemMetrics(SM_CYMENUCHECK));
-=======
-wxSize wxRendererMSW::GetCheckBoxSize(wxWindow * win)
-{
     return wxSize(wxGetSystemMetrics(SM_CXMENUCHECK, win),
                   wxGetSystemMetrics(SM_CYMENUCHECK, win));
->>>>>>> 85de3a20
 }
 
 int wxRendererMSW::GetHeaderButtonHeight(wxWindow * win)
