--- conflicted
+++ resolved
@@ -545,12 +545,7 @@
     if ( !result )
         return result;
 
-<<<<<<< HEAD
-    if (m_isTimeoutsSet)
-        DoSetTimeouts();
-=======
     DoSetTimeouts();
->>>>>>> 4523dad2
 
     // This loop executes until we exhaust all authentication possibilities: we
     // may need to authenticate with the proxy first and then with the server
@@ -743,12 +738,7 @@
     if ( !CheckResult(DoPrepareRequest()) )
         return;
 
-<<<<<<< HEAD
-    if (m_isTimeoutsSet)
-        DoSetTimeouts();
-=======
     DoSetTimeouts();
->>>>>>> 4523dad2
 
     // Register callback
     if ( wxWinHTTP::WinHttpSetStatusCallback
@@ -774,24 +764,12 @@
 void wxWebRequestWinHTTP::SetTimeouts(long connectionTimeoutMs,
                                       long dataTimeoutMs)
 {
-<<<<<<< HEAD
-    m_isTimeoutsSet = true;
-=======
->>>>>>> 4523dad2
     m_connectionTimeoutMs = connectionTimeoutMs;
     m_dataTimeoutMs = dataTimeoutMs;
 }
 
 void wxWebRequestWinHTTP::DoSetTimeouts()
 {
-<<<<<<< HEAD
-    if (!wxWinHTTP::WinHttpSetTimeouts(
-        m_request,
-        m_connectionTimeoutMs,
-        m_connectionTimeoutMs,
-        m_dataTimeoutMs,
-        m_dataTimeoutMs))
-=======
     int resolveTimeoutMs = m_connectionTimeoutMs == wxWebRequest::Timeout_Default ?
         WINHTTP_DEFAULT_RESOLVE_TIMEOUT : m_connectionTimeoutMs;
     int connectionTimeoutMs = m_connectionTimeoutMs == wxWebRequest::Timeout_Default ?
@@ -805,7 +783,6 @@
         connectionTimeoutMs,
         dataTimeoutMs,
         dataTimeoutMs) )
->>>>>>> 4523dad2
     {
         wxLogTrace(wxTRACE_WEBREQUEST,
                    "Error while setting timeout. Error code: %d", ::GetLastError());
