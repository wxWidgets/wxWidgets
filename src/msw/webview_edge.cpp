/////////////////////////////////////////////////////////////////////////////
// Name:        src/msw/webview_edge.cpp
// Purpose:     wxMSW Edge Chromium wxWebView backend implementation
// Author:      Markus Pingel
// Created:     2019-12-15
// Copyright:   (c) 2019 wxWidgets development team
// Licence:     wxWindows licence
/////////////////////////////////////////////////////////////////////////////

// For compilers that support precompilation, includes "wx.h".
#include "wx/wxprec.h"

#include "wx/msw/webview_edge.h"

#if wxUSE_WEBVIEW && wxUSE_WEBVIEW_EDGE

#include "wx/filename.h"
#include "wx/module.h"
#include "wx/log.h"
#include "wx/stdpaths.h"
#include "wx/thread.h"
#include "wx/tokenzr.h"
#include "wx/private/jsscriptwrapper.h"
#include "wx/private/json.h"
#include "wx/msw/private.h"
#include "wx/msw/private/cotaskmemptr.h"
#include "wx/msw/private/webview_edge.h"

#ifdef __VISUALC__
#include <wrl/event.h>
using namespace Microsoft::WRL;
#else
#include <wx/msw/wrl/event.h>
#endif // !__VISUALC__

wxIMPLEMENT_DYNAMIC_CLASS(wxWebViewEdge, wxWebView);

#define WX_ERROR2_CASE(error, wxerror) \
        case error: \
            event.SetString(#error); \
            event.SetInt(wxerror); \
            break;

// WebView2Loader typedefs
typedef HRESULT (__stdcall *CreateCoreWebView2EnvironmentWithOptions_t)(
    PCWSTR browserExecutableFolder,
    PCWSTR userDataFolder,
    ICoreWebView2EnvironmentOptions* environmentOptions,
    ICoreWebView2CreateCoreWebView2EnvironmentCompletedHandler* environment_created_handler);
typedef HRESULT(__stdcall *GetAvailableCoreWebView2BrowserVersionString_t)(
    PCWSTR browserExecutableFolder,
    LPWSTR* versionInfo);

CreateCoreWebView2EnvironmentWithOptions_t wxCreateCoreWebView2EnvironmentWithOptions = NULL;
GetAvailableCoreWebView2BrowserVersionString_t wxGetAvailableCoreWebView2BrowserVersionString = NULL;

wxDynamicLibrary wxWebViewEdgeImpl::ms_loaderDll;
wxString wxWebViewEdgeImpl::ms_browserExecutableDir;
wxString wxWebViewEdgeImpl::ms_version;

wxWebViewEdgeImpl::wxWebViewEdgeImpl(wxWebViewEdge* webview):
    m_ctrl(webview)
{

}

wxWebViewEdgeImpl::~wxWebViewEdgeImpl()
{
    if (m_webView)
    {
        m_webView->remove_NavigationCompleted(m_navigationCompletedToken);
        m_webView->remove_SourceChanged(m_sourceChangedToken);
        m_webView->remove_NavigationStarting(m_navigationStartingToken);
        m_webView->remove_NewWindowRequested(m_newWindowRequestedToken);
        m_webView->remove_DocumentTitleChanged(m_documentTitleChangedToken);
        m_webView->remove_ContentLoading(m_contentLoadingToken);
        m_webView->remove_ContainsFullScreenElementChanged(m_containsFullScreenElementChangedToken);
        m_webView->remove_WebMessageReceived(m_webMessageReceivedToken);
    }
}

bool wxWebViewEdgeImpl::Create()
{
    m_initialized = false;
    m_isBusy = false;
    m_pendingContextMenuEnabled = -1;
    m_pendingAccessToDevToolsEnabled = 0;

    m_historyLoadingFromList = false;
    m_historyEnabled = true;
    m_historyPosition = -1;

    wxString userDataPath = wxStandardPaths::Get().GetUserLocalDataDir();

    HRESULT hr = wxCreateCoreWebView2EnvironmentWithOptions(
        ms_browserExecutableDir.wc_str(),
        userDataPath.wc_str(),
        nullptr,
        Callback<ICoreWebView2CreateCoreWebView2EnvironmentCompletedHandler>(this,
            &wxWebViewEdgeImpl::OnEnvironmentCreated).Get());
    if (FAILED(hr))
    {
        wxLogApiError("CreateWebView2EnvironmentWithOptions", hr);
        return false;
    }
    else
        return true;
}

HRESULT wxWebViewEdgeImpl::OnEnvironmentCreated(
    HRESULT WXUNUSED(result), ICoreWebView2Environment* environment)
{
    environment->QueryInterface(IID_PPV_ARGS(&m_webViewEnvironment));
    m_webViewEnvironment->CreateCoreWebView2Controller(
        m_ctrl->GetHWND(),
        Callback<ICoreWebView2CreateCoreWebView2ControllerCompletedHandler>(
            this, &wxWebViewEdgeImpl::OnWebViewCreated).Get());
    return S_OK;
}

bool wxWebViewEdgeImpl::Initialize()
{
    if (ms_loaderDll.IsLoaded())
        return true;

    wxDynamicLibrary loaderDll;
    if (!loaderDll.Load("WebView2Loader.dll", wxDL_DEFAULT | wxDL_QUIET))
        return false;

    // Try to load functions from loader DLL
    wxDL_INIT_FUNC(wx, CreateCoreWebView2EnvironmentWithOptions, loaderDll);
    wxDL_INIT_FUNC(wx, GetAvailableCoreWebView2BrowserVersionString, loaderDll);
    if (!wxGetAvailableCoreWebView2BrowserVersionString || !wxCreateCoreWebView2EnvironmentWithOptions)
        return false;

    // Check if a Edge browser can be found by the loader DLL
    wxCoTaskMemPtr<wchar_t> versionStr;
    HRESULT hr = wxGetAvailableCoreWebView2BrowserVersionString(
        ms_browserExecutableDir.wc_str(), &versionStr);
    if (FAILED(hr) || !versionStr)
    {
        wxLogApiError("GetCoreWebView2BrowserVersionInfo", hr);
        return false;
    }
    ms_version = versionStr;

    ms_loaderDll.Attach(loaderDll.Detach());

    return true;
}

void wxWebViewEdgeImpl::Uninitialize()
{
    ms_loaderDll.Unload();
}

void wxWebViewEdgeImpl::UpdateBounds()
{
    RECT r;
    wxCopyRectToRECT(m_ctrl->GetClientRect(), r);
    if (m_webView)
        m_webViewController->put_Bounds(r);
}

HRESULT wxWebViewEdgeImpl::OnNavigationStarting(ICoreWebView2* WXUNUSED(sender), ICoreWebView2NavigationStartingEventArgs* args)
{
    m_isBusy = true;
    wxString evtURL;
    wxCoTaskMemPtr<wchar_t> uri;
    if (SUCCEEDED(args->get_Uri(&uri)))
        evtURL = wxString(uri);

    wxWebViewEvent event(wxEVT_WEBVIEW_NAVIGATING, m_ctrl->GetId(), evtURL, wxString());
    event.SetEventObject(m_ctrl);
    m_ctrl->HandleWindowEvent(event);

    if (!event.IsAllowed())
        args->put_Cancel(true);

    return S_OK;
}

HRESULT wxWebViewEdgeImpl::OnSourceChanged(ICoreWebView2 * WXUNUSED(sender), ICoreWebView2SourceChangedEventArgs * args)
{
    BOOL isNewDocument;
    if (SUCCEEDED(args->get_IsNewDocument(&isNewDocument)) && !isNewDocument)
    {
        // navigation within the current document, send apropriate events
        wxWebViewEvent event(wxEVT_WEBVIEW_NAVIGATING, m_ctrl->GetId(), m_ctrl->GetCurrentURL(), wxString());
        event.SetEventObject(m_ctrl);
        m_ctrl->HandleWindowEvent(event);
        OnNavigationCompleted(NULL, NULL);
        OnContentLoading(NULL, NULL);
    }
    return S_OK;
}

HRESULT wxWebViewEdgeImpl::OnNavigationCompleted(ICoreWebView2* WXUNUSED(sender), ICoreWebView2NavigationCompletedEventArgs* args)
{
    BOOL isSuccess;
    if (!args)
        isSuccess = true;
    else if (FAILED(args->get_IsSuccess(&isSuccess)))
        isSuccess = false;
    m_isBusy = false;
    wxString uri = m_ctrl->GetCurrentURL();

    if (!isSuccess)
    {
        COREWEBVIEW2_WEB_ERROR_STATUS status;
        bool ignoreStatus = false;

        wxWebViewEvent event(wxEVT_WEBVIEW_ERROR, m_ctrl->GetId(), uri, wxString());
        event.SetEventObject(m_ctrl);

        if (SUCCEEDED(args->get_WebErrorStatus(&status)))
        {
            switch (status)
            {
                WX_ERROR2_CASE(COREWEBVIEW2_WEB_ERROR_STATUS_UNKNOWN, wxWEBVIEW_NAV_ERR_OTHER)
                WX_ERROR2_CASE(COREWEBVIEW2_WEB_ERROR_STATUS_CERTIFICATE_COMMON_NAME_IS_INCORRECT, wxWEBVIEW_NAV_ERR_CERTIFICATE)
                WX_ERROR2_CASE(COREWEBVIEW2_WEB_ERROR_STATUS_CERTIFICATE_EXPIRED, wxWEBVIEW_NAV_ERR_CERTIFICATE)
                WX_ERROR2_CASE(COREWEBVIEW2_WEB_ERROR_STATUS_CLIENT_CERTIFICATE_CONTAINS_ERRORS, wxWEBVIEW_NAV_ERR_CERTIFICATE)
                WX_ERROR2_CASE(COREWEBVIEW2_WEB_ERROR_STATUS_CERTIFICATE_REVOKED, wxWEBVIEW_NAV_ERR_CERTIFICATE)
                WX_ERROR2_CASE(COREWEBVIEW2_WEB_ERROR_STATUS_CERTIFICATE_IS_INVALID, wxWEBVIEW_NAV_ERR_CERTIFICATE)
                WX_ERROR2_CASE(COREWEBVIEW2_WEB_ERROR_STATUS_SERVER_UNREACHABLE, wxWEBVIEW_NAV_ERR_CONNECTION)
                WX_ERROR2_CASE(COREWEBVIEW2_WEB_ERROR_STATUS_TIMEOUT, wxWEBVIEW_NAV_ERR_CONNECTION)
                WX_ERROR2_CASE(COREWEBVIEW2_WEB_ERROR_STATUS_ERROR_HTTP_INVALID_SERVER_RESPONSE, wxWEBVIEW_NAV_ERR_CONNECTION)
                WX_ERROR2_CASE(COREWEBVIEW2_WEB_ERROR_STATUS_CONNECTION_ABORTED, wxWEBVIEW_NAV_ERR_CONNECTION)
                WX_ERROR2_CASE(COREWEBVIEW2_WEB_ERROR_STATUS_CONNECTION_RESET, wxWEBVIEW_NAV_ERR_CONNECTION)
                WX_ERROR2_CASE(COREWEBVIEW2_WEB_ERROR_STATUS_DISCONNECTED, wxWEBVIEW_NAV_ERR_CONNECTION)
                WX_ERROR2_CASE(COREWEBVIEW2_WEB_ERROR_STATUS_CANNOT_CONNECT, wxWEBVIEW_NAV_ERR_CONNECTION)
                WX_ERROR2_CASE(COREWEBVIEW2_WEB_ERROR_STATUS_HOST_NAME_NOT_RESOLVED, wxWEBVIEW_NAV_ERR_CONNECTION)
                WX_ERROR2_CASE(COREWEBVIEW2_WEB_ERROR_STATUS_REDIRECT_FAILED, wxWEBVIEW_NAV_ERR_OTHER)
                WX_ERROR2_CASE(COREWEBVIEW2_WEB_ERROR_STATUS_UNEXPECTED_ERROR, wxWEBVIEW_NAV_ERR_OTHER)
            case COREWEBVIEW2_WEB_ERROR_STATUS_OPERATION_CANCELED:
                // This status is triggered by vetoing a wxEVT_WEBVIEW_NAVIGATING event
                ignoreStatus = true;
                break;
            }
        }
        if (!ignoreStatus)
            m_ctrl->HandleWindowEvent(event);
    }
    else
    {
        if ((m_historyEnabled && !m_historyLoadingFromList &&
            (uri == m_ctrl->GetCurrentURL())) ||
            (m_ctrl->GetCurrentURL().substr(0, 4) == "file" &&
                wxFileName::URLToFileName(m_ctrl->GetCurrentURL()).GetFullPath() == uri))
        {
            // If we are not at the end of the list, then erase everything
            // between us and the end before adding the new page
            if (m_historyPosition != static_cast<int>(m_historyList.size()) - 1)
            {
                m_historyList.erase(m_historyList.begin() + m_historyPosition + 1,
                    m_historyList.end());
            }
            wxSharedPtr<wxWebViewHistoryItem> item(new wxWebViewHistoryItem(uri, m_ctrl->GetCurrentTitle()));
            m_historyList.push_back(item);
            m_historyPosition++;
        }
        //Reset as we are done now
        m_historyLoadingFromList = false;
        wxWebViewEvent evt(wxEVT_WEBVIEW_NAVIGATED, m_ctrl->GetId(), uri, wxString());
        m_ctrl->HandleWindowEvent(evt);
    }
    return S_OK;
}

HRESULT wxWebViewEdgeImpl::OnNewWindowRequested(ICoreWebView2* WXUNUSED(sender), ICoreWebView2NewWindowRequestedEventArgs* args)
{
    wxCoTaskMemPtr<wchar_t> uri;
    wxString evtURL;
    if (SUCCEEDED(args->get_Uri(&uri)))
        evtURL = wxString(uri);
    wxWebViewNavigationActionFlags navFlags = wxWEBVIEW_NAV_ACTION_OTHER;

    BOOL isUserInitiated;
    if (SUCCEEDED(args->get_IsUserInitiated(&isUserInitiated)) && isUserInitiated)
        navFlags = wxWEBVIEW_NAV_ACTION_USER;

    wxWebViewEvent evt(wxEVT_WEBVIEW_NEWWINDOW, m_ctrl->GetId(), evtURL, wxString(), navFlags);
    m_ctrl->HandleWindowEvent(evt);
    args->put_Handled(true);
    return S_OK;
}

HRESULT wxWebViewEdgeImpl::OnDocumentTitleChanged(ICoreWebView2* WXUNUSED(sender), IUnknown* WXUNUSED(args))
{
    wxWebViewEvent event(wxEVT_WEBVIEW_TITLE_CHANGED,
        m_ctrl->GetId(), m_ctrl->GetCurrentURL(), "");
    event.SetString(m_ctrl->GetCurrentTitle());
    event.SetEventObject(m_ctrl);
    m_ctrl->HandleWindowEvent(event);
    return S_OK;
}

HRESULT wxWebViewEdgeImpl::OnContentLoading(ICoreWebView2* WXUNUSED(sender), ICoreWebView2ContentLoadingEventArgs* WXUNUSED(args))
{
    wxWebViewEvent event(wxEVT_WEBVIEW_LOADED, m_ctrl->GetId(),
        m_ctrl->GetCurrentURL(), "");
    event.SetEventObject(m_ctrl);
    m_ctrl->HandleWindowEvent(event);
    return S_OK;
}

HRESULT wxWebViewEdgeImpl::OnContainsFullScreenElementChanged(ICoreWebView2* WXUNUSED(sender), IUnknown* WXUNUSED(args))
{
    BOOL containsFullscreenEvent;
    HRESULT hr = m_webView->get_ContainsFullScreenElement(&containsFullscreenEvent);
    if (FAILED(hr))
        return hr;

    wxWebViewEvent event(wxEVT_WEBVIEW_FULLSCREEN_CHANGED, m_ctrl->GetId(),
        m_ctrl->GetCurrentURL(), wxString());
    event.SetEventObject(m_ctrl);
    event.SetInt(containsFullscreenEvent);
    m_ctrl->HandleWindowEvent(event);

    return S_OK;
}

HRESULT
wxWebViewEdgeImpl::OnWebMessageReceived(ICoreWebView2* WXUNUSED(sender),
                                        ICoreWebView2WebMessageReceivedEventArgs* args)
{
    wxCoTaskMemPtr<wchar_t> msgContent;

    HRESULT hr = args->get_WebMessageAsJson(&msgContent);
    if (FAILED(hr))
    {
        wxLogApiError("get_WebMessageAsJson", hr);
        return hr;
    }

    wxWebViewEvent event(wxEVT_WEBVIEW_SCRIPT_MESSAGE_RECEIVED, m_ctrl->GetId(),
        m_ctrl->GetCurrentURL(), wxString(),
        wxWEBVIEW_NAV_ACTION_NONE, m_scriptMsgHandlerName);
    event.SetEventObject(m_ctrl);

    // Try to decode JSON string or return original
    // result if it's not a valid JSON string
    wxString msgStr;
    wxString msgJson(msgContent);
    if (!wxJSON::DecodeString(msgJson, &msgStr))
        msgStr = msgJson;
    event.SetString(msgStr);

    m_ctrl->HandleWindowEvent(event);

    return S_OK;
}

HRESULT wxWebViewEdgeImpl::OnWebViewCreated(HRESULT result, ICoreWebView2Controller* webViewController)
{
    if (FAILED(result))
    {
        wxLogApiError("WebView2::WebViewCreated", result);
        return result;
    }

    HRESULT hr = webViewController->get_CoreWebView2(&m_webView);
    if (FAILED(hr))
    {
        wxLogApiError("WebView2::WebViewCreated (get_CoreWebView2)", hr);
        return result;
    }
    m_webViewController = webViewController;

    m_initialized = true;
    UpdateBounds();
    m_webViewController->put_IsVisible(true);

    // Connect and handle the various WebView events
    m_webView->add_NavigationStarting(
        Callback<ICoreWebView2NavigationStartingEventHandler>(
            this, &wxWebViewEdgeImpl::OnNavigationStarting).Get(),
        &m_navigationStartingToken);
    m_webView->add_SourceChanged(
        Callback<ICoreWebView2SourceChangedEventHandler>(
            this, &wxWebViewEdgeImpl::OnSourceChanged).Get(),
        &m_sourceChangedToken);
    m_webView->add_NavigationCompleted(
        Callback<ICoreWebView2NavigationCompletedEventHandler>(
            this, &wxWebViewEdgeImpl::OnNavigationCompleted).Get(),
        &m_navigationCompletedToken);
    m_webView->add_NewWindowRequested(
        Callback<ICoreWebView2NewWindowRequestedEventHandler>(
            this, &wxWebViewEdgeImpl::OnNewWindowRequested).Get(),
        &m_newWindowRequestedToken);
    m_webView->add_DocumentTitleChanged(
        Callback<ICoreWebView2DocumentTitleChangedEventHandler>(
            this, &wxWebViewEdgeImpl::OnDocumentTitleChanged).Get(),
        &m_documentTitleChangedToken);
    m_webView->add_ContentLoading(
        Callback<ICoreWebView2ContentLoadingEventHandler>(
            this, &wxWebViewEdgeImpl::OnContentLoading).Get(),
        &m_contentLoadingToken);
    m_webView->add_ContainsFullScreenElementChanged(
        Callback<ICoreWebView2ContainsFullScreenElementChangedEventHandler>(
            this, &wxWebViewEdgeImpl::OnContainsFullScreenElementChanged).Get(),
        &m_containsFullScreenElementChangedToken);
    m_webView->add_WebMessageReceived(
        Callback<ICoreWebView2WebMessageReceivedEventHandler>(
            this, &wxWebViewEdgeImpl::OnWebMessageReceived).Get(),
        &m_webMessageReceivedToken);

    if (m_pendingContextMenuEnabled != -1)
    {
        m_ctrl->EnableContextMenu(m_pendingContextMenuEnabled == 1);
        m_pendingContextMenuEnabled = -1;
    }

    if (m_pendingAccessToDevToolsEnabled != -1)
    {
        m_ctrl->EnableAccessToDevTools(m_pendingAccessToDevToolsEnabled == 1);
        m_pendingContextMenuEnabled = -1;
    }

    wxCOMPtr<ICoreWebView2Settings> settings(GetSettings());
    if (settings)
    {
        settings->put_IsStatusBarEnabled(false);
    }
    UpdateWebMessageHandler();

    if (!m_pendingUserScripts.empty())
    {
        for (wxVector<wxString>::iterator it = m_pendingUserScripts.begin();
            it != m_pendingUserScripts.end(); ++it)
            m_ctrl->AddUserScript(*it);
        m_pendingUserScripts.clear();
    }

    if (!m_pendingURL.empty())
    {
        m_ctrl->LoadURL(m_pendingURL);
        m_pendingURL.clear();
    }

    return S_OK;
}

void wxWebViewEdgeImpl::UpdateWebMessageHandler()
{
    wxCOMPtr<ICoreWebView2Settings> settings(GetSettings());
    if (!settings)
        return;

    settings->put_IsWebMessageEnabled(!m_scriptMsgHandlerName.empty());

    if (!m_scriptMsgHandlerName.empty())
    {
        // Make edge message handler available under common name
        wxString js = wxString::Format("window.%s = window.chrome.webview;",
            m_scriptMsgHandlerName);
        m_ctrl->AddUserScript(js);
        m_webView->ExecuteScript(js.wc_str(), NULL);
    }
}

ICoreWebView2Settings* wxWebViewEdgeImpl::GetSettings()
{
    if (!m_webView)
        return NULL;

    ICoreWebView2Settings* settings;
    HRESULT hr = m_webView->get_Settings(&settings);
    if (FAILED(hr))
    {
        wxLogApiError("WebView2::get_Settings", hr);
        return NULL;
    }

    return settings;
}

wxWebViewEdge::~wxWebViewEdge()
{
    wxWindow* topLevelParent = wxGetTopLevelParent(this);
    if (topLevelParent)
        topLevelParent->Unbind(wxEVT_ICONIZE, &wxWebViewEdge::OnTopLevelParentIconized, this);
    delete m_impl;
}

bool wxWebViewEdge::Create(wxWindow* parent,
    wxWindowID id,
    const wxString& url,
    const wxPoint& pos,
    const wxSize& size,
    long style,
    const wxString& name)
{
    if (!wxWebViewEdgeImpl::Initialize())
        return false;

    if (!wxControl::Create(parent, id, pos, size, style,
        wxDefaultValidator, name))
    {
        return false;
    }

    m_impl = new wxWebViewEdgeImpl(this);
    if (!m_impl->Create())
        return false;
    Bind(wxEVT_SIZE, &wxWebViewEdge::OnSize, this);
    wxWindow* topLevelParent = wxGetTopLevelParent(this);
    if (topLevelParent)
        topLevelParent->Bind(wxEVT_ICONIZE, &wxWebViewEdge::OnTopLevelParentIconized, this);

    LoadURL(url);
    return true;
}

void wxWebViewEdge::OnSize(wxSizeEvent& event)
{
    m_impl->UpdateBounds();
    event.Skip();
}

void wxWebViewEdge::OnTopLevelParentIconized(wxIconizeEvent& event)
{
    if (m_impl && m_impl->m_webViewController)
        m_impl->m_webViewController->put_IsVisible(!event.IsIconized());
    event.Skip();
}

void wxWebViewEdge::LoadURL(const wxString& url)
{
    if (!m_impl->m_webView)
    {
        m_impl->m_pendingURL = url;
        return;
    }
    HRESULT hr = m_impl->m_webView->Navigate(url.wc_str());
    if (FAILED(hr))
        wxLogApiError("WebView2::Navigate", hr);
}

void wxWebViewEdge::LoadHistoryItem(wxSharedPtr<wxWebViewHistoryItem> item)
{
    int pos = -1;
    for (unsigned int i = 0; i < m_impl->m_historyList.size(); i++)
    {
        //We compare the actual pointers to find the correct item
        if (m_impl->m_historyList[i].get() == item.get())
            pos = i;
    }
    wxASSERT_MSG(pos != static_cast<int>(m_impl->m_historyList.size()), "invalid history item");
    m_impl->m_historyLoadingFromList = true;
    LoadURL(item->GetUrl());
    m_impl->m_historyPosition = pos;
}

wxVector<wxSharedPtr<wxWebViewHistoryItem> > wxWebViewEdge::GetBackwardHistory()
{
    wxVector<wxSharedPtr<wxWebViewHistoryItem> > backhist;
    //As we don't have std::copy or an iterator constructor in the wxwidgets
    //native vector we construct it by hand
    for (int i = 0; i < m_impl->m_historyPosition; i++)
    {
        backhist.push_back(m_impl->m_historyList[i]);
    }
    return backhist;
}

wxVector<wxSharedPtr<wxWebViewHistoryItem> > wxWebViewEdge::GetForwardHistory()
{
    wxVector<wxSharedPtr<wxWebViewHistoryItem> > forwardhist;
    //As we don't have std::copy or an iterator constructor in the wxwidgets
    //native vector we construct it by hand
    for (int i = m_impl->m_historyPosition + 1; i < static_cast<int>(m_impl->m_historyList.size()); i++)
    {
        forwardhist.push_back(m_impl->m_historyList[i]);
    }
    return forwardhist;
}

bool wxWebViewEdge::CanGoForward() const
{
    if (m_impl->m_historyEnabled)
        return m_impl->m_historyPosition != static_cast<int>(m_impl->m_historyList.size()) - 1;
    else
        return false;
}

bool wxWebViewEdge::CanGoBack() const
{
    if (m_impl->m_historyEnabled)
        return m_impl->m_historyPosition > 0;
    else
        return false;
}

void wxWebViewEdge::GoBack()
{
    LoadHistoryItem(m_impl->m_historyList[m_impl->m_historyPosition - 1]);
}

void wxWebViewEdge::GoForward()
{
    LoadHistoryItem(m_impl->m_historyList[m_impl->m_historyPosition + 1]);
}

void wxWebViewEdge::ClearHistory()
{
    m_impl->m_historyList.clear();
    m_impl->m_historyPosition = -1;
}

void wxWebViewEdge::EnableHistory(bool enable)
{
    m_impl->m_historyEnabled = enable;
    m_impl->m_historyList.clear();
    m_impl->m_historyPosition = -1;
}

void wxWebViewEdge::Stop()
{
    if (m_impl->m_webView)
        m_impl->m_webView->Stop();
}

void wxWebViewEdge::Reload(wxWebViewReloadFlags WXUNUSED(flags))
{
    if (m_impl->m_webView)
        m_impl->m_webView->Reload();
}

bool wxWebViewEdge::IsBusy() const
{
    return m_impl->m_isBusy;
}

wxString wxWebViewEdge::GetCurrentURL() const
{
    wxCoTaskMemPtr<wchar_t> uri;
    if (m_impl->m_webView && SUCCEEDED(m_impl->m_webView->get_Source(&uri)))
        return wxString(uri);
    else
        return wxString();
}

wxString wxWebViewEdge::GetCurrentTitle() const
{
    wxCoTaskMemPtr<wchar_t> title;
    if (m_impl->m_webView && SUCCEEDED(m_impl->m_webView->get_DocumentTitle(&title)))
        return wxString(title);
    else
        return wxString();
}

void wxWebViewEdge::SetZoomType(wxWebViewZoomType)
{
    // only wxWEBVIEW_ZOOM_TYPE_LAYOUT is supported
}

wxWebViewZoomType wxWebViewEdge::GetZoomType() const
{
    return wxWEBVIEW_ZOOM_TYPE_LAYOUT;
}

bool wxWebViewEdge::CanSetZoomType(wxWebViewZoomType type) const
{
    return (type == wxWEBVIEW_ZOOM_TYPE_LAYOUT);
}

void wxWebViewEdge::Print()
{
    RunScript("window.print();");
}

float wxWebViewEdge::GetZoomFactor() const
{
    double old_zoom_factor = 0.0;
    m_impl->m_webViewController->get_ZoomFactor(&old_zoom_factor);
    return old_zoom_factor;
}

void wxWebViewEdge::SetZoomFactor(float zoom)
{
    m_impl->m_webViewController->put_ZoomFactor(zoom);
}

bool wxWebViewEdge::CanUndo() const
{
    return QueryCommandEnabled("undo");
}

bool wxWebViewEdge::CanRedo() const
{
    return QueryCommandEnabled("redo");
}

void wxWebViewEdge::Undo()
{
    ExecCommand("undo");
}

void wxWebViewEdge::Redo()
{
    ExecCommand("redo");
}

//Editing functions
void wxWebViewEdge::SetEditable(bool WXUNUSED(enable))
{
    wxLogError("Not available");
}

bool wxWebViewEdge::IsEditable() const
{
    return false;
}

void wxWebViewEdge::EnableContextMenu(bool enable)
{
    wxCOMPtr<ICoreWebView2Settings> settings(m_impl->GetSettings());
    if (settings)
        settings->put_AreDefaultContextMenusEnabled(enable);
    else
        m_impl->m_pendingContextMenuEnabled = enable ? 1 : 0;
}

bool wxWebViewEdge::IsContextMenuEnabled() const
{
    wxCOMPtr<ICoreWebView2Settings> settings(m_impl->GetSettings());
    if (settings)
    {
        BOOL menusEnabled = TRUE;
        settings->get_AreDefaultContextMenusEnabled(&menusEnabled);

        if (!menusEnabled)
            return false;
    }
    return true;
}

void wxWebViewEdge::EnableAccessToDevTools(bool enable)
{
    wxCOMPtr<ICoreWebView2Settings> settings(m_impl->GetSettings());
    if (settings)
        settings->put_AreDevToolsEnabled(enable);
    else
        m_impl->m_pendingAccessToDevToolsEnabled = enable ? 1 : 0;
}

bool wxWebViewEdge::IsAccessToDevToolsEnabled() const
{
    wxCOMPtr<ICoreWebView2Settings> settings(m_impl->GetSettings());
    if (settings)
    {
        BOOL devToolsEnabled = TRUE;
        settings->get_AreDevToolsEnabled(&devToolsEnabled);

        if (!devToolsEnabled)
            return false;
    }

    return true;
}

void* wxWebViewEdge::GetNativeBackend() const
{
    return m_impl->m_webView;
}

void wxWebViewEdge::MSWSetBrowserExecutableDir(const wxString & path)
{
    wxWebViewEdgeImpl::ms_browserExecutableDir = path;
}

bool wxWebViewEdge::RunScriptSync(const wxString& javascript, wxString* output) const
{
    bool scriptExecuted = false;

    // Start script execution
    HRESULT executionResult = m_impl->m_webView->ExecuteScript(javascript.wc_str(), Callback<ICoreWebView2ExecuteScriptCompletedHandler>(
        [&scriptExecuted, &executionResult, output](HRESULT error, PCWSTR result) -> HRESULT
    {
        // Handle script execution callback
        if (error == S_OK)
        {
            if (output)
                output->assign(result);
        }
        else
            executionResult = error;

        scriptExecuted = true;

        return S_OK;
    }).Get());

    // Wait for script exection
    while (!scriptExecuted)
        wxYield();

    if (FAILED(executionResult))
    {
        if (output)
            output->Printf("%s (0x%08lx)", wxSysErrorMsgStr(executionResult), executionResult);
        return false;
    }
    else
        return true;
}

bool wxWebViewEdge::RunScript(const wxString& javascript, wxString* output) const
{
    wxJSScriptWrapper wrapJS(javascript, &m_runScriptCount);

    // This string is also used as an error indicator: it's cleared if there is
    // no error or used in the warning message below if there is one.
    wxString result;
    if (RunScriptSync(wrapJS.GetWrappedCode(), &result)
        && result == wxS("true"))
    {
        if (RunScriptSync(wrapJS.GetUnwrappedOutputCode() + ";", &result))
        {
            if (output)
                // Try to decode JSON string or return original
                // result if it's not a valid JSON string
                if (!wxJSON::DecodeString(result, output))
                    *output = result;
            result.clear();
        }

        RunScriptSync(wrapJS.GetCleanUpCode());
    }

    if (!result.empty())
    {
        wxLogWarning(_("Error running JavaScript: %s"), result);
        return false;
    }

    return true;
}

<<<<<<< HEAD
bool wxWebViewEdge::AddScriptMessageHandler(const wxString& name)
{
    // Edge only supports a single message handler
    if (!m_impl->m_scriptMsgHandlerName.empty())
        return false;

    m_impl->m_scriptMsgHandlerName = name;
    m_impl->UpdateWebMessageHandler();

    return true;
}

bool wxWebViewEdge::RemoveScriptMessageHandler(const wxString& WXUNUSED(name))
{
    m_impl->m_scriptMsgHandlerName.clear();
    m_impl->UpdateWebMessageHandler();
    return true;
}

HRESULT wxWebViewEdgeImpl::OnAddScriptToExecuteOnDocumentedCreatedCompleted(HRESULT errorCode, LPCWSTR id)
{
    if (SUCCEEDED(errorCode))
        m_userScriptIds.push_back(id);
    return S_OK;
}

bool wxWebViewEdge::AddUserScript(const wxString& javascript,
    wxWebViewUserScriptInjectionTime injectionTime)
{
    // Currently only AT_DOCUMENT_START is supported
    if (injectionTime != wxWEBVIEW_INJECT_AT_DOCUMENT_START)
        return false;

    if (m_impl->m_webView)
    {
        HRESULT hr = m_impl->m_webView->AddScriptToExecuteOnDocumentCreated(javascript.wc_str(),
            Callback<ICoreWebView2AddScriptToExecuteOnDocumentCreatedCompletedHandler>(m_impl,
            &wxWebViewEdgeImpl::OnAddScriptToExecuteOnDocumentedCreatedCompleted).Get());
        if (FAILED(hr))
            return false;
    }
    else
        m_impl->m_pendingUserScripts.push_back(javascript);

    return true;
}

void wxWebViewEdge::RemoveAllUserScripts()
{
    m_impl->m_pendingUserScripts.clear();
    for (auto& scriptId : m_impl->m_userScriptIds)
    {
        HRESULT hr = m_impl->m_webView->RemoveScriptToExecuteOnDocumentCreated(scriptId.wc_str());
        if (FAILED(hr))
            wxLogApiError("RemoveScriptToExecuteOnDocumentCreated", hr);
    }
    m_impl->m_userScriptIds.clear();
}

void wxWebViewEdge::RegisterHandler(wxSharedPtr<wxWebViewHandler> handler)
=======
void wxWebViewEdge::RegisterHandler(wxSharedPtr<wxWebViewHandler> WXUNUSED(handler))
>>>>>>> 401d547b
{
    // TODO: could maybe be implemented via IWebView2WebView5::add_WebResourceRequested
    wxLogDebug("Registering handlers is not supported");
}

void wxWebViewEdge::DoSetPage(const wxString& html, const wxString& WXUNUSED(baseUrl))
{
    if (m_impl->m_webView)
        m_impl->m_webView->NavigateToString(html.wc_str());
}

// wxWebViewFactoryEdge

bool wxWebViewFactoryEdge::IsAvailable()
{
    return wxWebViewEdgeImpl::Initialize();
}

wxVersionInfo wxWebViewFactoryEdge::GetVersionInfo()
{
    IsAvailable(); // Make sure ms_version string is initialized (if available)
    long major = 0,
         minor = 0,
         micro = 0;
    wxStringTokenizer tk(wxWebViewEdgeImpl::ms_version, ". ");
    // Ignore the return value because if the version component is missing
    // or invalid (i.e. non-numeric), the only thing we can do is to ignore
    // it anyhow.
    tk.GetNextToken().ToLong(&major);
    tk.GetNextToken().ToLong(&minor);
    tk.GetNextToken().ToLong(&micro);

    return wxVersionInfo("Microsoft Edge WebView2", major, minor, micro);
}

// ----------------------------------------------------------------------------
// Module ensuring all global/singleton objects are destroyed on shutdown.
// ----------------------------------------------------------------------------

class wxWebViewEdgeModule : public wxModule
{
public:
    wxWebViewEdgeModule()
    {
    }

    virtual bool OnInit() wxOVERRIDE
    {
        return true;
    }

    virtual void OnExit() wxOVERRIDE
    {
        wxWebViewEdgeImpl::Uninitialize();
    }

private:
    wxDECLARE_DYNAMIC_CLASS(wxWebViewEdgeModule);
};

wxIMPLEMENT_DYNAMIC_CLASS(wxWebViewEdgeModule, wxModule);

#endif // wxUSE_WEBVIEW && wxUSE_WEBVIEW_EDGE<|MERGE_RESOLUTION|>--- conflicted
+++ resolved
@@ -839,7 +839,6 @@
     return true;
 }
 
-<<<<<<< HEAD
 bool wxWebViewEdge::AddScriptMessageHandler(const wxString& name)
 {
     // Edge only supports a single message handler
@@ -899,10 +898,7 @@
     m_impl->m_userScriptIds.clear();
 }
 
-void wxWebViewEdge::RegisterHandler(wxSharedPtr<wxWebViewHandler> handler)
-=======
 void wxWebViewEdge::RegisterHandler(wxSharedPtr<wxWebViewHandler> WXUNUSED(handler))
->>>>>>> 401d547b
 {
     // TODO: could maybe be implemented via IWebView2WebView5::add_WebResourceRequested
     wxLogDebug("Registering handlers is not supported");
