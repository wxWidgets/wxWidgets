/////////////////////////////////////////////////////////////////////////////
// Name:        src/osx/core/bitmap.cpp
// Purpose:     wxBitmap
// Author:      Stefan Csomor
// Modified by:
// Created:     1998-01-01
// Copyright:   (c) Stefan Csomor
// Licence:     wxWindows licence
/////////////////////////////////////////////////////////////////////////////

#include "wx/wxprec.h"

#include "wx/bitmap.h"

#ifndef WX_PRECOMP
    #include "wx/log.h"
    #include "wx/dcmemory.h"
    #include "wx/icon.h"
    #include "wx/image.h"
    #include "wx/math.h"
#endif

#include "wx/metafile.h"
#include "wx/xpmdecod.h"

#include "wx/rawbmp.h"

#include "wx/filename.h"

wxIMPLEMENT_DYNAMIC_CLASS(wxBitmap, wxGDIObject);
wxIMPLEMENT_DYNAMIC_CLASS(wxMask, wxObject);

#include "wx/osx/private.h"

CGColorSpaceRef wxMacGetGenericRGBColorSpace();
CGDataProviderRef wxMacCGDataProviderCreateWithMemoryBuffer( const wxMemoryBuffer& buf );

// Implementation Notes
// --------------------
//
// A bitmap can be represented using an NSImage or a CGBitmapContextRef
// If raw bitmap data needs to be accessed, then even the NSImage has to be
// rendered into a CGBitmapContextRef

static inline bool IsCGImageAlphaFlag(CGImageAlphaInfo alphaInfo)
{
    return !(alphaInfo == kCGImageAlphaNone || alphaInfo == kCGImageAlphaNoneSkipFirst || alphaInfo == kCGImageAlphaNoneSkipLast);
}

class WXDLLEXPORT wxBitmapRepresentationData: public wxGDIRefData
{
    friend class WXDLLIMPEXP_FWD_CORE wxIcon;
    friend class WXDLLIMPEXP_FWD_CORE wxCursor;
public:
    wxBitmapRepresentationData();
    wxBitmapRepresentationData(int width , int height , int depth, double logicalscale = 1.0);
    wxBitmapRepresentationData(CGContextRef context);
    wxBitmapRepresentationData(CGImageRef image, double scale);
    wxBitmapRepresentationData(WXImage image);
    wxBitmapRepresentationData(const wxBitmapRepresentationData &tocopy);

    virtual ~wxBitmapRepresentationData();

    bool IsOk() const wxOVERRIDE;

    void Free();

    int GetWidth() const;
    int GetHeight() const;
    int GetDepth() const;
    int GetBytesPerRow() const;
    bool HasAlpha() const;
    WXImage GetImage() const;
    double GetScaleFactor() const { return m_scaleFactor; }

    const void *GetRawAccess() const;
    void *GetRawAccess();
    void *BeginRawAccess();
    void EndRawAccess();

    void UseAlpha( bool useAlpha );

    bool IsTemplate() const { return m_isTemplate; }
    void SetTemplate(bool is) { m_isTemplate = is; }

public:
#if wxUSE_PALETTE
    wxPalette     m_bitmapPalette;
#endif // wxUSE_PALETTE

    wxMask *      m_bitmapMask; // Optional mask
    CGImageRef    CreateCGImage() const;

    // returns true if the bitmap has a size that
    // can be natively transferred into a true icon
    // if no is returned GetIconRef will still produce
    // an icon but it will be generated via a PICT and
    // rescaled to 16 x 16
    bool          HasNativeSize();

#if wxOSX_USE_ICONREF
    // caller should increase ref count if needed longer
    // than the bitmap exists
    IconRef       GetIconRef() const;
#endif

    CGContextRef  GetBitmapContext() const;

    void SetSelectedInto(wxDC *dc);
    wxDC *GetSelectedInto() const;

private :
    bool Create(int width , int height , int depth, double logicalscale);
    bool Create( CGImageRef image, double scale );
    bool Create( CGContextRef bitmapcontext);
    bool Create( WXImage image);
    void Init();

    void EnsureBitmapExists() const;

    void FreeDerivedRepresentations();

    WXImage    m_nsImage;
    int           m_rawAccessCount;
    mutable CGImageRef    m_cgImageRef;
    bool          m_isTemplate;

#if wxOSX_USE_ICONREF
    mutable IconRef       m_iconRef;
#endif

    wxCFRef<CGContextRef>  m_hBitmap;
    double        m_scaleFactor;
    wxDC*         m_selectedInto;
};

typedef wxObjectDataPtr<wxBitmapRepresentationData> wxBitmapRepresentationDataPtr;
WX_DEFINE_TYPEARRAY( wxObjectDataPtr<wxBitmapRepresentationData>, wxBitmapRepresentationArray, dummy );

class WXDLLEXPORT wxBitmapRefData : public wxGDIRefData
{
public:
    wxBitmapRefData()
    {
        
    }
    
    wxBitmapRefData(const wxBitmapRefData &tocopy) :
        m_representations( tocopy.m_representations)
    {
        
    }

    wxBitmapRefData(wxBitmapRepresentationData *rep)
    {
        AddRepresentation(rep);
    }
    
    void AddRepresentation(wxBitmapRepresentationData *rep)
    {
        m_representations.push_back(wxBitmapRepresentationDataPtr(rep));
    }

    void AddRepresentations(const wxBitmap& other)
    {
        const wxBitmapRefData* otherData = other.GetBitmapData() ;
        for ( size_t i = 0 ; i < otherData->m_representations.size() ; ++i )
        {
            m_representations.push_back(otherData->m_representations.at(i));
        }
    }

    wxBitmapRepresentationData* GetDefaultRepresentation()
    {
        return m_representations.at(0).get();
    }
    
    wxBitmapRepresentationData* GetBestRepresentation( const wxSize& dimensions) const
    {
        for ( size_t i = 0 ; i < m_representations.size() ; ++i )
        {
            wxBitmapRepresentationData* rep = m_representations.at(i).get();
            if ( rep->GetWidth() == dimensions.x && rep->GetHeight() == dimensions.y )
                return rep;
        }
        return m_representations.at(0).get();
    }
    
    const wxBitmapRepresentationData* GetDefaultRepresentation() const
    {
        return m_representations.at(0).get();
    }
    
private:
    wxBitmapRepresentationArray m_representations;
};

#define wxOSX_USE_PREMULTIPLIED_ALPHA 1
static const int kBestByteAlignement = 16;
static const int kMaskBytesPerPixel = 1;

static size_t GetBestBytesPerRow( size_t rawBytes )
{
    return (((rawBytes)+kBestByteAlignement-1) & ~(kBestByteAlignement-1) );
}

void wxBitmapRepresentationData::Init()
{
    m_nsImage = NULL;
    m_bitmapMask = NULL ;
    m_cgImageRef = NULL ;
    m_isTemplate = false;

#if wxOSX_USE_ICONREF
    m_iconRef = NULL ;
#endif
    m_hBitmap = NULL ;

    m_rawAccessCount = 0 ;
    m_scaleFactor = 1.0;
    m_selectedInto = NULL;
}

wxBitmapRepresentationData::wxBitmapRepresentationData(const wxBitmapRepresentationData &tocopy) : wxGDIRefData()
{
    Init();
    Create(tocopy.GetWidth(), tocopy.GetHeight(), tocopy.GetDepth(), tocopy.GetScaleFactor());

    // Bitmap can have both mask and alpha channel so we have to copy both form the source.
    if (tocopy.m_bitmapMask)
        m_bitmapMask = new wxMask(*tocopy.m_bitmapMask);

    if (tocopy.HasAlpha())
        UseAlpha(true);

    unsigned char* dest = (unsigned char*)BeginRawAccess();
    const unsigned char* source = static_cast<const unsigned char*>(tocopy.GetRawAccess());
    size_t numbytes = GetBytesPerRow() * GetHeight();
    memcpy( dest, source, numbytes );
    EndRawAccess();
}

wxBitmapRepresentationData::wxBitmapRepresentationData()
{
    Init() ;
}

wxBitmapRepresentationData::wxBitmapRepresentationData( int w , int h , int d , double logicalscale)
{
    Init() ;
    Create( w , h , d, logicalscale ) ;
}

wxBitmapRepresentationData::wxBitmapRepresentationData(CGContextRef context)
{
    Init();
    Create( context );
}

wxBitmapRepresentationData::wxBitmapRepresentationData(CGImageRef image, double scale)
{
    Init();
    Create( image, scale );
}

wxBitmapRepresentationData::wxBitmapRepresentationData(WXImage image)
{
    Init();
    Create( image );
}

void wxBitmapRepresentationData::EnsureBitmapExists() const
{
    if ( ! m_hBitmap && m_nsImage)
    {
        wxBitmapRepresentationData* t =  const_cast<wxBitmapRepresentationData*>(this);
        t->m_hBitmap = wxOSXCreateBitmapContextFromImage(m_nsImage, &t->m_isTemplate);
    }
}


bool wxBitmapRepresentationData::Create( WXImage image )
{
    m_nsImage = image;

    wxMacCocoaRetain(image);

    m_scaleFactor = wxOSXGetImageScaleFactor(image);

    return true;
}

// code from Technical Q&A QA1509

bool wxBitmapRepresentationData::Create(CGImageRef image, double scale)
{
    if (image != NULL)
    {
        size_t width = CGImageGetWidth(image);
        size_t height = CGImageGetHeight(image);

        m_hBitmap = NULL;
        m_scaleFactor = scale;

        size_t bytesPerRow = GetBestBytesPerRow(width * 4);

        CGImageAlphaInfo alpha = CGImageGetAlphaInfo(image);
        bool hasAlpha = IsCGImageAlphaFlag(alpha);
        m_hBitmap = CGBitmapContextCreate(NULL, width, height, 8, bytesPerRow, wxMacGetGenericRGBColorSpace(),
                                          hasAlpha ? kCGImageAlphaPremultipliedFirst : kCGImageAlphaNoneSkipFirst);
        wxCHECK_MSG(m_hBitmap, false, wxT("Unable to create CGBitmapContext context"));
        CGRect rect = CGRectMake(0, 0, width, height);
        CGContextDrawImage(m_hBitmap, rect, image);

        CGContextTranslateCTM(m_hBitmap, 0, height);
        CGContextScaleCTM(m_hBitmap, 1 * m_scaleFactor, -1 * m_scaleFactor);
    }
    return IsOk();
}

bool wxBitmapRepresentationData::Create(CGContextRef context)
{
    if ( context != NULL && CGBitmapContextGetData(context) )
    {
        m_hBitmap = context;
        // our own contexts conform to this, always.
        wxASSERT( GetDepth() == 32 );

        // determine content scale
        CGRect userrect = CGRectMake(0, 0, 10, 10);
        CGRect devicerect;
        devicerect = CGContextConvertRectToDeviceSpace(context, userrect);
        m_scaleFactor = devicerect.size.height / userrect.size.height;
    }
    return IsOk() ;
}

bool wxBitmapRepresentationData::Create(int w, int h, int WXUNUSED(d), double logicalscale)
{
    size_t width = wxMax(1, w);
    size_t height = wxMax(1, h);

    m_scaleFactor = logicalscale;
    m_hBitmap = NULL;

    size_t bytesPerRow = GetBestBytesPerRow(width * 4);
    m_hBitmap = CGBitmapContextCreate(NULL, width, height, 8, bytesPerRow, wxMacGetGenericRGBColorSpace(), kCGImageAlphaNoneSkipFirst);
    wxCHECK_MSG(m_hBitmap, false, wxT("Unable to create CGBitmapContext context"));
    CGContextTranslateCTM(m_hBitmap, 0, height);
    CGContextScaleCTM(m_hBitmap, 1 * GetScaleFactor(), -1 * GetScaleFactor());

    return IsOk();
}

bool wxBitmapRepresentationData::IsOk() const
{
    return (m_hBitmap.get() != NULL || m_nsImage != NULL);
}

int wxBitmapRepresentationData::GetWidth() const
{
    wxCHECK_MSG( IsOk() , 0 , "Invalid Bitmap");

    if ( m_hBitmap )
        return (int) CGBitmapContextGetWidth(m_hBitmap);
    else
        return (int) wxOSXGetImageSize(m_nsImage).width * m_scaleFactor;
}

int wxBitmapRepresentationData::GetHeight() const
{
    wxCHECK_MSG( IsOk() , 0 , "Invalid Bitmap");

    if ( m_hBitmap )
        return (int) CGBitmapContextGetHeight(m_hBitmap);
    else
        return (int) wxOSXGetImageSize(m_nsImage).height * m_scaleFactor;
}

int wxBitmapRepresentationData::GetDepth() const
{
    wxCHECK_MSG( IsOk() , 0 , "Invalid Bitmap");

    if ( m_hBitmap )
        return (int) CGBitmapContextGetBitsPerPixel(m_hBitmap);
    else
        return 32; // a bitmap converted from an nsimage would have this depth
}

int wxBitmapRepresentationData::GetBytesPerRow() const
{
    wxCHECK_MSG( IsOk() , 0 , "Invalid Bitmap");

    // Row stride length makes sense only for a bitmap representation
    EnsureBitmapExists();
    return (int) CGBitmapContextGetBytesPerRow(m_hBitmap);
}

bool wxBitmapRepresentationData::HasAlpha() const
{
    wxCHECK_MSG( IsOk() , false , "Invalid Bitmap");

    if ( m_hBitmap )
    {
        CGImageAlphaInfo alpha = CGBitmapContextGetAlphaInfo(m_hBitmap);
        return IsCGImageAlphaFlag(alpha);
    }
    else
    {
        return true; // a bitmap converted from an nsimage would have alpha
    }
}

WXImage wxBitmapRepresentationData::GetImage() const
{
    wxCHECK_MSG( IsOk() , 0 , "Invalid Bitmap");

    if ( !m_nsImage )
    {
        wxCFRef< CGImageRef > cgimage(CreateCGImage());
        return wxOSXGetImageFromCGImage( cgimage, GetScaleFactor(), IsTemplate() );
    }

    return m_nsImage;
}

void wxBitmapRepresentationData::UseAlpha( bool use )
{
    wxCHECK_RET( IsOk() , wxT("invalid bitmap") ) ;

    if ( HasAlpha() == use )
        return ;

    CGContextRef hBitmap = CGBitmapContextCreate(NULL, GetWidth(), GetHeight(), 8, GetBytesPerRow(), wxMacGetGenericRGBColorSpace(), use ? kCGImageAlphaPremultipliedFirst : kCGImageAlphaNoneSkipFirst );

    memcpy(CGBitmapContextGetData(hBitmap),CGBitmapContextGetData(m_hBitmap),GetBytesPerRow()*GetHeight());
    wxCHECK_RET( hBitmap , wxT("Unable to create CGBitmapContext context") ) ;
    CGContextTranslateCTM( hBitmap, 0,  GetHeight() );
    CGContextScaleCTM( hBitmap, GetScaleFactor(), -GetScaleFactor() );

    m_hBitmap.reset(hBitmap);
}

const void *wxBitmapRepresentationData::GetRawAccess() const
{
    wxCHECK_MSG( IsOk(), NULL , wxT("invalid bitmap") ) ;

    EnsureBitmapExists();

    return CGBitmapContextGetData(m_hBitmap);
}

void *wxBitmapRepresentationData::GetRawAccess()
{
    return const_cast<void*>(const_cast<const wxBitmapRepresentationData*>(this)->GetRawAccess());
}


void *wxBitmapRepresentationData::BeginRawAccess()
{
    wxCHECK_MSG( IsOk(), NULL, wxT("invalid bitmap") ) ;
    wxASSERT( m_rawAccessCount == 0 ) ;

#if wxOSX_USE_ICONREF
    wxASSERT_MSG( m_iconRef == NULL ,
                 wxT("Currently, modifying bitmaps that are used in controls already is not supported") ) ;
#endif

    ++m_rawAccessCount ;

    // we must destroy an existing cached image, as
    // the bitmap data may change now
    FreeDerivedRepresentations();

    return GetRawAccess() ;
}

void wxBitmapRepresentationData::EndRawAccess()
{
    wxCHECK_RET( IsOk() , wxT("invalid bitmap") ) ;
    wxASSERT( m_rawAccessCount == 1 ) ;

    --m_rawAccessCount ;

    // Update existing NSImage with new bitmap data
    if ( m_nsImage )
    {
        wxCFRef<CGImageRef> image(CGBitmapContextCreateImage(m_hBitmap));
        wxMacCocoaRelease(m_nsImage);
        m_nsImage = wxOSXGetImageFromCGImage(image, GetScaleFactor(), IsTemplate());
        wxMacCocoaRetain(m_nsImage);
    }
}

bool wxBitmapRepresentationData::HasNativeSize()
{
    int w = GetWidth() ;
    int h = GetHeight() ;
    int sz = wxMax( w , h ) ;

    return ( sz == 128 || sz == 48 || sz == 32 || sz == 16 );
}

#if wxOSX_USE_ICONREF
IconRef wxBitmapRepresentationData::GetIconRef() const
{
    if ( m_iconRef == NULL )
    {
        // Create Icon Family Handle

        IconFamilyHandle iconFamily = (IconFamilyHandle) NewHandle( 0 );

        int w = GetWidth() ;
        int h = GetHeight() ;
        int sz = wxMax( w , h ) ;

        OSType dataType = 0 ;
        OSType maskType = 0 ;

        // since we don't have PICT conversion available, use
        // the next larger standard icon size
        // TODO: Use NSImage
        if (sz <= 16)
            sz = 16;
        else if ( sz <= 32)
            sz = 32;
        else if ( sz <= 48)
            sz = 48;
        else if ( sz <= 128)
            sz = 128;
        else if ( sz <= 256)
            sz = 256;
        else if ( sz <= 512)
            sz = 512;
        else if ( sz <= 1024)
            sz = 1024;
        
        switch (sz)
        {
            case 1024:
                dataType = kIconServices1024PixelDataARGB;
                break;

            case 512:
                dataType = kIconServices512PixelDataARGB;
                break;
                
            case 256:
                dataType = kIconServices256PixelDataARGB;
                break;
 
            case 128:
                dataType = kIconServices128PixelDataARGB ;
                break;

            case 48:
                dataType = kIconServices48PixelDataARGB ;
                break;

            case 32:
                dataType = kIconServices32PixelDataARGB ;
                break;

            case 16:
                dataType = kIconServices16PixelDataARGB ;
                break;

            default:
                break;
        }

        if ( dataType != 0 )
        {
            if (  maskType == 0 )
            {
                size_t datasize = sz * sz * 4 ;
                Handle data = NewHandle( datasize ) ;
                HLock( data ) ;
                unsigned char* ptr = (unsigned char*) *data ;
                memset( ptr, 0, datasize );
                bool hasAlpha = HasAlpha() ;
                wxMask *mask = m_bitmapMask ;
                unsigned char * sourcePtr = (unsigned char*) GetRawAccess() ;
                unsigned char * masksourcePtr = mask ? (unsigned char*) mask->GetRawAccess() : NULL ;

                for ( int y = 0 ; y < h ; ++y, sourcePtr += GetBytesPerRow() , masksourcePtr += mask ? mask->GetBytesPerRow() : 0 )
                {
                    unsigned char * source = sourcePtr;
                    unsigned char * masksource = masksourcePtr;
                    unsigned char * dest = ptr + y * sz * 4 ;
                    unsigned char a, r, g, b;

                    for ( int x = 0 ; x < w ; ++x )
                    {
                        a = *source ++ ;
                        r = *source ++ ;
                        g = *source ++ ;
                        b = *source ++ ;

                        if ( mask )
                        {
                            a = *masksource++ ;
                        }
                        else if ( !hasAlpha )
                            a = 0xFF ;
                        else
                        {
#if wxOSX_USE_PREMULTIPLIED_ALPHA
                            // this must be non-premultiplied data
                            if ( a != 0xFF && a!= 0 )
                            {
                                r = r * 255 / a;
                                g = g * 255 / a;
                                b = b * 255 / a;
                            }
#endif
                        }
                        *dest++ = a ;
                        *dest++ = r ;
                        *dest++ = g ;
                        *dest++ = b ;

                     }
                }
                HUnlock( data );

                OSStatus err = SetIconFamilyData( iconFamily, dataType , data );
                if ( err != noErr )
                {
                    wxFAIL_MSG("Error when adding bitmap");
                }

                DisposeHandle( data );
            }
            else
            {
                // setup the header properly

                Handle data = NULL ;
                Handle maskdata = NULL ;
                unsigned char * maskptr = NULL ;
                unsigned char * ptr = NULL ;
                size_t datasize, masksize ;

                datasize = sz * sz * 4 ;
                data = NewHandle( datasize ) ;
                HLock( data ) ;
                ptr = (unsigned char*) *data ;
                memset( ptr , 0, datasize ) ;

                masksize = sz * sz ;
                maskdata = NewHandle( masksize ) ;
                HLock( maskdata ) ;
                maskptr = (unsigned char*) *maskdata ;
                memset( maskptr , 0 , masksize ) ;

                bool hasAlpha = HasAlpha() ;
                wxMask *mask = m_bitmapMask ;
                unsigned char * sourcePtr = (unsigned char*) GetRawAccess() ;
                unsigned char * masksourcePtr = mask ? (unsigned char*) mask->GetRawAccess() : NULL ;

                for ( int y = 0 ; y < h ; ++y, sourcePtr += GetBytesPerRow() , masksourcePtr += mask ? mask->GetBytesPerRow() : 0 )
                {
                    unsigned char * source = sourcePtr;
                    unsigned char * masksource = masksourcePtr;
                    unsigned char * dest = ptr + y * sz * 4 ;
                    unsigned char * maskdest = maskptr + y * sz ;
                    unsigned char a, r, g, b;

                    for ( int x = 0 ; x < w ; ++x )
                    {
                        a = *source ++ ;
                        r = *source ++ ;
                        g = *source ++ ;
                        b = *source ++ ;

                        *dest++ = 0 ;
                        *dest++ = r ;
                        *dest++ = g ;
                        *dest++ = b ;

                        if ( mask )
                            *maskdest++ = *masksource++ ;
                        else if ( hasAlpha )
                            *maskdest++ = a ;
                        else
                            *maskdest++ = 0xFF ;
                    }
                }

                OSStatus err = SetIconFamilyData( iconFamily, dataType , data ) ;
                wxASSERT_MSG( err == noErr , wxT("Error when adding bitmap") ) ;

                err = SetIconFamilyData( iconFamily, maskType , maskdata ) ;
                wxASSERT_MSG( err == noErr , wxT("Error when adding mask") ) ;

                HUnlock( data ) ;
                HUnlock( maskdata ) ;
                DisposeHandle( data ) ;
                DisposeHandle( maskdata ) ;
            }
        }
        // transform into IconRef

        // cleaner version existing from 10.3 upwards
        HLock((Handle) iconFamily);
        OSStatus err = GetIconRefFromIconFamilyPtr( *iconFamily, GetHandleSize((Handle) iconFamily), &m_iconRef );
        HUnlock((Handle) iconFamily);
        DisposeHandle( (Handle) iconFamily ) ;

        wxCHECK_MSG( err == noErr, NULL, wxT("Error when constructing icon ref") );
    }

    return m_iconRef ;
}
#endif // wxOSX_USE_ICONREF

CGImageRef wxBitmapRepresentationData::CreateCGImage() const
{
    wxASSERT( IsOk() ) ;
    wxASSERT( m_rawAccessCount >= 0 ) ;
    CGImageRef image ;
    if ( m_rawAccessCount > 0 || m_cgImageRef == NULL )
    {
        if ( m_hBitmap )
        {
            image = CGBitmapContextCreateImage(m_hBitmap);
        }
        else
        {
            image = wxOSXCreateCGImageFromImage(m_nsImage);
        }

        if ( m_bitmapMask )
        {
            CGImageRef imageMask = CGBitmapContextCreateImage(m_bitmapMask->GetHBITMAP());
            CGImageRef imageBmp = image;

            image = CGImageCreateWithMask(imageBmp, imageMask);

            CGImageRelease(imageBmp);
            CGImageRelease(imageMask);
        }
    }
    else
    {
        image = m_cgImageRef ;
        CGImageRetain( image ) ;
    }

    if ( m_rawAccessCount == 0 && m_cgImageRef == NULL)
    {
        // we keep it for later use
        m_cgImageRef = image ;
        CGImageRetain( image ) ;
    }

    return image ;
}

CGContextRef wxBitmapRepresentationData::GetBitmapContext() const
{
    return m_hBitmap;
}

void wxBitmapRepresentationData::SetSelectedInto(wxDC *dc)
{
    if ( dc == NULL )
    {
        if ( m_selectedInto != NULL )
            EndRawAccess();
    }
    else
    {
        wxASSERT_MSG( m_selectedInto == NULL || m_selectedInto == dc, "Bitmap already selected into a different dc");

        if ( m_selectedInto == NULL )
            (void) BeginRawAccess();
    }

    m_selectedInto = dc;
}

wxDC *wxBitmapRepresentationData::GetSelectedInto() const
{
    return m_selectedInto;
}

void wxBitmapRepresentationData::FreeDerivedRepresentations()
{
    if ( m_cgImageRef )
    {
        CGImageRelease( m_cgImageRef ) ;
        m_cgImageRef = NULL ;
    }
#if wxOSX_USE_ICONREF
    if ( m_iconRef )
    {
        ReleaseIconRef( m_iconRef ) ;
        m_iconRef = NULL ;
    }
#endif // wxOSX_USE_ICONREF
}

void wxBitmapRepresentationData::Free()
{
    wxASSERT_MSG( m_rawAccessCount == 0 , wxT("Bitmap still selected when destroyed") ) ;

    FreeDerivedRepresentations();

    wxMacCocoaRelease(m_nsImage);

    m_hBitmap.reset();
    wxDELETE(m_bitmapMask);
}

wxBitmapRepresentationData::~wxBitmapRepresentationData()
{
    Free() ;
}



// ----------------------------------------------------------------------------
// wxBitmap
// ----------------------------------------------------------------------------

void wxBitmap::AddRepresentations( const wxBitmap& other)
{
    GetBitmapData()->AddRepresentations(other);
}

const wxBitmap wxBitmap::GetBestRepresentation( const wxSize& dimensions) const
{
    wxBitmap bmp;
    wxBitmapRepresentationData* data = GetBitmapData()->GetBestRepresentation(dimensions);
    data->IncRef();
    bmp.SetRefData(new wxBitmapRefData( data ));
    
    return bmp;
}

bool wxBitmap::CopyFromIcon(const wxIcon& icon)
{
    return Create( icon.GetImage() );
}

wxBitmap::wxBitmap(const char bits[], int the_width, int the_height, int no_bits)
{
    m_refData = new wxBitmapRefData( new wxBitmapRepresentationData( the_width , the_height , no_bits )) ;

    wxBitmapRepresentationData* bitmaprep = GetBitmapData()->GetDefaultRepresentation();
    if (bitmaprep->IsOk())
    {
        if ( no_bits == 1 )
        {
            int linesize = the_width / 8;
            if ( the_width % 8 )
                linesize++;

            const unsigned char* linestart = reinterpret_cast<const unsigned char*>(bits);
            unsigned char* destptr = (unsigned char*) bitmaprep->BeginRawAccess() ;

            for ( int y = 0 ; y < the_height ; ++y , linestart += linesize, destptr += bitmaprep->GetBytesPerRow() )
            {
                unsigned char* destination = destptr;

                for ( int x = 0 ; x < the_width ; ++x )
                {
                    int index, bit, mask;
                    index = x / 8 ;
                    bit = x % 8 ;
                    mask = 1 << bit ;

                    if ( linestart[index] & mask )
                    {
                        *destination++ = 0xFF ;
                        *destination++ = 0 ;
                        *destination++ = 0 ;
                        *destination++ = 0 ;
                    }
                    else
                    {
                        *destination++ = 0xFF ;
                        *destination++ = 0xFF ;
                        *destination++ = 0xFF ;
                        *destination++ = 0xFF ;
                    }
                }
            }

            bitmaprep->EndRawAccess() ;
        }
        else
        {
            wxFAIL_MSG(wxT("multicolor BITMAPs not yet implemented"));
        }
    }
}

wxBitmap::wxBitmap(const void* data, wxBitmapType type, int width, int height, int depth)
{
    (void) Create(data, type, width, height, depth);
}

wxBitmap::wxBitmap(int width, int height, const wxDC& dc)
{
    (void)Create(width, height, dc);
}

wxBitmap::wxBitmap(const wxString& filename, wxBitmapType type)
{
    LoadFile(filename, type);
}

wxBitmap::wxBitmap(CGImageRef image, double scale)
{
    (void) Create(image,scale);
}

wxGDIRefData* wxBitmap::CreateGDIRefData() const
{
    return new wxBitmapRefData;
}

wxGDIRefData* wxBitmap::CloneGDIRefData(const wxGDIRefData* data) const
{
    return new wxBitmapRefData(*static_cast<const wxBitmapRefData *>(data));
}

#if WXWIN_COMPATIBILITY_3_0
const void * wxBitmap::GetRawAccess() const
{
    wxCHECK_MSG( IsOk() , NULL , wxT("invalid bitmap") ) ;

    return GetBitmapData()->GetDefaultRepresentation()->GetRawAccess() ;
}

void * wxBitmap::BeginRawAccess()
{
    wxCHECK_MSG( IsOk() , NULL , wxT("invalid bitmap") ) ;

    return GetBitmapData()->GetDefaultRepresentation()->BeginRawAccess() ;
}

void wxBitmap::EndRawAccess()
{
    wxCHECK_RET( IsOk() , wxT("invalid bitmap") ) ;

    GetBitmapData()->GetDefaultRepresentation()->EndRawAccess() ;
}
#endif

CGImageRef wxBitmap::CreateCGImage() const
{
    wxCHECK_MSG( IsOk(), NULL , wxT("invalid bitmap") ) ;

    return GetBitmapData()->GetDefaultRepresentation()->CreateCGImage() ;
}

#if wxOSX_USE_ICONREF

IconRef wxBitmap::GetIconRef() const
{
    wxCHECK_MSG( IsOk(), NULL , wxT("invalid bitmap") ) ;

    return GetBitmapData()->GetDefaultRepresentation()GetIconRef() ;
}

IconRef wxBitmap::CreateIconRef() const
{
    IconRef icon = GetIconRef();
    __Verify_noErr(AcquireIconRef(icon));
    return icon;
}
#endif

wxBitmap::wxBitmap(WXImage image)
{
    (void)Create(image);
}

bool wxBitmap::Create(WXImage image)
{
    UnRef();

    m_refData = new wxBitmapRefData( new wxBitmapRepresentationData( image ));

    return GetBitmapData()->GetDefaultRepresentation()->IsOk() ;
}

wxBitmap::wxBitmap(CGContextRef bitmapcontext)
{
    (void)Create(bitmapcontext);
}

bool wxBitmap::Create(CGContextRef bitmapcontext)
{
    UnRef();

    m_refData = new wxBitmapRefData( new wxBitmapRepresentationData( bitmapcontext ) );

    return GetBitmapData()->GetDefaultRepresentation()->IsOk() ;
}

WXImage wxBitmap::GetImage() const
{
    return GetBitmapData()->GetDefaultRepresentation()->GetImage();
}

wxBitmap wxBitmap::GetSubBitmap(const wxRect &rect) const
{
    wxCHECK_MSG( IsOk() &&
                (rect.x >= 0) && (rect.y >= 0) &&
                (rect.x+rect.width <= GetWidth()) &&
                (rect.y+rect.height <= GetHeight()),
                wxNullBitmap, wxT("invalid bitmap or bitmap region") );

    wxBitmap ret;
    double scale = GetScaleFactor();
    ret.CreateScaled( rect.width, rect.height, GetDepth(), scale );
    wxASSERT_MSG( ret.IsOk(), wxT("GetSubBitmap error") );
    if ( HasAlpha() )
        ret.UseAlpha() ;

    int destwidth = rect.width*scale ;
    int destheight = rect.height*scale ;

    const wxBitmapRepresentationData* srcrep = GetBitmapData()->GetDefaultRepresentation();
    wxBitmapRepresentationData* destrep = ret.GetBitmapData()->GetDefaultRepresentation();
    {
        
        const unsigned char* sourcedata = static_cast<const unsigned char*>(srcrep->GetRawAccess());
        unsigned char *destdata = (unsigned char*) destrep->BeginRawAccess() ;
        wxASSERT((sourcedata != NULL) && (destdata != NULL));

        if ( (sourcedata != NULL) && (destdata != NULL) )
        {
            int sourcelinesize = srcrep->GetBytesPerRow() ;
            int destlinesize = destrep->GetBytesPerRow() ;
            const unsigned char* source = sourcedata + size_t(rect.x * scale) * 4 + size_t(rect.y * scale) * sourcelinesize;
            unsigned char* dest = destdata;

            for (int yy = 0; yy < destheight; ++yy, source += sourcelinesize , dest += destlinesize)
            {
                memcpy( dest , source , destlinesize ) ;
            }
        }
        destrep->EndRawAccess() ;
    }

    if ( srcrep->m_bitmapMask )
    {
        wxMemoryBuffer maskbuf ;
        int rowBytes = GetBestBytesPerRow( destwidth * kMaskBytesPerPixel );
        size_t maskbufsize = rowBytes * destheight ;

        int sourcelinesize = srcrep->m_bitmapMask->GetBytesPerRow() ;
        int destlinesize = rowBytes ;

        unsigned char *source = (unsigned char *) srcrep->m_bitmapMask->GetRawAccess() ;
        unsigned char *destdata = (unsigned char * ) maskbuf.GetWriteBuf( maskbufsize ) ;
        wxASSERT( (source != NULL) && (destdata != NULL) ) ;

        if ( (source != NULL) && (destdata != NULL) )
        {
            source += rect.x * kMaskBytesPerPixel + rect.y * sourcelinesize ;
            unsigned char *dest = destdata ;

            for (int yy = 0; yy < destheight; ++yy, source += sourcelinesize , dest += destlinesize)
            {
                memcpy( dest , source , destlinesize ) ;
            }

            maskbuf.UngetWriteBuf( maskbufsize ) ;
        }
        wxMask* const mask = new wxMask();
        mask->OSXCreate( maskbuf , destwidth , destheight , rowBytes );
        ret.SetMask(mask) ;
    }

    return ret;
}

bool wxBitmap::Create(int w, int h, int d)
{
    UnRef();

    wxCHECK_MSG(w > 0 && h > 0, false, "invalid bitmap size");

    if ( d < 0 )
        d = wxDisplayDepth() ;

    m_refData = new wxBitmapRefData( new wxBitmapRepresentationData( w , h , d ) );

    return GetBitmapData()->GetDefaultRepresentation()->IsOk() ;
}

bool wxBitmap::Create(int w, int h, const wxDC& dc)
{
    double factor = dc.GetContentScaleFactor();
    return CreateScaled(w,h,wxBITMAP_SCREEN_DEPTH, factor);
}

bool wxBitmap::CreateScaled(int w, int h, int d, double logicalScale)
{
    UnRef();

    if ( d < 0 )
        d = wxDisplayDepth() ;

    m_refData = new wxBitmapRefData(  new wxBitmapRepresentationData( w*logicalScale , h*logicalScale , d, logicalScale ) );

    return GetBitmapData()->GetDefaultRepresentation()->IsOk() ;
}

bool wxBitmap::Create(CGImageRef image, double scale)
{
    UnRef();

    m_refData = new wxBitmapRefData(  new wxBitmapRepresentationData( image, scale ) );

    return GetBitmapData()->GetDefaultRepresentation()->IsOk() ;
}

bool wxBitmap::LoadFile(const wxString& filename, wxBitmapType type)
{
    UnRef();

    wxBitmapHandler *handler = FindHandler(type);

    if ( handler )
    {
        m_refData = new wxBitmapRefData;

        return handler->LoadFile(this, filename, type, -1, -1);
    }
    else
    {
#if wxUSE_IMAGE
        double scale = 1.0;
        wxString fname = filename;

        wxImage loadimage(fname, type);
        if (loadimage.IsOk())
        {
            *this = wxBitmap(loadimage,-1);
        }

        if  ( type == wxBITMAP_TYPE_PNG )
        {
<<<<<<< HEAD
            wxFileName fn(filename);
            fn.MakeAbsolute();
            fn.SetName(fn.GetName()+"@2x");
=======
            const int contentScaleFactor = wxRound(wxOSXGetMainScreenContentScaleFactor());
            if ( contentScaleFactor > 1 )
            {
                wxFileName fn(filename);
                fn.MakeAbsolute();
                fn.SetName(fn.GetName()+wxString::Format("@%dx",contentScaleFactor));
>>>>>>> 2e510761

            if ( fn.Exists() )
            {
                fname = fn.GetFullPath();
                wxImage loadimage(fname, type);
                if (loadimage.IsOk())
                {
<<<<<<< HEAD
                    AddRepresentations( wxBitmap(loadimage,-1) );
=======
                    fname = fn.GetFullPath();
                    scale = contentScaleFactor;
>>>>>>> 2e510761
                }
            }
        }

        return true;

#endif
    }

    wxLogWarning(wxT("no bitmap handler for type %d defined."), type);

    return false;
}

bool wxBitmap::Create(const void* data, wxBitmapType type, int width, int height, int depth)
{
    UnRef();

    m_refData = new wxBitmapRefData;

    wxBitmapHandler *handler = FindHandler(type);

    if ( handler == NULL )
    {
        wxLogWarning(wxT("no bitmap handler for type %d defined."), type);

        return false;
    }

    return handler->Create(this, data, type, width, height, depth);
}

#if wxUSE_IMAGE

wxBitmap::wxBitmap(const wxImage& image, int depth, double scale)
{
    wxCHECK_RET( image.IsOk(), wxT("invalid image") );

    // width and height of the device-dependent bitmap
    int width = image.GetWidth();
    int height = image.GetHeight();
    // we always use 32 bit internally here
    depth = 32;

    wxBitmapRefData* bitmapRefData;

    m_refData = bitmapRefData = new wxBitmapRefData(  new wxBitmapRepresentationData( width, height, depth, scale) ) ;

    wxBitmapRepresentationData* bitmaprep = bitmapRefData->GetDefaultRepresentation();
    if ( bitmaprep->IsOk() )
    {
        // Create picture
        wxImage img;
        if ( image.HasMask() && !image.HasAlpha() )
        {
            // takes precedence
            // Since we already use 32 bpp bitmap here, we can use alpha channel
            // directly and there is no reason to keep a separate mask.
            img = image.Copy();
            img.InitAlpha();

            wxASSERT( !img.HasMask() );
        }
        else
        {
            img = image;
        }
        bool hasAlpha = img.HasAlpha() ;

        if ( hasAlpha )
            UseAlpha() ;

        unsigned char* destinationstart = (unsigned char*) bitmaprep->BeginRawAccess() ;
        const unsigned char* data = img.GetData();
        if ( destinationstart != NULL && data != NULL )
        {
            const unsigned char *alpha = hasAlpha ? img.GetAlpha() : NULL ;
            for (int y = 0; y < height; destinationstart += bitmaprep->GetBytesPerRow(), y++)
            {
                unsigned char * destination = destinationstart;
                for (int x = 0; x < width; x++)
                {
                    if ( hasAlpha )
                    {
                        const unsigned char a = *alpha++;
                        *destination++ = a ;

    #if wxOSX_USE_PREMULTIPLIED_ALPHA
                        *destination++ = ((*data++) * a + 127) / 255 ;
                        *destination++ = ((*data++) * a + 127) / 255 ;
                        *destination++ = ((*data++) * a + 127) / 255 ;
    #else
                        *destination++ = *data++ ;
                        *destination++ = *data++ ;
                        *destination++ = *data++ ;
    #endif
                    }
                    else
                    {
                        *destination++ = 0xFF ;
                        *destination++ = *data++ ;
                        *destination++ = *data++ ;
                        *destination++ = *data++ ;
                    }
                }
            }

            bitmaprep->EndRawAccess() ;
        }
        if ( img.HasMask() )
            SetMask(new wxMask(*this, wxColour(img.GetMaskRed(), img.GetMaskGreen(), img.GetMaskBlue())));
    }
}

wxImage wxBitmap::ConvertToImage() const
{
    wxImage image;

    wxCHECK_MSG( IsOk(), wxNullImage, wxT("invalid bitmap") );

    // this call may trigger a conversion from platform image to bitmap, issue it
    // before any measurements are taken, multi-resolution platform images may be
    // rendered incorrectly otherwise
 
    const wxBitmapRepresentationData* bitmaprep = GetBitmapData()->GetDefaultRepresentation();

    const unsigned char* sourcestart = static_cast<const unsigned char*>(bitmaprep->GetRawAccess());

    // create an wxImage object
    int width = GetWidth();
    int height = GetHeight();
    image.Create( width, height );

    unsigned char *data = image.GetData();
    wxCHECK_MSG( data, wxNullImage, wxT("Could not allocate data for image") );

    bool hasAlpha = false ;
    bool hasMask = false ;
    int maskBytesPerRow = 0 ;
    unsigned char *alpha = NULL ;
    unsigned char *mask = NULL ;

    if ( HasAlpha() )
        hasAlpha = true ;

    if ( GetMask() )
    {
        hasMask = true ;
        mask = (unsigned char*) GetMask()->GetRawAccess() ;
        maskBytesPerRow = GetMask()->GetBytesPerRow() ;
    }

    if ( hasAlpha )
    {
        image.SetAlpha() ;
        alpha = image.GetAlpha() ;
    }

    int index = 0;

    // The following masking algorithm is the same as well in msw/gtk:
    // the colour used as transparent one in wxImage and the one it is
    // replaced with when it actually occurs in the bitmap
    static const int MASK_RED = 1;
    static const int MASK_GREEN = 2;
    static const int MASK_BLUE = 3;
    static const int MASK_BLUE_REPLACEMENT = 2;

    for (int yy = 0; yy < height; yy++ , sourcestart += bitmaprep->GetBytesPerRow() , mask += maskBytesPerRow )
    {
        unsigned char * maskp = mask ;
        const wxUint32* source = reinterpret_cast<const wxUint32*>(sourcestart);

        for (int xx = 0; xx < width; xx++)
        {
            const wxUint32 color = *source++;
            unsigned char a, r, g, b;
#ifdef WORDS_BIGENDIAN
            a = ((color&0xFF000000) >> 24) ;
            r = ((color&0x00FF0000) >> 16) ;
            g = ((color&0x0000FF00) >> 8) ;
            b = (color&0x000000FF);
#else
            b = ((color&0xFF000000) >> 24) ;
            g = ((color&0x00FF0000) >> 16) ;
            r = ((color&0x0000FF00) >> 8) ;
            a = (color&0x000000FF);
#endif
            if ( hasMask )
            {
                if ( *maskp++ == 0xFF )
                {
                    r = MASK_RED ;
                    g = MASK_GREEN ;
                    b = MASK_BLUE ;
                }
                else if ( r == MASK_RED && g == MASK_GREEN && b == MASK_BLUE )
                    b = MASK_BLUE_REPLACEMENT ;
            }
            else if ( hasAlpha )
            {
                *alpha++ = a ;
#if wxOSX_USE_PREMULTIPLIED_ALPHA
                // this must be non-premultiplied data
                if ( a != 0xFF && a!= 0 )
                {
                    r = r * 255 / a;
                    g = g * 255 / a;
                    b = b * 255 / a;
                }
#endif
            }

            data[index    ] = r ;
            data[index + 1] = g ;
            data[index + 2] = b ;

            index += 3;
        }
    }

    if ( hasMask )
        image.SetMaskColour( MASK_RED, MASK_GREEN, MASK_BLUE );

    return image;
}

#endif //wxUSE_IMAGE

bool wxBitmap::SaveFile( const wxString& filename,
    wxBitmapType type, const wxPalette *palette ) const
{
    bool success = false;
    wxBitmapHandler *handler = FindHandler(type);

    if ( handler )
    {
        success = handler->SaveFile(this, filename, type, palette);
    }
    else
    {
#if wxUSE_IMAGE
        wxImage image = ConvertToImage();
        success = image.SaveFile(filename, type);
#else
        wxLogWarning(wxT("no bitmap handler for type %d defined."), type);
#endif
    }

    return success;
}

int wxBitmap::GetHeight() const
{
   wxCHECK_MSG( IsOk(), -1, wxT("invalid bitmap") );

   return GetBitmapData()->GetDefaultRepresentation()->GetHeight();
}

int wxBitmap::GetWidth() const
{
   wxCHECK_MSG( IsOk(), -1, wxT("invalid bitmap") );

   return GetBitmapData()->GetDefaultRepresentation()->GetWidth() ;
}

double wxBitmap::GetScaleFactor() const
{
    wxCHECK_MSG( IsOk(), -1, wxT("invalid bitmap") );

    return GetBitmapData()->GetDefaultRepresentation()->GetScaleFactor() ;
}

int wxBitmap::GetDepth() const
{
   wxCHECK_MSG( IsOk(), -1, wxT("invalid bitmap") );

   return GetBitmapData()->GetDefaultRepresentation()->GetDepth();
}

wxMask *wxBitmap::GetMask() const
{
   wxCHECK_MSG( IsOk(), NULL, wxT("invalid bitmap") );

   return GetBitmapData()->GetDefaultRepresentation()->m_bitmapMask;
}

bool wxBitmap::HasAlpha() const
{
   wxCHECK_MSG( IsOk(), false , wxT("invalid bitmap") );

   return GetBitmapData()->GetDefaultRepresentation()->HasAlpha() ;
}

#if WXWIN_COMPATIBILITY_3_0
void wxBitmap::SetWidth(int w)
{
    AllocExclusive();
    wxASSERT_MSG( GetWidth() == w, "Changing the bitmap width is not supported");
}

void wxBitmap::SetHeight(int h)
{
    AllocExclusive();
    wxASSERT_MSG( GetHeight() == h, "Changing the bitmap height is not supported");
}

void wxBitmap::SetDepth(int d)
{
    AllocExclusive();
    wxASSERT_MSG( d == -1 || GetDepth() == d, "Changing the bitmap depth is not supported");
}
#endif

#if wxUSE_PALETTE
wxPalette *wxBitmap::GetPalette() const
{
   wxCHECK_MSG( IsOk(), NULL, wxT("Invalid bitmap  GetPalette()") );

   return & const_cast<wxBitmapRefData*>(GetBitmapData())->GetDefaultRepresentation()->m_bitmapPalette;
}

void wxBitmap::SetPalette(const wxPalette& palette)
{
    AllocExclusive();
    GetBitmapData()->GetDefaultRepresentation()->m_bitmapPalette = palette ;
}
#endif // wxUSE_PALETTE

void wxBitmap::SetMask(wxMask *mask)
{
    AllocExclusive();
    // Remove existing mask if there is one.
    delete GetBitmapData()->GetDefaultRepresentation()->m_bitmapMask;

    GetBitmapData()->GetDefaultRepresentation()->m_bitmapMask = mask ;
}

WXHBITMAP wxBitmap::GetHBITMAP(WXHBITMAP* mask) const
{
    wxUnusedVar(mask);

    return WXHBITMAP(GetBitmapData()->GetDefaultRepresentation()->GetBitmapContext());
}

// ----------------------------------------------------------------------------
// wxMask
// ----------------------------------------------------------------------------

wxMask::wxMask()
{
    Init() ;
}

wxMask::wxMask(const wxMask &tocopy) : wxMaskBase()
{
    Init();

    DoCreateMaskBitmap( tocopy.GetWidth(), tocopy.GetHeight(), tocopy.GetBytesPerRow());
    int size = tocopy.GetHeight() * tocopy.GetBytesPerRow();
    memcpy( GetRawAccess(), tocopy.GetRawAccess(), size);
}

// Construct a mask from a bitmap and a colour indicating
// the transparent area
wxMask::wxMask( const wxBitmap& bitmap, const wxColour& colour )
{
    Init() ;
    Create( bitmap, colour );
}

// Construct a mask from a mono bitmap (copies the bitmap).
wxMask::wxMask( const wxBitmap& bitmap )
{
    Init() ;
    Create( bitmap );
}

wxMask::~wxMask()
{
}

void wxMask::Init()
{
}

void *wxMask::GetRawAccess() const
{
    wxCHECK_MSG( m_maskBitmap, NULL , wxT("invalid mask") ) ;
    return CGBitmapContextGetData(m_maskBitmap);
}

int wxMask::GetBytesPerRow() const
{
    return CGBitmapContextGetBytesPerRow(m_maskBitmap);
}

int wxMask::GetWidth() const
{
    return CGBitmapContextGetWidth(m_maskBitmap);
}

int wxMask::GetHeight() const
{
    return CGBitmapContextGetHeight(m_maskBitmap);
}


// The default ColorTable for k8IndexedGrayPixelFormat in Intel appears to be broken, so we'll use an non-indexed
// bitmap mask instead; in order to keep the code simple, the change applies to PowerPC implementations as well

void wxMask::DoCreateMaskBitmap(int width, int height, int bytesPerRow)
{
    wxCFRef<CGColorSpaceRef> colorspace = CGColorSpaceCreateDeviceGray();

   if ( bytesPerRow < 0 )
        bytesPerRow = GetBestBytesPerRow(width * kMaskBytesPerPixel);

    m_maskBitmap = CGBitmapContextCreate(NULL, width, height, kMaskBytesPerPixel * 8, bytesPerRow, colorspace,
        kCGImageAlphaNone);
    wxASSERT_MSG(m_maskBitmap, wxT("Unable to create CGBitmapContext context"));
}

void wxMask::RealizeNative()
{
#if 0
    if ( m_maskBitmap )
    {
        CGContextRelease( (CGContextRef) m_maskBitmap );
       m_maskBitmap = NULL ;
    }

    CGColorSpaceRef colorspace = CGColorSpaceCreateDeviceGray();
    // from MouseTracking sample :
    // Ironically, due to a bug in CGImageCreateWithMask, you cannot use
    // CGColorSpaceCreateWithName(kCGColorSpaceGenericGray) at this point!

    m_maskBitmap = CGBitmapContextCreate((char*) m_memBuf.GetData(), m_width, m_height, 8, m_bytesPerRow, colorspace,
        kCGImageAlphaNone );
    CGColorSpaceRelease( colorspace );
    wxASSERT_MSG( m_maskBitmap , wxT("Unable to create CGBitmapContext context") ) ;
#endif
}

// Construct a mask from a 8 bpp memory buffer
bool wxMask::OSXCreate(const wxMemoryBuffer& data,int width , int height , int bytesPerRow)
{
    size_t dataLen = data.GetDataLen();
    wxCHECK( dataLen == (size_t)(height * bytesPerRow), false );
    const void* srcdata = data.GetData();
    wxCHECK( srcdata, false );

    DoCreateMaskBitmap(width, height, bytesPerRow);
    void* destdata = GetRawAccess();
    wxCHECK( destdata, false );

    memcpy(destdata, srcdata, dataLen);
    return true;
}

// Create a mask from a mono bitmap (copies the bitmap).
bool wxMask::InitFromMonoBitmap(const wxBitmap& bitmap)
{
    int width, height, bytesPerRow;
    width = bitmap.GetWidth() ;
    height = bitmap.GetHeight() ;

    DoCreateMaskBitmap(width, height);
    bytesPerRow = GetBytesPerRow();

    // pixel access needs a non-const bitmap currently
    wxBitmap bmp(bitmap);
    wxNativePixelData data(bmp);

    wxNativePixelData::Iterator p(data);

    unsigned char * destdatabase = (unsigned char*) GetRawAccess();
    wxASSERT( destdatabase != NULL ) ;
    if ( destdatabase != NULL)
    {
        for ( int y = 0 ; y < height; ++y,  destdatabase += bytesPerRow )
        {
            wxNativePixelData::Iterator rowStart = p;
            unsigned char *destdata = destdatabase ;
            for ( int x = 0 ; x < width ; ++x, ++p )
            {
                int v = p.Red() + p.Green() + p.Blue();
                wxASSERT_MSG( v == 0 || v == 3*0xFF, "Non-monochrome bitmap supplied" );
                *destdata++ = v < (3 * 0xFF) / 2 ? 0 : 0xFF;
            }
            p = rowStart;
            p.OffsetY(data, 1);
        }
    }

    return true;
}

bool wxMask::InitFromColour(const wxBitmap& bitmap, const wxColour& colour)
{
    int width, height, bytesPerRow;

    width = bitmap.GetWidth() ;
    height = bitmap.GetHeight() ;

    DoCreateMaskBitmap(width, height);
    bytesPerRow = GetBytesPerRow();

    // pixel access needs a non-const bitmap currently
    wxBitmap bmp(bitmap);
    wxNativePixelData data(bmp);

    wxNativePixelData::Iterator p(data);

    unsigned char * destdatabase = (unsigned char*) GetRawAccess();
    wxASSERT( destdatabase != NULL ) ;
    if ( destdatabase != NULL)
    {
        for ( int y = 0 ; y < height; ++y,  destdatabase += bytesPerRow )
        {
            wxNativePixelData::Iterator rowStart = p;
            unsigned char *destdata = destdatabase ;
            for ( int x = 0 ; x < width ; ++x, ++p )
            {
                if ( wxColour( p.Red(), p.Green(), p.Blue() ) == colour )
                    *destdata++ = 0x0 ;
                else
                    *destdata++ = 0xFF ;
           }
            p = rowStart;
            p.OffsetY(data, 1);
        }
    }

    RealizeNative() ;

    return true;
}

wxBitmap wxMask::GetBitmap() const
{
    int width, height, bytesPerRow;
    width = GetWidth();
    height = GetHeight();
    bytesPerRow = GetBytesPerRow();


    wxBitmap bitmap(width, height, 32);
    wxNativePixelData data(bitmap);

    wxNativePixelData::Iterator p(data);

    const unsigned char* srcbase = static_cast<unsigned char*>(GetRawAccess());

    for (int y = 0; y < height; ++y, srcbase += bytesPerRow)
    {
        wxNativePixelData::Iterator rowStart = p;
        const unsigned char* src = srcbase;
        for (int x = 0; x < width; ++x, ++p, ++src)
        {
            const unsigned char byte = *src;
            wxASSERT( byte == 0 || byte == 0xFF );
            p.Red() = p.Green() = p.Blue() = byte;
        }
        p = rowStart;
        p.OffsetY(data, 1);
    }

    return bitmap;
}

WXHBITMAP wxMask::GetHBITMAP() const
{
    return m_maskBitmap ;
}

void wxMask::FreeData()
{
    return m_maskBitmap.reset();
}


// ----------------------------------------------------------------------------
// Standard Handlers
// ----------------------------------------------------------------------------

class WXDLLEXPORT wxBundleResourceHandler: public wxBitmapHandler
{
    wxDECLARE_ABSTRACT_CLASS(wxBundleResourceHandler);

public:
    inline wxBundleResourceHandler()
    {
    }

    virtual bool LoadFile(wxBitmap *bitmap,
                          const wxString& name,
                          wxBitmapType type,
                          int desiredWidth,
                          int desiredHeight) wxOVERRIDE;
};

wxIMPLEMENT_ABSTRACT_CLASS(wxBundleResourceHandler, wxBitmapHandler);

class WXDLLEXPORT wxPNGResourceHandler: public wxBundleResourceHandler
{
    wxDECLARE_DYNAMIC_CLASS(wxPNGResourceHandler);

public:
    inline wxPNGResourceHandler()
    {
        SetName(wxT("PNG resource"));
        SetExtension("PNG");
        SetType(wxBITMAP_TYPE_PNG_RESOURCE);
    }
};

wxIMPLEMENT_DYNAMIC_CLASS(wxPNGResourceHandler, wxBundleResourceHandler);

class WXDLLEXPORT wxJPEGResourceHandler: public wxBundleResourceHandler
{
    wxDECLARE_DYNAMIC_CLASS(wxJPEGResourceHandler);

public:
    inline wxJPEGResourceHandler()
    {
        SetName(wxT("JPEG resource"));
        SetExtension("JPEG");
        SetType(wxBITMAP_TYPE_JPEG_RESOURCE);
    }
};

wxIMPLEMENT_DYNAMIC_CLASS(wxJPEGResourceHandler, wxBundleResourceHandler);

#if wxOSX_USE_COCOA

class WXDLLEXPORT wxICNSHandler: public wxBitmapHandler
{
    wxDECLARE_DYNAMIC_CLASS(wxICNSHandler);

public:
    inline wxICNSHandler()
    {
        SetName(wxT("icns file"));
        SetExtension("icns");
        SetType(wxBITMAP_TYPE_ICON);
    }

    bool LoadFile(wxBitmap *bitmap,
                          const wxString& name,
                          wxBitmapType type,
                          int desiredWidth,
                          int desiredHeight) wxOVERRIDE
    {
        wxCFRef<CFURLRef> iconURL;
        wxCFStringRef filePath(name);

        iconURL.reset(CFURLCreateWithFileSystemPath(kCFAllocatorDefault, filePath, kCFURLPOSIXPathStyle, false));

        WXImage img = wxOSXGetNSImageFromCFURL(iconURL);

        if ( img )
        {
            bitmap->Create(img);
            return true;
        }

        return wxBitmapHandler::LoadFile( bitmap, name, type, desiredWidth, desiredHeight);
    }

};

wxIMPLEMENT_DYNAMIC_CLASS(wxICNSHandler, wxBitmapHandler);

class WXDLLEXPORT wxICNSResourceHandler: public wxBundleResourceHandler
{
    wxDECLARE_DYNAMIC_CLASS(wxICNSResourceHandler);

public:
    inline wxICNSResourceHandler()
    {
        SetName(wxT("icns resource"));
        SetExtension("icns");
        SetType(wxBITMAP_TYPE_ICON_RESOURCE);
    }

    virtual bool LoadFile(wxBitmap *bitmap,
                          const wxString& name,
                          wxBitmapType type,
                          int desiredWidth,
                          int desiredHeight) wxOVERRIDE;

};

wxIMPLEMENT_DYNAMIC_CLASS(wxICNSResourceHandler, wxBundleResourceHandler);

bool wxICNSResourceHandler::LoadFile(wxBitmap *bitmap,
                                       const wxString& resourceName,
                                       wxBitmapType type,
                                       int desiredWidth,
                                       int desiredHeight)
{
    OSType theId = 0 ;

    if ( resourceName == wxT("wxICON_INFORMATION") )
    {
        theId = kAlertNoteIcon ;
    }
    else if ( resourceName == wxT("wxICON_QUESTION") )
    {
        theId = kAlertCautionIcon ;
    }
    else if ( resourceName == wxT("wxICON_WARNING") )
    {
        theId = kAlertCautionIcon ;
    }
    else if ( resourceName == wxT("wxICON_ERROR") )
    {
        theId = kAlertStopIcon ;
    }
    else if ( resourceName == wxT("wxICON_FOLDER") )
    {
        theId = kGenericFolderIcon ;
    }
    else if ( resourceName == wxT("wxICON_FOLDER_OPEN") )
    {
        theId = kOpenFolderIcon ;
    }
    else if ( resourceName == wxT("wxICON_NORMAL_FILE") )
    {
        theId = kGenericDocumentIcon ;
    }
    else if ( resourceName == wxT("wxICON_EXECUTABLE_FILE") )
    {
        theId = kGenericApplicationIcon ;
    }
    else if ( resourceName == wxT("wxICON_CDROM") )
    {
        theId = kGenericCDROMIcon ;
    }
    else if ( resourceName == wxT("wxICON_FLOPPY") )
    {
        theId = kGenericFloppyIcon ;
    }
    else if ( resourceName == wxT("wxICON_HARDDISK") )
    {
        theId = kGenericHardDiskIcon ;
    }
    else if ( resourceName == wxT("wxICON_REMOVABLE") )
    {
        theId = kGenericRemovableMediaIcon ;
    }
    else if ( resourceName == wxT("wxICON_DELETE") )
    {
        theId = kToolbarDeleteIcon ;
    }
    else if ( resourceName == wxT("wxICON_GO_BACK") )
    {
        theId = kBackwardArrowIcon ;
    }
    else if ( resourceName == wxT("wxICON_GO_FORWARD") )
    {
        theId = kForwardArrowIcon ;
    }
    else if ( resourceName == wxT("wxICON_GO_HOME") )
    {
        theId = kToolbarHomeIcon ;
    }
    else if ( resourceName == wxT("wxICON_HELP_SETTINGS") )
    {
        theId = kGenericFontIcon ;
    }
    else if ( resourceName == wxT("wxICON_HELP_PAGE") )
    {
        theId = kGenericDocumentIcon ;
    }
    else if ( resourceName == wxT( "wxICON_PRINT" ) )
    {
        theId = kPrintMonitorFolderIcon;
    }
    else if ( resourceName == wxT( "wxICON_HELP_FOLDER" ) )
    {
        theId = kHelpFolderIcon;
    }

    WXImage img = NULL;

    if ( theId != 0 )
    {
        IconRef iconRef = NULL ;
        
        __Verify_noErr(GetIconRef( kOnSystemDisk, kSystemIconsCreator, theId, &iconRef )) ;
        img = wxOSXGetNSImageFromIconRef(iconRef);
    }
    else
    {
        wxCFRef<CFURLRef> iconURL;
        wxCFStringRef resname(resourceName);
        wxCFStringRef restype(GetExtension().Lower());

        iconURL.reset(CFBundleCopyResourceURL(CFBundleGetMainBundle(), resname, restype, NULL));
        
        img = wxOSXGetNSImageFromCFURL(iconURL);
    }
    
    if ( img )
    {
        bitmap->Create(img);
        return true;
    }

    return wxBundleResourceHandler::LoadFile( bitmap, resourceName, type, desiredWidth, desiredHeight);
}

#endif // wxOSX_USE_COCOA

bool wxBundleResourceHandler::LoadFile(wxBitmap *bitmap,
                                     const wxString& name,
                                     wxBitmapType WXUNUSED(type),
                                     int WXUNUSED(desiredWidth),
                                     int WXUNUSED(desiredHeight))
{
    wxString ext = GetExtension().Lower();
    wxCFStringRef restype(ext);
    double scale = 1.0;
    
    wxCFRef<CFURLRef> imageURL;
    
    const int contentScaleFactor = wxRound(wxOSXGetMainScreenContentScaleFactor());
    if ( contentScaleFactor > 1 )
    {
        wxCFStringRef resname(wxString::Format("%s@%dx", name, contentScaleFactor));
        imageURL.reset(CFBundleCopyResourceURL(CFBundleGetMainBundle(), resname, restype, NULL));
        scale = contentScaleFactor;
    }
    
    if ( imageURL.get() == NULL )
    {
        wxCFStringRef resname(name);
        imageURL.reset(CFBundleCopyResourceURL(CFBundleGetMainBundle(), resname, restype, NULL));
        scale = 1.0;
    }
    
    if ( imageURL.get() != NULL )
    {
        // Create the data provider object
        wxCFRef<CGDataProviderRef> provider(CGDataProviderCreateWithURL (imageURL) );
        CGImageRef image = NULL;
        
        if ( ext == "jpeg" )
            image = CGImageCreateWithJPEGDataProvider (provider, NULL, true,
                                                   kCGRenderingIntentDefault);
        else if ( ext == "png" )
            image = CGImageCreateWithPNGDataProvider (provider, NULL, true,
                                                       kCGRenderingIntentDefault);
        if ( image != NULL )
        {
            bitmap->Create(image,scale);
            CGImageRelease(image);
        }
    }
        
    return false ;
}

/* static */
wxBitmap wxBitmapHelpers::NewFromPNGData(const void* data, size_t size)
{
    wxCFRef<CGDataProviderRef>
        provider(CGDataProviderCreateWithData(NULL, data, size, NULL) );
    wxCFRef<CGImageRef>
        image(CGImageCreateWithPNGDataProvider(provider, NULL, true,
                                                kCGRenderingIntentDefault));

    return wxBitmap(image);
}

void wxBitmap::InitStandardHandlers()
{
#if wxOSX_USE_COCOA_OR_CARBON
    // no icns on iOS
    AddHandler( new wxICNSHandler );
    AddHandler( new wxICNSResourceHandler ) ;
#endif
    AddHandler( new wxPNGResourceHandler );
    AddHandler( new wxJPEGResourceHandler );
}

// ----------------------------------------------------------------------------
// raw bitmap access support
// ----------------------------------------------------------------------------

void *wxBitmap::GetRawData(wxPixelDataBase& data, int bpp)
{
    if ( !IsOk() )
        // no bitmap, no data (raw or otherwise)
        return NULL;

    if ( bpp != GetDepth() )
        return NULL;

    data.m_width = GetWidth() ;
    data.m_height = GetHeight() ;
    data.m_stride = GetBitmapData()->GetDefaultRepresentation()->GetBytesPerRow() ;

    return GetBitmapData()->GetDefaultRepresentation()->BeginRawAccess() ;
}

void wxBitmap::UngetRawData(wxPixelDataBase& WXUNUSED(dataBase))
{
    GetBitmapData()->GetDefaultRepresentation()->EndRawAccess() ;
}

void wxBitmap::UseAlpha(bool use )
{
    // remember that we are using alpha channel:
    // we'll need to create a proper mask in UngetRawData()
    GetBitmapData()->GetDefaultRepresentation()->UseAlpha( use );
}

void wxBitmap::SetSelectedInto(wxDC *dc)
{
    GetBitmapData()->GetDefaultRepresentation()->SetSelectedInto(dc) ;
}

wxDC* wxBitmap::GetSelectedInto() const
{
    return GetBitmapData()->GetDefaultRepresentation()->GetSelectedInto() ;
}<|MERGE_RESOLUTION|>--- conflicted
+++ resolved
@@ -1149,18 +1149,10 @@
 
         if  ( type == wxBITMAP_TYPE_PNG )
         {
-<<<<<<< HEAD
             wxFileName fn(filename);
             fn.MakeAbsolute();
+            // TODO determine which resolutions should be loaded at all
             fn.SetName(fn.GetName()+"@2x");
-=======
-            const int contentScaleFactor = wxRound(wxOSXGetMainScreenContentScaleFactor());
-            if ( contentScaleFactor > 1 )
-            {
-                wxFileName fn(filename);
-                fn.MakeAbsolute();
-                fn.SetName(fn.GetName()+wxString::Format("@%dx",contentScaleFactor));
->>>>>>> 2e510761
 
             if ( fn.Exists() )
             {
@@ -1168,12 +1160,7 @@
                 wxImage loadimage(fname, type);
                 if (loadimage.IsOk())
                 {
-<<<<<<< HEAD
                     AddRepresentations( wxBitmap(loadimage,-1) );
-=======
-                    fname = fn.GetFullPath();
-                    scale = contentScaleFactor;
->>>>>>> 2e510761
                 }
             }
         }
