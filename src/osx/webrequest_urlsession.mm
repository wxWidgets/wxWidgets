--- conflicted
+++ resolved
@@ -330,10 +330,6 @@
 void wxWebRequestURLSession::SetTimeouts(long WXUNUSED(connectionTimeoutMs),
                                          long WXUNUSED(dataTimeoutMs))
 {
-<<<<<<< HEAD
-    wxFAIL_MSG(wxT("Unimplemented"));
-=======
->>>>>>> 4523dad2
 }
 
 void wxWebRequestURLSession::DoCancel()
