///////////////////////////////////////////////////////////////////////////////
// Name:        src/osx/cocoa/dataview.mm
// Purpose:     wxDataView
// Author:
// Modified by:
// Created:     2009-01-31
// Copyright:
// Licence:     wxWindows licence
///////////////////////////////////////////////////////////////////////////////

#include "wx/wxprec.h"

#if wxUSE_DATAVIEWCTRL

#include "wx/dataview.h"

#if !defined(wxHAS_GENERIC_DATAVIEWCTRL)

#ifndef WX_PRECOMP
    #include "wx/app.h"
    #include "wx/toplevel.h"
    #include "wx/font.h"
    #include "wx/settings.h"
    #include "wx/utils.h"
#endif

#include "wx/osx/private.h"
#include "wx/osx/private/available.h"
#include "wx/osx/private/datatransfer.h"
#include "wx/osx/cocoa/dataview.h"
#include "wx/renderer.h"
#include "wx/stopwatch.h"
#include "wx/dcgraph.h"

#if wxUSE_MARKUP
    #include "wx/osx/cocoa/private/markuptoattr.h"
#endif // wxUSE_MARKUP

// ============================================================================
// Constants used locally
// ============================================================================

#define DataViewPboardType @"OutlineViewItem"

static const int MINIMUM_NATIVE_ROW_HEIGHT = 17;


// ============================================================================
// Classes used locally in dataview.mm
// ============================================================================

// ============================================================================
// wxPointerObject
// ============================================================================

@implementation wxPointerObject

-(id) init
{
    self = [super init];
    if (self != nil)
        self->pointer = NULL;
    return self;
}

-(id) initWithPointer:(void*) initPointer
{
    self = [super init];
    if (self != nil)
        self->pointer = initPointer;
    return self;
}

//
// inherited methods from NSObject
//
-(BOOL) isEqual:(id)object
{
    return (object != nil) &&
             ([object isKindOfClass:[wxPointerObject class]]) &&
                 (pointer == [((wxPointerObject*) object) pointer]);
}

-(NSUInteger) hash
{
    return (NSUInteger) pointer;
}

-(void*) pointer
{
    return pointer;
}

-(void) setPointer:(void*) newPointer
{
    pointer = newPointer;
}

@end

namespace
{

inline wxDataViewItem wxDataViewItemFromItem(id item)
{
    return wxDataViewItem([static_cast<wxPointerObject *>(item) pointer]);
}

inline wxDataViewItem wxDataViewItemFromMaybeNilItem(id item)
{
    return item == nil ? wxDataViewItem() : wxDataViewItemFromItem(item);
}

} // anonymous namespace

// ----------------------------------------------------------------------------
// wxCustomRendererObject
// ----------------------------------------------------------------------------

@interface wxCustomRendererObject : NSObject <NSCopying>
{
@public
    wxDataViewCustomRenderer* customRenderer; // not owned by the class
}

    -(id) init;
    -(id) initWithRenderer:(wxDataViewCustomRenderer*)renderer;
@end

@implementation wxCustomRendererObject

-(id) init
{
    self = [super init];
    if (self != nil)
    {
        customRenderer = NULL;
    }
    return self;
}

-(id) initWithRenderer:(wxDataViewCustomRenderer*)renderer
{
    self = [super init];
    if (self != nil)
    {
        customRenderer = renderer;
    }
    return self;
}

-(id) copyWithZone:(NSZone*)zone
{
    wxCustomRendererObject* copy;

    copy = [[[self class] allocWithZone:zone] init];
    copy->customRenderer = customRenderer;

    return copy;
}
@end

// ----------------------------------------------------------------------------
// wxDVCNSTableColumn: exists only to override NSTableColumn:dataCellForRow:
// ----------------------------------------------------------------------------

@interface wxDVCNSTableColumn : NSTableColumn
{
}

    // Get the identifier we use for the specified column. This should be used
    // for finding columns from identifier only, to initialize the identifier
    // of a new column use initWithColumnPointer below instead.
    +(NSString*) identifierForColumnPointer:(const wxDataViewColumn*)column;

    // Initialize the column with the given pointer to the associated
    // wxDataViewColumn. This pointer can later be retrieved using
    // getColumnPointer.
    -(id) initWithColumnPointer:(const wxDataViewColumn*)column;

    // Retrieve the associated column.
    -(wxDataViewColumn*) getColumnPointer;

    -(id) dataCellForRow:(NSInteger)row;
@end

@implementation wxDVCNSTableColumn

+(NSString*) identifierForColumnPointer:(const wxDataViewColumn*)column
{
    // Starting from OS X 10.7 the column identifier must be an NSString and
    // not just some arbitrary object, so we serialize the pointer into the
    // string. Notice the use of NSInteger which is big enough to store a
    // pointer in both 32 and 64 bit builds.
    return [NSString stringWithFormat:@"%lu",
                (unsigned long)reinterpret_cast<NSUInteger>(column)];
}

-(id) initWithColumnPointer:(const wxDataViewColumn*)column
{
    self = [self initWithIdentifier: [wxDVCNSTableColumn identifierForColumnPointer:column]];
    return self;
}

-(wxDataViewColumn*) getColumnPointer
{
    // The case to NSString is needed for OS X < 10.7.
    return reinterpret_cast<wxDataViewColumn*>(
            [static_cast<NSString*>([self identifier]) integerValue]);
}

-(id) dataCellForRow:(NSInteger)row
{
    // what we want to do here is to simply return nil for the cells which
    // shouldn't show anything as otherwise we would show e.g. empty combo box
    // or progress cells in the columns using the corresponding types even for
    // the container rows which is wrong

    const wxDataViewColumn * const dvCol = [self getColumnPointer];

    const wxDataViewCtrl * const dvc = dvCol->GetOwner();
    const wxCocoaDataViewControl * const
        peer = static_cast<wxCocoaDataViewControl *>(dvc->GetPeer());


    // once we do have everything, simply ask NSOutlineView for the item...
    const id item = peer->GetItemAtRow(row);
    if ( item )
    {
        // ... and if it succeeded, ask the model whether it has any value
        wxDataViewItem dvItem(wxDataViewItemFromItem(item));

        if ( !dvc->GetModel()->HasValue(dvItem, dvCol->GetModelColumn()) )
            return nil;
    }

    return [super dataCellForRow:row];
}

@end

// ============================================================================
// local helpers
// ============================================================================

namespace
{

// convert from NSObject to different C++ types: all these functions check
// that the conversion really makes sense and assert if it doesn't
wxString ObjectToString(NSObject *object)
{
    wxCHECK_MSG( [object isKindOfClass:[NSString class]], "",
                 wxString::Format
                 (
                    "string expected but got %s",
                    wxCFStringRef::AsString([object className])
                 ));

    return wxCFStringRef([((NSString*) object) retain]).AsString();
}

bool ObjectToBool(NSObject *object)
{
    // actually the value must be of NSCFBoolean class but it's private so we
    // can't check for it directly
    wxCHECK_MSG( [object isKindOfClass:[NSNumber class]], false,
                 wxString::Format
                 (
                    "number expected but got %s",
                    wxCFStringRef::AsString([object className])
                 ));

    return [(NSNumber *)object boolValue];
}

long ObjectToLong(NSObject *object)
{
    wxCHECK_MSG( [object isKindOfClass:[NSNumber class]], -1,
                 wxString::Format
                 (
                    "number expected but got %s",
                    wxCFStringRef::AsString([object className])
                 ));

    return [(NSNumber *)object longValue];
}

wxDateTime ObjectToDate(NSObject *object)
{
    wxCHECK_MSG( [object isKindOfClass:[NSDate class]], wxInvalidDateTime,
                 wxString::Format
                 (
                    "date expected but got %s",
                    wxCFStringRef::AsString([object className])
                 ));

    // get the number of seconds since 1970-01-01 UTC and this is the only
    // way to convert a double to a wxLongLong
    const wxLongLong seconds = [((NSDate*) object) timeIntervalSince1970];

    wxDateTime dt(1, wxDateTime::Jan, 1970);
    dt.Add(wxTimeSpan(0,0,seconds));

    // the user has entered a date in the local timezone but seconds
    // contains the number of seconds from date in the local timezone
    // since 1970-01-01 UTC; therefore, the timezone information has to be
    // transferred to wxWidgets, too:
    dt.MakeFromTimezone(wxDateTime::UTC);

    return dt;
}

NSInteger CompareItems(id item1, id item2, void* context)
{
    NSArray* const sortDescriptors = (NSArray*) context;

    NSUInteger const count = [sortDescriptors count];

    NSInteger result = NSOrderedSame;
    for ( NSUInteger i = 0; i < count && result == NSOrderedSame; ++i )
    {
        wxSortDescriptorObject* const
            sortDescriptor = (wxSortDescriptorObject*)
                [sortDescriptors objectAtIndex:i];

        int rc = [sortDescriptor modelPtr]->Compare
                 (
                     wxDataViewItemFromItem(item1),
                     wxDataViewItemFromItem(item2),
                     [sortDescriptor columnPtr]->GetModelColumn(),
                     [sortDescriptor ascending] == YES
                 );

        if ( rc < 0 )
            result = NSOrderedAscending;
        else if ( rc > 0 )
            result = NSOrderedDescending;
    }

    return result;
}

NSTextAlignment ConvertToNativeHorizontalTextAlignment(int alignment)
{
    if (alignment & wxALIGN_CENTER_HORIZONTAL)
        return NSCenterTextAlignment;
    else if (alignment & wxALIGN_RIGHT)
        return NSRightTextAlignment;
    else
        return NSLeftTextAlignment;
}

NSTableColumn* CreateNativeColumn(const wxDataViewColumn *column)
{
    wxDataViewRenderer * const renderer = column->GetRenderer();

    wxCHECK_MSG( renderer, NULL, "column should have a renderer" );

    wxDVCNSTableColumn * const nativeColumn(
        [[wxDVCNSTableColumn alloc] initWithColumnPointer: column]
    );

    // setting the size related parameters:
    int resizingMask;
    if (column->IsResizeable())
    {
        resizingMask = NSTableColumnUserResizingMask | NSTableColumnAutoresizingMask;
        [nativeColumn setMinWidth:column->GetMinWidth()];
        [nativeColumn setMaxWidth:column->GetMaxWidth()];
    }
    else // column is not resizable [by user]
    {
        // if the control doesn't show a header, make the columns resize
        // automatically, this is particularly important for the single column
        // controls (such as wxDataViewTreeCtrl) as their unique column should
        // always take up all the available splace
        resizingMask = column->GetOwner()->HasFlag(wxDV_NO_HEADER)
                            ? NSTableColumnAutoresizingMask
                            : NSTableColumnNoResizing;
    }
    [nativeColumn setResizingMask:resizingMask];

    // setting the visibility:
    [nativeColumn setHidden:static_cast<BOOL>(column->IsHidden())];

    wxDataViewRendererNativeData * const renderData = renderer->GetNativeData();

    // setting the header:
    [[nativeColumn headerCell] setAlignment:
        ConvertToNativeHorizontalTextAlignment(column->GetAlignment())];
    [[nativeColumn headerCell] setStringValue:
        wxCFStringRef(column->GetTitle()).AsNSString()];
    renderData->ApplyLineBreakMode([nativeColumn headerCell]);

    // setting data cell's properties:
    [[nativeColumn dataCell] setWraps:NO];
    // setting the default data cell:
    [nativeColumn setDataCell:renderData->GetColumnCell()];

    if (!renderData->HasCustomFont())
        [renderData->GetColumnCell() setFont:column->GetOwner()->GetFont().OSXGetNSFont()];

    // setting the editablility:
    const bool isEditable = renderer->GetMode() == wxDATAVIEW_CELL_EDITABLE;

    [nativeColumn setEditable:isEditable];
    [[nativeColumn dataCell] setEditable:isEditable];

    return nativeColumn;
}

} // anonymous namespace

// ============================================================================
// Public helper functions for dataview implementation on OSX
// ============================================================================

wxWidgetImplType* CreateDataView(wxWindowMac* wxpeer,
                                 wxWindowMac* WXUNUSED(parent),
                                 wxWindowID WXUNUSED(id),
                                 const wxPoint& pos,
                                 const wxSize& size,
                                 long style,
                                 long WXUNUSED(extraStyle))
{
    return new wxCocoaDataViewControl(wxpeer,pos,size,style);
}

// ============================================================================
// wxSortDescriptorObject
// ============================================================================

@implementation wxSortDescriptorObject
-(id) init
{
    self = [super init];
    if (self != nil)
    {
        columnPtr = NULL;
        modelPtr  = NULL;
    }
    return self;
}

-(id)
initWithModelPtr:(wxDataViewModel*)initModelPtr
    sortingColumnPtr:(wxDataViewColumn*)initColumnPtr
    ascending:(BOOL)sortAscending
{
    self = [super initWithKey:@"dummy" ascending:sortAscending];
    if (self != nil)
    {
        columnPtr = initColumnPtr;
        modelPtr  = initModelPtr;
    }
    return self;
}

-(id) copyWithZone:(NSZone*)zone
{
    wxSortDescriptorObject* copy;


    copy = [super copyWithZone:zone];
    copy->columnPtr = columnPtr;
    copy->modelPtr  = modelPtr;

    return copy;
}

//
// access to model column's index
//
-(wxDataViewColumn*) columnPtr
{
    return columnPtr;
}

-(wxDataViewModel*) modelPtr
{
    return modelPtr;
}

-(void) setColumnPtr:(wxDataViewColumn*)newColumnPtr
{
    columnPtr = newColumnPtr;
}

-(void) setModelPtr:(wxDataViewModel*)newModelPtr
{
    modelPtr = newModelPtr;
}

@end

// ============================================================================
// wxCocoaOutlineDataSource
// ============================================================================
@implementation wxCocoaOutlineDataSource

//
// constructors / destructor
//
-(id) init
{
    self = [super init];
    if (self != nil)
    {
        implementation = NULL;
        model          = NULL;

        currentParentItem = nil;

        sortDescriptors = nil;

        children = [[NSMutableArray alloc] init];
        items    = [[NSMutableSet   alloc] init];
    }
    return self;
}

-(void) dealloc
{
    [sortDescriptors release];

    [currentParentItem release];

    [children release];
    [items    release];

    [super dealloc];
}

//
// methods of informal protocol:
//
-(BOOL)
outlineView:(NSOutlineView*)outlineView
    acceptDrop:(id<NSDraggingInfo>)info
    item:(id)item childIndex:(NSInteger)index
{
    wxUnusedVar(outlineView);

    return [self setupAndCallDataViewEvents:wxEVT_DATAVIEW_ITEM_DROP dropInfo:info item:item proposedChildIndex:index] != NSDragOperationNone;
}

-(id) outlineView:(NSOutlineView*)outlineView
    child:(NSInteger)index
    ofItem:(id)item
{
    wxUnusedVar(outlineView);

    if ((item == currentParentItem) &&
            (index < ((NSInteger) [self getChildCount])))
        return [self getChild:index];

    wxDataViewItemArray dataViewChildren;

    wxCHECK_MSG( model, 0, "Valid model in data source does not exist." );
    model->GetChildren(wxDataViewItemFromMaybeNilItem(item), dataViewChildren);
    [self bufferItem:item withChildren:&dataViewChildren];
    if ([sortDescriptors count] > 0)
        [children sortUsingFunction:CompareItems context:sortDescriptors];
    return [self getChild:index];
}

-(BOOL) outlineView:(NSOutlineView*)outlineView isItemExpandable:(id)item
{
    wxUnusedVar(outlineView);

    if ( implementation->GetDataViewCtrl()->IsDeleting() )
    {
        // Note that returning "NO" here would result in currently expanded
        // branches not being expanded any more, while returning "YES" doesn't
        // seem to have any ill effects, even though this is clearly bogus.
        return YES;
    }

    wxCHECK_MSG( model, 0, "Valid model in data source does not exist." );
    return model->IsContainer(wxDataViewItemFromItem(item));
}

-(NSInteger) outlineView:(NSOutlineView*)outlineView numberOfChildrenOfItem:(id)item
{
    wxUnusedVar(outlineView);

    NSInteger noOfChildren;

    wxDataViewItemArray dataViewChildren;


    wxCHECK_MSG( model, 0, "Valid model in data source does not exist." );
    noOfChildren = model->GetChildren(wxDataViewItemFromMaybeNilItem(item),
                                      dataViewChildren);
    [self bufferItem:item withChildren:&dataViewChildren];
    if ([sortDescriptors count] > 0)
        [children sortUsingFunction:CompareItems context:sortDescriptors];
    return noOfChildren;
}

-(id)
outlineView:(NSOutlineView*)outlineView
    objectValueForTableColumn:(NSTableColumn*)tableColumn
    byItem:(id)item
{
    wxUnusedVar(outlineView);

    // We ignore any calls to this function happening while items are being
    // deleted, as they can (only?) come from -[NSTableView textDidEndEditing:]
    // called from our own textDidEndEditing, which is called by
    // -[NSOutlineView reloadItem:reloadChildren:], and if the item being
    // edited is one of the items being deleted, then trying to use it would
    // attempt to use already freed memory and crash.
    if ( implementation->GetDataViewCtrl()->IsDeleting() )
        return nil;

    wxCHECK_MSG( model, nil, "Valid model in data source does not exist." );

    wxDataViewColumn* const
        col([static_cast<wxDVCNSTableColumn*>(tableColumn) getColumnPointer]);
    const unsigned colIdx = col->GetModelColumn();

    wxDataViewItem dataViewItem(wxDataViewItemFromItem(item));

    if ( model->HasValue(dataViewItem, colIdx) )
    {
        wxVariant value;
        model->GetValue(value,dataViewItem, colIdx);
        col->GetRenderer()->SetValue(value);
    }

    return nil;
}

-(void)
outlineView:(NSOutlineView*)outlineView
    setObjectValue:(id)object
    forTableColumn:(NSTableColumn*)tableColumn
    byItem:(id)item
{
    wxUnusedVar(outlineView);

    // See the comment in outlineView:objectValueForTableColumn:byItem: above:
    // this function can also be called in the same circumstances.
    if ( implementation->GetDataViewCtrl()->IsDeleting() )
        return;

    wxDataViewColumn* const
        col([static_cast<wxDVCNSTableColumn*>(tableColumn) getColumnPointer]);

    col->GetRenderer()->
        OSXOnCellChanged(object, wxDataViewItemFromItem(item), col->GetModelColumn());
}

-(void) outlineView:(NSOutlineView*)outlineView sortDescriptorsDidChange:(NSArray*)oldDescriptors
{
    wxUnusedVar(oldDescriptors);

    // Warning: the new sort descriptors are guaranteed to be only of type
    // NSSortDescriptor! Therefore, the sort descriptors for the data source
    // have to be converted.
    NSArray* newDescriptors;

    NSMutableArray* wxSortDescriptors;

    NSUInteger noOfDescriptors;

    wxDataViewCtrl* const dvc = implementation->GetDataViewCtrl();


    // convert NSSortDescriptors to wxSortDescriptorObjects:
    newDescriptors    = [outlineView sortDescriptors];
    noOfDescriptors   = [newDescriptors count];
    wxSortDescriptors = [NSMutableArray arrayWithCapacity:noOfDescriptors];
    for (NSUInteger i=0; i<noOfDescriptors; ++i)
    {
        NSSortDescriptor* const newDescriptor = [newDescriptors objectAtIndex:i];
        wxDataViewColumn* const sortingColumn = dvc->GetColumn([[newDescriptor key] intValue]);

        sortingColumn->SetSortOrderVariable([newDescriptor ascending]);

        [wxSortDescriptors addObject:[[[wxSortDescriptorObject alloc] initWithModelPtr:model
            sortingColumnPtr:sortingColumn
            ascending:[newDescriptor ascending]] autorelease]];
    }
    [(wxCocoaOutlineDataSource*)[outlineView dataSource] setSortDescriptors:wxSortDescriptors];

    // send first the event to wxWidgets that the sorting has changed so that
    // the program can do special actions before the sorting actually starts:
    wxDataViewColumn* const col = noOfDescriptors > 0
                                    ? [[wxSortDescriptors objectAtIndex:0] columnPtr]
                                    : NULL;
    wxDataViewEvent event(wxEVT_DATAVIEW_COLUMN_SORTED, dvc, col);
    dvc->GetEventHandler()->ProcessEvent(event);

    // start re-ordering the data;
    // children's buffer must be cleared first because it contains the old order:
    [self clearChildren];
    // sorting is done while reloading the data:
    [outlineView reloadData];
}

-(NSDragOperation) outlineView:(NSOutlineView*)outlineView validateDrop:(id<NSDraggingInfo>)info proposedItem:(id)item proposedChildIndex:(NSInteger)index
{
    wxUnusedVar(outlineView);

    return [self setupAndCallDataViewEvents:wxEVT_DATAVIEW_ITEM_DROP_POSSIBLE dropInfo:info item:item proposedChildIndex:index];
}

-(NSDragOperation) callDataViewEvents:(wxEventType)eventType dataObjects:(wxDataObjectComposite*)dataObjects item:(id)item
                   proposedChildIndex:(NSInteger)index
{
    NSDragOperation dragOperation = NSDragOperationNone;
    wxDataViewCtrl* const dvc(implementation->GetDataViewCtrl());
    wxDataViewEvent event(eventType, dvc, wxDataViewItemFromItem(item));
    if (dataObjects && (dataObjects->GetFormatCount() > 0))
    {
        // copy data into data object:
        event.SetDataFormat(implementation->GetDnDDataFormat(dataObjects));

        if (event.GetDataFormat().GetType() != wxDF_INVALID)
        {
            event.SetDataSize(dataObjects->GetDataSize(event.GetDataFormat()));
            event.SetDataObject(dataObjects->GetObject(event.GetDataFormat()));
        }

        event.SetProposedDropIndex(index);
        if (index == -1)
        {
            event.SetDropEffect(wxDragCopy);
        }
        else
        {
            //if index is not -1, we're going to set the default
            //for the drop effect to None to be compatible with
            //the other wxPlatforms that don't support it.  In the
            //user code for for the event, they can set this to
            //copy/move or similar to support it.
            event.SetDropEffect(wxDragNone);
        }

        // finally, send event:
        if (dvc->HandleWindowEvent(event) && event.IsAllowed())
        {
            switch (event.GetDropEffect())
            {
                case wxDragCopy:
                    dragOperation = NSDragOperationCopy;
                    break;
                case wxDragMove:
                    dragOperation = NSDragOperationMove;
                    break;
                case wxDragLink:
                    dragOperation = NSDragOperationLink;
                    break;
                case wxDragNone:
                case wxDragCancel:
                case wxDragError:
                    dragOperation = NSDragOperationNone;
                    break;
                default:
                    dragOperation = NSDragOperationEvery;
            }
        }
        else
        {
            dragOperation = NSDragOperationNone;
        }
    }
    else
    {
        dragOperation = NSDragOperationNone;
    }

    return dragOperation;
}

-(NSDragOperation) setupAndCallDataViewEvents:(wxEventType)eventType dropInfo:(id<NSDraggingInfo>)info item:(id)item
                           proposedChildIndex:(NSInteger)index
{
    NSPasteboard* pasteboard([info draggingPasteboard]);

    NSString* bestType([pasteboard availableTypeFromArray:implementation->GetView().registeredDraggedTypes]);

    if ( bestType == nil )
        return NSDragOperationNone;

    NSDragOperation dragOperation = NSDragOperationNone;
    wxDataObjectComposite* dataObjects = NULL;
    wxDataObjectSimple* dataObject = NULL;

    wxDataViewCtrl* const dvc(implementation->GetDataViewCtrl());

    wxCHECK_MSG(dvc, false, "Pointer to data view control not set correctly.");
    wxCHECK_MSG(dvc->GetModel(), false, "Pointer to model not set correctly.");

    // wxDataViewEvent event(eventType, dvc, wxDataViewItemFromItem(item));
    if ([bestType compare:DataViewPboardType] == NSOrderedSame)
    {
        NSArray*               dataArray((NSArray*)[pasteboard propertyListForType:DataViewPboardType]);
        NSUInteger             indexDraggedItem, noOfDraggedItems([dataArray count]);

        indexDraggedItem = 0;
        while (indexDraggedItem < noOfDraggedItems)
        {
            dataObjects = implementation->GetDnDDataObjects((NSData*)[dataArray objectAtIndex:indexDraggedItem]);

            dragOperation = [self callDataViewEvents:eventType dataObjects:dataObjects item:item proposedChildIndex:index];

            if ( dragOperation != NSDragOperationNone )
                ++indexDraggedItem;
            else
                indexDraggedItem = noOfDraggedItems;

            delete dataObjects;
            dataObjects = NULL;
        }

        return dragOperation;
    }

    wxDataObjectComposite* dataObjects(new wxDataObjectComposite());
    wxDataObjectSimple* dataObject = NULL;

    dragOperation = wxDragError;
    if ([bestType compare:NSFilenamesPboardType] == NSOrderedSame)
    {
        dataObject = new wxFileDataObject;
    }
    else if ([bestType compare:NSStringPboardType] == NSOrderedSame)
    {
        dataObject = new wxTextDataObject;
    }
    else
    {
<<<<<<< HEAD
        dragOperation = wxDragNone;
    }

    if (dataObject)
    {
        dataObjects->Add(dataObject);

        wxOSXPasteboard wxPastboard(pasteboard);
        if (dataObject->ReadFromSource(&wxPastboard))
            dragOperation = [self callDataViewEvents:eventType dataObjects:dataObjects item:item proposedChildIndex:index];
=======
        dataObjects = new wxDataObjectComposite();

        if ([bestType compare:NSFilenamesPboardType] == NSOrderedSame)
        {
            dataObject = new wxFileDataObject;
        }
        else if ([bestType compare:NSStringPboardType] == NSOrderedSame)
        {
            dataObject = new wxTextDataObject;
        }
        // TODO check for other formats here?

        if (dataObject)
        {
            dataObjects->Add(dataObject);

            wxOSXPasteboard wxPastboard(pasteboard);
            if (dataObject->ReadFromSource(&wxPastboard))
                dragOperation = [self callDataViewEvents:eventType dataObjects:dataObjects item:item proposedChildIndex:index];
        }

        delete dataObjects; // Internal dataObject will be deleted too
>>>>>>> 2be32b44
    }

    delete dataObjects;

    return dragOperation;
}

-(BOOL) outlineView:(NSOutlineView*)outlineView writeItems:(NSArray*)writeItems toPasteboard:(NSPasteboard*)pasteboard
{
    wxUnusedVar(outlineView);

    // the pasteboard will be filled up with an array containing the data as
    // returned by the events (including the data type) and a concatenation of
    // text (string) data; the text data will only be put onto the pasteboard
    // if for all items a string representation exists
    wxDataViewCtrl* const dvc = implementation->GetDataViewCtrl();

    wxDataViewItemArray dataViewItems;


    wxCHECK_MSG(dvc, false,"Pointer to data view control not set correctly.");
    wxCHECK_MSG(dvc->GetModel(),false,"Pointer to model not set correctly.");

    if ([writeItems count] > 0)
    {
        bool            dataStringAvailable(true); // a flag indicating if for all items a data string is available
        NSMutableArray* dataArray = [NSMutableArray arrayWithCapacity:[writeItems count]]; // data of all items
        wxString        dataString; // contains the string data of all items

        // send a begin drag event for all selected items and proceed with
        // dragging unless the event is vetoed:
        for (size_t itemCounter=0; itemCounter<[writeItems count]; ++itemCounter)
        {
            bool                   itemStringAvailable(false);              // a flag indicating if for the current item a string is available
            wxDataObjectComposite* itemObject(new wxDataObjectComposite()); // data object for current item
            wxString               itemString;                              // contains the TAB concatenated data of an item

            const wxDataViewItem item = wxDataViewItemFromItem([writeItems objectAtIndex:itemCounter]);
            wxDataViewEvent event(wxEVT_DATAVIEW_ITEM_BEGIN_DRAG, dvc, item);
            itemString = ::ConcatenateDataViewItemValues(dvc, item);
            itemObject->Add(new wxTextDataObject(itemString));
            event.SetDataObject(itemObject);
            // check if event has not been vetoed:
            if (dvc->HandleWindowEvent(event) && event.IsAllowed() && (event.GetDataObject()->GetFormatCount() > 0))
            {
                size_t const noOfFormats = event.GetDataObject()->GetFormatCount();
                wxDataFormat* dataFormats(new wxDataFormat[noOfFormats]);

                event.GetDataObject()->GetAllFormats(dataFormats,wxDataObject::Get);
                for (size_t formatCounter=0; formatCounter<noOfFormats; ++formatCounter)
                {
                    // constant definitions for abbreviational purposes:
                    wxDataFormatId const idDataFormat = dataFormats[formatCounter].GetType();
                    size_t const dataSize       = event.GetDataObject()->GetDataSize(idDataFormat);
                    size_t const dataBufferSize = sizeof(wxDataFormatId)+dataSize;
                    // variable definitions (used in all case statements):
                    // give additional headroom for trailing NULL
                    wxMemoryBuffer dataBuffer(dataBufferSize+4);

                    dataBuffer.AppendData(&idDataFormat,sizeof(wxDataFormatId));
                    switch (idDataFormat)
                    {
                        case wxDF_TEXT:
                            // otherwise wxDF_UNICODETEXT already filled up
                            // the string; and the UNICODE representation has
                            // priority
                            if (!itemStringAvailable)
                            {
                                event.GetDataObject()->GetDataHere(wxDF_TEXT,dataBuffer.GetAppendBuf(dataSize));
                                dataBuffer.UngetAppendBuf(dataSize);
                                [dataArray addObject:[NSData dataWithBytes:dataBuffer.GetData() length:dataBufferSize]];
                                itemString = wxString(static_cast<char const*>(dataBuffer.GetData())+sizeof(wxDataFormatId),wxConvLocal);
                                itemStringAvailable = true;
                            }
                            break;
                        case wxDF_UNICODETEXT:
                            {
                                event.GetDataObject()->GetDataHere(wxDF_UNICODETEXT,dataBuffer.GetAppendBuf(dataSize));
                                dataBuffer.UngetAppendBuf(dataSize);
                                if (itemStringAvailable) // does an object already exist as an ASCII text (see wxDF_TEXT case statement)?
                                    [dataArray replaceObjectAtIndex:itemCounter withObject:[NSData dataWithBytes:dataBuffer.GetData() length:dataBufferSize]];
                                else
                                    [dataArray addObject:[NSData dataWithBytes:dataBuffer.GetData() length:dataBufferSize]];

                                static wxMBConvUTF16 s_UTF16Converter;
                                itemString = wxString( static_cast<char const*>(dataBuffer.GetData())+sizeof(wxDataFormatId), s_UTF16Converter, dataSize );

                                itemStringAvailable = true;
                            } /* block */
                            break;
                        default:
                            wxFAIL_MSG("Data object has invalid or unsupported data format");
                            return NO;
                    }
                }
                delete[] dataFormats;
                delete itemObject;
                if (dataStringAvailable)
                {
                    if (itemStringAvailable)
                    {
                        if (itemCounter > 0)
                            dataString << wxT('\n');
                        dataString << itemString;
                    }
                    else
                        dataStringAvailable = false;
                }
            }
            else
            {
                delete itemObject;
                return NO; // dragging was vetoed or no data available
            }
        }
        if (dataStringAvailable)
        {
            wxCFStringRef osxString(dataString);

            [pasteboard declareTypes:[NSArray arrayWithObjects:DataViewPboardType,NSStringPboardType,nil] owner:nil];
            [pasteboard setPropertyList:dataArray forType:DataViewPboardType];
            [pasteboard setString:osxString.AsNSString() forType:NSStringPboardType];
        }
        else
        {
            [pasteboard declareTypes:[NSArray arrayWithObject:DataViewPboardType] owner:nil];
            [pasteboard setPropertyList:dataArray forType:DataViewPboardType];
        }
        return YES;
    }
    else
        return NO; // no items to drag (should never occur)
}

//
// buffer handling
//
-(void) addToBuffer:(wxPointerObject*)item
{
    [items addObject:item];
}

-(void) clearBuffer
{
    [items removeAllObjects];
}

-(wxPointerObject*) getDataViewItemFromBuffer:(const wxDataViewItem&)item
{
    return [items member:[[[wxPointerObject alloc] initWithPointer:item.GetID()] autorelease]];
}

-(wxPointerObject*) getItemFromBuffer:(wxPointerObject*)item
{
    return [items member:item];
}

-(BOOL) isInBuffer:(wxPointerObject*)item
{
    return [items containsObject:item];
}

-(void) removeFromBuffer:(wxPointerObject*)item
{
    [items removeObject:item];
}

//
// children handling
//
-(void) clearChildren
{
    [children removeAllObjects];
}

-(wxPointerObject*) getChild:(NSUInteger)index
{
    return [children objectAtIndex:index];
}

-(NSUInteger) getChildCount
{
    return [children count];
}

//
// buffer handling
//
-(void) clearBuffers
{
    [self clearBuffer];
    [self clearChildren];
    [self setCurrentParentItem:nil];
}

//
// sorting
//
-(NSArray*) sortDescriptors
{
    return sortDescriptors;
}

-(void) setSortDescriptors:(NSArray*)newSortDescriptors
{
    [newSortDescriptors retain];
    [sortDescriptors release];
    sortDescriptors = newSortDescriptors;
}

//
// access to wxWidget's implementation
//
-(wxPointerObject*) currentParentItem
{
    return currentParentItem;
}

-(wxCocoaDataViewControl*) implementation
{
    return implementation;
}

-(wxDataViewModel*) model
{
    return model;
}

-(void) setCurrentParentItem:(wxPointerObject*)newCurrentParentItem
{
    [newCurrentParentItem retain];
    [currentParentItem release];
    currentParentItem = newCurrentParentItem;
}

-(void) setImplementation:(wxCocoaDataViewControl*) newImplementation
{
    implementation = newImplementation;
}

-(void) setModel:(wxDataViewModel*) newModel
{
    model = newModel;
}

//
// other methods
//
-(void) bufferItem:(wxPointerObject*)parentItem withChildren:(wxDataViewItemArray*)dataViewChildrenPtr
{
    NSInteger const noOfChildren = (*dataViewChildrenPtr).GetCount();

    [self setCurrentParentItem:parentItem];
    [self clearChildren];
    for (NSInteger indexChild=0; indexChild<noOfChildren; ++indexChild)
    {
        wxPointerObject* bufferedPointerObject;
        wxPointerObject* newPointerObject([[wxPointerObject alloc] initWithPointer:(*dataViewChildrenPtr)[indexChild].GetID()]);

        // The next statement and test looks strange but there is
        // unfortunately no workaround: due to the fact that two pointer
        // objects are identical if their pointers are identical - because the
        // method isEqual has been overloaded - the set operation will only
        // add a new pointer object if there is not already one in the set
        // having the same pointer. On the other side the children's array
        // would always add the new pointer object. This means that different
        // pointer objects are stored in the set and array. This will finally
        // lead to a crash as objects diverge. To solve this issue it is first
        // tested if the child already exists in the set and if it is the case
        // the sets object is going to be appended to the array, otheriwse the
        // new pointer object is added to the set and array:
        bufferedPointerObject = [self getItemFromBuffer:newPointerObject];
        if (bufferedPointerObject == nil)
        {
            [items    addObject:newPointerObject];
            [children addObject:newPointerObject];
        }
        else
            [children addObject:bufferedPointerObject];
        [newPointerObject release];
    }
}

@end

// ============================================================================
// wxCustomCell
// ============================================================================

@implementation wxCustomCell

#if 0 // starting implementation for custom cell clicks

- (id)init
{
    self = [super init];
    [self setAction:@selector(clickedAction)];
    [self setTarget:self];
    return self;
}

- (void) clickedAction: (id) sender
{
    wxUnusedVar(sender);
}

#endif

-(NSSize) cellSize
{
    wxCustomRendererObject * const
        obj = static_cast<wxCustomRendererObject *>([self objectValue]);


    const wxSize size = obj->customRenderer->GetSize();
    return NSMakeSize(size.x, size.y);
}

//
// implementations
//
-(void) drawWithFrame:(NSRect)cellFrame inView:(NSView*)controlView
{
    wxCustomRendererObject * const
        obj = static_cast<wxCustomRendererObject *>([self objectValue]);
    if ( !obj )
    {
        // this may happen for the custom cells in container rows: they don't
        // have any values
        return;
    }

    wxDataViewCustomRenderer * const renderer = obj->customRenderer;

    // if this method is called everything is already setup correctly,
    CGContextRef context = [[NSGraphicsContext currentContext] CGContext];
    CGContextSaveGState( context );

    if ( ![controlView isFlipped] )
    {
        CGContextTranslateCTM( context, 0,  [controlView bounds].size.height );
        CGContextScaleCTM( context, 1, -1 );
    }

    wxGCDC dc;
    wxGraphicsContext* gc = wxGraphicsContext::CreateFromNative(context);
    dc.SetGraphicsContext(gc);

    int state = 0;
    if ( [self backgroundStyle] == NSBackgroundStyleDark )
        state |= wxDATAVIEW_CELL_SELECTED;

    renderer->WXCallRender(wxFromNSRect(controlView, cellFrame), &dc, state);

    CGContextRestoreGState( context );
}

-(NSRect) imageRectForBounds:(NSRect)cellFrame
{
    return cellFrame;
}

-(NSRect) titleRectForBounds:(NSRect)cellFrame
{
    return cellFrame;
}

@end

// ============================================================================
// wxImageCell
// ============================================================================
@implementation wxImageCell

-(NSSize) cellSize
{
    if ([self image] != nil)
        return [[self image] size];
    else
        return NSZeroSize;
}

@end

// ============================================================================
// wxTextFieldCell
// ============================================================================

@implementation wxTextFieldCell

- (void)setWXAlignment:(int)alignment
{
    alignment_ = alignment;
    adjustRect_ = (alignment & (wxALIGN_CENTRE_VERTICAL | wxALIGN_BOTTOM)) != 0;
}

// These three overrides implement vertical alignment of text cells.
// The solution is described by Daniel Jalkut at
// https://red-sweater.com/blog/148/what-a-difference-a-cell-makes

- (NSRect)drawingRectForBounds:(NSRect)theRect
{
    // Get the parent's idea of where we should draw
    NSRect r = [super drawingRectForBounds:theRect];

    if (!adjustRect_)
        return r;
    if (theRect.size.height <= MINIMUM_NATIVE_ROW_HEIGHT)
        return r;  // don't mess with default-sized rows as they are centered

    NSSize bestSize = [self cellSizeForBounds:theRect];
    if (bestSize.height < r.size.height)
    {
        if (alignment_ & wxALIGN_CENTER_VERTICAL)
        {
            r.origin.y += int(r.size.height - bestSize.height) / 2;
            r.size.height = bestSize.height;
        }
        else if (alignment_ & wxALIGN_BOTTOM)
        {
            r.origin.y += r.size.height - bestSize.height;
            r.size.height = bestSize.height;
        }
    }

    return r;
}

- (void)selectWithFrame:(NSRect)aRect inView:(NSView *)controlView editor:(NSText *)textObj delegate:(id)anObject start:(NSInteger)selStart length:(NSInteger)selLength
{
    BOOL oldAdjustRect = adjustRect_;
    if (oldAdjustRect)
    {
        aRect = [self drawingRectForBounds:aRect];
        adjustRect_ = NO;
    }
    [super selectWithFrame:aRect inView:controlView editor:textObj delegate:anObject start:selStart length:selLength];
    adjustRect_ = oldAdjustRect;
}

- (void)editWithFrame:(NSRect)aRect inView:(NSView *)controlView editor:(NSText *)textObj delegate:(id)anObject event:(NSEvent *)theEvent
{
    BOOL oldAdjustRect = adjustRect_;
    if (oldAdjustRect)
    {
        aRect = [self drawingRectForBounds:aRect];
        adjustRect_ = NO;
    }
    [super editWithFrame:aRect inView:controlView editor:textObj delegate:anObject event:theEvent];
    adjustRect_ = oldAdjustRect;
}

@end


// ============================================================================
// wxImageTextCell
// ============================================================================
@implementation wxImageTextCell
//
// initialization
//
-(id) init
{
    self = [super init];
    if (self != nil)
    {
        // initializing the text part:
        [self setSelectable:YES];
        // initializing the image part:
        image       = nil;
        imageSize   = NSMakeSize(16,16);
        spaceImageText = 5.0;
        xImageShift    = 5.0;
    }
    return self;
}

-(id) copyWithZone:(NSZone*)zone
{
    wxImageTextCell* cell;


    cell = (wxImageTextCell*) [super copyWithZone:zone];
    cell->image          = [image retain];
    cell->imageSize      = imageSize;
    cell->spaceImageText = spaceImageText;
    cell->xImageShift    = xImageShift;

    return cell;
}

-(void) dealloc
{
    [image release];

    [super dealloc];
}

//
// alignment
//
-(NSTextAlignment) alignment
{
    return cellAlignment;
}

-(void) setAlignment:(NSTextAlignment)newAlignment
{
    cellAlignment = newAlignment;
    switch (newAlignment)
    {
        case NSCenterTextAlignment:
        case NSLeftTextAlignment:
        case NSJustifiedTextAlignment:
        case NSNaturalTextAlignment:
            [super setAlignment:NSLeftTextAlignment];
            break;
        case NSRightTextAlignment:
            [super setAlignment:NSRightTextAlignment];
            break;
        default:
            wxFAIL_MSG("Unknown alignment type.");
    }
}

//
// image access
//
-(NSImage*) image
{
    return image;
}

-(void) setImage:(NSImage*)newImage
{
    [newImage retain];
    [image release];
    image = newImage;
}

-(NSSize) imageSize
{
    return imageSize;
}

-(void) setImageSize:(NSSize) newImageSize
{
    imageSize = newImageSize;
}

//
// other methods
//
-(NSSize) cellImageSize
{
    return NSMakeSize(imageSize.width+xImageShift+spaceImageText,imageSize.height);
}

-(NSSize) cellSize
{
    NSSize cellSize([super cellSize]);


    if (imageSize.height > cellSize.height)
        cellSize.height = imageSize.height;
    cellSize.width += imageSize.width+xImageShift+spaceImageText;

    return cellSize;
}

-(NSSize) cellTextSize
{
    return [super cellSize];
}

//
// implementations
//
-(void) determineCellParts:(NSRect)cellFrame imagePart:(NSRect*)imageFrame textPart:(NSRect*)textFrame
{
    switch (cellAlignment)
    {
        case NSCenterTextAlignment:
            {
                CGFloat const cellSpace = cellFrame.size.width-[self cellSize].width;

                // if the cell's frame is smaller than its contents (at least
                // in x-direction) make sure that the image is visible:
                if (cellSpace <= 0)
                    NSDivideRect(cellFrame,imageFrame,textFrame,xImageShift+imageSize.width+spaceImageText,NSMinXEdge);
                else // otherwise center the image and text in the cell's frame
                    NSDivideRect(cellFrame,imageFrame,textFrame,xImageShift+imageSize.width+spaceImageText+0.5*cellSpace,NSMinXEdge);
            }
            break;
        case NSJustifiedTextAlignment:
        case NSLeftTextAlignment:
        case NSNaturalTextAlignment: // how to determine the natural writing direction? TODO
            NSDivideRect(cellFrame,imageFrame,textFrame,xImageShift+imageSize.width+spaceImageText,NSMinXEdge);
            break;
        case NSRightTextAlignment:
            {
                CGFloat const cellSpace = cellFrame.size.width-[self cellSize].width;

                // if the cell's frame is smaller than its contents (at least
                // in x-direction) make sure that the image is visible:
                if (cellSpace <= 0)
                    NSDivideRect(cellFrame,imageFrame,textFrame,xImageShift+imageSize.width+spaceImageText,NSMinXEdge);
                else // otherwise right align the image and text in the cell's frame
                    NSDivideRect(cellFrame,imageFrame,textFrame,xImageShift+imageSize.width+spaceImageText+cellSpace,NSMinXEdge);
            }
            break;
        default:
            *imageFrame = NSZeroRect;
            *textFrame  = NSZeroRect;
            wxFAIL_MSG("Unhandled alignment type.");
    }
}

-(void) drawWithFrame:(NSRect)cellFrame inView:(NSView*)controlView
{
    NSRect textFrame, imageFrame;


    [self determineCellParts:cellFrame imagePart:&imageFrame textPart:&textFrame];
    // draw the image part by ourselves;
    // check if the cell has to draw its own background (checking is done by
    // the parameter of the textfield's cell):
    if ([self drawsBackground])
    {
        [[self backgroundColor] set];
        NSRectFill(imageFrame);
    }
    if (image != nil)
    {
        // the image is slightly shifted (xImageShift) and has a fixed size
        // but the image's frame might be larger and starts currently on the
        // left side of the cell's frame; therefore, the origin and the
        // image's frame size have to be adjusted:
        if (imageFrame.size.width >= xImageShift+imageSize.width+spaceImageText)
        {
            imageFrame.origin.x += imageFrame.size.width-imageSize.width-spaceImageText;
            imageFrame.size.width = imageSize.width;
        }
        else
        {
            imageFrame.origin.x   += xImageShift;
            imageFrame.size.width -= xImageShift+spaceImageText;
        }
        // ...and the image has to be centered in the y-direction:
        if (imageFrame.size.height > imageSize.height)
            imageFrame.size.height = imageSize.height;
        imageFrame.origin.y += ceil(0.5*(cellFrame.size.height-imageFrame.size.height));

        // according to the documentation the coordinate system should be
        // flipped for NSTableViews (y-coordinate goes from top to bottom); to
        // draw an image correctly the coordinate system has to be transformed
        // to a bottom-top coordinate system, otherwise the image's
        // content is flipped:
        NSAffineTransform* coordinateTransform([NSAffineTransform transform]);

        if ([controlView isFlipped])
        {
            [coordinateTransform scaleXBy: 1.0 yBy:-1.0]; // first the coordinate system is brought back to bottom-top orientation
            [coordinateTransform translateXBy:0.0 yBy:(-2.0)*imageFrame.origin.y-imageFrame.size.height]; // the coordinate system has to be moved to compensate for the
            [coordinateTransform concat];                                                                 // other orientation and the position of the image's frame
        }
        [image drawInRect:imageFrame fromRect:NSZeroRect operation:NSCompositeSourceOver fraction:1.0]; // suggested method to draw the image
        // instead of compositeToPoint:operation:
        // take back previous transformation (if the view is not flipped the
        // coordinate transformation matrix contains the identity matrix and
        // the next two operations do not change the content's transformation
        // matrix):
        [coordinateTransform invert];
        [coordinateTransform concat];
    }
    // let the textfield cell draw the text part:
    if (textFrame.size.width > [self cellTextSize].width)
    {
        // for unknown reasons the alignment of the text cell is ignored;
        // therefore change the size so that alignment does not influence the
        // visualization anymore
        textFrame.size.width = [self cellTextSize].width;
    }
    [super drawWithFrame:textFrame inView:controlView];
}

-(void) editWithFrame:(NSRect)aRect inView:(NSView*)controlView editor:(NSText*)textObj delegate:(id)anObject event:(NSEvent*)theEvent
{
    NSRect textFrame, imageFrame;


    [self determineCellParts:aRect imagePart:&imageFrame textPart:&textFrame];
    [super editWithFrame:textFrame inView:controlView editor:textObj delegate:anObject event:theEvent];
}

-(NSUInteger) hitTestForEvent:(NSEvent*)event inRect:(NSRect)cellFrame ofView:(NSView*)controlView
{
    NSPoint point = [controlView convertPoint:[event locationInWindow] fromView:nil];

    NSRect imageFrame, textFrame;


    [self determineCellParts:cellFrame imagePart:&imageFrame textPart:&textFrame];
    if (image != nil)
    {
        // the image is shifted...
        if (imageFrame.size.width >= xImageShift+imageSize.width+spaceImageText)
        {
            imageFrame.origin.x += imageFrame.size.width-imageSize.width-spaceImageText;
            imageFrame.size.width = imageSize.width;
        }
        else
        {
            imageFrame.origin.x   += xImageShift;
            imageFrame.size.width -= xImageShift+spaceImageText;
        }
        // ...and centered:
        if (imageFrame.size.height > imageSize.height)
            imageFrame.size.height = imageSize.height;
        imageFrame.origin.y += ceil(0.5*(cellFrame.size.height-imageFrame.size.height));
        // If the point is in the image rect, then it is a content hit (see
        // documentation for hitTestForEvent:inRect:ofView):
        if (NSMouseInRect(point, imageFrame, [controlView isFlipped]))
            return NSCellHitContentArea;
    }
    // if the image was not hit let's try the text part:
    if (textFrame.size.width > [self cellTextSize].width)
    {
        // for unknown reasons the alignment of the text cell is ignored;
        // therefore change the size so that alignment does not influence the
        // visualization anymore
        textFrame.size.width = [self cellTextSize].width;
    }

    return [super hitTestForEvent:event inRect:textFrame ofView:controlView];
}

-(NSRect) imageRectForBounds:(NSRect)cellFrame
{
    NSRect textFrame, imageFrame;


    [self determineCellParts:cellFrame imagePart:&imageFrame textPart:&textFrame];
    if (imageFrame.size.width >= xImageShift+imageSize.width+spaceImageText)
    {
        imageFrame.origin.x += imageFrame.size.width-imageSize.width-spaceImageText;
        imageFrame.size.width = imageSize.width;
    }
    else
    {
        imageFrame.origin.x   += xImageShift;
        imageFrame.size.width -= xImageShift+spaceImageText;
    }
    // ...and centered:
    if (imageFrame.size.height > imageSize.height)
        imageFrame.size.height = imageSize.height;
    imageFrame.origin.y += ceil(0.5*(cellFrame.size.height-imageFrame.size.height));

    return imageFrame;
}

-(void) selectWithFrame:(NSRect)aRect inView:(NSView*)controlView editor:(NSText*)textObj delegate:(id)anObject start:(NSInteger)selStart length:(NSInteger)selLength
{
    NSRect textFrame, imageFrame;


    [self determineCellParts:aRect imagePart:&imageFrame textPart:&textFrame];
    [super selectWithFrame:textFrame inView:controlView editor:textObj delegate:anObject start:selStart length:selLength];
}

-(NSRect) titleRectForBounds:(NSRect)cellFrame
{
    NSRect textFrame, imageFrame;


    [self determineCellParts:cellFrame imagePart:&imageFrame textPart:&textFrame];
    return textFrame;
}

@end

// ============================================================================
// wxCocoaOutlineView
// ============================================================================
@implementation wxCocoaOutlineView

//
// initializers / destructor
//
-(id) init
{
    self = [super init];
    if (self != nil)
    {
        currentlyEditedColumn =
            currentlyEditedRow = -1;

        [self setDelegate:self];
        [self setDoubleAction:@selector(actionDoubleClick:)];
        [self setDraggingSourceOperationMask:NSDragOperationEvery forLocal:NO];
        [self setDraggingSourceOperationMask:NSDragOperationEvery forLocal:YES];
        [self setTarget:self];
    }
    return self;
}

//
// access to wxWidget's implementation
//
-(wxCocoaDataViewControl*) implementation
{
    return implementation;
}

-(void) setImplementation:(wxCocoaDataViewControl*) newImplementation
{
    implementation = newImplementation;
}

//
// actions
//
-(void) actionDoubleClick:(id)sender
{
    wxUnusedVar(sender);

    // actually the documentation (NSTableView 2007-10-31) for doubleAction:
    // and setDoubleAction: seems to be wrong as this action message is always
    // sent whether the cell is editable or not
    wxDataViewCtrl* const dvc = implementation->GetDataViewCtrl();
    wxDataViewModel * const model = dvc->GetModel();

    const wxDataViewItem item = wxDataViewItemFromItem([self itemAtRow:[self clickedRow]]);

    const NSInteger col = [self clickedColumn];
    wxDataViewColumn* const dvCol = implementation->GetColumn(col);

    // Check if we need to activate a custom renderer first.
    if ( wxDataViewCustomRenderer* const
            renderer = wxDynamicCast(dvCol->GetRenderer(), wxDataViewCustomRenderer) )
    {
        if ( renderer->GetMode() == wxDATAVIEW_CELL_ACTIVATABLE &&
                model->IsEnabled(item, dvCol->GetModelColumn()) )
        {
            const wxRect rect = implementation->GetRectangle(item, dvCol);

            wxMouseEvent mouseEvent(wxEVT_LEFT_DCLICK);
            wxPoint pos = dvc->ScreenToClient(wxGetMousePosition());
            pos -= rect.GetPosition();
            mouseEvent.m_x = pos.x;
            mouseEvent.m_y = pos.y;

            renderer->ActivateCell(rect, model, item, col, &mouseEvent);
        }
    }

    // And then send the ACTIVATED event in any case.
    wxDataViewEvent event(wxEVT_DATAVIEW_ITEM_ACTIVATED, dvc, item);
    event.SetColumn(col);
    dvc->GetEventHandler()->ProcessEvent(event);
}

// Default enter key behaviour is to begin cell editing. Subclass keyDown to
// provide a keyboard wxEVT_DATAVIEW_ITEM_ACTIVATED event and allow the NSEvent
// to pass if the wxEvent is not processed.
- (void)keyDown:(NSEvent *)event
{
    if( [[event charactersIgnoringModifiers]
         characterAtIndex: 0] == NSCarriageReturnCharacter )
    {
        wxDataViewCtrl* const dvc = implementation->GetDataViewCtrl();
        const wxDataViewItem item = wxDataViewItem( [[self itemAtRow:[self selectedRow]] pointer]);
        wxDataViewEvent eventDV(wxEVT_DATAVIEW_ITEM_ACTIVATED, dvc, item);
        if ( !dvc->GetEventHandler()->ProcessEvent(eventDV) )
            [super keyDown:event];
    }
    else
    {
        [super keyDown:event];  // all other keys
    }
}

//
// contextual menus
//
-(NSMenu*) menuForEvent:(NSEvent*)theEvent
{
    wxUnusedVar(theEvent);

    // this method does not do any special menu event handling but only sends
    // an event message; therefore, the user has full control if a context
    // menu should be shown or not
    wxDataViewCtrl* const dvc = implementation->GetDataViewCtrl();

    // get the item information;
    // theoretically more than one ID can be returned but the event can only
    // handle one item, therefore only the first item of the array is
    // returned:
    wxDataViewItem item;
    wxDataViewItemArray selectedItems;
    if (dvc->GetSelections(selectedItems) > 0)
        item = selectedItems[0];

    wxDataViewEvent event(wxEVT_DATAVIEW_ITEM_CONTEXT_MENU, dvc, item);
    dvc->GetEventHandler()->ProcessEvent(event);
    // nothing is done:
    return nil;
}

//
// delegate methods
//
-(void) outlineView:(NSOutlineView*)outlineView didClickTableColumn:(NSTableColumn*)tableColumn
{
    wxDataViewColumn* const
        col([static_cast<wxDVCNSTableColumn*>(tableColumn) getColumnPointer]);

    wxDataViewCtrl* const dvc = implementation->GetDataViewCtrl();

    // first, send an event that the user clicked into a column's header:
    wxDataViewEvent event(wxEVT_DATAVIEW_COLUMN_HEADER_CLICK, dvc, col);
    dvc->HandleWindowEvent(event);

    // now, check if the click may have had an influence on sorting, too;
    // the sorting setup has to be done only if the clicked table column is
    // sortable and has not been used for sorting before the click; if the
    // column is already responsible for sorting the native control changes
    // the sorting direction automatically and informs the data source via
    // outlineView:sortDescriptorsDidChange:
    if (col->IsSortable() && ([tableColumn sortDescriptorPrototype] == nil))
    {
        // remove the sort order from the previously sorted column table (it
        // can also be that no sorted column table exists):
        UInt32 const noOfColumns = [outlineView numberOfColumns];

        for (UInt32 i=0; i<noOfColumns; ++i)
            [[[outlineView tableColumns] objectAtIndex:i] setSortDescriptorPrototype:nil];
        // make column table sortable:
        NSArray*          sortDescriptors;
        NSSortDescriptor* sortDescriptor;

        sortDescriptor = [[NSSortDescriptor alloc] initWithKey:[NSString stringWithFormat:@"%ld",(long)[outlineView columnWithIdentifier:[tableColumn identifier]]]
            ascending:YES];
        sortDescriptors = [NSArray arrayWithObject:sortDescriptor];
        [tableColumn setSortDescriptorPrototype:sortDescriptor];
        [outlineView setSortDescriptors:sortDescriptors];
        [sortDescriptor release];
    }
}

-(void) outlineView:(NSOutlineView *)outlineView mouseDownInHeaderOfTableColumn:(NSTableColumn *)tableColumn
{
    // Implements per-column reordering in NSTableView per Apple's Q&A:
    // https://developer.apple.com/library/content/qa/qa1503/_index.html
    wxDataViewColumn* const
        col([static_cast<wxDVCNSTableColumn*>(tableColumn) getColumnPointer]);
    [outlineView setAllowsColumnReordering:col->IsReorderable()];
}

-(BOOL) outlineView:(NSOutlineView*)outlineView shouldCollapseItem:(id)item
{
    wxUnusedVar(outlineView);

    wxDataViewCtrl* const dvc = implementation->GetDataViewCtrl();

    wxDataViewEvent event(wxEVT_DATAVIEW_ITEM_COLLAPSING, dvc, wxDataViewItemFromItem(item));
    dvc->GetEventHandler()->ProcessEvent(event);
    // opening the container is allowed if not vetoed:
    return event.IsAllowed();
}

-(BOOL) outlineView:(NSOutlineView*)outlineView shouldExpandItem:(id)item
{
    wxUnusedVar(outlineView);

    wxDataViewCtrl* const dvc = implementation->GetDataViewCtrl();

    wxDataViewEvent event(wxEVT_DATAVIEW_ITEM_EXPANDING, dvc, wxDataViewItemFromItem(item));
    dvc->GetEventHandler()->ProcessEvent(event);
    // opening the container is allowed if not vetoed:
    return event.IsAllowed();
}

-(BOOL) outlineView:(NSOutlineView*)outlineView shouldSelectTableColumn:(NSTableColumn*)tableColumn
{
    wxUnusedVar(tableColumn);
    wxUnusedVar(outlineView);

    return NO;
}

-(void) outlineView:(NSOutlineView*)outlineView
    willDisplayCell:(id)cell
    forTableColumn:(NSTableColumn*)tableColumn
    item:(id)item
{
    wxUnusedVar(outlineView);

    wxDataViewCtrl * const dvc = implementation->GetDataViewCtrl();
    wxDataViewModel * const model = dvc->GetModel();

    wxDataViewColumn* const
        dvCol([static_cast<wxDVCNSTableColumn*>(tableColumn) getColumnPointer]);
    const unsigned colIdx = dvCol->GetModelColumn();

    wxDataViewItem dvItem(wxDataViewItemFromItem(item));

    if ( !model->HasValue(dvItem, colIdx) )
        return;

    wxDataViewRenderer * const renderer = dvCol->GetRenderer();
    wxDataViewRendererNativeData * const data = renderer->GetNativeData();

    // let the renderer know about what it's going to render next
    data->SetColumnPtr(tableColumn);
    data->SetItem(item);
    data->SetItemCell(cell);

    // check if we have anything to render
    if ( renderer->PrepareForItem(model, dvItem, colIdx) )
    {
        // and do render it in this case
        renderer->MacRender();
    }
}

//
// notifications
//
-(void) outlineViewColumnDidMove:(NSNotification*)notification
{
    int const newColumnPosition = [[[notification userInfo] objectForKey:@"NSNewColumn"] intValue];

    NSTableColumn*
        tableColumn = [[self tableColumns] objectAtIndex:newColumnPosition];
    wxDataViewColumn* const
        col([static_cast<wxDVCNSTableColumn*>(tableColumn) getColumnPointer]);

    wxDataViewCtrl* const dvc = implementation->GetDataViewCtrl();

    wxDataViewEvent event(wxEVT_DATAVIEW_COLUMN_REORDERED, dvc, col);
    event.SetColumn(newColumnPosition);
    dvc->GetEventHandler()->ProcessEvent(event);
}

-(void) outlineViewItemDidCollapse:(NSNotification*)notification
{
    wxDataViewCtrl* const dvc = implementation->GetDataViewCtrl();

    const wxDataViewItem item = wxDataViewItemFromItem(
                    [[notification userInfo] objectForKey:@"NSObject"]);
    wxDataViewEvent event(wxEVT_DATAVIEW_ITEM_COLLAPSED, dvc, item);
    dvc->GetEventHandler()->ProcessEvent(event);
}

-(void) outlineViewItemDidExpand:(NSNotification*)notification
{
    wxDataViewCtrl* const dvc = implementation->GetDataViewCtrl();

    const wxDataViewItem item = wxDataViewItemFromItem(
                    [[notification userInfo] objectForKey:@"NSObject"]);
    wxDataViewEvent event(wxEVT_DATAVIEW_ITEM_EXPANDED, dvc, item);
    dvc->GetEventHandler()->ProcessEvent(event);
}

-(void) outlineViewSelectionDidChange:(NSNotification*)notification
{
    wxUnusedVar(notification);

    wxDataViewCtrl* const dvc = implementation->GetDataViewCtrl();

    wxDataViewEvent event(wxEVT_DATAVIEW_SELECTION_CHANGED, dvc, dvc->GetSelection());
    dvc->GetEventHandler()->ProcessEvent(event);
}

-(BOOL) textShouldBeginEditing:(NSText*)textEditor
{
    currentlyEditedColumn = [self editedColumn];
    currentlyEditedRow = [self editedRow];

    wxDataViewItem item = wxDataViewItemFromItem([self itemAtRow:currentlyEditedRow]);

    NSTableColumn* tableColumn = [[self tableColumns] objectAtIndex:currentlyEditedColumn];
    wxDataViewColumn* const col([static_cast<wxDVCNSTableColumn*>(tableColumn) getColumnPointer]);

    wxDataViewCtrl* const dvc = implementation->GetDataViewCtrl();
    // Before doing anything we send an event asking if editing of this item is really wanted.
    wxDataViewEvent event(wxEVT_DATAVIEW_ITEM_START_EDITING, dvc, col, item);
    dvc->GetEventHandler()->ProcessEvent( event );
    if( !event.IsAllowed() )
        return NO;

    return YES;
}

-(void) textDidBeginEditing:(NSNotification*)notification
{
    // this notification is only sent if the user started modifying the cell
    // (not when the user clicked into the cell and the cell's editor is
    // called!)

    // call method of superclass (otherwise editing does not work correctly -
    // the outline data source class is not informed about a change of data):
    [super textDidBeginEditing:notification];

    // remember the column being edited, it will be used in textDidEndEditing:
    currentlyEditedColumn = [self editedColumn];
    currentlyEditedRow = [self editedRow];

    NSTableColumn*
        tableColumn = [[self tableColumns] objectAtIndex:currentlyEditedColumn];
    wxDataViewColumn* const
        col([static_cast<wxDVCNSTableColumn*>(tableColumn) getColumnPointer]);

    wxDataViewCtrl* const dvc = implementation->GetDataViewCtrl();


    // stop editing of a custom item first (if necessary)
    dvc->FinishCustomItemEditing();

    // now, send the event:
    wxDataViewRenderer* const renderer = col->GetRenderer();
    if ( renderer )
    {
        renderer->NotifyEditingStarted
                  (
                    wxDataViewItemFromItem([self itemAtRow:currentlyEditedRow])
                  );
    }
    //else: we should always have a renderer but don't crash if for some
    //      unfathomable reason we don't have it
}

-(void) textDidEndEditing:(NSNotification*)notification
{
    // call method of superclass (otherwise editing does not work correctly -
    // the outline data source class is not informed about a change of data):
    //
    // Note that we really, really need to do this, as otherwise we would be
    // left with an orphan text control -- even though doing this forces us to
    // have the checks for IsDeleting() in several other methods of this class.
    [super textDidEndEditing:notification];

    // under OSX an event indicating the end of an editing session can be sent
    // even if no event indicating a start of an editing session has been sent
    // (see Documentation for NSControl controlTextDidEndEditing:); this is
    // not expected by a user of the wxWidgets library and therefore an
    // wxEVT_DATAVIEW_ITEM_EDITING_DONE event is only sent if a
    // corresponding wxEVT_DATAVIEW_ITEM_EDITING_STARTED has been sent
    // before; to check if a wxEVT_DATAVIEW_ITEM_EDITING_STARTED has
    // been sent the last edited column/row are valid:
    if ( currentlyEditedColumn != -1 && currentlyEditedRow != -1 )
    {
        NSTableColumn*
            tableColumn = [[self tableColumns] objectAtIndex:currentlyEditedColumn];
        wxDataViewColumn* const
            col([static_cast<wxDVCNSTableColumn*>(tableColumn) getColumnPointer]);

        wxDataViewCtrl* const dvc = implementation->GetDataViewCtrl();

        const wxDataViewItem
            item = wxDataViewItemFromItem([self itemAtRow:currentlyEditedRow]);

        // send event to wxWidgets:
        wxDataViewEvent event(wxEVT_DATAVIEW_ITEM_EDITING_DONE, dvc, col, item);
        dvc->GetEventHandler()->ProcessEvent(event);


        // we're not editing any more
        currentlyEditedColumn =
            currentlyEditedRow = -1;
    }
}

-(BOOL) becomeFirstResponder
{
    BOOL r = [super becomeFirstResponder];
    if ( r )
        implementation->DoNotifyFocusSet();
    return r;
}

@end

// ============================================================================
// wxCocoaDataViewControl
// ============================================================================

wxCocoaDataViewControl::wxCocoaDataViewControl(wxWindow* peer,
                                               const wxPoint& pos,
                                               const wxSize& size,
                                               long style)
    : wxWidgetCocoaImpl
      (
        peer,
        [[NSScrollView alloc] initWithFrame:wxOSXGetFrameForControl(peer,pos,size)]
      ),
      m_DataSource(NULL),
      m_OutlineView([[wxCocoaOutlineView alloc] init])
{
    // initialize scrollview (the outline view is part of a scrollview):
    NSScrollView* scrollview = (NSScrollView*) GetWXWidget();

    [scrollview setBorderType:NSNoBorder];
    [scrollview setHasVerticalScroller:YES];
    [scrollview setHasHorizontalScroller:YES];
    [scrollview setAutohidesScrollers:YES];
    [scrollview setDocumentView:m_OutlineView];

    // initialize the native control itself too
    InitOutlineView(style);
}

void wxCocoaDataViewControl::InitOutlineView(long style)
{
    // we cannot call InstallHandler(m_OutlineView) here, because we are handling
    // our action:s ourselves, only associate the view with this impl
    Associate(m_OutlineView,this);

    [m_OutlineView setImplementation:this];
    [m_OutlineView setFocusRingType:NSFocusRingTypeNone];
    [m_OutlineView setColumnAutoresizingStyle:NSTableViewLastColumnOnlyAutoresizingStyle];
    [m_OutlineView setIndentationPerLevel:GetDataViewCtrl()->GetIndent()];
    NSUInteger maskGridStyle(NSTableViewGridNone);
    if (style & wxDV_HORIZ_RULES)
        maskGridStyle |= NSTableViewSolidHorizontalGridLineMask;
    if (style & wxDV_VERT_RULES)
        maskGridStyle |= NSTableViewSolidVerticalGridLineMask;
    [m_OutlineView setGridStyleMask:maskGridStyle];
    [m_OutlineView setAllowsMultipleSelection:           (style & wxDV_MULTIPLE)  != 0];
    [m_OutlineView setUsesAlternatingRowBackgroundColors:(style & wxDV_ROW_LINES) != 0];

    if ( style & wxDV_NO_HEADER )
        [m_OutlineView setHeaderView:nil];
}

wxCocoaDataViewControl::~wxCocoaDataViewControl()
{
    [m_DataSource  release];
    [m_OutlineView release];
}

//
// column related methods (inherited from wxDataViewWidgetImpl)
//
bool wxCocoaDataViewControl::ClearColumns()
{
    CGFloat rowHeight = [m_OutlineView rowHeight];

    // as there is a bug in NSOutlineView version (OSX 10.5.6 #6555162) the
    // columns cannot be deleted if there is an outline column in the view;
    // therefore, the whole view is deleted and newly constructed:
    RemoveAssociation(m_OutlineView); // undo InitOutlineView's association

    [m_OutlineView removeFromSuperviewWithoutNeedingDisplay];
    [m_OutlineView release];
    m_OutlineView = [[wxCocoaOutlineView alloc] init];
    [((NSScrollView*) GetWXWidget()) setDocumentView:m_OutlineView];
    [m_OutlineView setDataSource:m_DataSource];

    InitOutlineView(GetDataViewCtrl()->GetWindowStyle());

    [m_OutlineView setRowHeight:rowHeight];

    return true;
}

bool wxCocoaDataViewControl::DeleteColumn(wxDataViewColumn* columnPtr)
{
    if ([m_OutlineView outlineTableColumn] == columnPtr->GetNativeData()->GetNativeColumnPtr())
        [m_OutlineView setOutlineTableColumn:nil]; // due to a bug this does not work
    [m_OutlineView removeTableColumn:columnPtr->GetNativeData()->GetNativeColumnPtr()]; // due to a confirmed bug #6555162 the deletion does not work for
    // outline table columns (... and there is no workaround)
    return (([m_OutlineView columnWithIdentifier:[wxDVCNSTableColumn identifierForColumnPointer:columnPtr]]) == -1);
}

void wxCocoaDataViewControl::DoSetExpanderColumn(const wxDataViewColumn *columnPtr)
{
    [m_OutlineView setOutlineTableColumn:columnPtr->GetNativeData()->GetNativeColumnPtr()];
}

wxDataViewColumn* wxCocoaDataViewControl::GetColumn(unsigned int pos) const
{
    NSTableColumn* tableColumn = [[m_OutlineView tableColumns] objectAtIndex:pos];
    return [static_cast<wxDVCNSTableColumn*>(tableColumn) getColumnPointer];
}

int wxCocoaDataViewControl::GetColumnPosition(const wxDataViewColumn *columnPtr) const
{
    return [m_OutlineView columnWithIdentifier:[wxDVCNSTableColumn identifierForColumnPointer:columnPtr]];
}

bool wxCocoaDataViewControl::InsertColumn(unsigned int pos, wxDataViewColumn* columnPtr)
{
    // create column and set the native data of the dataview column:
    NSTableColumn *nativeColumn = ::CreateNativeColumn(columnPtr);
    columnPtr->GetNativeData()->SetNativeColumnPtr(nativeColumn);
    // as the native control does not allow the insertion of a column at a
    // specified position the column is first appended and - if necessary -
    // moved to its final position:
    [m_OutlineView addTableColumn:nativeColumn];

    // it is owned, and kepy alive, by m_OutlineView now
    [nativeColumn release];

    if (pos != static_cast<unsigned int>([m_OutlineView numberOfColumns]-1))
        [m_OutlineView moveColumn:[m_OutlineView numberOfColumns]-1 toColumn:pos];

    // set columns width now that it can be computed even for autosized columns:
    columnPtr->SetWidth(columnPtr->GetWidthVariable());

    // done:
    return true;
}

void wxCocoaDataViewControl::FitColumnWidthToContent(unsigned int pos)
{
    const int count = GetCount();
    NSTableColumn *column = GetColumn(pos)->GetNativeData()->GetNativeColumnPtr();

    class MaxWidthCalculator
    {
    public:
        MaxWidthCalculator(wxCocoaOutlineView *view,
                           NSTableColumn *column, unsigned columnIndex)
            : m_width(0),
              m_view(view),
              m_column(columnIndex),
              m_indent(0)
        {
            // account for indentation in the column with expander
            if ( column == [m_view outlineTableColumn] )
                m_indent = [m_view indentationPerLevel];
        }

        void UpdateWithWidth(int width)
        {
            m_width = wxMax(m_width, width);
        }

        void UpdateWithRow(int row)
        {
            NSCell *cell = [m_view preparedCellAtColumn:m_column row:row];
            unsigned cellWidth = [cell cellSize].width + 1/*round the float up*/;

            if ( m_indent )
                cellWidth += m_indent * ([m_view levelForRow:row] + 1);

            m_width = wxMax(m_width, cellWidth);
        }

        int GetMaxWidth() const { return m_width; }

    private:
        int m_width;
        wxCocoaOutlineView *m_view;
        unsigned m_column;
        int m_indent;
    };

    MaxWidthCalculator calculator(m_OutlineView, column, pos);

    if ( [column headerCell] )
    {
        calculator.UpdateWithWidth([[column headerCell] cellSize].width + 1/*round the float up*/);
    }

    // The code below deserves some explanation. For very large controls, we
    // simply can't afford to calculate sizes for all items, it takes too
    // long. So the best we can do is to check the first and the last N/2
    // items in the control for some sufficiently large N and calculate best
    // sizes from that. That can result in the calculated best width being too
    // small for some outliers, but it's better to get slightly imperfect
    // result than to wait several seconds after every update. To avoid highly
    // visible miscalculations, we also include all currently visible items
    // no matter what.  Finally, the value of N is determined dynamically by
    // measuring how much time we spent on the determining item widths so far.

#if wxUSE_STOPWATCH
    int top_part_end = count;
    static const long CALC_TIMEOUT = 20/*ms*/;
    // don't call wxStopWatch::Time() too often
    static const unsigned CALC_CHECK_FREQ = 100;
    wxStopWatch timer;
#else
    // use some hard-coded limit, that's the best we can do without timer
    int top_part_end = wxMin(500, count);
#endif // wxUSE_STOPWATCH/!wxUSE_STOPWATCH

    int row = 0;

    for ( row = 0; row < top_part_end; row++ )
    {
#if wxUSE_STOPWATCH
        if ( row % CALC_CHECK_FREQ == CALC_CHECK_FREQ-1 &&
             timer.Time() > CALC_TIMEOUT )
            break;
#endif // wxUSE_STOPWATCH
        calculator.UpdateWithRow(row);
    }

    // row is the first unmeasured item now; that's our value of N/2

    if ( row < count )
    {
        top_part_end = row;

        // add bottom N/2 items now:
        const int bottom_part_start = wxMax(row, count - row);
        for ( row = bottom_part_start; row < count; row++ )
            calculator.UpdateWithRow(row);

        // finally, include currently visible items in the calculation:
        const NSRange visible = [m_OutlineView rowsInRect:[m_OutlineView visibleRect]];
        const int first_visible = wxMax(visible.location, top_part_end);
        const int last_visible = wxMin(first_visible + visible.length, bottom_part_start);

        for ( row = first_visible; row < last_visible; row++ )
            calculator.UpdateWithRow(row);

        wxLogTrace("dataview",
                   "determined best size from %d top, %d bottom plus %d more visible items out of %d total",
                   top_part_end,
                   count - bottom_part_start,
                   wxMax(0, last_visible - first_visible),
                   count);
    }

    [column setWidth:calculator.GetMaxWidth()];
}

//
// item related methods (inherited from wxDataViewWidgetImpl)
//
bool wxCocoaDataViewControl::Add(const wxDataViewItem& parent, const wxDataViewItem& WXUNUSED(item))
{
    if (parent.IsOk())
        [m_OutlineView reloadItem:[m_DataSource getDataViewItemFromBuffer:parent] reloadChildren:YES];
    else
        [m_OutlineView reloadData];
    return true;
}

bool wxCocoaDataViewControl::Add(const wxDataViewItem& parent, const wxDataViewItemArray& WXUNUSED(items))
{
    if (parent.IsOk())
        [m_OutlineView reloadItem:[m_DataSource getDataViewItemFromBuffer:parent] reloadChildren:YES];
    else
        [m_OutlineView reloadData];
    return true;
}

void wxCocoaDataViewControl::Collapse(const wxDataViewItem& item)
{
    [m_OutlineView collapseItem:[m_DataSource getDataViewItemFromBuffer:item]];
}

void wxCocoaDataViewControl::EnsureVisible(const wxDataViewItem& item, const wxDataViewColumn *columnPtr)
{
    if (item.IsOk())
    {
        [m_OutlineView scrollRowToVisible:[m_OutlineView rowForItem:[m_DataSource getDataViewItemFromBuffer:item]]];
        if (columnPtr)
            [m_OutlineView scrollColumnToVisible:GetColumnPosition(columnPtr)];
    }
}

void wxCocoaDataViewControl::DoExpand(const wxDataViewItem& item)
{
    [m_OutlineView expandItem:[m_DataSource getDataViewItemFromBuffer:item]];
}

unsigned int wxCocoaDataViewControl::GetCount() const
{
    return [m_OutlineView numberOfRows];
}

int wxCocoaDataViewControl::GetCountPerPage() const
{
    NSScrollView *scrollView = [m_OutlineView enclosingScrollView];
    NSTableHeaderView *headerView = [m_OutlineView headerView];
    NSRect visibleRect = scrollView.contentView.visibleRect;
    if ( headerView )
        visibleRect.size.height -= headerView.visibleRect.size.height;
    return (int) (visibleRect.size.height / [m_OutlineView rowHeight]);
}

wxDataViewItem wxCocoaDataViewControl::GetTopItem() const
{
    NSScrollView *scrollView = [m_OutlineView enclosingScrollView];
    NSTableHeaderView *headerView = [m_OutlineView headerView];
    NSRect visibleRect = scrollView.contentView.visibleRect;
    if ( headerView )
        visibleRect.origin.y += headerView.visibleRect.size.height;
    NSRange range = [m_OutlineView rowsInRect:visibleRect];
    return wxDataViewItem([[m_OutlineView itemAtRow:range.location] pointer]);
}

wxRect wxCocoaDataViewControl::GetRectangle(const wxDataViewItem& item, const wxDataViewColumn *columnPtr)
{
    NSView* const parent = [m_osxView superview];

    wxRect r = wxFromNSRect(parent, [m_OutlineView frameOfCellAtColumn:GetColumnPosition(columnPtr)
            row:[m_OutlineView rowForItem:[m_DataSource getDataViewItemFromBuffer:item]]]);

    // For hidden items, i.e. items not shown because their parent is
    // collapsed, the native method returns rectangles with negative width, but
    // we're supposed to just return an empty rectangle in this case. To be on
    // the safe side, also check for the height as well, even if it seems to be
    // always 0 in this case.
    if ( r.width < 0 || r.height < 0 )
        return wxRect();

    // Also adjust the vertical coordinates to use physical window coordinates
    // instead of the logical ones returned by frameOfCellAtColumn:row:
    NSScrollView* const scrollView = [m_OutlineView enclosingScrollView];
    const wxRect
        visible = wxFromNSRect(parent, scrollView.contentView.visibleRect);

    // We are also supposed to return empty rectangle if the item is not
    // visible because it is scrolled out of view.
    if ( r.GetBottom() < visible.GetTop() || r.GetTop() > visible.GetBottom() )
        return wxRect();

    r.y -= visible.y;

    return r;
}

bool wxCocoaDataViewControl::IsExpanded(const wxDataViewItem& item) const
{
    return [m_OutlineView isItemExpanded:[m_DataSource getDataViewItemFromBuffer:item]];
}

bool wxCocoaDataViewControl::Reload()
{
    [m_DataSource clearBuffers];
    [m_OutlineView reloadData];
    [m_OutlineView scrollColumnToVisible:0];
    [m_OutlineView scrollRowToVisible:0];
    return true;
}

bool wxCocoaDataViewControl::Remove(const wxDataViewItem& parent)
{
    if (parent.IsOk())
        [m_OutlineView reloadItem:[m_DataSource getDataViewItemFromBuffer:parent] reloadChildren:YES];
    else
        [m_OutlineView reloadData];
    return true;
}

bool wxCocoaDataViewControl::Update(const wxDataViewColumn *columnPtr)
{
    wxUnusedVar(columnPtr);

    return false;
}

bool wxCocoaDataViewControl::Update(const wxDataViewItem& WXUNUSED(parent), const wxDataViewItem& item)
{
    [m_OutlineView reloadItem:[m_DataSource getDataViewItemFromBuffer:item]];
    return true;
}

bool wxCocoaDataViewControl::Update(const wxDataViewItem& WXUNUSED(parent), const wxDataViewItemArray& items)
{
    for (size_t i=0; i<items.GetCount(); ++i)
        [m_OutlineView reloadItem:[m_DataSource getDataViewItemFromBuffer:items[i]]];
    return true;
}

//
// model related methods
//
bool wxCocoaDataViewControl::AssociateModel(wxDataViewModel* model)
{
    [m_DataSource release];
    if (model)
    {
        m_DataSource = [[wxCocoaOutlineDataSource alloc] init];
        [m_DataSource setImplementation:this];
        [m_DataSource setModel:model];
    }
    else
        m_DataSource = NULL;
    [m_OutlineView setDataSource:m_DataSource]; // if there is a data source the data is immediately going to be requested

    // By default, the first column is indented to leave enough place for the
    // expanders, but this looks bad if there are no expanders, so don't use
    // indent in this case.
    if ( model && model->IsListModel() )
    {
        DoSetIndent(0);
    }

    return true;
}

//
// selection related methods (inherited from wxDataViewWidgetImpl)
//

wxDataViewItem wxCocoaDataViewControl::GetCurrentItem() const
{
    return wxDataViewItem([[m_OutlineView itemAtRow:[m_OutlineView selectedRow]] pointer]);
}

wxDataViewColumn *wxCocoaDataViewControl::GetCurrentColumn() const
{
    int col = [m_OutlineView selectedColumn];
    if ( col == -1 )
        return NULL;
    return GetColumn(col);
}

void wxCocoaDataViewControl::SetCurrentItem(const wxDataViewItem& item)
{
    // We can't have unselected current item in a NSTableView, as the
    // documentation of its deselectRow method explains, the control will
    // automatically change the current item to the closest still selected item
    // if the current item is deselected. So we have no choice but to select
    // the item in the same time as making it current.
    Select(item);
}

int wxCocoaDataViewControl::GetSelectedItemsCount() const
{
    return [m_OutlineView numberOfSelectedRows];
}

int wxCocoaDataViewControl::GetSelections(wxDataViewItemArray& sel) const
{
    NSIndexSet* selectedRowIndexes([m_OutlineView selectedRowIndexes]);

    NSUInteger indexRow;


    sel.Empty();
    sel.Alloc([selectedRowIndexes count]);
    indexRow = [selectedRowIndexes firstIndex];
    while (indexRow != NSNotFound)
    {
        sel.Add(wxDataViewItem([[m_OutlineView itemAtRow:indexRow] pointer]));
        indexRow = [selectedRowIndexes indexGreaterThanIndex:indexRow];
    }
    return sel.GetCount();
}

bool wxCocoaDataViewControl::IsSelected(const wxDataViewItem& item) const
{
    return [m_OutlineView isRowSelected:[m_OutlineView rowForItem:[m_DataSource getDataViewItemFromBuffer:item]]];
}

void wxCocoaDataViewControl::Select(const wxDataViewItem& item)
{
    if (item.IsOk())
        [m_OutlineView selectRowIndexes:[NSIndexSet indexSetWithIndex:[m_OutlineView rowForItem:[m_DataSource getDataViewItemFromBuffer:item]]]
            byExtendingSelection:GetDataViewCtrl()->HasFlag(wxDV_MULTIPLE) ? YES : NO];
}

void wxCocoaDataViewControl::SelectAll()
{
    [m_OutlineView selectAll:m_OutlineView];
}

void wxCocoaDataViewControl::Unselect(const wxDataViewItem& item)
{
    if (item.IsOk())
        [m_OutlineView deselectRow:[m_OutlineView rowForItem:[m_DataSource getDataViewItemFromBuffer:item]]];
}

void wxCocoaDataViewControl::UnselectAll()
{
    [m_OutlineView deselectAll:m_OutlineView];
    [m_OutlineView setNeedsDisplay:YES];
}

//
// sorting related methods
//
wxDataViewColumn* wxCocoaDataViewControl::GetSortingColumn() const
{
    NSArray* const columns = [m_OutlineView tableColumns];

    UInt32 const noOfColumns = [columns count];


    for (UInt32 i=0; i<noOfColumns; ++i)
        if ([[columns objectAtIndex:i] sortDescriptorPrototype] != nil)
            return GetColumn(i);
    return NULL;
}

void wxCocoaDataViewControl::Resort()
{
    [m_DataSource clearChildren];
    [m_OutlineView reloadData];
}

void wxCocoaDataViewControl::StartEditor( const wxDataViewItem & item, unsigned int column )
{
    [m_OutlineView editColumn:column row:[m_OutlineView rowForItem:[m_DataSource getDataViewItemFromBuffer:item]] withEvent:nil select:YES];
}

#if wxUSE_DRAG_AND_DROP

bool wxCocoaDataViewControl::EnableDropTarget(const wxDataFormatArray& formats)
{
    [m_OutlineView unregisterDraggedTypes];

    if (formats.GetCount() > 0)
    {
        wxCFMutableArrayRef<CFStringRef> typesarray;
        for (size_t i = 0; i < formats.GetCount(); ++i)
            // formats.Item(i).AddSupportedTypes(typesarray);
        {
            switch (formats.Item(i).GetType())
            {
                case wxDF_TEXT:
                case wxDF_OEMTEXT:
                case wxDF_UNICODETEXT:
                    CFArrayAppendValue(typesarray, NSStringPboardType);
                    break;

                case wxDF_BITMAP:
                    wxGCC_WARNING_SUPPRESS(deprecated-declarations)
                    CFArrayAppendValue(typesarray, NSPICTPboardType);
                    wxGCC_WARNING_RESTORE(deprecated-declarations)
                    break;

                case wxDF_FILENAME:
                    CFArrayAppendValue(typesarray, NSFilenamesPboardType);
                    break;

                case wxDF_HTML:
                    CFArrayAppendValue(typesarray, NSHTMLPboardType);
                    break;

                case wxDF_TIFF:
                    CFArrayAppendValue(typesarray, NSTIFFPboardType);
                    break;

                case wxDF_METAFILE:
                case wxDF_SYLK:
                case wxDF_DIF:
                case wxDF_DIB:
                case wxDF_PALETTE:
                case wxDF_PENDATA:
                case wxDF_RIFF:
                case wxDF_WAVE:
                case wxDF_ENHMETAFILE:
                case wxDF_LOCALE:
                case wxDF_PRIVATE:
                case wxDF_INVALID:
                case wxDF_MAX:
                    break;
            }
        }

        // Add support for internal dataView items' DnD?
        // CFArrayAppendValue(typesarray, DataViewPboardType);

        [m_OutlineView registerForDraggedTypes:typesarray];
    }

    return true;
}

#endif // wxUSE_DRAG_AND_DROP

//
// other methods (inherited from wxDataViewWidgetImpl)
//
void wxCocoaDataViewControl::DoSetIndent(int indent)
{
    [m_OutlineView setIndentationPerLevel:static_cast<CGFloat>(indent)];
}

void wxCocoaDataViewControl::HitTest(const wxPoint& point, wxDataViewItem& item, wxDataViewColumn*& columnPtr) const
{
    NSPoint const nativePoint = wxToNSPoint((NSScrollView*) GetWXWidget(),point);

    int indexColumn;
    int indexRow;


    indexColumn = [m_OutlineView columnAtPoint:nativePoint];
    indexRow    = [m_OutlineView rowAtPoint:   nativePoint];
    if ((indexColumn >= 0) && (indexRow >= 0))
    {
        columnPtr = GetColumn(indexColumn);
        item      = wxDataViewItem([[m_OutlineView itemAtRow:indexRow] pointer]);
    }
    else
    {
        columnPtr = NULL;
        item      = wxDataViewItem();
    }
}

void wxCocoaDataViewControl::SetRowHeight(int height)
{
    [m_OutlineView setRowHeight:wxMax(height, GetDefaultRowHeight())];
}

int wxCocoaDataViewControl::GetDefaultRowHeight() const
{
    // Custom setup of NSLayoutManager is necessary to match NSTableView sizing.
    // See https://stackoverflow.com/questions/17095927/dynamically-changing-row-height-after-font-size-of-entire-nstableview-nsoutlin
    NSLayoutManager *lm = [[NSLayoutManager alloc] init];
    [lm setTypesetterBehavior:NSTypesetterBehavior_10_2_WithCompatibility];
    [lm setUsesScreenFonts:NO];
    CGFloat height = [lm defaultLineHeightForFont:GetWXPeer()->GetFont().OSXGetNSFont()];
    [lm release];
    return wxMax(MINIMUM_NATIVE_ROW_HEIGHT, int(height));
}

void wxCocoaDataViewControl::SetRowHeight(const wxDataViewItem& WXUNUSED(item), unsigned int WXUNUSED(height))
    // Not supported by the native control
{
}

void wxCocoaDataViewControl::OnSize()
{
    [m_OutlineView sizeLastColumnToFit];
}

//
// drag & drop helper methods
//
wxDataFormat wxCocoaDataViewControl::GetDnDDataFormat(wxDataObjectComposite* dataObjects)
{
    wxDataFormat resultFormat;
    if ( !dataObjects )
        return resultFormat;

    bool compatible(true);

    size_t const noOfFormats = dataObjects->GetFormatCount();
    size_t       indexFormat;

    wxDataFormat* formats;

    // get all formats and check afterwards if the formats are compatible; if
    // they are compatible the preferred format is returned otherwise
    // wxDF_INVALID is returned;
    // currently compatible types (ordered by priority are):
    //  - wxDF_UNICODETEXT - wxDF_TEXT
    formats = new wxDataFormat[noOfFormats];
    dataObjects->GetAllFormats(formats);
    indexFormat = 0;
    while ((indexFormat < noOfFormats) && compatible)
    {
        switch (resultFormat.GetType())
        {
            case wxDF_INVALID:
                resultFormat.SetType(formats[indexFormat].GetType()); // first format (should only be reached if indexFormat == 0)
                break;
            case wxDF_TEXT:
                if (formats[indexFormat].GetType() == wxDF_UNICODETEXT)
                    resultFormat.SetType(wxDF_UNICODETEXT);
                else // incompatible
                {
                    resultFormat.SetType(wxDF_INVALID);
                    compatible = false;
                }
                break;
            case wxDF_UNICODETEXT:
                if (formats[indexFormat].GetType() != wxDF_TEXT)
                {
                    resultFormat.SetType(wxDF_INVALID);
                    compatible = false;
                }
                break;
            case wxDF_FILENAME:
                if (formats[indexFormat].GetType() != wxDF_FILENAME)
                {
                    resultFormat.SetType(wxDF_INVALID);
                    compatible = false;
                }
                break;
            default:
                resultFormat.SetType(wxDF_INVALID); // not (yet) supported format
                compatible = false;
        }
        ++indexFormat;
    }

    delete[] formats;

    return resultFormat;
}

wxDataObjectComposite* wxCocoaDataViewControl::GetDnDDataObjects(NSData* dataObject) const
{
    wxDataFormatId dataFormatID;


    [dataObject getBytes:&dataFormatID length:sizeof(wxDataFormatId)];
    switch (dataFormatID)
    {
        case wxDF_TEXT:
        case wxDF_UNICODETEXT:
            {
                wxTextDataObject* textDataObject(new wxTextDataObject());

                if (textDataObject->SetData(wxDataFormat(dataFormatID),[dataObject length]-sizeof(wxDataFormatId),static_cast<char const*>([dataObject bytes])+sizeof(wxDataFormatId)))
                {
                    wxDataObjectComposite* dataObjectComposite(new wxDataObjectComposite());

                    dataObjectComposite->Add(textDataObject);
                    return dataObjectComposite;
                }
                else
                {
                    delete textDataObject;
                    return NULL;
                }
            }
            break;
        default:
            return NULL;
    }
}

id wxCocoaDataViewControl::GetItemAtRow(int row) const
{
    return [m_OutlineView itemAtRow:row];
}

void wxCocoaDataViewControl::SetFont(const wxFont& font, const wxColour& foreground, long windowStyle, bool ignoreBlack)
{
    wxWidgetCocoaImpl::SetFont(font, foreground, windowStyle, ignoreBlack);
    SetRowHeight(0/*will use default/minimum height*/);
}


// ----------------------------------------------------------------------------
// wxDataViewRendererNativeData
// ----------------------------------------------------------------------------

void wxDataViewRendererNativeData::Init()
{
    m_origFont = NULL;
    m_origTextColour = NULL;
    m_origBackgroundColour = NULL;
    m_ellipsizeMode = wxELLIPSIZE_MIDDLE;
    m_hasCustomFont = false;

    if ( m_ColumnCell )
        ApplyLineBreakMode(m_ColumnCell);
}

void wxDataViewRendererNativeData::ApplyLineBreakMode(NSCell *cell)
{
    NSLineBreakMode nsMode = NSLineBreakByWordWrapping;
    switch ( m_ellipsizeMode )
    {
        case wxELLIPSIZE_NONE:
            nsMode = NSLineBreakByClipping;
            break;

        case wxELLIPSIZE_START:
            nsMode = NSLineBreakByTruncatingHead;
            break;

        case wxELLIPSIZE_MIDDLE:
            nsMode = NSLineBreakByTruncatingMiddle;
            break;

        case wxELLIPSIZE_END:
            nsMode = NSLineBreakByTruncatingTail;
            break;
    }

    wxASSERT_MSG( nsMode != NSLineBreakByWordWrapping, "unknown wxEllipsizeMode" );

    [cell setLineBreakMode: nsMode];
}

// ---------------------------------------------------------
// wxDataViewRenderer
// ---------------------------------------------------------

wxDataViewRenderer::wxDataViewRenderer(const wxString& varianttype,
                                       wxDataViewCellMode mode,
                                       int align)
    : wxDataViewRendererBase(varianttype, mode, align),
      m_alignment(align),
      m_mode(mode),
      m_NativeDataPtr(NULL)
{
}

wxDataViewRenderer::~wxDataViewRenderer()
{
    delete m_NativeDataPtr;
}

void wxDataViewRenderer::SetAlignment(int align)
{
    m_alignment = align;
    OSXUpdateAlignment();
}

void wxDataViewRenderer::OSXUpdateAlignment()
{
    int align = GetEffectiveAlignment();
    NSCell *cell = GetNativeData()->GetColumnCell();
    [cell setAlignment:ConvertToNativeHorizontalTextAlignment(align)];
    if ([cell respondsToSelector:@selector(setWXAlignment:)])
        [(wxTextFieldCell*)cell setWXAlignment:align];
}

void wxDataViewRenderer::SetMode(wxDataViewCellMode mode)
{
    m_mode = mode;
    if ( GetOwner() )
        [GetOwner()->GetNativeData()->GetNativeColumnPtr() setEditable:(mode == wxDATAVIEW_CELL_EDITABLE)];
}

void wxDataViewRenderer::SetNativeData(wxDataViewRendererNativeData* newNativeDataPtr)
{
    delete m_NativeDataPtr;
    m_NativeDataPtr = newNativeDataPtr;
}

void wxDataViewRenderer::EnableEllipsize(wxEllipsizeMode mode)
{
    // we need to store this value to apply it to the columns headerCell in
    // CreateNativeColumn()
    GetNativeData()->SetEllipsizeMode(mode);

    // but we may already apply it to the column cell which will be used for
    // this column
    GetNativeData()->ApplyLineBreakMode(GetNativeData()->GetColumnCell());
}

wxEllipsizeMode wxDataViewRenderer::GetEllipsizeMode() const
{
    return GetNativeData()->GetEllipsizeMode();
}

bool wxDataViewRenderer::IsHighlighted() const
{
    return [GetNativeData()->GetColumnCell() backgroundStyle] == NSBackgroundStyleDark;
}

void
wxDataViewRenderer::OSXOnCellChanged(NSObject *object,
                                     const wxDataViewItem& item,
                                     unsigned col)
{
    // TODO: This code should really be removed and this function be made pure
    //       virtual. We just need to decide what to do with custom renderers
    //       (i.e. wxDataViewCustomRenderer), currently OS X "in place" editing
    //       which doesn't really create an editor control is not compatible
    //       with the in place editing under other platforms.

    wxVariant value;
    if ( [object isKindOfClass:[NSString class]] )
        value = ObjectToString(object);
    else if ( [object isKindOfClass:[NSNumber class]] )
        value = ObjectToLong(object);
    else if ( [object isKindOfClass:[NSDate class]] )
        value = ObjectToDate(object);
    else
    {
        wxFAIL_MSG( wxString::Format
                    (
                     "unknown value type %s",
                     wxCFStringRef::AsString([object className])
                    ));
        return;
    }

    if ( !Validate(value) )
        return;

    wxDataViewModel *model = GetOwner()->GetOwner()->GetModel();
    model->ChangeValue(value, item, col);
}

void wxDataViewRenderer::SetAttr(const wxDataViewItemAttr& attr)
{
    wxDataViewRendererNativeData * const data = GetNativeData();
    NSCell * const cell = data->GetItemCell();

    // set the font, background and text colour to use: we need to do it if we
    // had ever changed them before, even if this item itself doesn't have any
    // special attributes as otherwise it would reuse the attributes from the
    // previous cell rendered using the same renderer
    NSFont *font = NULL;
    NSColor *colText = NULL;
    NSColor *colBack = NULL;

    if ( attr.HasFont() )
    {
        font = data->GetOriginalFont();
        if ( !font )
        {
            // this is the first time we're setting the font, remember the
            // original one before changing it
            font = [cell font];
            data->SaveOriginalFont(font);
        }

        if ( font )
        {
            // FIXME: using wxFont methods here doesn't work for some reason
            NSFontManager * const fm = [NSFontManager sharedFontManager];
            if ( attr.GetBold() )
                font = [fm convertFont:font toHaveTrait:NSBoldFontMask];
            if ( attr.GetItalic() )
                font = [fm convertFont:font toHaveTrait:NSItalicFontMask];
        }
        //else: can't change font if the cell doesn't have any
    }

    // We don't apply the text or background colours if the cell is selected.
    if ( [cell backgroundStyle] == NSBackgroundStyleLight )
    {
        if ( attr.HasColour() )
        {
            // we can set font for any cell but only NSTextFieldCell provides
            // a method for setting text colour so check that this method is
            // available before using it
            if ( [cell respondsToSelector:@selector(setTextColor:)] &&
                    [cell respondsToSelector:@selector(textColor)] )
            {
                if ( !data->GetOriginalTextColour() )
                {
                    // the cast to (untyped) id is safe because of the check above
                    data->SaveOriginalTextColour([(id)cell textColor]);
                }

                colText = attr.GetColour().OSXGetNSColor();
            }
        }

        if ( attr.HasBackgroundColour() )
        {
            // Use the same logic as the text colour check above
            if ( [cell respondsToSelector:@selector(setBackgroundColor:)] &&
                    [cell respondsToSelector:@selector(backgroundColor)] )
            {
                if ( !data->GetOriginalBackgroundColour() )
                    data->SaveOriginalBackgroundColour([(id)cell backgroundColor]);

                colBack = attr.GetBackgroundColour().OSXGetNSColor();
            }
        }
    }


    if ( !font )
        font = data->GetOriginalFont();

    if ( font )
        [cell setFont:font];

    if ( [cell respondsToSelector:@selector(setTextColor:)] )
    {
        if ( !colText )
            colText = data->GetOriginalTextColour();
        [(id)cell setTextColor:colText];
    }

    if ( [cell respondsToSelector:@selector(setDrawsBackground:)] )
    {
        if ( !colBack )
            colBack = data->GetOriginalBackgroundColour();

        if ( colBack )
        {
            [(id)cell setDrawsBackground:true];
            [(id)cell setBackgroundColor:colBack];
        }
        else
        {
            [(id)cell setDrawsBackground:false];
        }
    }
}

void wxDataViewRenderer::SetEnabled(bool enabled)
{
    [GetNativeData()->GetItemCell() setEnabled:enabled];
}

wxIMPLEMENT_ABSTRACT_CLASS(wxDataViewRenderer, wxDataViewRendererBase);

// ---------------------------------------------------------
// wxDataViewCustomRenderer
// ---------------------------------------------------------
wxDataViewCustomRenderer::wxDataViewCustomRenderer(const wxString& varianttype,
                                                   wxDataViewCellMode mode,
                                                   int align)
    : wxDataViewCustomRendererBase(varianttype, mode, align),
      m_editorCtrlPtr(NULL),
      m_DCPtr(NULL)
{
    wxCustomCell* cell = [[wxCustomCell alloc] init];
    SetNativeData(new wxDataViewRendererNativeData(cell));
    [cell release];
}

bool wxDataViewCustomRenderer::MacRender()
{
    [GetNativeData()->GetItemCell() setObjectValue:[[[wxCustomRendererObject alloc] initWithRenderer:this] autorelease]];
    return true;
}

wxIMPLEMENT_ABSTRACT_CLASS(wxDataViewCustomRenderer, wxDataViewRenderer);

// ---------------------------------------------------------
// wxDataViewTextRenderer
// ---------------------------------------------------------
wxDataViewTextRenderer::wxDataViewTextRenderer(const wxString& varianttype,
                                               wxDataViewCellMode mode,
                                               int align)
    : wxDataViewRenderer(varianttype,mode,align)
{
#if wxUSE_MARKUP
    m_useMarkup = false;
#endif // wxUSE_MARKUP

    NSTextFieldCell* cell;


    cell = [[wxTextFieldCell alloc] init];
    [cell setAlignment:ConvertToNativeHorizontalTextAlignment(align)];
    SetNativeData(new wxDataViewRendererNativeData(cell));
    [cell release];
}

#if wxUSE_MARKUP

void wxDataViewTextRenderer::EnableMarkup(bool enable)
{
    m_useMarkup = enable;
}

#endif // wxUSE_MARKUP

bool wxDataViewTextRenderer::MacRender()
{
    NSCell *cell = GetNativeData()->GetItemCell();
#if wxUSE_MARKUP
    if ( m_useMarkup )
    {
        wxItemMarkupToAttrString toAttr(wxFont([cell font]), GetValue().GetString());
        NSMutableAttributedString *str = toAttr.GetNSAttributedString();

        if ( [cell lineBreakMode] != NSLineBreakByClipping )
        {
            NSMutableParagraphStyle *par = [[NSMutableParagraphStyle defaultParagraphStyle] mutableCopy];
            [par setLineBreakMode:[cell lineBreakMode]];
            // Tightening looks very ugly when combined with non-tightened rows,
            // so disabled it on OS X version where it's used:
            if ( WX_IS_MACOS_AVAILABLE(10, 11) )
                [par setAllowsDefaultTighteningForTruncation:NO];
            else
                [par setTighteningFactorForTruncation:0.0];

            [str addAttribute:NSParagraphStyleAttributeName
                        value:par
                        range:NSMakeRange(0, [str length])];
            [par release];
        }

        if ( [cell backgroundStyle] == NSBackgroundStyleDark )
        {
            [str removeAttribute:NSForegroundColorAttributeName range:NSMakeRange(0, [str length])];
        }

        [cell setAttributedStringValue:str];
        return true;
    }
#endif // wxUSE_MARKUP

    [cell setObjectValue:wxCFStringRef(GetValue().GetString()).AsNSString()];
    return true;
}

void
wxDataViewTextRenderer::OSXOnCellChanged(NSObject *value,
                                         const wxDataViewItem& item,
                                         unsigned col)
{
    wxVariant valueText(ObjectToString(value));
    if ( !Validate(valueText) )
        return;

    wxDataViewModel *model = GetOwner()->GetOwner()->GetModel();
    model->ChangeValue(valueText, item, col);
}

wxIMPLEMENT_CLASS(wxDataViewTextRenderer, wxDataViewRenderer);

// ---------------------------------------------------------
// wxDataViewBitmapRenderer
// ---------------------------------------------------------
wxDataViewBitmapRenderer::wxDataViewBitmapRenderer(const wxString& varianttype,
                                                   wxDataViewCellMode mode,
                                                   int align)
    : wxDataViewRenderer(varianttype,mode,align)
{
    NSCell* cell = [[wxImageCell alloc] init];
    SetNativeData(new wxDataViewRendererNativeData(cell));
    [cell release];
}

// This method returns 'true' if
//  - the passed bitmap is valid and it could be assigned to the native data
//  browser;
//  - the passed bitmap is invalid (or is not initialized); this case
//  simulates a non-existing bitmap.
// In all other cases the method returns 'false'.
bool wxDataViewBitmapRenderer::MacRender()
{
    if (GetValue().GetType() == wxS("wxBitmap"))
    {
        wxBitmap bitmap;
        bitmap << GetValue();
        if (bitmap.IsOk())
            [GetNativeData()->GetItemCell() setObjectValue:bitmap.GetNSImage()];
    }
    else if (GetValue().GetType() == wxS("wxIcon"))
    {
        wxIcon icon;
        icon << GetValue();
        if (icon.IsOk())
            [GetNativeData()->GetItemCell() setObjectValue:icon.GetNSImage()];
    }
    return true;
}

wxIMPLEMENT_CLASS(wxDataViewBitmapRenderer, wxDataViewRenderer);

// -------------------------------------
// wxDataViewChoiceRenderer
// -------------------------------------
wxDataViewChoiceRenderer::wxDataViewChoiceRenderer(const wxArrayString& choices,
                                                   wxDataViewCellMode mode,
                                                   int alignment)
    : wxOSXDataViewDisabledInertRenderer(wxT("string"), mode, alignment),
      m_choices(choices)
{
    NSPopUpButtonCell* cell;


    cell = [[NSPopUpButtonCell alloc] init];
    [cell setControlSize:NSMiniControlSize];
    [cell setFont:[NSFont fontWithName:[[cell font] fontName] size:[NSFont systemFontSizeForControlSize:NSMiniControlSize]]];
    for (size_t i=0; i<choices.GetCount(); ++i)
        [cell addItemWithTitle:wxCFStringRef(choices[i]).AsNSString()];
    wxDataViewRendererNativeData *data = new wxDataViewRendererNativeData(cell);
    data->SetHasCustomFont(true);
    SetNativeData(data);
    [cell release];
}

void
wxDataViewChoiceRenderer::OSXOnCellChanged(NSObject *value,
                                           const wxDataViewItem& item,
                                           unsigned col)
{
    // At least under OS X 10.7 we get the index of the item selected and not
    // its string.
    const long choiceIndex = ObjectToLong(value);

    // We can receive -1 if the selection was cancelled, just ignore it.
    if ( choiceIndex == -1 )
        return;

    // If it's not -1, it must be valid, but avoid crashing in GetChoice()
    // below if it isn't, for some reason.
    wxCHECK_RET( choiceIndex >= 0 && (size_t)choiceIndex < GetChoices().size(),
                 wxS("Choice index out of range.") );

    wxVariant valueChoice(GetChoice(choiceIndex));
    if ( !Validate(valueChoice) )
        return;

    wxDataViewModel *model = GetOwner()->GetOwner()->GetModel();
    model->ChangeValue(valueChoice, item, col);
}

bool wxDataViewChoiceRenderer::MacRender()
{
    [((NSPopUpButtonCell*) GetNativeData()->GetItemCell()) selectItemWithTitle:wxCFStringRef(GetValue().GetString()).AsNSString()];
    return true;
}

wxIMPLEMENT_CLASS(wxDataViewChoiceRenderer, wxDataViewRenderer);

// ----------------------------------------------------------------------------
// wxDataViewChoiceByIndexRenderer
// ----------------------------------------------------------------------------

wxDataViewChoiceByIndexRenderer::wxDataViewChoiceByIndexRenderer(const wxArrayString& choices,
                                                                 wxDataViewCellMode mode,
                                                                 int alignment)
    : wxDataViewChoiceRenderer(choices, mode, alignment)
{
    m_variantType = wxS("long");
}

void
wxDataViewChoiceByIndexRenderer::OSXOnCellChanged(NSObject *value,
                                                  const wxDataViewItem& item,
                                                  unsigned col)
{
    wxVariant valueLong(ObjectToLong(value));
    if ( !Validate(valueLong) )
        return;

    wxDataViewModel *model = GetOwner()->GetOwner()->GetModel();
    model->ChangeValue(valueLong, item, col);
}

bool
wxDataViewChoiceByIndexRenderer::SetValue(const wxVariant& value)
{
    const wxVariant valueStr = GetChoice(value.GetLong());
    return wxDataViewChoiceRenderer::SetValue(valueStr);
}

bool
wxDataViewChoiceByIndexRenderer::GetValue(wxVariant& value) const
{
    wxVariant valueStr;
    if ( !wxDataViewChoiceRenderer::GetValue(valueStr) )
         return false;

    value = (long) GetChoices().Index(valueStr.GetString());
    return true;
}

// ---------------------------------------------------------
// wxDataViewDateRenderer
// ---------------------------------------------------------

wxDataViewDateRenderer::wxDataViewDateRenderer(const wxString& varianttype,
                                               wxDataViewCellMode mode,
                                               int align)
    : wxDataViewRenderer(varianttype,mode,align)
{
    NSTextFieldCell* cell;

    NSDateFormatter* dateFormatter;


    dateFormatter = [[NSDateFormatter alloc] init];
    [dateFormatter setFormatterBehavior:NSDateFormatterBehavior10_4];
    [dateFormatter setDateStyle:NSDateFormatterShortStyle];
    cell = [[wxTextFieldCell alloc] init];
    [cell setFormatter:dateFormatter];
    SetNativeData(new wxDataViewRendererNativeData(cell,[NSDate dateWithString:@"2000-12-30 20:00:00 +0000"]));
    [cell          release];
    [dateFormatter release];
}

bool wxDataViewDateRenderer::MacRender()
{
    if (!GetValue().GetDateTime().IsValid())
        return true;

    // -- find best fitting style to show the date --
    // as the style should be identical for all cells a reference date
    // instead of the actual cell's date value is used for all cells;
    // this reference date is stored in the renderer's native data
    // section for speed purposes; otherwise, the reference date's
    // string has to be recalculated for each item that may become
    // timewise long if a lot of rows using dates exist; the algorithm
    // has the preference to display as much information as possible
    // in the first instance; but as this is often impossible due to
    // space restrictions the style is shortened per loop; finally, if
    // the shortest time and date format does not fit into the cell
    // the time part is dropped

    // GetObject() returns a date for testing the size of a date object
    [GetNativeData()->GetItemCell() setObjectValue:GetNativeData()->GetObject()];

    bool formatFound = false;
    int  dateFormatterStyle = kCFDateFormatterFullStyle;
    while ( !formatFound && (dateFormatterStyle > 0) )
    {
        int timeFormatterStyle = dateFormatterStyle;

        while ( !formatFound && (timeFormatterStyle >= dateFormatterStyle - 1) )
        {
            [[GetNativeData()->GetItemCell() formatter] setDateStyle:(NSDateFormatterStyle)dateFormatterStyle];
            [[GetNativeData()->GetItemCell() formatter] setTimeStyle:(NSDateFormatterStyle)timeFormatterStyle];
            if ( [GetNativeData()->GetItemCell() cellSize].width <= [GetNativeData()->GetColumnPtr() width] )
                formatFound = true;
            else
                --timeFormatterStyle;
        }
        --dateFormatterStyle;
    }
    // set data (the style is set by the previous loop); on OSX the
    // date has to be specified with respect to UTC; in wxWidgets the
    // date is always entered in the local timezone; so, we have to do
    // a conversion from the local to UTC timezone when adding the
    // seconds to 1970-01-01 UTC:
    [GetNativeData()->GetItemCell() setObjectValue:[NSDate dateWithTimeIntervalSince1970:GetValue().GetDateTime().ToUTC().Subtract(wxDateTime(1,wxDateTime::Jan,1970)).GetSeconds().ToDouble()]];

    return true;
}

void
wxDataViewDateRenderer::OSXOnCellChanged(NSObject *value,
                                         const wxDataViewItem& item,
                                         unsigned col)
{
    wxVariant valueDate(ObjectToDate(value));
    if ( !Validate(valueDate) )
        return;

    wxDataViewModel *model = GetOwner()->GetOwner()->GetModel();
    model->ChangeValue(valueDate, item, col);
}

wxIMPLEMENT_ABSTRACT_CLASS(wxDataViewDateRenderer, wxDataViewRenderer);

// ---------------------------------------------------------
// wxDataViewIconTextRenderer
// ---------------------------------------------------------
wxDataViewIconTextRenderer::wxDataViewIconTextRenderer(const wxString& varianttype,
                                                       wxDataViewCellMode mode,
                                                       int align)
     : wxDataViewRenderer(varianttype,mode)
{
    wxImageTextCell* cell;


    cell = [[wxImageTextCell alloc] init];
    [cell setAlignment:ConvertToNativeHorizontalTextAlignment(align)];
    SetNativeData(new wxDataViewRendererNativeData(cell));
    [cell release];
}

bool wxDataViewIconTextRenderer::MacRender()
{
    wxDataViewIconText iconText;

    wxImageTextCell* cell;

    cell = (wxImageTextCell*) GetNativeData()->GetItemCell();
    iconText << GetValue();
    if (iconText.GetIcon().IsOk())
        [cell setImage:wxBitmap(iconText.GetIcon()).GetNSImage()];
    else
        [cell setImage:nil];
    [cell setStringValue:wxCFStringRef(iconText.GetText()).AsNSString()];
    return true;
}

void wxDataViewIconTextRenderer::OSXOnCellChanged(NSObject *value,
                                             const wxDataViewItem& item,
                                             unsigned col)
{
    wxDataViewModel *model = GetOwner()->GetOwner()->GetModel();

    // The icon can't be edited so get its old value and reuse it.
    wxVariant valueOld;
    model->GetValue(valueOld, item, col);

    wxDataViewIconText iconText;
    iconText << valueOld;

    // But replace the text with the value entered by user.
    iconText.SetText(ObjectToString(value));

    wxVariant valueIconText;
    valueIconText << iconText;

    if ( !Validate(valueIconText) )
        return;

    model->ChangeValue(valueIconText, item, col);
}

wxIMPLEMENT_ABSTRACT_CLASS(wxDataViewIconTextRenderer,wxDataViewRenderer);

// ---------------------------------------------------------
// wxDataViewCheckIconTextRenderer
// ---------------------------------------------------------

IMPLEMENT_VARIANT_OBJECT_EXPORTED(wxDataViewCheckIconText, WXDLLIMPEXP_CORE)

wxIMPLEMENT_CLASS(wxDataViewCheckIconText, wxDataViewIconText);

wxDataViewCheckIconTextRenderer::wxDataViewCheckIconTextRenderer
    (
        wxDataViewCellMode mode,
        int align
    )
    : wxDataViewRenderer(GetDefaultType(), mode,mode)
{
    m_allow3rdStateForUser = false;

    NSButtonCell* cell;

    cell = [[NSButtonCell alloc] init];
    [cell setAlignment:ConvertToNativeHorizontalTextAlignment(GetAlignment())];
    [cell setButtonType: NSSwitchButton];
    [cell setImagePosition:NSImageLeft];
    [cell setAllowsMixedState:YES];
    SetNativeData(new wxDataViewRendererNativeData(cell));
    [cell release];
}

void wxDataViewCheckIconTextRenderer::Allow3rdStateForUser(bool allow)
{
    m_allow3rdStateForUser = allow;
}

@interface wxNSTextAttachmentCellWithBaseline : NSTextAttachmentCell
{
NSPoint _offset;
}
@end

@implementation wxNSTextAttachmentCellWithBaseline

- (void) setCellBaselineOffset:(NSPoint) offset
{
    _offset=offset;
}
- (NSPoint)cellBaselineOffset
{
    return _offset;
}

@end

bool wxDataViewCheckIconTextRenderer::MacRender()
{
    wxDataViewCheckIconText checkIconText;

    checkIconText << GetValue();

    NSButtonCell* cell = (NSButtonCell*) GetNativeData()->GetItemCell();

    int nativecbvalue = 0;
    switch ( checkIconText.GetCheckedState() )
    {
        case wxCHK_CHECKED:
            nativecbvalue = 1;
            break;
        case wxCHK_UNDETERMINED:
            nativecbvalue = -1;
            break;
        case wxCHK_UNCHECKED:
            nativecbvalue = 0;
            break;
    }
    [cell setIntValue:nativecbvalue];

    const wxCFStringRef textString(checkIconText.GetText());

    const wxIcon& icon = checkIconText.GetIcon();
    if ( icon.IsOk() )
    {
        wxNSTextAttachmentCellWithBaseline* const attachmentCell =
            [[wxNSTextAttachmentCellWithBaseline alloc] initImageCell: icon.GetNSImage()];
        NSTextAttachment* const attachment = [NSTextAttachment new];
        [attachment setAttachmentCell: attachmentCell];

        // Note: this string is released by the autorelease pool and must not
        // be released manually below.
        NSAttributedString* const iconString =
            [NSAttributedString attributedStringWithAttachment: attachment];

        NSAttributedString* const separatorString =
            [[NSAttributedString alloc] initWithString: @" "];

        NSAttributedString* const textAttrString =
            [[NSAttributedString alloc] initWithString: textString.AsNSString()];

        NSMutableAttributedString* const fullString =
            [NSMutableAttributedString new];
        [attachmentCell setCellBaselineOffset: NSMakePoint(0.0, -5.0)];

        [fullString appendAttributedString: iconString];
        [fullString appendAttributedString: separatorString];
        [fullString appendAttributedString: textAttrString];

        [cell setAttributedTitle: fullString];

        [fullString release];
        [separatorString release];
        [textAttrString release];
        [attachment release];
        [attachmentCell release];
    }
    else
    {
        [cell setTitle: textString.AsNSString()];
    }

    return true;
}

void wxDataViewCheckIconTextRenderer::OSXOnCellChanged(NSObject *value,
                                                  const wxDataViewItem& item,
                                                  unsigned col)
{
    wxDataViewModel *model = GetOwner()->GetOwner()->GetModel();

    // The icon can't be edited so get its old value and reuse it.
    wxVariant valueOld;
    model->GetValue(valueOld, item, col);

    wxDataViewCheckIconText checkIconText;
    checkIconText << valueOld;

    wxCheckBoxState checkedState ;
    switch ( ObjectToLong(value) )
    {
        case 1:
            checkedState = wxCHK_CHECKED;
            break;

        case 0:
            checkedState = wxCHK_UNCHECKED;
            break;

        case -1:
            checkedState = m_allow3rdStateForUser ? wxCHK_UNDETERMINED : wxCHK_CHECKED;
            break;
    }

    checkIconText.SetCheckedState(checkedState);

    wxVariant valueIconText;
    valueIconText << checkIconText;

    if ( !Validate(valueIconText) )
        return;

    model->ChangeValue(valueIconText, item, col);
}

wxIMPLEMENT_ABSTRACT_CLASS(wxDataViewCheckIconTextRenderer,wxDataViewRenderer);

// ---------------------------------------------------------
// wxDataViewToggleRenderer
// ---------------------------------------------------------
wxDataViewToggleRenderer::wxDataViewToggleRenderer(const wxString& varianttype,
                                                   wxDataViewCellMode mode,
                                                   int align)
    : wxOSXDataViewDisabledInertRenderer(varianttype, mode, align)
{
    DoInitButtonCell(NSSwitchButton);
}

void wxDataViewToggleRenderer::DoInitButtonCell(int buttonType)
{
    NSButtonCell* cell;


    cell = [[NSButtonCell alloc] init];
    [cell setAlignment:ConvertToNativeHorizontalTextAlignment(GetAlignment())];
    [cell setButtonType: static_cast<NSButtonType>(buttonType)];
    [cell setImagePosition:NSImageOnly];
    SetNativeData(new wxDataViewRendererNativeData(cell));
    [cell release];
}

void wxDataViewToggleRenderer::ShowAsRadio()
{
    // This is a bit wasteful, as we always create the cell using
    // NSSwitchButton in the ctor and recreate it here, but modifying the
    // existing cell doesn't seem to work well and delaying the creation of the
    // cell until it's used doesn't seem to be worth it, so just recreate it.
    DoInitButtonCell(NSRadioButton);
}

bool wxDataViewToggleRenderer::MacRender()
{
    [GetNativeData()->GetItemCell() setIntValue:GetValue().GetLong()];
    return true;
}

void
wxDataViewToggleRenderer::OSXOnCellChanged(NSObject *value,
                                           const wxDataViewItem& item,
                                           unsigned col)
{
    wxVariant valueToggle(ObjectToBool(value));
    if ( !Validate(valueToggle) )
        return;

    wxDataViewModel *model = GetOwner()->GetOwner()->GetModel();
    model->ChangeValue(valueToggle, item, col);
}

wxIMPLEMENT_ABSTRACT_CLASS(wxDataViewToggleRenderer, wxDataViewRenderer);

// ---------------------------------------------------------
// wxDataViewProgressRenderer
// ---------------------------------------------------------
wxDataViewProgressRenderer::wxDataViewProgressRenderer(const wxString& label,
                                                       const wxString& varianttype,
                                                       wxDataViewCellMode mode,
                                                       int align)
    : wxDataViewRenderer(varianttype,mode,align)
{
    wxUnusedVar(label);

    NSLevelIndicatorCell* cell;

    cell = [[NSLevelIndicatorCell alloc] initWithLevelIndicatorStyle:NSContinuousCapacityLevelIndicatorStyle];
    [cell setMinValue:0];
    [cell setMaxValue:100];
    SetNativeData(new wxDataViewRendererNativeData(cell));
    [cell release];
}

bool wxDataViewProgressRenderer::MacRender()
{
    [GetNativeData()->GetItemCell() setIntValue:GetValue().GetLong()];
    return true;
}

void
wxDataViewProgressRenderer::OSXOnCellChanged(NSObject *value,
                                             const wxDataViewItem& item,
                                             unsigned col)
{
    wxVariant valueProgress(ObjectToLong(value));
    if ( !Validate(valueProgress) )
        return;

    wxDataViewModel *model = GetOwner()->GetOwner()->GetModel();
    model->ChangeValue(valueProgress, item, col);
}

wxIMPLEMENT_ABSTRACT_CLASS(wxDataViewProgressRenderer, wxDataViewRenderer);

// ---------------------------------------------------------
// wxDataViewColumn
// ---------------------------------------------------------

wxDataViewColumn::wxDataViewColumn(const wxString& title,
                                   wxDataViewRenderer* renderer,
                                   unsigned int model_column,
                                   int width,
                                   wxAlignment align,
                                   int flags)
     : wxDataViewColumnBase(renderer, model_column),
       m_NativeDataPtr(new wxDataViewColumnNativeData()),
       m_title(title)
{
    InitCommon(width, align, flags);
    if (renderer && !renderer->IsCustomRenderer() &&
        (renderer->GetAlignment() == wxDVR_DEFAULT_ALIGNMENT))
        renderer->OSXUpdateAlignment();
    SetResizeable((flags & wxDATAVIEW_COL_RESIZABLE) != 0);
}

wxDataViewColumn::wxDataViewColumn(const wxBitmap& bitmap,
                                   wxDataViewRenderer* renderer,
                                   unsigned int model_column,
                                   int width,
                                   wxAlignment align,
                                   int flags)
    : wxDataViewColumnBase(bitmap, renderer, model_column),
      m_NativeDataPtr(new wxDataViewColumnNativeData())
{
    InitCommon(width, align, flags);
    if (renderer && !renderer->IsCustomRenderer() &&
        (renderer->GetAlignment() == wxDVR_DEFAULT_ALIGNMENT))
        renderer->OSXUpdateAlignment();
}

wxDataViewColumn::~wxDataViewColumn()
{
    delete m_NativeDataPtr;
}

int wxDataViewColumn::GetWidth() const
{
    return [m_NativeDataPtr->GetNativeColumnPtr() width];
}

bool wxDataViewColumn::IsSortKey() const
{
    NSTableColumn *nsCol = GetNativeData()->GetNativeColumnPtr();
    return nsCol && ([nsCol sortDescriptorPrototype] != nil);
}

void wxDataViewColumn::SetAlignment(wxAlignment align)
{
    m_alignment = align;
    [[m_NativeDataPtr->GetNativeColumnPtr() headerCell] setAlignment:ConvertToNativeHorizontalTextAlignment(align)];
    if (m_renderer && !m_renderer->IsCustomRenderer() &&
        (m_renderer->GetAlignment() == wxDVR_DEFAULT_ALIGNMENT))
        m_renderer->OSXUpdateAlignment();
}

void wxDataViewColumn::SetBitmap(const wxBitmap& bitmap)
{
    // bitmaps and titles cannot exist at the same time - if the bitmap is set
    // the title is removed:
    m_title.clear();
    wxDataViewColumnBase::SetBitmap(bitmap);
    [[m_NativeDataPtr->GetNativeColumnPtr() headerCell] setImage:bitmap.GetNSImage()];
}

void wxDataViewColumn::SetMaxWidth(int maxWidth)
{
    m_maxWidth = maxWidth;
    [m_NativeDataPtr->GetNativeColumnPtr() setMaxWidth:maxWidth];
}

void wxDataViewColumn::SetMinWidth(int minWidth)
{
    m_minWidth = minWidth;
    [m_NativeDataPtr->GetNativeColumnPtr() setMinWidth:minWidth];
}

void wxDataViewColumn::SetReorderable(bool reorderable)
{
    wxUnusedVar(reorderable);
}

void wxDataViewColumn::SetHidden(bool hidden)
{
    // How to set flag here?

    [m_NativeDataPtr->GetNativeColumnPtr() setHidden:hidden];
}

bool wxDataViewColumn::IsHidden() const
{
    return [m_NativeDataPtr->GetNativeColumnPtr() isHidden];
}

void wxDataViewColumn::SetResizeable(bool resizable)
{
    wxDataViewColumnBase::SetResizeable(resizable);
    if (resizable)
        [m_NativeDataPtr->GetNativeColumnPtr() setResizingMask:NSTableColumnUserResizingMask | NSTableColumnAutoresizingMask];
    else
        [m_NativeDataPtr->GetNativeColumnPtr() setResizingMask:NSTableColumnNoResizing];
}

void wxDataViewColumn::UnsetAsSortKey()
{
    NSTableColumn* const tableColumn = m_NativeDataPtr->GetNativeColumnPtr();
    if ( tableColumn )
        [tableColumn setSortDescriptorPrototype:nil];
}

void wxDataViewColumn::SetSortable(bool sortable)
{
    // wxDataViewColumnBase::SetSortable(sortable);
    // Avoid endless recursion and just set the flag here
    if (sortable)
        m_flags |= wxDATAVIEW_COL_SORTABLE;
    else
        m_flags &= ~wxDATAVIEW_COL_SORTABLE;
}

void wxDataViewColumn::SetSortOrder(bool ascending)
{
    NSTableColumn* const tableColumn = m_NativeDataPtr->GetNativeColumnPtr();
    NSTableView* tableView = [tableColumn tableView];

    wxCHECK_RET( tableView, wxS("Column has to be associated with a table view when the sorting order is set") );

    if ( (m_ascending != ascending) || ([tableColumn sortDescriptorPrototype] == nil) )
    {
        m_ascending = ascending;

        // change sorting order for the native implementation (this will
        // trigger a call to outlineView:sortDescriptorsDidChange: where the
        // wxWidget's sort descriptors are going to be set):
        NSSortDescriptor* const
            sortDescriptor = [[NSSortDescriptor alloc]
                                initWithKey:[NSString stringWithFormat:@"%ld",(long)[tableView columnWithIdentifier:[tableColumn identifier]]]
                                ascending:m_ascending];

        NSArray* sortDescriptors = [NSArray arrayWithObject:sortDescriptor];
        [tableColumn setSortDescriptorPrototype:sortDescriptor];
        [tableView setSortDescriptors:sortDescriptors];
        [sortDescriptor release];
    }
}

void wxDataViewColumn::SetTitle(const wxString& title)
{
    // bitmaps and titles cannot exist at the same time - if the title is set
    // the bitmap is removed:
    wxDataViewColumnBase::SetBitmap(wxBitmap());
    m_title = title;
    [[m_NativeDataPtr->GetNativeColumnPtr() headerCell] setStringValue:wxCFStringRef(title).AsNSString()];
}

void wxDataViewColumn::SetWidth(int width)
{
    m_width = width;

    if ( !GetOwner() )
    {
        // can't set the real width yet
        return;
    }

    switch ( width )
    {
        case wxCOL_WIDTH_AUTOSIZE:
            {
                wxCocoaDataViewControl *peer = static_cast<wxCocoaDataViewControl*>(GetOwner()->GetPeer());
                peer->FitColumnWidthToContent(GetOwner()->GetColumnPosition(this));
                break;
            }

        case wxCOL_WIDTH_DEFAULT:
            width = wxDVC_DEFAULT_WIDTH;
            wxFALLTHROUGH;

        default:
            [m_NativeDataPtr->GetNativeColumnPtr() setWidth:width];
            break;
    }
}

void wxDataViewColumn::SetNativeData(wxDataViewColumnNativeData* newNativeDataPtr)
{
    delete m_NativeDataPtr;
    m_NativeDataPtr = newNativeDataPtr;
}

#endif // !defined(wxHAS_GENERIC_DATAVIEWCTRL)

#endif // wxUSE_DATAVIEWCTRL<|MERGE_RESOLUTION|>--- conflicted
+++ resolved
@@ -816,36 +816,9 @@
             delete dataObjects;
             dataObjects = NULL;
         }
-
-        return dragOperation;
-    }
-
-    wxDataObjectComposite* dataObjects(new wxDataObjectComposite());
-    wxDataObjectSimple* dataObject = NULL;
-
-    dragOperation = wxDragError;
-    if ([bestType compare:NSFilenamesPboardType] == NSOrderedSame)
-    {
-        dataObject = new wxFileDataObject;
-    }
-    else if ([bestType compare:NSStringPboardType] == NSOrderedSame)
-    {
-        dataObject = new wxTextDataObject;
     }
     else
     {
-<<<<<<< HEAD
-        dragOperation = wxDragNone;
-    }
-
-    if (dataObject)
-    {
-        dataObjects->Add(dataObject);
-
-        wxOSXPasteboard wxPastboard(pasteboard);
-        if (dataObject->ReadFromSource(&wxPastboard))
-            dragOperation = [self callDataViewEvents:eventType dataObjects:dataObjects item:item proposedChildIndex:index];
-=======
         dataObjects = new wxDataObjectComposite();
 
         if ([bestType compare:NSFilenamesPboardType] == NSOrderedSame)
@@ -868,10 +841,7 @@
         }
 
         delete dataObjects; // Internal dataObject will be deleted too
->>>>>>> 2be32b44
-    }
-
-    delete dataObjects;
+    }
 
     return dragOperation;
 }
