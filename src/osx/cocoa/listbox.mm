///////////////////////////////////////////////////////////////////////////////
// Name:        src/osx/cocoa/listbox.mm
// Purpose:     wxListBox
// Author:      Stefan Csomor
// Modified by:
// Created:     1998-01-01
// Copyright:   (c) Stefan Csomor
// Licence:     wxWindows licence
///////////////////////////////////////////////////////////////////////////////

#include "wx/wxprec.h"

#if wxUSE_LISTBOX

#include "wx/listbox.h"
#include "wx/dnd.h"

#ifndef WX_PRECOMP
    #include "wx/log.h"
    #include "wx/intl.h"
    #include "wx/utils.h"
    #include "wx/settings.h"
    #include "wx/arrstr.h"
    #include "wx/dcclient.h"
#endif

#include "wx/osx/private.h"
#include "wx/osx/private/available.h"

// forward decls

class wxListWidgetCocoaImpl;

@interface wxNSTableDataSource : NSObject <NSTableViewDataSource>
{
    wxListWidgetCocoaImpl* impl;
}

- (id)tableView:(NSTableView *)aTableView
        objectValueForTableColumn:(NSTableColumn *)aTableColumn
        row:(NSInteger)rowIndex;

- (void)tableView:(NSTableView *)aTableView
        setObjectValue:(id)value forTableColumn:(NSTableColumn *)aTableColumn
        row:(NSInteger)rowIndex;

- (NSInteger)numberOfRowsInTableView:(NSTableView *)aTableView;

- (void)setImplementation: (wxListWidgetCocoaImpl *) theImplementation;
- (wxListWidgetCocoaImpl*) implementation;

@end

@interface wxNSTableView : NSTableView <NSTableViewDelegate>
{
}

@end

//
// table column
//

class wxCocoaTableColumn;

@interface wxNSTableColumn : NSTableColumn
{
    wxCocoaTableColumn* column;
}

- (void) setColumn: (wxCocoaTableColumn*) col;

- (wxCocoaTableColumn*) column;

@end

class WXDLLIMPEXP_CORE wxCocoaTableColumn : public wxListWidgetColumn
{
public :
    wxCocoaTableColumn( wxNSTableColumn* column, bool editable )
        : m_column( column ), m_editable(editable)
    {
    }

    ~wxCocoaTableColumn()
    {
    }

    wxNSTableColumn* GetNSTableColumn() const { return m_column ; }

    bool IsEditable() const { return m_editable; }

protected :
    wxNSTableColumn* m_column;
    bool m_editable;
} ;

NSString* column1 = @"1";

class wxListWidgetCocoaImpl : public wxWidgetCocoaImpl, public wxListWidgetImpl
{
public :
    wxListWidgetCocoaImpl( wxWindowMac* peer, NSScrollView* view, wxNSTableView* tableview, wxNSTableDataSource* data );

    ~wxListWidgetCocoaImpl();

    virtual wxListWidgetColumn*     InsertTextColumn( unsigned pos, const wxString& title, bool editable = false,
                                wxAlignment just = wxALIGN_LEFT , int defaultWidth = -1) override  ;
    virtual wxListWidgetColumn*     InsertCheckColumn( unsigned pos , const wxString& title, bool editable = false,
                                wxAlignment just = wxALIGN_LEFT , int defaultWidth =  -1) override  ;

    // add and remove

    virtual void            ListDelete( unsigned int n ) override ;
    virtual void            ListInsert( unsigned int n ) override ;
    virtual void            ListClear() override ;

    // selecting

    virtual void            ListDeselectAll() override;

    virtual void            ListSetSelection( unsigned int n, bool select, bool multi ) override ;
    virtual int             ListGetSelection() const override ;

    virtual int             ListGetSelections( wxArrayInt& aSelections ) const override ;

    virtual bool            ListIsSelected( unsigned int n ) const override ;

    // display

    virtual void            ListScrollTo( unsigned int n ) override ;

    virtual int             ListGetTopItem() const override;
    virtual int             ListGetCountPerPage() const override;

    // accessing content

    virtual unsigned int    ListGetCount() const override ;
    virtual int             DoListHitTest( const wxPoint& inpoint ) const override;

    int                     ListGetColumnType( int col )
    {
        return col;
    }
<<<<<<< HEAD
    virtual void            UpdateLine( unsigned int n, wxListWidgetColumn* col = NULL ) override ;
    virtual void            UpdateLineToEnd( unsigned int n) override;
=======
    virtual void            UpdateLine( unsigned int n, wxListWidgetColumn* col = nullptr ) wxOVERRIDE ;
    virtual void            UpdateLineToEnd( unsigned int n) wxOVERRIDE;
>>>>>>> 23b0c7f9

    virtual void            controlDoubleAction(WXWidget slf, void* _cmd, void *sender) override;


protected :
    void                    AdaptColumnWidth ( int w );

    wxNSTableView*          m_tableView ;

    wxNSTableDataSource*    m_dataSource;

    NSMutableArray*         m_widths;
    int                     m_maxWidth;
    bool                    m_autoSize;
} ;

//
// implementations
//

@implementation wxNSTableColumn

- (id) init
{
    if ( self = [super init] )
    {
        column = nil;
    }
    return self;
}

- (void) setColumn: (wxCocoaTableColumn*) col
{
    column = col;
}

- (wxCocoaTableColumn*) column
{
    return column;
}

@end

class wxNSTableViewCellValue : public wxListWidgetCellValue
{
public :
    wxNSTableViewCellValue( id &v ) : value(v)
    {
    }

    virtual ~wxNSTableViewCellValue() {}

    virtual void Set( CFStringRef v ) override
    {
        value = [[(NSString*)v retain] autorelease];
    }
    virtual void Set( const wxString& value ) override
    {
        Set( (CFStringRef) wxCFStringRef( value ) );
    }
    virtual void Set( int v ) override
    {
        value = [NSNumber numberWithInt:v];
    }

    virtual int GetIntValue() const override
    {
        if ( [value isKindOfClass:[NSNumber class]] )
            return [ (NSNumber*) value intValue ];

        return 0;
    }

    virtual wxString GetStringValue() const override
    {
        if ( [value isKindOfClass:[NSString class]] )
            return wxCFStringRef::AsString( (NSString*) value );

        return wxEmptyString;
    }

protected:
    id& value;
} ;

@implementation wxNSTableDataSource

- (id) init
{
    if ( self = [super init] )
    {
        impl = nil;
    }
    return self;
}

- (void)setImplementation: (wxListWidgetCocoaImpl *) theImplementation
{
    impl = theImplementation;
}

- (wxListWidgetCocoaImpl*) implementation
{
    return impl;
}

- (NSInteger)numberOfRowsInTableView:(NSTableView *)aTableView
{
    wxUnusedVar(aTableView);
    if ( impl )
        return impl->ListGetCount();
    return 0;
}

- (id)tableView:(NSTableView *)aTableView
        objectValueForTableColumn:(NSTableColumn *)aTableColumn
        row:(NSInteger)rowIndex
{
    wxUnusedVar(aTableView);
    wxNSTableColumn* tablecol = (wxNSTableColumn *)aTableColumn;
    wxListBox* lb = dynamic_cast<wxListBox*>(impl->GetWXPeer());
    wxCocoaTableColumn* col = [tablecol column];
    id value = nil;
    wxNSTableViewCellValue cellvalue(value);
    lb->GetValueCallback(rowIndex, col, cellvalue);
    return value;
}

- (void)tableView:(NSTableView *)aTableView
        setObjectValue:(id)value forTableColumn:(NSTableColumn *)aTableColumn
        row:(NSInteger)rowIndex
{
    wxUnusedVar(aTableView);
    wxNSTableColumn* tablecol = (wxNSTableColumn *)aTableColumn;
    wxListBox* lb = dynamic_cast<wxListBox*>(impl->GetWXPeer());
    wxCocoaTableColumn* col = [tablecol column];
    wxNSTableViewCellValue cellvalue(value);
    lb->SetValueCallback(rowIndex, col, cellvalue);
}

@end

@implementation wxNSTableView

+ (void)initialize
{
    static BOOL initialized = NO;
    if (!initialized)
    {
        initialized = YES;
        wxOSXCocoaClassAddWXMethods( self );
    }
}

- (void) tableViewSelectionDidChange: (NSNotification *) notification
{
    wxUnusedVar(notification);

    int row = [self selectedRow];

    wxWidgetCocoaImpl* impl = (wxWidgetCocoaImpl* ) wxWidgetImpl::FindFromWXWidget( self );
    wxListBox* const list = wxDynamicCast(impl->GetWXPeer(), wxListBox);
    wxCHECK_RET( list != nullptr , "Associated control should be a wxListBox" );

    list->MacHandleSelectionChange(row);
}

- (void)setFont:(NSFont *)aFont
{
    NSArray *tableColumns = [self tableColumns];
    unsigned int columnIndex = [tableColumns count];
    while (columnIndex--)
        [[(NSTableColumn *)[tableColumns objectAtIndex:columnIndex] dataCell] setFont:aFont];

    [self setRowHeight:[gNSLayoutManager defaultLineHeightForFont:aFont]+2];
}

- (void) setControlSize:(NSControlSize) size
{
    NSArray *tableColumns = [self tableColumns];
    unsigned int columnIndex = [tableColumns count];
    while (columnIndex--)
        [[(NSTableColumn *)[tableColumns objectAtIndex:columnIndex] dataCell] setControlSize:size];
}

@end

//
//
//

wxListWidgetCocoaImpl::wxListWidgetCocoaImpl( wxWindowMac* peer, NSScrollView* view, wxNSTableView* tableview, wxNSTableDataSource* data ) :
    wxWidgetCocoaImpl( peer, view ), m_tableView(tableview), m_dataSource(data)
{
    InstallEventHandler( tableview );
    m_widths = [[NSMutableArray alloc] init];
    m_maxWidth = 0;
    m_autoSize = false;
}

wxListWidgetCocoaImpl::~wxListWidgetCocoaImpl()
{
    [m_widths release];
    [m_dataSource release];
}

unsigned int wxListWidgetCocoaImpl::ListGetCount() const
{
    wxListBox* lb = dynamic_cast<wxListBox*> ( GetWXPeer() );
    return lb->GetCount();
}

//
// columns
//

wxListWidgetColumn* wxListWidgetCocoaImpl::InsertTextColumn( unsigned pos, const wxString& WXUNUSED(title), bool editable,
                                wxAlignment WXUNUSED(just), int defaultWidth)
{
    wxNSTableColumn* col1 = [[wxNSTableColumn alloc] init];
    [col1 setEditable:editable];

    unsigned formerColCount = [m_tableView numberOfColumns];

    // there's apparently no way to insert at a specific position
    [m_tableView addTableColumn:col1 ];
    if ( pos < formerColCount )
        [m_tableView moveColumn:formerColCount toColumn:pos];

    if ( defaultWidth >= 0 )
    {
        [col1 setMaxWidth:defaultWidth];
        [col1 setMinWidth:defaultWidth];
        [col1 setWidth:defaultWidth];
    }
    else
    {
        m_autoSize = true;
    }
    [col1 setResizingMask: NSTableColumnAutoresizingMask];

    wxListBox *list = static_cast<wxListBox*> ( GetWXPeer());
    if ( list != nullptr )
        [[col1 dataCell] setFont:list->GetFont().OSXGetNSFont()];

    wxCocoaTableColumn* wxcol = new wxCocoaTableColumn( col1, editable );
    [col1 setColumn:wxcol];

    // owned by the tableview
    [col1 release];
    return wxcol;
}

wxListWidgetColumn* wxListWidgetCocoaImpl::InsertCheckColumn( unsigned pos , const wxString& WXUNUSED(title), bool editable,
                                wxAlignment WXUNUSED(just), int defaultWidth )
{
   wxNSTableColumn* col1 = [[wxNSTableColumn alloc] init];
    [col1 setEditable:editable];

    // set your custom cell & set it up
    NSButtonCell* checkbox = [[NSButtonCell alloc] init];
    [checkbox setTitle:@""];
    [checkbox setButtonType:NSSwitchButton];
    [col1 setDataCell:checkbox] ;

    wxListBox *list = static_cast<wxListBox*> ( GetWXPeer());
    if ( list != nullptr )
    {
        NSControlSize size = NSRegularControlSize;

        switch ( list->GetWindowVariant() )
        {
            case wxWINDOW_VARIANT_NORMAL :
                size = NSRegularControlSize;
                break ;

            case wxWINDOW_VARIANT_SMALL :
                size = NSSmallControlSize;
                break ;

            case wxWINDOW_VARIANT_MINI :
                size = NSMiniControlSize;
                break ;

            case wxWINDOW_VARIANT_LARGE :
#if __MAC_OS_X_VERSION_MAX_ALLOWED >= MAC_OS_X_VERSION_10_16
                if ( WX_IS_MACOS_AVAILABLE( 10, 16 ))
                    size = NSControlSizeLarge;
                else
#endif
                size = NSRegularControlSize;
                break ;

            default:
                break ;
        }

        [[col1 dataCell] setControlSize:size];
        // although there is no text, it may help to get the correct vertical layout
        [[col1 dataCell] setFont:list->GetFont().OSXGetNSFont()];        
    }

    [checkbox release];

    unsigned formerColCount = [m_tableView numberOfColumns];

    // there's apparently no way to insert at a specific position
    [m_tableView addTableColumn:col1 ];
    if ( pos < formerColCount )
        [m_tableView moveColumn:formerColCount toColumn:pos];

    if ( defaultWidth >= 0 )
    {
        [col1 setMaxWidth:defaultWidth];
        [col1 setMinWidth:defaultWidth];
        [col1 setWidth:defaultWidth];
    }

    [col1 setResizingMask: NSTableColumnNoResizing];
    wxCocoaTableColumn* wxcol = new wxCocoaTableColumn( col1, editable );
    [col1 setColumn:wxcol];

    // owned by the tableview
    [col1 release];
    return wxcol;
}

void wxListWidgetCocoaImpl::AdaptColumnWidth ( int w )
{
    // Note that the table can have more than one column as it's also used by
    // wxCheckListBox, but the column containing the text is always the last one.
    NSTableColumn *col = [[m_tableView tableColumns] lastObject];
    [col setWidth:w];
    m_maxWidth = w;
}

//
// inserting / removing lines
//

void wxListWidgetCocoaImpl::ListInsert( unsigned int n )
{
    [m_tableView reloadData];

    if ( m_autoSize )
    {
        NSCell *cell = [m_tableView preparedCellAtColumn:[m_tableView numberOfColumns]-1 row:n];
        NSSize size = [cell cellSize];
        int width = (int) ceil(size.width);

        [m_widths insertObject:[NSNumber numberWithInteger:width] atIndex:n];

        if ( width > m_maxWidth )
            AdaptColumnWidth( width );
    }
}

void wxListWidgetCocoaImpl::ListDelete( unsigned int n )
{
    if ( [m_tableView isRowSelected:n] )
    {
        [m_tableView deselectRow:n];
    }

    [m_tableView reloadData];

    if ( m_autoSize )
    {
        [m_widths removeObjectAtIndex:n];

        int maxWidth = 0;
        for ( NSNumber *number in m_widths )
        {
            int n = [number intValue];

            if ( n > maxWidth )
                maxWidth = n;
        }

        if ( maxWidth < m_maxWidth )
            AdaptColumnWidth( maxWidth );
    }
}

void wxListWidgetCocoaImpl::ListClear()
{
    [m_tableView reloadData];

    if ( m_autoSize )
    {
        [m_widths removeAllObjects];
        AdaptColumnWidth( 100 );
    }
}

// selecting

void wxListWidgetCocoaImpl::ListDeselectAll()
{
    [m_tableView deselectAll:nil];
}

void wxListWidgetCocoaImpl::ListSetSelection( unsigned int n, bool select, bool multi )
{
    // TODO
    if ( select )
        [m_tableView selectRowIndexes:[NSIndexSet indexSetWithIndex:n]
             byExtendingSelection:multi];
    else
        [m_tableView deselectRow: n];

}

int wxListWidgetCocoaImpl::ListGetSelection() const
{
    return [m_tableView selectedRow];
}

int wxListWidgetCocoaImpl::ListGetSelections( wxArrayInt& aSelections ) const
{
    aSelections.Empty();

    int count = ListGetCount();

    for ( int i = 0; i < count; ++i)
    {
        if ([m_tableView isRowSelected:i])
        aSelections.Add(i);
    }

    return aSelections.Count();
}

bool wxListWidgetCocoaImpl::ListIsSelected( unsigned int n ) const
{
    return [m_tableView isRowSelected:n];
}

// display

void wxListWidgetCocoaImpl::ListScrollTo( unsigned int n )
{
    [m_tableView scrollRowToVisible:n];
}

int wxListWidgetCocoaImpl::ListGetTopItem() const
{
    NSScrollView *scrollView = [m_tableView enclosingScrollView];
    NSRect visibleRect = scrollView.contentView.visibleRect;
    NSRange range = [m_tableView rowsInRect:visibleRect];
    return range.location;
}

int wxListWidgetCocoaImpl::ListGetCountPerPage() const
{
    NSScrollView *scrollView = [m_tableView enclosingScrollView];
    NSRect visibleRect = scrollView.contentView.visibleRect;
    return (int) (visibleRect.size.height / [m_tableView rowHeight]);
}

void wxListWidgetCocoaImpl::UpdateLine( unsigned int WXUNUSED(n), wxListWidgetColumn* WXUNUSED(col) )
{
    // TODO optimize
    [m_tableView reloadData];
}

void wxListWidgetCocoaImpl::UpdateLineToEnd( unsigned int WXUNUSED(n))
{
    // TODO optimize
    [m_tableView reloadData];
}

void wxListWidgetCocoaImpl::controlDoubleAction(WXWidget WXUNUSED(slf),void* WXUNUSED(_cmd), void *WXUNUSED(sender))
{
    wxListBox *list = static_cast<wxListBox*> ( GetWXPeer());
    wxCHECK_RET( list != nullptr , wxT("Listbox expected"));

    int sel = [m_tableView clickedRow];
    if ((sel < 0) || (sel > (int) list->GetCount()))  // OS X can select an item below the last item (why?)
       return;

    list->HandleLineEvent( sel, true );
}

// accessing content


wxWidgetImplType* wxWidgetImpl::CreateListBox( wxWindowMac* wxpeer,
                                    wxWindowMac* WXUNUSED(parent),
                                    wxWindowID WXUNUSED(id),
                                    const wxPoint& pos,
                                    const wxSize& size,
                                    long style,
                                    long WXUNUSED(extraStyle))
{
    NSRect r = wxOSXGetFrameForControl( wxpeer, pos , size ) ;
    NSScrollView* scrollview = [[NSScrollView alloc] initWithFrame:r];

    // use same scroll flags logic as msw

    [scrollview setHasVerticalScroller:YES];

    if ( style & wxLB_HSCROLL )
        [scrollview setHasHorizontalScroller:YES];

    [scrollview setAutohidesScrollers: ((style & wxLB_ALWAYS_SB) ? NO : YES)];

    // setting up the true table

    wxNSTableView* tableview = [[wxNSTableView alloc] init];
    [tableview setDelegate:tableview];
    [tableview setFocusRingType:NSFocusRingTypeNone];
    // only one multi-select mode available
    if ( (style & wxLB_EXTENDED) || (style & wxLB_MULTIPLE) )
        [tableview setAllowsMultipleSelection:YES];

    // simple listboxes have no header row
    [tableview setHeaderView:nil];

    if ( style & wxLB_HSCROLL )
        [tableview setColumnAutoresizingStyle:NSTableViewNoColumnAutoresizing];
    else
        [tableview setColumnAutoresizingStyle:NSTableViewLastColumnOnlyAutoresizingStyle];

    wxNSTableDataSource* ds = [[ wxNSTableDataSource alloc] init];
    [tableview setDataSource:ds];
    [scrollview setDocumentView:tableview];
    [tableview release];

    wxListWidgetCocoaImpl* c = new wxListWidgetCocoaImpl( wxpeer, scrollview, tableview, ds );

    // temporary hook for dnd
 //   [tableview registerForDraggedTypes:[NSArray arrayWithObjects:
 //       NSStringPboardType, NSFilenamesPboardType, (NSString*) kPasteboardTypeFileURLPromise, NSTIFFPboardType, NSPICTPboardType, NSPDFPboardType, nil]];

    [ds setImplementation:c];
    return c;
}

int wxListWidgetCocoaImpl::DoListHitTest(const wxPoint& inpoint) const
{
    // translate inpoint to listpoint via scrollview
    NSPoint p = wxToNSPoint( m_osxView, inpoint );
    p = [m_osxView convertPoint:p toView:m_tableView];
    // hittest using new point
    NSInteger i = [m_tableView rowAtPoint:p];
    return i;
}

#endif // wxUSE_LISTBOX<|MERGE_RESOLUTION|>--- conflicted
+++ resolved
@@ -142,13 +142,8 @@
     {
         return col;
     }
-<<<<<<< HEAD
-    virtual void            UpdateLine( unsigned int n, wxListWidgetColumn* col = NULL ) override ;
+    virtual void            UpdateLine( unsigned int n, wxListWidgetColumn* col = nullptr ) override ;
     virtual void            UpdateLineToEnd( unsigned int n) override;
-=======
-    virtual void            UpdateLine( unsigned int n, wxListWidgetColumn* col = nullptr ) wxOVERRIDE ;
-    virtual void            UpdateLineToEnd( unsigned int n) wxOVERRIDE;
->>>>>>> 23b0c7f9
 
     virtual void            controlDoubleAction(WXWidget slf, void* _cmd, void *sender) override;
 
