--- conflicted
+++ resolved
@@ -143,11 +143,7 @@
 {
     // Shared libraries on OSX should be stored inside the
     // <Bundle.app>/Contents/Frameworks
-<<<<<<< HEAD
-    return wxCFStringRef::AsString([NSBundle mainBundle].privateFrameworksPath) + "/";
-=======
-    return wxCFStringRef::AsString((CFStringRef)[NSBundle mainBundle].privateFrameworksPath);
->>>>>>> 7a4a8bc4
+    return wxCFStringRef::AsString([NSBundle mainBundle].privateFrameworksPath);
 }
 
 #endif // wxUSE_STDPATHS