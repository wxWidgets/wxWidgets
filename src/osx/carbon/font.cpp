--- conflicted
+++ resolved
@@ -477,10 +477,7 @@
 }
 
 #if wxOSX_USE_COCOA
-<<<<<<< HEAD
-=======
-
->>>>>>> f58ea625
+
 wxFont::wxFont(WX_NSFont nsfont)
 {
     m_refData = new wxFontRefData((CTFontRef)nsfont);
