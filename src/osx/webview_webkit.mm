--- conflicted
+++ resolved
@@ -387,16 +387,6 @@
     return true;
 }
 
-<<<<<<< HEAD
-void wxWebViewWebKit::OnSize(wxSizeEvent &WXUNUSED(event))
-{
-}
-
-void wxWebViewWebKit::MacVisibilityChanged(){
-}
-
-=======
->>>>>>> 10398b8f
 void wxWebViewWebKit::LoadURL(const wxString& url)
 {
     [m_webView loadRequest:[NSURLRequest requestWithURL:
@@ -685,11 +675,6 @@
 
 - (void)observeValueForKeyPath:(NSString *)keyPath ofObject:(id)object change:(NSDictionary*)change context:(void *)context
 {
-<<<<<<< HEAD
-    wxUnusedVar(sender);
-    wxUnusedVar(frame);
-    webKitWindow->m_busy = true;
-=======
     if (context == webKitWindow)
     {
         wxWebViewEvent event(wxEVT_WEBVIEW_TITLE_CHANGED,
@@ -703,7 +688,6 @@
     }
     else
         [super observeValueForKeyPath:keyPath ofObject:object change:change context:context];
->>>>>>> 10398b8f
 }
 
 - (void)webView:(WKWebView *)webView didCommitNavigation:(WKNavigation *)navigation
@@ -853,54 +837,6 @@
     }
 }
 
-<<<<<<< HEAD
-- (void)webView:(WebView *)sender didReceiveTitle:(NSString *)title
-                                         forFrame:(WebFrame *)frame
-{
-    wxUnusedVar(sender);
-
-    wxString target = wxCFStringRef::AsString([frame name]);
-    wxWebViewEvent event(wxEVT_WEBVIEW_TITLE_CHANGED,
-                         webKitWindow->GetId(),
-                         webKitWindow->GetCurrentURL(),
-                         target);
-
-    event.SetString(wxCFStringRef::AsString(title));
-
-    if (webKitWindow && webKitWindow->GetEventHandler())
-        webKitWindow->GetEventHandler()->ProcessEvent(event);
-}
-@end
-
-@implementation WebViewPolicyDelegate
-
-- (id)initWithWxWindow: (wxWebViewWebKit*)inWindow
-{
-    if (self = [super init])
-    {
-        webKitWindow = inWindow;    // non retained
-    }
-    return self;
-}
-
-- (void)webView:(WebView *)sender
-        decidePolicyForNavigationAction:(NSDictionary *)actionInformation
-                                request:(NSURLRequest *)request
-                                  frame:(WebFrame *)frame
-                       decisionListener:(id<WebPolicyDecisionListener>)listener
-{
-    wxUnusedVar(sender);
-    wxUnusedVar(actionInformation);
-    wxUnusedVar(frame);
-
-    NSString *url = [[request URL] absoluteString];
-    if (webKitWindow->m_nextNavigationIsNewWindow)
-    {
-        // This navigation has been marked as a new window
-        // cancel the request here and send an apropriate event
-        // to the application code
-        webKitWindow->m_nextNavigationIsNewWindow = false;
-=======
 - (void)webView:(WKWebView *)webView decidePolicyForNavigationAction:(WKNavigationAction *)navigationAction
     decisionHandler:(void (^)(WKNavigationActionPolicy))decisionHandler
 {
@@ -909,7 +845,6 @@
         navigationAction.navigationType == WKNavigationTypeLinkActivated ?
         wxWEBVIEW_NAV_ACTION_USER :
         wxWEBVIEW_NAV_ACTION_OTHER;
->>>>>>> 10398b8f
 
     wxWebViewEvent event(wxEVT_WEBVIEW_NAVIGATING,
                          webKitWindow->GetId(),
@@ -921,35 +856,6 @@
     decisionHandler(event.IsAllowed() ? WKNavigationActionPolicyAllow : WKNavigationActionPolicyCancel);
 }
 
-<<<<<<< HEAD
-- (void)webView:(WebView *)sender
-      decidePolicyForNewWindowAction:(NSDictionary *)actionInformation
-                             request:(NSURLRequest *)request
-                        newFrameName:(NSString *)frameName
-                    decisionListener:(id < WebPolicyDecisionListener >)listener
-{
-    wxUnusedVar(sender);
-    wxUnusedVar(frameName);
-
-    NSString *url = [[request URL] absoluteString];
-
-    wxWebViewNavigationActionFlags flags = wxWEBVIEW_NAV_ACTION_USER;
-
-    int action = [[actionInformation objectForKey:WebActionNavigationTypeKey] intValue];
-    if (action == WebNavigationTypeOther)
-        flags = wxWEBVIEW_NAV_ACTION_OTHER;
-
-    wxWebViewEvent event(wxEVT_WEBVIEW_NEWWINDOW,
-                         webKitWindow->GetId(),
-                         wxCFStringRef::AsString( url ), "", flags);
-
-    if (webKitWindow && webKitWindow->GetEventHandler())
-        webKitWindow->GetEventHandler()->ProcessEvent(event);
-
-    [listener ignore];
-}
-=======
->>>>>>> 10398b8f
 @end
 
 #if __MAC_OS_X_VERSION_MAX_ALLOWED >= MAC_OS_X_VERSION_10_13
@@ -1055,18 +961,9 @@
     initiatedByFrame:(WKFrameInfo *)frame
     completionHandler:(void (^)())completionHandler
 {
-<<<<<<< HEAD
-    // This method is called when window.open() is used in javascript with a target != _self
-    // request is always nil, so it can't be used for event generation
-    // Mark the next navigation as "new window"
-    wxUnusedVar(request);
-    webKitWindow->m_nextNavigationIsNewWindow = true;
-    return sender;
-=======
     wxMessageDialog dlg(webKitWindow->GetParent(), wxCFStringRef::AsString(message));
     dlg.ShowModal();
     completionHandler();
->>>>>>> 10398b8f
 }
 
 - (void)webView:(WKWebView *)webView runJavaScriptConfirmPanelWithMessage:(NSString *)message
@@ -1098,13 +995,6 @@
     completionHandler:(void (^)(NSArray<NSURL *> * _Nullable))completionHandler
 WX_API_AVAILABLE_MACOS(10, 12)
 {
-<<<<<<< HEAD
-    wxUnusedVar(sender);
-    wxUnusedVar(element);
-
-    if(webKitWindow->IsContextMenuEnabled())
-        return defaultMenuItems;
-=======
     long style = wxFD_OPEN | wxFD_FILE_MUST_EXIST;
     if (parameters.allowsMultipleSelection)
         style |= wxFD_MULTIPLE;
@@ -1121,7 +1011,6 @@
         completionHandler(urls);
         [urls release];
     }
->>>>>>> 10398b8f
     else
         completionHandler(nil);
 }
