///////////////////////////////////////////////////////////////////////////////
// Name:        src/generic/spinctlg.cpp
// Purpose:     implements wxSpinCtrl as a composite control
// Author:      Vadim Zeitlin
// Modified by:
// Created:     29.01.01
// Copyright:   (c) 2001 Vadim Zeitlin <zeitlin@dptmaths.ens-cachan.fr>
// Licence:     wxWindows licence
///////////////////////////////////////////////////////////////////////////////

// ============================================================================
// declarations
// ============================================================================

// ----------------------------------------------------------------------------
// headers
// ----------------------------------------------------------------------------

// For compilers that support precompilation, includes "wx.h".
#include "wx/wxprec.h"

#ifdef __BORLANDC__
    #pragma hdrstop
#endif

#ifndef WX_PRECOMP
    #include "wx/textctrl.h"
#endif //WX_PRECOMP

#include "wx/spinctrl.h"
#include "wx/tooltip.h"

#if wxUSE_SPINCTRL

#include "wx/private/spinctrl.h"

wxIMPLEMENT_DYNAMIC_CLASS(wxSpinDoubleEvent, wxNotifyEvent);

// There are port-specific versions for the wxSpinCtrl, so exclude the
// contents of this file in those cases
#if !defined(wxHAS_NATIVE_SPINCTRL) || !defined(wxHAS_NATIVE_SPINCTRLDOUBLE)

#include "wx/spinbutt.h"

#if wxUSE_SPINBTN

// ----------------------------------------------------------------------------
// constants
// ----------------------------------------------------------------------------

// The margin between the text control and the spin: the value here is the same
// as the margin between the spin button and its "buddy" text control in wxMSW
// so the generic control looks similarly to the native one there, we might
// need to use different value for the other platforms (and maybe even
// determine it dynamically?).
static const wxCoord MARGIN = 1;

#define SPINCTRLBUT_MAX 32000 // large to avoid wrap around trouble

// ----------------------------------------------------------------------------
// wxSpinCtrlTextGeneric: text control used by spin control
// ----------------------------------------------------------------------------

class wxSpinCtrlTextGeneric : public wxTextCtrl
{
public:
    wxSpinCtrlTextGeneric(wxSpinCtrlGenericBase *spin, const wxString& value, long style=0)
        : wxTextCtrl(spin, wxID_ANY, value, wxDefaultPosition, wxDefaultSize,
                     // This is tricky: we want to honour all alignment flags
                     // except wxALIGN_CENTER_VERTICAL because it's the same
                     // as wxTE_PASSWORD and we definitely don't want to show
<<<<<<< HEAD
                     // asterisks in spin control.
                     style & (wxALIGN_MASK | wxBORDER_MASK | wxTE_PROCESS_ENTER) & ~wxTE_PASSWORD)
=======
                     // asterisks in spin control. We also want to respect
                     // wxTE_PROCESS and the border flags as well.
                     style & (wxALIGN_MASK | wxBORDER_MASK | wxTE_PROCESS_ENTER)
                           & ~wxTE_PASSWORD)
>>>>>>> 07e36f9b
    {
        m_spin = spin;

        InvalidateBestSize();

        // remove the default minsize, the spinctrl will have one instead
        SetSizeHints(wxDefaultCoord, wxDefaultCoord);
    }

    virtual ~wxSpinCtrlTextGeneric()
    {
        // MSW sends extra kill focus event on destroy
        if (m_spin)
            m_spin->m_textCtrl = NULL;

        m_spin = NULL;
    }

    void OnChar( wxKeyEvent &event )
    {
        if ( !m_spin->ProcessWindowEvent(event) )
            event.Skip();
    }

    void OnTextEvent(wxCommandEvent& event)
    {
        wxCommandEvent eventCopy(event);
        eventCopy.SetEventObject(m_spin);
        eventCopy.SetId(m_spin->GetId());
        eventCopy.SetInt(wxAtoi(event.GetString()));
        m_spin->ProcessWindowEvent(eventCopy);
    }

    void OnKillFocus(wxFocusEvent& event)
    {
        if (m_spin)
            m_spin->ProcessWindowEvent(event);

        event.Skip();
    }

#if defined(__WXMSW__) || defined(__WXGTK__)
    // GetSizeFromTextSize() is not implemented in wxOSX
    // so GetSizeFromText() cannot be used for size calculations.
    virtual wxSize DoGetBestSize() const wxOVERRIDE
    {
        wxString minVal = m_spin->DoValueToText(m_spin->m_min);
        wxString maxVal = m_spin->DoValueToText(m_spin->m_max);
        wxSize minValSize = GetSizeFromText(minVal);
        wxSize maxValSize = GetSizeFromText(maxVal);

        return wxSize(wxMax(minValSize.x, maxValSize.x), wxMax(minValSize.y, maxValSize.y));
    }
#endif // __WXMSW || __WXGTK__

    wxSpinCtrlGenericBase *m_spin;

private:
    wxDECLARE_EVENT_TABLE();
};

wxBEGIN_EVENT_TABLE(wxSpinCtrlTextGeneric, wxTextCtrl)
    EVT_CHAR(wxSpinCtrlTextGeneric::OnChar)

    // Forward the text events to wxSpinCtrl itself adjusting them slightly in
    // the process.
    EVT_TEXT(wxID_ANY, wxSpinCtrlTextGeneric::OnTextEvent)

    // And we need to forward this one too as wxSpinCtrl is supposed to
    // generate it if wxTE_PROCESS_ENTER is used with it (and if it isn't,
    // we're never going to get EVT_TEXT_ENTER in the first place).
    EVT_TEXT_ENTER(wxID_ANY, wxSpinCtrlTextGeneric::OnTextEvent)

    EVT_KILL_FOCUS(wxSpinCtrlTextGeneric::OnKillFocus)
wxEND_EVENT_TABLE()

// ----------------------------------------------------------------------------
// wxSpinCtrlButtonGeneric: spin button used by spin control
// ----------------------------------------------------------------------------

class wxSpinCtrlButtonGeneric : public wxSpinButton
{
public:
    wxSpinCtrlButtonGeneric(wxSpinCtrlGenericBase *spin, int style)
        : wxSpinButton(spin, wxID_ANY, wxDefaultPosition,
                       wxDefaultSize, style | wxSP_VERTICAL)
    {
        m_spin = spin;

        SetRange(-SPINCTRLBUT_MAX, SPINCTRLBUT_MAX);

        // remove the default minsize, the spinctrl will have one instead
        SetSizeHints(wxDefaultCoord, wxDefaultCoord);
    }

    void OnSpinButton(wxSpinEvent& event)
    {
        if (m_spin)
            m_spin->OnSpinButton(event);
    }

    wxSpinCtrlGenericBase *m_spin;

private:
    wxDECLARE_EVENT_TABLE();
};

wxBEGIN_EVENT_TABLE(wxSpinCtrlButtonGeneric, wxSpinButton)
    EVT_SPIN_UP(  wxID_ANY, wxSpinCtrlButtonGeneric::OnSpinButton)
    EVT_SPIN_DOWN(wxID_ANY, wxSpinCtrlButtonGeneric::OnSpinButton)
wxEND_EVENT_TABLE()

// ============================================================================
// wxSpinCtrlGenericBase
// ============================================================================

// ----------------------------------------------------------------------------
// wxSpinCtrlGenericBase creation
// ----------------------------------------------------------------------------

void wxSpinCtrlGenericBase::Init()
{
    m_value         = 0;
    m_min           = 0;
    m_max           = 100;
    m_increment     = 1;
    m_snap_to_ticks = false;

    m_spin_value    = 0;

    m_textCtrl = NULL;
    m_spinButton  = NULL;
}

bool wxSpinCtrlGenericBase::Create(wxWindow *parent,
                                   wxWindowID id,
                                   const wxString& value,
                                   const wxPoint& pos, const wxSize& size,
                                   long style,
                                   double min, double max, double initial,
                                   double increment,
                                   const wxString& name)
{
    // don't use borders for this control itself, it wouldn't look good with
    // the text control borders (but we might want to use style border bits to
    // select the text control style)
    if ( !wxControl::Create(parent, id, wxDefaultPosition, wxDefaultSize,
                            (style & ~wxBORDER_MASK) | wxBORDER_NONE,
                            wxDefaultValidator, name) )
    {
        return false;
    }

    m_value = initial;
    m_min   = min;
    m_max   = max;
    m_increment = increment;

    // the string value overrides the numeric one (for backwards compatibility
    // reasons and also because it is simpler to specify the string value which
    // comes much sooner in the list of arguments and leave the initial
    // parameter unspecified)
    if ( !value.empty() )
    {
        double d;
        if ( DoTextToValue(value, &d) )
            m_value = d;
    }

    m_textCtrl   = new wxSpinCtrlTextGeneric(this, DoValueToText(m_value), style);
    m_spinButton = new wxSpinCtrlButtonGeneric(this, style);

#if wxUSE_TOOLTIPS
    m_textCtrl->SetToolTip(GetToolTipText());
    m_spinButton->SetToolTip(GetToolTipText());
#endif // wxUSE_TOOLTIPS

    m_spin_value = m_spinButton->GetValue();

    SetInitialSize(size);
    Move(pos);

    return true;
}

wxSpinCtrlGenericBase::~wxSpinCtrlGenericBase()
{
    // delete the controls now, don't leave them alive even though they would
    // still be eventually deleted by our parent - but it will be too late, the
    // user code expects them to be gone now

    if (m_textCtrl)
    {
        // null this since MSW sends KILL_FOCUS on deletion, see ~wxSpinCtrlTextGeneric
        wxDynamicCast(m_textCtrl, wxSpinCtrlTextGeneric)->m_spin = NULL;

        wxSpinCtrlTextGeneric *text = (wxSpinCtrlTextGeneric*)m_textCtrl;
        m_textCtrl = NULL;
        delete text;
    }

    wxDELETE(m_spinButton);
}

wxWindowList wxSpinCtrlGenericBase::GetCompositeWindowParts() const
{
    wxWindowList parts;
    parts.push_back(m_textCtrl);
    parts.push_back(m_spinButton);
    return parts;
}

// ----------------------------------------------------------------------------
// geometry
// ----------------------------------------------------------------------------

wxSize wxSpinCtrlGenericBase::DoGetBestSize() const
{
    return DoGetSizeFromTextSize(m_textCtrl->GetBestSize().x, -1);
}

wxSize wxSpinCtrlGenericBase::DoGetSizeFromTextSize(int xlen, int ylen) const
{
    wxSize sizeBtn  = m_spinButton->GetBestSize();
    wxSize totalS( m_textCtrl->GetBestSize() );

    wxSize tsize(xlen + sizeBtn.x + MARGIN, totalS.y);
#if defined(__WXMSW__)
    tsize.IncBy(4*totalS.y/10 + 4, 0);
#elif defined(__WXGTK__)
    tsize.IncBy(totalS.y + 10, 0);
#endif // MSW GTK

    // Check if the user requested a non-standard height.
    if ( ylen > 0 )
        tsize.IncBy(0, ylen - GetCharHeight());

    return tsize;
}

void wxSpinCtrlGenericBase::DoMoveWindow(int x, int y, int width, int height)
{
    wxControl::DoMoveWindow(x, y, width, height);

    // position the subcontrols inside the client area

    // Use GetBestSize instead of GetSize to get the size of the spin control.
    // This fixes a problem on wxMSW when the size is set after a DPI change.
    // GetSize returns the old, invalid, size. GetBestSize will return the size
    // that the control should be. Normally, GetBestSize and GetSize should
    // always return the same value because the size of the spinButton never
    // changes.
    wxSize sizeBtn = m_spinButton->GetBestSize();

    wxCoord wText = width - sizeBtn.x - MARGIN;
    m_textCtrl->SetSize(0, 0, wText, height);
    m_spinButton->SetSize(0 + wText + MARGIN, 0, wxDefaultCoord, height);
}

// ----------------------------------------------------------------------------
// operations forwarded to the subcontrols
// ----------------------------------------------------------------------------

void wxSpinCtrlGenericBase::SetFocus()
{
    if ( m_textCtrl )
        m_textCtrl->SetFocus();
}

#ifdef __WXMSW__

void wxSpinCtrlGenericBase::DoEnable(bool enable)
{
     wxSpinCtrlBase::DoEnable(enable);
}

#endif // __WXMSW__

bool wxSpinCtrlGenericBase::Enable(bool enable)
{
    if ( !wxSpinCtrlBase::Enable(enable) )
        return false;

    m_spinButton->Enable(enable);
    m_textCtrl->Enable(enable);

    return true;
}

bool wxSpinCtrlGenericBase::Show(bool show)
{
    if ( !wxControl::Show(show) )
        return false;

    // under GTK Show() is called the first time before we are fully
    // constructed
    if ( m_spinButton )
    {
        m_spinButton->Show(show);
        m_textCtrl->Show(show);
    }

    return true;
}


bool wxSpinCtrlGenericBase::SetBackgroundColour(const wxColour& colour)
{
    // We need to provide this otherwise the entire composite window
    // background and therefore the between component spaces
    // will be changed.
    if ( m_textCtrl )
        return m_textCtrl->SetBackgroundColour(colour);

    return true;
}

// ----------------------------------------------------------------------------
// Handle sub controls events
// ----------------------------------------------------------------------------

wxBEGIN_EVENT_TABLE(wxSpinCtrlGenericBase, wxSpinCtrlBase)
    EVT_CHAR(wxSpinCtrlGenericBase::OnTextChar)
    EVT_KILL_FOCUS(wxSpinCtrlGenericBase::OnTextLostFocus)
wxEND_EVENT_TABLE()

void wxSpinCtrlGenericBase::OnSpinButton(wxSpinEvent& event)
{
    event.Skip();

    // Pressing the spin button should also give the focus to the text part of
    // the control, at least this is how the native control behaves under MSW.
    SetFocus();

    // Sync the textctrl since the user expects that the button will modify
    // what they see in the textctrl.
    SyncSpinToText(SendEvent_None);

    int spin_value = event.GetPosition();
    double step = (event.GetEventType() == wxEVT_SCROLL_LINEUP) ? 1 : -1;

    // Use the spinbutton's acceleration, if any, but not if wrapping around
    if (((spin_value >= 0) && (m_spin_value >= 0)) || ((spin_value <= 0) && (m_spin_value <= 0)))
        step *= abs(spin_value - m_spin_value);

    double value = AdjustToFitInRange(m_value + step*m_increment);

    // Ignore the edges when it wraps since the up/down event may be opposite
    // They are in GTK and Mac
    if (abs(spin_value - m_spin_value) > SPINCTRLBUT_MAX)
    {
        m_spin_value = spin_value;
        return;
    }

    m_spin_value = spin_value;

    // Notify about the change in wxTextCtrl too.
    if ( DoSetValue(value, SendEvent_Text) )
        DoSendEvent();
}

void wxSpinCtrlGenericBase::OnTextLostFocus(wxFocusEvent& event)
{
    if ( SyncSpinToText(SendEvent_Text) )
        DoSendEvent();

    event.Skip();
}

void wxSpinCtrlGenericBase::OnTextChar(wxKeyEvent& event)
{
    if ( !HasFlag(wxSP_ARROW_KEYS) )
    {
        event.Skip();
        return;
    }

    double value = m_value;
    switch ( event.GetKeyCode() )
    {
        case WXK_UP :
            value += m_increment;
            break;

        case WXK_DOWN :
            value -= m_increment;
            break;

        case WXK_PAGEUP :
            value += m_increment * 10.0;
            break;

        case WXK_PAGEDOWN :
            value -= m_increment * 10.0;
            break;

        default:
            event.Skip();
            return;
    }

    value = AdjustToFitInRange(value);

    SyncSpinToText(SendEvent_None);

    // No need to send event, it was already generated by wxTextCtrl itself.
    if ( DoSetValue(value, SendEvent_None) )
        DoSendEvent();
}

// ----------------------------------------------------------------------------
// Textctrl functions
// ----------------------------------------------------------------------------

bool wxSpinCtrlGenericBase::SyncSpinToText(SendEvent sendEvent)
{
    if ( !m_textCtrl || !m_textCtrl->IsModified() )
        return false;

    double textValue;
    if ( DoTextToValue(m_textCtrl->GetValue(), &textValue) )
    {
        if (textValue > m_max)
            textValue = m_max;
        else if (textValue < m_min)
            textValue = m_min;
    }
    else // text contents is not a valid number at all
    {
        // replace its contents with the last valid value
        textValue = m_value;
    }

    // we must always set the value here, even if it's equal to m_value, as
    // otherwise we could be left with an out of range value when leaving the
    // text control and the current value is already m_max for example
    return DoSetValue(textValue, sendEvent);
}

// ----------------------------------------------------------------------------
// changing value and range
// ----------------------------------------------------------------------------

void wxSpinCtrlGenericBase::SetValue(const wxString& text)
{
    wxCHECK_RET( m_textCtrl, wxT("invalid call to wxSpinCtrl::SetValue") );

    double val;
    if ( DoTextToValue(text, &val) && InRange(val) )
    {
        DoSetValue(val, SendEvent_None);
    }
    else // not a number at all or out of range
    {
        m_textCtrl->ChangeValue(text);
        m_textCtrl->SelectAll();
    }
}

bool wxSpinCtrlGenericBase::DoSetValue(double val, SendEvent sendEvent)
{
    wxCHECK_MSG( m_textCtrl, false, wxT("invalid call to wxSpinCtrl::SetValue") );

    if ( val < m_min )
        val = m_min;
    if ( val > m_max )
        val = m_max;
    
    if ( m_snap_to_ticks && (m_increment != 0) )
    {
        double snap_value = val / m_increment;

        if (wxFinite(snap_value)) // FIXME what to do about a failure?
        {
            if ((snap_value - floor(snap_value)) < (ceil(snap_value) - snap_value))
                val = floor(snap_value) * m_increment;
            else
                val = ceil(snap_value) * m_increment;
        }
    }

    wxString str(DoValueToText(val));

    if ((val != m_value) || (str != m_textCtrl->GetValue()))
    {
        if ( !DoTextToValue(str, &m_value ) )    // wysiwyg for textctrl
            m_value = val;

        switch ( sendEvent )
        {
            case SendEvent_None:
                m_textCtrl->ChangeValue(str);
                break;

            case SendEvent_Text:
                m_textCtrl->SetValue(str);
                break;
        }

        m_textCtrl->SelectAll();
        m_textCtrl->DiscardEdits();
        return true;
    }

    return false;
}

double wxSpinCtrlGenericBase::AdjustToFitInRange(double value) const
{
    if (value < m_min)
        value = HasFlag(wxSP_WRAP) ? m_max : m_min;
    if (value > m_max)
        value = HasFlag(wxSP_WRAP) ? m_min : m_max;

    return value;
}

void wxSpinCtrlGenericBase::DoSetRange(double min, double max)
{
    if ( min != m_min || max != m_max )
        m_textCtrl->InvalidateBestSize();

    m_min = min;
    if ( m_value < m_min )
        DoSetValue(m_min, SendEvent_None);
    m_max = max;
    if ( m_value > m_max )
        DoSetValue(m_max, SendEvent_None);
}

void wxSpinCtrlGenericBase::DoSetIncrement(double inc)
{
    m_increment = inc;
}

void wxSpinCtrlGenericBase::SetSnapToTicks(bool snap_to_ticks)
{
    m_snap_to_ticks = snap_to_ticks;
    DoSetValue(m_value, SendEvent_None);
}

void wxSpinCtrlGenericBase::SetSelection(long from, long to)
{
    wxCHECK_RET( m_textCtrl, wxT("invalid call to wxSpinCtrl::SetSelection") );

    m_textCtrl->SetSelection(from, to);
}

#ifndef wxHAS_NATIVE_SPINCTRL

//-----------------------------------------------------------------------------
// wxSpinCtrl
//-----------------------------------------------------------------------------

bool wxSpinCtrl::SetBase(int base)
{
    // Currently we only support base 10 and 16. We could add support for base
    // 8 quite easily but wxMSW doesn't support it natively so don't bother.
    if ( base != 10 && base != 16 )
        return false;

    if ( base == m_base )
        return true;

    // Update the current control contents to show in the new base: be careful
    // to call DoTextToValue() before changing the base...
    double val;
    const bool hasValidVal = DoTextToValue(m_textCtrl->GetValue(), &val);

    m_base = base;

    // ... but DoValueToText() after doing it.
    if ( hasValidVal )
        m_textCtrl->ChangeValue(DoValueToText(val));

    return true;
}

void wxSpinCtrl::DoSendEvent()
{
    wxSpinEvent event( wxEVT_SPINCTRL, GetId());
    event.SetEventObject( this );
    event.SetPosition((int)(m_value + 0.5)); // FIXME should be SetValue
    event.SetString(m_textCtrl->GetValue());
    GetEventHandler()->ProcessEvent( event );
}

bool wxSpinCtrl::DoTextToValue(const wxString& text, double *val)
{
    long lval;
    if ( !text.ToLong(&lval, GetBase()) )
        return false;

    *val = static_cast<double>(lval);

    return true;
}

wxString wxSpinCtrl::DoValueToText(double val)
{
    switch ( GetBase() )
    {
        case 16:
            return wxSpinCtrlImpl::FormatAsHex(static_cast<long>(val), GetMax());

        default:
            wxFAIL_MSG( wxS("Unsupported spin control base") );
            wxFALLTHROUGH;

        case 10:
            return wxString::Format("%ld", static_cast<long>(val));
    }
}

#endif // !wxHAS_NATIVE_SPINCTRL

//-----------------------------------------------------------------------------
// wxSpinCtrlDouble
//-----------------------------------------------------------------------------

#define SPINCTRLDBL_MAX_DIGITS 20

wxIMPLEMENT_DYNAMIC_CLASS(wxSpinCtrlDouble, wxSpinCtrlGenericBase);

void wxSpinCtrlDouble::DoSendEvent()
{
    wxSpinDoubleEvent event( wxEVT_SPINCTRLDOUBLE, GetId());
    event.SetEventObject( this );
    event.SetValue(m_value);
    event.SetString(m_textCtrl->GetValue());
    GetEventHandler()->ProcessEvent( event );
}

bool wxSpinCtrlDouble::DoTextToValue(const wxString& text, double *val)
{
    return text.ToDouble(val);
}

wxString wxSpinCtrlDouble::DoValueToText(double val)
{
    return wxString::Format(m_format, val);
}

void wxSpinCtrlDouble::SetDigits(unsigned digits)
{
    wxCHECK_RET( digits <= SPINCTRLDBL_MAX_DIGITS, "too many digits for wxSpinCtrlDouble" );

    if ( digits == m_digits )
        return;

    m_digits = digits;

    m_format.Printf(wxT("%%0.%ulf"), digits);

    m_textCtrl->InvalidateBestSize();

    DoSetValue(m_value, SendEvent_None);
}

void wxSpinCtrlDouble::DetermineDigits(double inc)
{
    inc = fabs(inc);
    if ( inc > 0.0 && inc < 1.0 )
    {
        m_digits = wxMin(SPINCTRLDBL_MAX_DIGITS, -static_cast<int>(floor(log10(inc))));
        m_format.Printf("%%0.%ulf", m_digits);
    }
}

#endif // wxUSE_SPINBTN

#endif // !wxPort-with-native-spinctrl

#endif // wxUSE_SPINCTRL<|MERGE_RESOLUTION|>--- conflicted
+++ resolved
@@ -69,15 +69,10 @@
                      // This is tricky: we want to honour all alignment flags
                      // except wxALIGN_CENTER_VERTICAL because it's the same
                      // as wxTE_PASSWORD and we definitely don't want to show
-<<<<<<< HEAD
-                     // asterisks in spin control.
-                     style & (wxALIGN_MASK | wxBORDER_MASK | wxTE_PROCESS_ENTER) & ~wxTE_PASSWORD)
-=======
                      // asterisks in spin control. We also want to respect
                      // wxTE_PROCESS and the border flags as well.
                      style & (wxALIGN_MASK | wxBORDER_MASK | wxTE_PROCESS_ENTER)
                            & ~wxTE_PASSWORD)
->>>>>>> 07e36f9b
     {
         m_spin = spin;
 
