--- conflicted
+++ resolved
@@ -1009,15 +1009,9 @@
     bool                        m_dragEnabled;
     wxDataFormat                m_dragFormat;
 
-<<<<<<< HEAD
-    DropItemInfo                m_dropItemInfo;
-    bool                        m_dropHint;
-    unsigned int                m_dropHintLine;
-=======
     bool                        m_dropEnabled;
     wxDataFormat                m_dropFormat;
     DropItemInfo                m_dropItemInfo;
->>>>>>> 0d68a6d4
 #endif // wxUSE_DRAG_AND_DROP
 
     // for double click logic
@@ -2058,14 +2052,8 @@
     m_dragStart = wxPoint(0,0);
 
     m_dragEnabled = false;
-<<<<<<< HEAD
-    m_dropItemInfo = DropItemInfo();
-    m_dropHint = false;
-    m_dropHintLine = (unsigned int) -1;
-=======
     m_dropEnabled = false;
     m_dropItemInfo = DropItemInfo();
->>>>>>> 0d68a6d4
 #endif // wxUSE_DRAG_AND_DROP
 
     m_lineLastClicked = (unsigned int) -1;
@@ -2180,28 +2168,14 @@
 
 void wxDataViewMainWindow::RefreshDropHint()
 {
-<<<<<<< HEAD
-=======
     const unsigned row = m_dropItemInfo.m_row;
 
->>>>>>> 0d68a6d4
     switch (m_dropItemInfo.m_hint)
     {
         case DropHint_None:
             break;
 
         case DropHint_Inside:
-<<<<<<< HEAD
-            RefreshRow(m_dropItemInfo.m_row);
-            break;
-
-        case DropHint_Above:
-            RefreshRows(m_dropItemInfo.m_row == 0 ? 0 : m_dropItemInfo.m_row - 1, m_dropItemInfo.m_row);
-            break;
-
-        case DropHint_Below:
-            RefreshRows(m_dropItemInfo.m_row, std::max(m_dropItemInfo.m_row + 1, GetRowCount() - 1));
-=======
             RefreshRow(row);
             break;
 
@@ -2213,13 +2187,11 @@
             // It's not a problem here if row+1 is out of range, RefreshRows()
             // allows this.
             RefreshRows(row, row + 1);
->>>>>>> 0d68a6d4
             break;
     }
 }
 
 void wxDataViewMainWindow::RemoveDropHint()
-<<<<<<< HEAD
 {
     RefreshDropHint();
 
@@ -2228,16 +2200,6 @@
 
 wxDataViewMainWindow::DropItemInfo wxDataViewMainWindow::GetDropItemInfo(const wxCoord x, const wxCoord y)
 {
-=======
-{
-    RefreshDropHint();
-
-    m_dropItemInfo = DropItemInfo();
-}
-
-wxDataViewMainWindow::DropItemInfo wxDataViewMainWindow::GetDropItemInfo(const wxCoord x, const wxCoord y)
-{
->>>>>>> 0d68a6d4
     DropItemInfo dropItemInfo;
 
     int xx = x;
@@ -2265,12 +2227,6 @@
 
         dropItemInfo.m_item = node->GetItem();
 
-<<<<<<< HEAD
-        unsigned int itemStart = GetLineStart(row);
-        int itemHeight = GetLineHeight(row);
-
-        bool insertAbove = yy - itemStart < itemHeight*0.15;       // 15%, TODO: configurable
-=======
         const int itemStart = GetLineStart(row);
         const int itemHeight = GetLineHeight(row);
 
@@ -2279,7 +2235,6 @@
         static const double UPPER_ITEM_PART = 0.15;
 
         bool insertAbove = yy - itemStart < itemHeight*UPPER_ITEM_PART;
->>>>>>> 0d68a6d4
         if (insertAbove)
         {
             // Can be treated as 'insertBelow" with the small difference:
@@ -2300,11 +2255,7 @@
 
         }
 
-<<<<<<< HEAD
-        bool insertBelow = yy - itemStart > itemHeight*0.85;        // 15%, TODO: configurable
-=======
         bool insertBelow = yy - itemStart > itemHeight*(1.0 - UPPER_ITEM_PART);
->>>>>>> 0d68a6d4
         if (insertBelow)
             dropItemInfo.m_hint = DropHint_Below;
 
@@ -2343,17 +2294,6 @@
                 if (m_owner->GetModel()->IsContainer(ascendNode->GetItem()))
                 {
                     // Item can be inserted
-<<<<<<< HEAD
-
-                    int itemPosition = ascendNode->FindChildByItem(prevAscendNode->GetItem());
-                    dropItemInfo.m_proposedDropIndex  = itemPosition == wxNOT_FOUND ? 0 : itemPosition + 1;
-                    dropItemInfo.m_item               = ascendNode->GetItem();
-
-                    // We must break the loop if the applied node is expanded (opened)
-                    // and the proposed drop position is not the last in this node
-                    if (ascendNode->IsOpen() && dropItemInfo.m_proposedDropIndex != static_cast<int>(ascendNode->GetChildNodes().size()))
-                        break;
-=======
                     dropItemInfo.m_item = ascendNode->GetItem();
 
                     int itemPosition = ascendNode->FindChildByItem(prevAscendNode->GetItem());
@@ -2373,7 +2313,6 @@
                         if ( static_cast<size_t>(itemPosition) != lastPos )
                             break;
                     }
->>>>>>> 0d68a6d4
 
                     int indent = GetOwner()->GetIndent()*level + expanderWidth;
 
@@ -2478,11 +2417,7 @@
 {
     DropItemInfo dropItemInfo = GetDropItemInfo(x, y);
 
-<<<<<<< HEAD
     wxDataObjectComposite *obj = static_cast<wxDataObjectComposite*>(GetDropTarget()->GetDataObject());
-=======
-    wxCustomDataObject *obj = (wxCustomDataObject *) GetDropTarget()->GetDataObject();
->>>>>>> 0d68a6d4
 
     wxDataViewEvent event(wxEVT_DATAVIEW_ITEM_DROP, m_owner, dropItemInfo.m_item);
     event.SetProposedDropIndex(dropItemInfo.m_proposedDropIndex);
