--- conflicted
+++ resolved
@@ -891,15 +891,9 @@
     bool EnableDragSource( const wxDataFormat &format );
     bool EnableDropTarget( const wxDataFormat &format );
 
-<<<<<<< HEAD
-    void RemoveDropHint(bool refreshOnly = false);
-    int GetDropItemInfo(const wxCoord x, const wxCoord y,
-                        unsigned int* itemRow, wxDataViewItem* item, int* proposedDropIndex, int* indentLevel);
-=======
     void RefreshDropHint();
     void RemoveDropHint();
     DropItemInfo GetDropItemInfo(const wxCoord x, const wxCoord y);
->>>>>>> 24dedf04
     wxDragResult OnDragOver( wxDataFormat format, wxCoord x, wxCoord y, wxDragResult def );
     bool OnDrop( wxDataFormat format, wxCoord x, wxCoord y );
     wxDragResult OnData( wxDataFormat format, wxCoord x, wxCoord y, wxDragResult def );
@@ -971,13 +965,7 @@
 
     bool                        m_dropEnabled;
     wxDataFormat                m_dropFormat;
-<<<<<<< HEAD
-    int                         m_dropHint;         // 0 - no; 1 - inside; 2 - before; 3 - after
-    int                         m_dropHintIndentLevel;
-    unsigned int                m_dropHintLine;
-=======
     DropItemInfo                m_dropItemInfo;
->>>>>>> 24dedf04
 #endif // wxUSE_DRAG_AND_DROP
 
     // for double click logic
@@ -1658,7 +1646,6 @@
         wxDataFormat format = GetMatchingPair();
         if (format == wxDF_INVALID)
             return wxDragNone;
-
         return m_win->OnDragOver( format, x, y, def);
     }
 
@@ -1667,7 +1654,7 @@
         wxDataFormat format = GetMatchingPair();
         if (format == wxDF_INVALID)
             return false;
-       return m_win->OnDrop( format, x, y );
+        return m_win->OnDrop( format, x, y );
     }
 
     virtual wxDragResult OnData( wxCoord x, wxCoord y, wxDragResult def ) wxOVERRIDE
@@ -2020,13 +2007,7 @@
 
     m_dragEnabled = false;
     m_dropEnabled = false;
-<<<<<<< HEAD
-    m_dropHint = 0;
-    m_dropHintIndentLevel = -1;
-    m_dropHintLine = (unsigned int) -1;
-=======
     m_dropItemInfo = DropItemInfo();
->>>>>>> 24dedf04
 #endif // wxUSE_DRAG_AND_DROP
 
     m_lineLastClicked = (unsigned int) -1;
@@ -2092,34 +2073,6 @@
     return true;
 }
 
-<<<<<<< HEAD
-void wxDataViewMainWindow::RemoveDropHint(bool refreshOnly/* = false*/)
-{
-    if (m_dropHint == 0)
-        return;
-
-    if (m_dropHint == 1)
-        RefreshRow(m_dropHintLine);
-    else if (m_dropHint == 2)
-        RefreshRows(m_dropHintLine == 0 ? 0 : m_dropHintLine - 1, m_dropHintLine);
-    else if (m_dropHint == 3)
-        RefreshRows(m_dropHintLine, std::max(m_dropHintLine + 1, GetRowCount() - 1));
-
-    if (!refreshOnly)
-    {
-        m_dropHint = 0;
-        m_dropHintIndentLevel = -1;
-        m_dropHintLine = (unsigned int) -1;
-    }
-}
-
-// Returns drop hint
-int wxDataViewMainWindow::GetDropItemInfo(const wxCoord x, const wxCoord y,
-                                          unsigned int* itemRow,
-                                          wxDataViewItem* item,
-                                          int* proposedDropIndex,
-                                          int* indentLevel)
-=======
 void wxDataViewMainWindow::RefreshDropHint()
 {
     switch (m_dropItemInfo.m_hint)
@@ -2149,7 +2102,6 @@
 }
 
 wxDataViewMainWindow::DropItemInfo wxDataViewMainWindow::GetDropItemInfo(const wxCoord x, const wxCoord y)
->>>>>>> 24dedf04
 {
     DropItemInfo dropItemInfo;
 
@@ -2158,27 +2110,6 @@
     m_owner->CalcUnscrolledPosition( xx, yy, &xx, &yy );
 
     unsigned int row = GetLineAt(yy);
-<<<<<<< HEAD
-    *itemRow = row;     // [arg set]
-
-    if (row >= GetRowCount() || xx > GetEndOfLastCol())
-        return 0;
-
-    if (IsVirtualList())
-    {
-        *item = GetItemByRow(row);      // [arg set]
-
-        if (!item->IsOk())
-            return 0;
-    }
-    else    // TODO: DROP_INDEX_STYLE
-    {
-        wxDataViewTreeNode* node = GetTreeNodeByRow(row);
-        if (!node)
-            return 0;
-
-        *item = node->GetItem();
-=======
     dropItemInfo.m_row = row;
 
     if (row >= GetRowCount() || xx > GetEndOfLastCol())
@@ -2198,33 +2129,10 @@
             return dropItemInfo;
 
         dropItemInfo.m_item = node->GetItem();
->>>>>>> 24dedf04
 
         unsigned int itemStart = GetLineStart(row);
         int itemHeight = GetLineHeight(row);
 
-<<<<<<< HEAD
-        bool insertBefore = yy - itemStart < itemHeight*0.15;       // 15%, TODO: configurable
-        if (insertBefore)
-            // Can be treated as 'insertAfter" with the small difference:
-        {
-            node = GetTreeNodeByRow(row - 1);   // We need the node from the previous row
-
-            if (!node)
-                // Seems to be dropped in the root node
-            {
-                *indentLevel        = 0;                // [out]
-                *proposedDropIndex  = 0;                // [out]
-                *item               = wxDataViewItem(); // [out]
-
-                return 2;       // BEFORE
-            }
-
-        }
-
-        bool insertAfter = yy - itemStart > itemHeight*0.85;        // 15%, TODO: configurable
-        if (insertAfter || insertBefore)
-=======
         bool insertAbove = yy - itemStart < itemHeight*0.15;       // 15%, TODO: configurable
         if (insertAbove)
         {
@@ -2251,7 +2159,6 @@
             dropItemInfo.m_hint = DropHint_Below;
 
         if (insertBelow || insertAbove)
->>>>>>> 24dedf04
         {
             // Insert inside the 'item' or after (below) it. Depends on:
             // 1 - the 'item' is a container
@@ -2259,11 +2166,7 @@
             // 3 - expanded or not
             // 4 - mouse x position
 
-<<<<<<< HEAD
-            unsigned int start_x = 0;           // Expander column x position start
-=======
             unsigned int start_x = 0;       // Expander column x position start
->>>>>>> 24dedf04
             wxDataViewColumn* const expander = GetExpanderColumnOrFirstOne(GetOwner());
             for (unsigned int i = 0; i < GetOwner()->GetColumnCount(); i++)
             {
@@ -2285,16 +2188,6 @@
             wxDataViewTreeNode* ascendNode = node;
             while (ascendNode != NULL)
             {
-<<<<<<< HEAD
-                *indentLevel = level + 1;   // [out]
-
-                if (m_owner->GetModel()->IsContainer(ascendNode->GetItem()))
-                    // Can be inserted
-                {
-                    int itemPosition = ascendNode->FindChildByItem(prevAscendNode->GetItem());
-                    *proposedDropIndex  = itemPosition == wxNOT_FOUND ? 0 : itemPosition + 1;   // [out]
-                    *item               = ascendNode->GetItem();                                // [out]
-=======
                 dropItemInfo.m_indentLevel = level + 1;
 
                 if (m_owner->GetModel()->IsContainer(ascendNode->GetItem()))
@@ -2304,13 +2197,11 @@
                     int itemPosition = ascendNode->FindChildByItem(prevAscendNode->GetItem());
                     dropItemInfo.m_proposedDropIndex  = itemPosition == wxNOT_FOUND ? 0 : itemPosition + 1;
                     dropItemInfo.m_item               = ascendNode->GetItem();
->>>>>>> 24dedf04
 
                     if (IsExpanded(row) && itemPosition != ascendNode->GetChildNodes().size() - 1)
                         break;
 
                     int indent = GetOwner()->GetIndent()*level + expanderWidth;
-<<<<<<< HEAD
 
                     if (xx >= start_x + indent)
                         break;
@@ -2321,70 +2212,29 @@
                 --level;
             }
         }
-
-        if (insertBefore)
-            return 2;       // BEFORE
-        else if (insertAfter)
-            return 3;       // AFTER
-    }
-
-    return 1;   // INSIDE
+        else
+        {
+            dropItemInfo.m_hint = DropHint_Inside;
+        }
+    }
+
+    return dropItemInfo;
 }
 
 
 wxDragResult wxDataViewMainWindow::OnDragOver( wxDataFormat format, wxCoord x,
                                                wxCoord y, wxDragResult def )
 {
-    wxDataViewItem  item;
-    unsigned int    row = 0;
-    int             proposedDropIndex = -1;
-
-    int nextDropHint = GetDropItemInfo(x, y, &row, &item, &proposedDropIndex, &m_dropHintIndentLevel);
-
-    wxDataViewEvent event(wxEVT_DATAVIEW_ITEM_DROP_POSSIBLE, m_owner, item);
-    event.SetProposedDropIndex(proposedDropIndex);
-=======
-
-                    if (xx >= start_x + indent)
-                        break;
-                }
-
-                prevAscendNode = ascendNode;
-                ascendNode = ascendNode->GetParent();
-                --level;
-            }
-        }
-        else
-        {
-            dropItemInfo.m_hint = DropHint_Inside;
-        }
-    }
-
-    return dropItemInfo;
-}
-
-
-wxDragResult wxDataViewMainWindow::OnDragOver( wxDataFormat format, wxCoord x,
-                                               wxCoord y, wxDragResult def )
-{
     DropItemInfo nextDropItemInfo = GetDropItemInfo(x, y);
 
     wxDataViewEvent event(wxEVT_DATAVIEW_ITEM_DROP_POSSIBLE, m_owner, nextDropItemInfo.m_item);
     event.SetProposedDropIndex(nextDropItemInfo.m_proposedDropIndex);
->>>>>>> 24dedf04
     event.SetDataFormat( format );
     event.SetDropEffect( def );
 
     wxDragResult result = def;
 
     if (m_owner->HandleWindowEvent(event) && event.IsAllowed())
-<<<<<<< HEAD
-        // Processing handled event
-    {
-        result = event.GetDropEffect();
-        switch (result)
-        {
-=======
     {
         // Processing handled event
 
@@ -2396,7 +2246,6 @@
             case wxDragLink:
                 break;
 
->>>>>>> 24dedf04
             case wxDragNone:
             case wxDragCancel:
             case wxDragError:
@@ -2415,17 +2264,6 @@
         return wxDragNone;
     }
 
-<<<<<<< HEAD
-    if (nextDropHint != 0)
-    {
-        if (m_dropHint != nextDropHint || row != m_dropHintLine)
-            RemoveDropHint(true);   // refresh previous rows
-
-        m_dropHintLine  = row;
-        m_dropHint      = nextDropHint;
-
-        RemoveDropHint(true);
-=======
     if (nextDropItemInfo.m_hint != DropHint_None)
     {
         if (m_dropItemInfo.m_hint != nextDropItemInfo.m_hint ||
@@ -2438,18 +2276,14 @@
         m_dropItemInfo.m_row    = nextDropItemInfo.m_row;
 
         RefreshDropHint();
->>>>>>> 24dedf04
     }
     else
     {
         RemoveDropHint();
     }
 
-<<<<<<< HEAD
-=======
     m_dropItemInfo = nextDropItemInfo;
 
->>>>>>> 24dedf04
     return result;
 }
 
@@ -2457,22 +2291,10 @@
 {
     RemoveDropHint();
 
-<<<<<<< HEAD
-    wxDataViewItem  item;
-    unsigned int    row = 0;
-    int             proposedDropIndex = -1;
-    int             indentLevel = -1;
-
-    GetDropItemInfo(x, y, &row, &item, &proposedDropIndex, &indentLevel);
-
-    wxDataViewEvent event(wxEVT_DATAVIEW_ITEM_DROP_POSSIBLE, m_owner, item);
-    event.SetProposedDropIndex(proposedDropIndex);
-=======
     DropItemInfo dropItemInfo = GetDropItemInfo(x, y);
 
     wxDataViewEvent event(wxEVT_DATAVIEW_ITEM_DROP_POSSIBLE, m_owner, dropItemInfo.m_item);
     event.SetProposedDropIndex(dropItemInfo.m_proposedDropIndex);
->>>>>>> 24dedf04
     event.SetDataFormat( format );
     if (!m_owner->HandleWindowEvent( event ) || !event.IsAllowed())
         return false;
@@ -2483,26 +2305,12 @@
 wxDragResult wxDataViewMainWindow::OnData( wxDataFormat format, wxCoord x, wxCoord y,
                                            wxDragResult def )
 {
-<<<<<<< HEAD
-    wxDataViewItem  item;
-    unsigned int    row = 0;
-    int             proposedDropIndex = -1;
-    int             indentLevel = -1;
-
-    GetDropItemInfo(x, y, &row, &item, &proposedDropIndex, &indentLevel);
-
-    wxCustomDataObject *obj = (wxCustomDataObject *) GetDropTarget()->GetDataObject();
-
-    wxDataViewEvent event(wxEVT_DATAVIEW_ITEM_DROP, m_owner, item);
-    event.SetProposedDropIndex(proposedDropIndex);
-=======
     DropItemInfo dropItemInfo = GetDropItemInfo(x, y);
 
     wxCustomDataObject *obj = (wxCustomDataObject *) GetDropTarget()->GetDataObject();
 
     wxDataViewEvent event(wxEVT_DATAVIEW_ITEM_DROP, m_owner, dropItemInfo.m_item);
     event.SetProposedDropIndex(dropItemInfo.m_proposedDropIndex);
->>>>>>> 24dedf04
     event.SetDataFormat( format );
     event.SetDataSize( obj->GetSize() );
     event.SetDataBuffer( obj->GetData() );
@@ -2520,9 +2328,6 @@
 
 wxBitmap wxDataViewMainWindow::CreateItemBitmap( unsigned int row, int &indent )
 {
-    if (row < 0 || row >= GetRowCount())
-        return wxNullBitmap;
-
     int height = GetLineHeight( row );
     int width = 0;
     unsigned int cols = GetOwner()->GetColumnCount();
@@ -2875,21 +2680,12 @@
     }
 
 #if wxUSE_DRAG_AND_DROP
-<<<<<<< HEAD
-    wxRect drop_item_rect;
-
-    if (m_dropHint == 1)
-    {
-        int rect_y = GetLineStart(m_dropHintLine);
-        int rect_h = GetLineHeight(m_dropHintLine);
-=======
     wxRect dropItemRect;
 
     if (m_dropItemInfo.m_hint == DropHint_Inside)
     {
         int rect_y = GetLineStart(m_dropItemInfo.m_row);
         int rect_h = GetLineHeight(m_dropItemInfo.m_row);
->>>>>>> 24dedf04
         wxRect rect(x_start, rect_y, x_last - x_start,  rect_h);
 
         wxRendererNative::Get().DrawItemSelectionRect(this, dc, rect, wxCONTROL_SELECTED | wxCONTROL_FOCUSED);
@@ -3001,18 +2797,6 @@
                 cell->SetAlignment( wxALIGN_CENTER_VERTICAL );
 
 #if wxUSE_DRAG_AND_DROP
-<<<<<<< HEAD
-                if (item == m_dropHintLine)
-                {
-                    drop_item_rect = cell_rect;
-                    drop_item_rect.x += expSize.GetWidth();
-                    drop_item_rect.width -= expSize.GetWidth();
-                    if (m_dropHintIndentLevel >= 0)
-                    {
-                        int hintIndent = GetOwner()->GetIndent()*m_dropHintIndentLevel;
-                        drop_item_rect.x += hintIndent;
-                        drop_item_rect.width -= hintIndent;
-=======
                 if (item == m_dropItemInfo.m_row)
                 {
                     dropItemRect = cell_rect;
@@ -3023,7 +2807,6 @@
                         int hintIndent = GetOwner()->GetIndent()*m_dropItemInfo.m_indentLevel;
                         dropItemRect.x += hintIndent;
                         dropItemRect.width -= hintIndent;
->>>>>>> 24dedf04
                     }
                 }
 #endif
@@ -3060,18 +2843,6 @@
     }
 
 #if wxUSE_DRAG_AND_DROP
-<<<<<<< HEAD
-    if (m_dropHint == 2 || m_dropHint == 3)
-        // insert to parental node
-    {
-        const int insertLineHeight = 2;     // TODO: setup (should be even)
-
-        int rect_y = drop_item_rect.y - insertLineHeight/2;     // top insert
-        if (m_dropHint == 3)
-            rect_y += drop_item_rect.height;                    // bottom insert
-
-        wxRect rect(drop_item_rect.x, rect_y, drop_item_rect.width, insertLineHeight);
-=======
     if (m_dropItemInfo.m_hint == DropHint_Below || m_dropItemInfo.m_hint == DropHint_Above)
     {
         const int insertLineHeight = 2;     // TODO: setup (should be even)
@@ -3081,7 +2852,6 @@
             rect_y += dropItemRect.height;                    // bottom insert
 
         wxRect rect(dropItemRect.x, rect_y, dropItemRect.width, insertLineHeight);
->>>>>>> 24dedf04
         wxRendererNative::Get().DrawItemSelectionRect(this, dc, rect, wxCONTROL_SELECTED);
     }
 #endif // wxUSE_DRAG_AND_DROP
