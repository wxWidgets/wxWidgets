/////////////////////////////////////////////////////////////////////////////
// Name:        src/generic/datavgen.cpp
// Purpose:     wxDataViewCtrl generic implementation
// Author:      Robert Roebling
// Modified by: Francesco Montorsi, Guru Kathiresan, Bo Yang
// Copyright:   (c) 1998 Robert Roebling
// Licence:     wxWindows licence
/////////////////////////////////////////////////////////////////////////////

// For compilers that support precompilation, includes "wx.h".
#include "wx/wxprec.h"

#ifdef __BORLANDC__
    #pragma hdrstop
#endif

#if wxUSE_DATAVIEWCTRL

#include "wx/dataview.h"

#ifdef wxHAS_GENERIC_DATAVIEWCTRL

#ifndef WX_PRECOMP
    #ifdef __WXMSW__
        #include "wx/app.h"          // GetRegisteredClassName()
        #include "wx/msw/private.h"
        #include "wx/msw/wrapwin.h"
        #include "wx/msw/wrapcctl.h" // include <commctrl.h> "properly"
    #endif
    #include "wx/sizer.h"
    #include "wx/log.h"
    #include "wx/dcclient.h"
    #include "wx/timer.h"
    #include "wx/settings.h"
    #include "wx/msgdlg.h"
    #include "wx/dcscreen.h"
    #include "wx/frame.h"
    #include "wx/vector.h"
#endif

#include "wx/stockitem.h"
#include "wx/popupwin.h"
#include "wx/renderer.h"
#include "wx/dcbuffer.h"
#include "wx/icon.h"
#include "wx/itemattr.h"
#include "wx/list.h"
#include "wx/listimpl.cpp"
#include "wx/imaglist.h"
#include "wx/headerctrl.h"
#include "wx/dnd.h"
#include "wx/selstore.h"
#include "wx/stopwatch.h"
#include "wx/weakref.h"
#include "wx/generic/private/markuptext.h"
#include "wx/generic/private/rowheightcache.h"
#include "wx/generic/private/widthcalc.h"
#if wxUSE_ACCESSIBILITY
#include "wx/private/markupparser.h"
#endif // wxUSE_ACCESSIBILITY

//-----------------------------------------------------------------------------
// classes
//-----------------------------------------------------------------------------

class wxDataViewColumn;
class wxDataViewHeaderWindow;
class wxDataViewCtrl;

//-----------------------------------------------------------------------------
// constants
//-----------------------------------------------------------------------------

// the cell padding on the left/right
static const int PADDING_RIGHTLEFT = 3;

namespace
{

// The column is either the index of the column to be used for sorting or one
// of the special values in this enum:
enum
{
    // Don't sort at all.
    SortColumn_None = -2,

    // Sort using the model default sort order.
    SortColumn_Default = -1
};

// A class storing the definition of sort order used, as a column index and
// sort direction by this column.
//
// Notice that the sort order may be invalid, meaning that items shouldn't be
// sorted.
class SortOrder
{
public:
    explicit SortOrder(int column = SortColumn_None, bool ascending = true)
        : m_column(column),
          m_ascending(ascending)
    {
    }

    // Default copy ctor, assignment operator and dtor are all OK.

    bool IsNone() const { return m_column == SortColumn_None; }

    int GetColumn() const { return m_column; }
    bool IsAscending() const { return m_ascending; }

    bool operator==(const SortOrder& other) const
    {
        return m_column == other.m_column && m_ascending == other.m_ascending;
    }

    bool operator!=(const SortOrder& other) const
    {
        return !(*this == other);
    }

private:
    int m_column;
    bool m_ascending;
};

// ----------------------------------------------------------------------------
// helper functions
// ----------------------------------------------------------------------------

// Return the expander column or, if it is not set, the first column and also
// set it as the expander one for the future.
wxDataViewColumn* GetExpanderColumnOrFirstOne(wxDataViewCtrl* dataview)
{
    wxDataViewColumn* expander = dataview->GetExpanderColumn();
    if (!expander)
    {
        // TODO-RTL: last column for RTL support
        expander = dataview->GetColumnAt( 0 );
        dataview->SetExpanderColumn(expander);
    }

    return expander;
}

wxTextCtrl *CreateEditorTextCtrl(wxWindow *parent, const wxRect& labelRect, const wxString& value)
{
    wxTextCtrl* ctrl = new wxTextCtrl(parent, wxID_ANY, value,
                                      labelRect.GetPosition(),
                                      labelRect.GetSize(),
                                      wxTE_PROCESS_ENTER);

    // Adjust size of wxTextCtrl editor to fit text, even if it means being
    // wider than the corresponding column (this is how Explorer behaves).
    const int fitting = ctrl->GetSizeFromTextSize(ctrl->GetTextExtent(ctrl->GetValue())).x;
    const int current = ctrl->GetSize().x;
    const int maxwidth = ctrl->GetParent()->GetSize().x - ctrl->GetPosition().x;

    // Adjust size so that it fits all content. Don't change anything if the
    // allocated space is already larger than needed and don't extend wxDVC's
    // boundaries.
    int width = wxMin(wxMax(current, fitting), maxwidth);

    if ( width != current )
        ctrl->SetSize(wxSize(width, -1));

    // select the text in the control an place the cursor at the end
    ctrl->SetInsertionPointEnd();
    ctrl->SelectAll();

    return ctrl;
}

} // anonymous namespace

//-----------------------------------------------------------------------------
// wxDataViewColumn
//-----------------------------------------------------------------------------

void wxDataViewColumn::Init(int width, wxAlignment align, int flags)
{
    m_width =
    m_manuallySetWidth = width;
    m_minWidth = 0;
    m_align = align;
    m_flags = flags;
    m_sort = false;
    m_sortAscending = true;
}

int wxDataViewColumn::DoGetEffectiveWidth(int width) const
{
    switch ( width )
    {
        case wxCOL_WIDTH_DEFAULT:
            return wxWindow::FromDIP(wxDVC_DEFAULT_WIDTH, m_owner);

        case wxCOL_WIDTH_AUTOSIZE:
            wxCHECK_MSG( m_owner, wxDVC_DEFAULT_WIDTH, "no owner control" );
            return m_owner->GetBestColumnWidth(m_owner->GetColumnIndex(this));

        default:
            return width;
    }
}

int wxDataViewColumn::GetWidth() const
{
    return DoGetEffectiveWidth(m_width);
}

void wxDataViewColumn::WXOnResize(int width)
{
    m_width =
    m_manuallySetWidth = width;

    m_owner->OnColumnResized();
}

int wxDataViewColumn::WXGetSpecifiedWidth() const
{
    // Note that we need to return valid value even if no width was initially
    // specified, as otherwise the last column created without any explicit
    // width could be reduced to nothing by UpdateColumnSizes() when the
    // control is shrunk.
    return DoGetEffectiveWidth(m_manuallySetWidth);
}

void wxDataViewColumn::UpdateDisplay()
{
    if (m_owner)
    {
        int idx = m_owner->GetColumnIndex( this );
        m_owner->OnColumnChange( idx );
    }
}

void wxDataViewColumn::UpdateWidth()
{
    if (m_owner)
    {
        int idx = m_owner->GetColumnIndex( this );
        m_owner->OnColumnWidthChange( idx );
    }
}

void wxDataViewColumn::UnsetAsSortKey()
{
    m_sort = false;

    if ( m_owner )
        m_owner->DontUseColumnForSorting(m_owner->GetColumnIndex(this));

    UpdateDisplay();
}

void wxDataViewColumn::SetSortOrder(bool ascending)
{
    if ( !m_owner )
        return;

    const int idx = m_owner->GetColumnIndex(this);

    // If this column isn't sorted already, mark it as sorted
    if ( !m_sort )
    {
        wxASSERT(!m_owner->IsColumnSorted(idx));

        // Now set this one as the new sort column.
        m_owner->UseColumnForSorting(idx);
        m_sort = true;
    }

   m_sortAscending = ascending;

    // Call this directly instead of using UpdateDisplay() as we already have
    // the column index, no need to look it up again.
    m_owner->OnColumnChange(idx);
}

//-----------------------------------------------------------------------------
// wxDataViewHeaderWindow
//-----------------------------------------------------------------------------

class wxDataViewHeaderWindow : public wxHeaderCtrl
{
public:
    wxDataViewHeaderWindow(wxDataViewCtrl *parent)
        : wxHeaderCtrl(parent, wxID_ANY,
                       wxDefaultPosition, wxDefaultSize,
                       wxHD_DEFAULT_STYLE | wxHD_BITMAP_ON_RIGHT)
    {
    }

    wxDataViewCtrl *GetOwner() const
        { return static_cast<wxDataViewCtrl *>(GetParent()); }

    // Add/Remove additional column to sorting columns
    void ToggleSortByColumn(int column)
    {
        wxDataViewCtrl * const owner = GetOwner();

        if ( !owner->IsMultiColumnSortAllowed() )
            return;

        wxDataViewColumn * const col = owner->GetColumn(column);
        if ( !col->IsSortable() )
            return;

        if ( owner->IsColumnSorted(column) )
        {
            col->UnsetAsSortKey();
            SendEvent(wxEVT_DATAVIEW_COLUMN_SORTED, column);
        }
        else // Do start sortign by it.
        {
            col->SetSortOrder(true);
            SendEvent(wxEVT_DATAVIEW_COLUMN_SORTED, column);
        }
    }

#if wxUSE_ACCESSIBILITY
    virtual wxAccessible* CreateAccessible() wxOVERRIDE
    {
        // Under MSW wxHeadrCtrl is a native control
        // so we just need to pass all requests
        // to the accessibility framework.
        return new wxAccessible(this);
    }
#endif // wxUSE_ACCESSIBILITY

protected:
    // implement/override wxHeaderCtrl functions by forwarding them to the main
    // control
    virtual const wxHeaderColumn& GetColumn(unsigned int idx) const wxOVERRIDE
    {
        return *(GetOwner()->GetColumn(idx));
    }

    virtual bool UpdateColumnWidthToFit(unsigned int idx, int widthTitle) wxOVERRIDE
    {
        wxDataViewCtrl * const owner = GetOwner();

        int widthContents = owner->GetBestColumnWidth(idx);
        owner->GetColumn(idx)->SetWidth(wxMax(widthTitle, widthContents));
        owner->OnColumnChange(idx);

        return true;
    }

private:
    void FinishEditing();

    bool SendEvent(wxEventType type, unsigned int n)
    {
        wxDataViewCtrl * const owner = GetOwner();
        wxDataViewEvent event(type, owner, owner->GetColumn(n));

        // for events created by wxDataViewHeaderWindow the
        // row / value fields are not valid
        return owner->ProcessWindowEvent(event);
    }

    void OnClick(wxHeaderCtrlEvent& event)
    {
        FinishEditing();

        const unsigned idx = event.GetColumn();

        if ( SendEvent(wxEVT_DATAVIEW_COLUMN_HEADER_CLICK, idx) )
            return;

        // default handling for the column click is to sort by this column or
        // toggle its sort order
        wxDataViewCtrl * const owner = GetOwner();
        wxDataViewColumn * const col = owner->GetColumn(idx);
        if ( !col->IsSortable() )
        {
            // no default handling for non-sortable columns
            event.Skip();
            return;
        }

        if ( col->IsSortKey() )
        {
            // already using this column for sorting, just change the order
            col->ToggleSortOrder();
        }
        else // not using this column for sorting yet
        {
            // We will sort by this column only now, so reset all the
            // previously used ones.
            owner->ResetAllSortColumns();

            // Sort the column
            col->SetSortOrder(true);
        }

        wxDataViewModel * const model = owner->GetModel();
        if ( model )
            model->Resort();

        owner->OnColumnChange(idx);

        SendEvent(wxEVT_DATAVIEW_COLUMN_SORTED, idx);
    }

    void OnRClick(wxHeaderCtrlEvent& event)
    {
        // Event wasn't processed somewhere, use default behaviour
        if ( !SendEvent(wxEVT_DATAVIEW_COLUMN_HEADER_RIGHT_CLICK,
                        event.GetColumn()) )
        {
            event.Skip();
            ToggleSortByColumn(event.GetColumn());
        }
    }

    void OnResize(wxHeaderCtrlEvent& event)
    {
        FinishEditing();

        wxDataViewCtrl * const owner = GetOwner();

        const unsigned col = event.GetColumn();
        owner->GetColumn(col)->WXOnResize(event.GetWidth());
    }

    void OnEndReorder(wxHeaderCtrlEvent& event)
    {
        FinishEditing();

        wxDataViewCtrl * const owner = GetOwner();
        owner->ColumnMoved(owner->GetColumn(event.GetColumn()),
                        event.GetNewOrder());
    }

    wxDECLARE_EVENT_TABLE();
    wxDECLARE_NO_COPY_CLASS(wxDataViewHeaderWindow);
};

wxBEGIN_EVENT_TABLE(wxDataViewHeaderWindow, wxHeaderCtrl)
    EVT_HEADER_CLICK(wxID_ANY, wxDataViewHeaderWindow::OnClick)
    EVT_HEADER_RIGHT_CLICK(wxID_ANY, wxDataViewHeaderWindow::OnRClick)

    EVT_HEADER_RESIZING(wxID_ANY, wxDataViewHeaderWindow::OnResize)
    EVT_HEADER_END_RESIZE(wxID_ANY, wxDataViewHeaderWindow::OnResize)

    EVT_HEADER_END_REORDER(wxID_ANY, wxDataViewHeaderWindow::OnEndReorder)
wxEND_EVENT_TABLE()

//-----------------------------------------------------------------------------
// wxDataViewRenameTimer
//-----------------------------------------------------------------------------

class wxDataViewRenameTimer: public wxTimer
{
private:
    wxDataViewMainWindow *m_owner;

public:
    wxDataViewRenameTimer( wxDataViewMainWindow *owner );
    void Notify() wxOVERRIDE;
};

//-----------------------------------------------------------------------------
// wxDataViewTreeNode
//-----------------------------------------------------------------------------

class wxDataViewMainWindow;
class wxDataViewTreeNode;

typedef wxVector<wxDataViewTreeNode*> wxDataViewTreeNodes;

// Note: this class is not used at all for virtual list models, so all code
// using it, i.e. any functions taking or returning objects of this type,
// including wxDataViewMainWindow::m_root, can only be called after checking
// that we're using a non-"virtual list" model.

class wxDataViewTreeNode
{
public:
    wxDataViewTreeNode(wxDataViewTreeNode *parent, const wxDataViewItem& item)
        : m_parent(parent),
          m_item(item),
          m_branchData(NULL)
    {
    }

    ~wxDataViewTreeNode()
    {
        if ( m_branchData )
        {
            wxDataViewTreeNodes& nodes = m_branchData->children;
            for ( wxDataViewTreeNodes::iterator i = nodes.begin();
                  i != nodes.end();
                  ++i )
            {
                delete *i;
            }

            delete m_branchData;
        }
    }

    static wxDataViewTreeNode* CreateRootNode()
    {
        wxDataViewTreeNode *n = new wxDataViewTreeNode(NULL, wxDataViewItem());
        n->m_branchData = new BranchNodeData;
        n->m_branchData->open = true;
        return n;
    }

    wxDataViewTreeNode * GetParent() const { return m_parent; }

    const wxDataViewTreeNodes& GetChildNodes() const
    {
        return m_branchData->children;
    }

    void InsertChild(wxDataViewMainWindow* window,
                     wxDataViewTreeNode *node, unsigned index);

    void RemoveChild(unsigned index)
    {
        wxCHECK_RET( m_branchData != NULL, "leaf node doesn't have children" );
        m_branchData->RemoveChild(index);
    }

    // returns position of child node for given item in children list or wxNOT_FOUND
    int FindChildByItem(const wxDataViewItem& item) const
    {
        if ( !m_branchData )
            return wxNOT_FOUND;

        const wxDataViewTreeNodes& nodes = m_branchData->children;
        const int len = nodes.size();
        for ( int i = 0; i < len; i++ )
        {
            if ( nodes[i]->m_item == item )
                return i;
        }
        return wxNOT_FOUND;
    }

    const wxDataViewItem & GetItem() const { return m_item; }
    void SetItem( const wxDataViewItem & item ) { m_item = item; }

    int GetIndentLevel() const
    {
        int ret = 0;
        const wxDataViewTreeNode * node = this;
        while( node->GetParent()->GetParent() != NULL )
        {
            node = node->GetParent();
            ret ++;
        }
        return ret;
    }

    bool IsOpen() const
    {
        return m_branchData && m_branchData->open;
    }

    void ToggleOpen(wxDataViewMainWindow* window)
    {
        // We do not allow the (invisible) root node to be collapsed because
        // there is no way to expand it again.
        if ( !m_parent )
            return;

        wxCHECK_RET( m_branchData != NULL, "can't open leaf node" );

        int sum = 0;

        const wxDataViewTreeNodes& nodes = m_branchData->children;
        const int len = nodes.size();
        for ( int i = 0;i < len; i ++)
            sum += 1 + nodes[i]->GetSubTreeCount();

        if (m_branchData->open)
        {
            ChangeSubTreeCount(-sum);
            m_branchData->open = !m_branchData->open;
        }
        else
        {
            m_branchData->open = !m_branchData->open;
            ChangeSubTreeCount(+sum);
            // Sort the children if needed
            Resort(window);
        }
    }

    // "HasChildren" property corresponds to model's IsContainer(). Note that it may be true
    // even if GetChildNodes() is empty; see below.
    bool HasChildren() const
    {
        return m_branchData != NULL;
    }

    void SetHasChildren(bool has)
    {
        // The invisible root item always has children, so ignore any attempts
        // to change this.
        if ( !m_parent )
            return;

        if ( !has )
        {
            wxDELETE(m_branchData);
        }
        else if ( m_branchData == NULL )
        {
            m_branchData = new BranchNodeData;
        }
    }

    int GetSubTreeCount() const
    {
        return m_branchData ? m_branchData->subTreeCount : 0;
    }

    void ChangeSubTreeCount( int num )
    {
        wxASSERT( m_branchData != NULL );

        if( !m_branchData->open )
            return;

        m_branchData->subTreeCount += num;
        wxASSERT( m_branchData->subTreeCount >= 0 );

        if( m_parent )
            m_parent->ChangeSubTreeCount(num);
    }

    void Resort(wxDataViewMainWindow* window);

    // Should be called after changing the item value to update its position in
    // the control if necessary.
    void PutInSortOrder(wxDataViewMainWindow* window)
    {
        if ( m_parent )
            m_parent->PutChildInSortOrder(window, this);
    }

private:
    // Called by the child after it has been updated to put it in the right
    // place among its siblings, depending on the sort order.
    //
    // The argument must be non-null, but is passed as a pointer as it's
    // inserted into m_branchData->children.
    void PutChildInSortOrder(wxDataViewMainWindow* window,
                             wxDataViewTreeNode* childNode);

    wxDataViewTreeNode  *m_parent;

    // Corresponding model item.
    wxDataViewItem       m_item;

    // Data specific to non-leaf (branch, inner) nodes. They are kept in a
    // separate struct in order to conserve memory.
    struct BranchNodeData
    {
        BranchNodeData()
            : open(false),
              subTreeCount(0)
        {
        }

        void InsertChild(wxDataViewTreeNode* node, unsigned index)
        {
            children.insert(children.begin() + index, node);
        }

        void RemoveChild(unsigned index)
        {
            children.erase(children.begin() + index);
        }

        // Child nodes. Note that this may be empty even if m_hasChildren in
        // case this branch of the tree wasn't expanded and realized yet.
        wxDataViewTreeNodes  children;

        // Order in which children are sorted (possibly none).
        SortOrder            sortOrder;

        // Is the branch node currently open (expanded)?
        bool                 open;

        // Total count of expanded (i.e. visible with the help of some
        // scrolling) items in the subtree, but excluding this node. I.e. it is
        // 0 for leaves and is the number of rows the subtree occupies for
        // branch nodes.
        int                  subTreeCount;
    };

    BranchNodeData *m_branchData;
};



//-----------------------------------------------------------------------------
// wxDataViewMainWindow
//-----------------------------------------------------------------------------

class wxDataViewMainWindow: public wxWindow
{
public:
    wxDataViewMainWindow( wxDataViewCtrl *parent,
                            wxWindowID id,
                            const wxPoint &pos = wxDefaultPosition,
                            const wxSize &size = wxDefaultSize,
                            const wxString &name = wxT("wxdataviewctrlmainwindow") );
    virtual ~wxDataViewMainWindow();

    bool IsList() const { return GetModel()->IsListModel(); }
    bool IsVirtualList() const { return m_root == NULL; }

    // notifications from wxDataViewModel
    bool ItemAdded( const wxDataViewItem &parent, const wxDataViewItem &item );
    bool ItemDeleted( const wxDataViewItem &parent, const wxDataViewItem &item );
    bool ItemChanged( const wxDataViewItem &item )
    {
        return DoItemChanged(item, wxNOT_FOUND);
    }
    bool ValueChanged( const wxDataViewItem &item, unsigned int model_column );
    bool Cleared();
    void Resort()
    {
        ClearRowHeightCache();

        if (!IsVirtualList())
        {
            m_root->Resort(this);
        }
        UpdateDisplay();
    }
    void ClearRowHeightCache()
    {
        if ( m_rowHeightCache )
            m_rowHeightCache->Clear();
    }

    SortOrder GetSortOrder() const
    {
        wxDataViewColumn* const col = GetOwner()->GetSortingColumn();
        if ( col )
        {
            return SortOrder(col->GetModelColumn(),
                             col->IsSortOrderAscending());
        }
        else
        {
            if (GetModel()->HasDefaultCompare())
                return SortOrder(SortColumn_Default);
            else
                return SortOrder();
        }
    }

    void SetOwner( wxDataViewCtrl* owner ) { m_owner = owner; }
    wxDataViewCtrl *GetOwner() { return m_owner; }
    const wxDataViewCtrl *GetOwner() const { return m_owner; }

    wxDataViewModel* GetModel() { return GetOwner()->GetModel(); }
    const wxDataViewModel* GetModel() const { return GetOwner()->GetModel(); }

#if wxUSE_DRAG_AND_DROP
    wxBitmap CreateItemBitmap( unsigned int row, int &indent );
#endif // wxUSE_DRAG_AND_DROP
    void OnPaint( wxPaintEvent &event );
    void OnCharHook( wxKeyEvent &event );
    void OnChar( wxKeyEvent &event );
    void OnVerticalNavigation(const wxKeyEvent& event, int delta);
    void OnLeftKey(wxKeyEvent& event);
    void OnRightKey(wxKeyEvent& event);
    void OnMouse( wxMouseEvent &event );
    void OnSetFocus( wxFocusEvent &event );
    void OnKillFocus( wxFocusEvent &event );

    void UpdateDisplay();
    void RecalculateDisplay();
    void OnInternalIdle() wxOVERRIDE;

    void OnRenameTimer();

    void ScrollWindow( int dx, int dy, const wxRect *rect = NULL ) wxOVERRIDE;
    void ScrollTo( int rows, int column );

    unsigned GetCurrentRow() const { return m_currentRow; }
    bool HasCurrentRow() { return m_currentRow != (unsigned int)-1; }
    void ChangeCurrentRow( unsigned int row );
    bool TryAdvanceCurrentColumn(wxDataViewTreeNode *node, wxKeyEvent& event, bool forward);

    wxDataViewColumn *GetCurrentColumn() const { return m_currentCol; }
    void ClearCurrentColumn() { m_currentCol = NULL; }

    bool IsSingleSel() const { return !GetParent()->HasFlag(wxDV_MULTIPLE); }
    bool IsEmpty() { return GetRowCount() == 0; }

    int GetCountPerPage() const;
    int GetEndOfLastCol() const;
    unsigned int GetFirstVisibleRow() const;
    wxDataViewItem GetTopItem() const;

    // I change this method to un const because in the tree view,
    // the displaying number of the tree are changing along with the
    // expanding/collapsing of the tree nodes
    unsigned int GetLastVisibleRow();
    unsigned int GetLastFullyVisibleRow();
    unsigned int GetRowCount() const;

    const wxSelectionStore& GetSelections() const { return m_selection; }
    void ClearSelection() { m_selection.SelectRange(0, GetRowCount() - 1, false); }
    void Select( const wxArrayInt& aSelections );

    void SelectAllRows()
    {
        m_selection.SelectRange(0, GetRowCount() - 1);
        Refresh();
    }

    // If a valid row is specified and it was previously selected, it is left
    // selected and the function returns false. Otherwise, i.e. if there is
    // really no selection left in the control, it returns true.
    bool UnselectAllRows(unsigned int except = (unsigned int)-1);

    void SelectRow( unsigned int row, bool on );
    void SelectRows( unsigned int from, unsigned int to );
    void ReverseRowSelection( unsigned int row );
    bool IsRowSelected( unsigned int row );
    void SendSelectionChangedEvent( const wxDataViewItem& item);

    void RefreshRow( unsigned int row ) { RefreshRows(row, row); }
    void RefreshRows( unsigned int from, unsigned int to );
    void RefreshRowsAfter( unsigned int firstRow );

    // returns the colour to be used for drawing the rules
    wxColour GetRuleColour() const
    {
        return wxSystemSettings::GetColour(wxSYS_COLOUR_3DLIGHT);
    }

    wxRect GetLinesRect( unsigned int rowFrom, unsigned int rowTo ) const;

    int GetLineStart( unsigned int row ) const;  // row * m_lineHeight in fixed mode
    int GetLineHeight( unsigned int row ) const; // m_lineHeight in fixed mode
    int GetLineAt( unsigned int y ) const;       // y / m_lineHeight in fixed mode
    int QueryAndCacheLineHeight(unsigned int row, wxDataViewItem item) const;

    void SetRowHeight( int lineHeight ) { m_lineHeight = lineHeight; }
    int GetRowHeight() const { return m_lineHeight; }
    int GetDefaultRowHeight() const;

    // Some useful functions for row and item mapping
    wxDataViewItem GetItemByRow( unsigned int row ) const;
    int GetRowByItem( const wxDataViewItem & item ) const;

    wxDataViewTreeNode * GetTreeNodeByRow( unsigned int row ) const;
    // We did not need this temporarily
    // wxDataViewTreeNode * GetTreeNodeByItem( const wxDataViewItem & item );

    // Methods for building the mapping tree
    void BuildTree( wxDataViewModel  * model );
    void DestroyTree();
    void HitTest( const wxPoint & point, wxDataViewItem & item, wxDataViewColumn* &column );
    wxRect GetItemRect( const wxDataViewItem & item, const wxDataViewColumn* column );

    void Expand( unsigned int row );
    void Collapse( unsigned int row );
    bool IsExpanded( unsigned int row ) const;
    bool HasChildren( unsigned int row ) const;

#if wxUSE_DRAG_AND_DROP
    enum DropHint
    {
        DropHint_None = 0,
        DropHint_Inside,
        DropHint_Below,
        DropHint_Above
    };
    struct DropItemInfo
    {
        unsigned int        m_row;
        DropHint            m_hint;

        wxDataViewItem      m_item;
        int                 m_proposedDropIndex;
        int                 m_indentLevel;

        DropItemInfo()
        :   m_row(static_cast<unsigned int>(-1))
        ,   m_hint(DropHint_None)
        ,   m_item(NULL)
        ,   m_proposedDropIndex(-1)
        ,   m_indentLevel(-1)
        {
        }
    };

    bool EnableDragSource( const wxDataFormat &format );
    bool EnableDropTarget( wxDataFormatArray &formats );

    void RefreshDropHint();
    void RemoveDropHint();
    DropItemInfo GetDropItemInfo(const wxCoord x, const wxCoord y);
    wxDragResult OnDragOver( wxDataFormat format, wxCoord x, wxCoord y, wxDragResult def );
    bool OnDrop( wxDataFormat format, wxCoord x, wxCoord y );
    wxDragResult OnData( wxDataFormat format, wxCoord x, wxCoord y, wxDragResult def );
    void OnLeave();
#endif // wxUSE_DRAG_AND_DROP

    void OnColumnsCountChanged();

    // Adjust last column to window size
    void UpdateColumnSizes();

    // Called by wxDataViewCtrl and our own OnRenameTimer() to start edit the
    // specified item in the given column.
    void StartEditing(const wxDataViewItem& item, const wxDataViewColumn* col);
    void FinishEditing();
    bool HasEditableColumn(const wxDataViewItem& item) const
    {
        return FindColumnForEditing(item, wxDATAVIEW_CELL_EDITABLE) != NULL;
    }

private:
    void InvalidateCount() { m_count = -1; }
    void UpdateCount(int count)
    {
        m_count = count;
        m_selection.SetItemCount(count);
    }

    int RecalculateCount() const;

    // Return false only if the event was vetoed by its handler.
    bool SendExpanderEvent(wxEventType type, const wxDataViewItem& item);

    wxDataViewTreeNode * FindNode( const wxDataViewItem & item );

    wxDataViewColumn *FindColumnForEditing(const wxDataViewItem& item, wxDataViewCellMode mode) const;

    bool IsCellEditableInMode(const wxDataViewItem& item, const wxDataViewColumn *col, wxDataViewCellMode mode) const;

    void DrawCellBackground( wxDataViewRenderer* cell, wxDC& dc, const wxRect& rect );

    // Common part of {Item,Value}Changed(): if view_column is wxNOT_FOUND,
    // assumes that all columns were modified, otherwise just this one.
    bool DoItemChanged(const wxDataViewItem& item, int view_column);

    // Return whether the item has at most one column with a value.
    bool IsItemSingleValued(const wxDataViewItem& item) const
    {
        bool hadColumnWithValue = false;
        const unsigned int cols = GetOwner()->GetColumnCount();
        const wxDataViewModel* const model = GetModel();
        for ( unsigned int i = 0; i < cols; i++ )
        {
            if ( model->HasValue(item, i) )
            {
                if ( hadColumnWithValue )
                    return false;
                hadColumnWithValue = true;
            }
        }

        return true;
    }

    // Find the first column with a value in it.
    wxDataViewColumn* FindFirstColumnWithValue(const wxDataViewItem& item) const
    {
        const unsigned int cols = GetOwner()->GetColumnCount();
        const wxDataViewModel* const model = GetModel();
        for ( unsigned int i = 0; i < cols; i++ )
        {
            if ( model->HasValue(item, i) )
                return GetOwner()->GetColumnAt(i);
        }

        return NULL;
    }

private:
    wxDataViewCtrl             *m_owner;
    int                         m_lineHeight;
    bool                        m_dirty;

    wxDataViewColumn           *m_currentCol;
    unsigned int                m_currentRow;
    wxSelectionStore            m_selection;

    wxDataViewRenameTimer      *m_renameTimer;
    bool                        m_lastOnSame;

    bool                        m_hasFocus;
    bool                        m_useCellFocus;
    bool                        m_currentColSetByKeyboard;
    HeightCache                *m_rowHeightCache;

#if wxUSE_DRAG_AND_DROP
    int                         m_dragCount;
    wxPoint                     m_dragStart;

    bool                        m_dragEnabled;
    wxDataFormat                m_dragFormat;

<<<<<<< HEAD
    bool                        m_dropEnabled;
    wxDataFormat                m_dropFormat;
    DropItemInfo                m_dropItemInfo;
=======
    bool                        m_dropHint;
    unsigned int                m_dropHintLine;
>>>>>>> 9de35c4e
#endif // wxUSE_DRAG_AND_DROP

    // for double click logic
    unsigned int m_lineLastClicked,
        m_lineBeforeLastClicked,
        m_lineSelectSingleOnUp;

    // the pen used to draw horiz/vertical rules
    wxPen m_penRule;

    // This is the tree structure of the model
    wxDataViewTreeNode * m_root;
    int m_count;

    // This is the tree node under the cursor
    wxDataViewTreeNode * m_underMouse;

    // The control used for editing or NULL.
    wxWeakRef<wxWindow> m_editorCtrl;

    // Id m_editorCtrl is non-NULL, pointer to the associated renderer.
    wxDataViewRenderer* m_editorRenderer;

private:
    wxDECLARE_DYNAMIC_CLASS(wxDataViewMainWindow);
    wxDECLARE_EVENT_TABLE();
};

// ---------------------------------------------------------
// wxGenericDataViewModelNotifier
// ---------------------------------------------------------

class wxGenericDataViewModelNotifier: public wxDataViewModelNotifier
{
public:
    wxGenericDataViewModelNotifier( wxDataViewMainWindow *mainWindow )
        { m_mainWindow = mainWindow; }

    virtual bool ItemAdded( const wxDataViewItem & parent, const wxDataViewItem & item ) wxOVERRIDE
        { return m_mainWindow->ItemAdded( parent , item ); }
    virtual bool ItemDeleted( const wxDataViewItem &parent, const wxDataViewItem &item ) wxOVERRIDE
        { return m_mainWindow->ItemDeleted( parent, item ); }
    virtual bool ItemChanged( const wxDataViewItem & item ) wxOVERRIDE
        { return m_mainWindow->ItemChanged(item);  }
    virtual bool ValueChanged( const wxDataViewItem & item , unsigned int col ) wxOVERRIDE
        { return m_mainWindow->ValueChanged( item, col ); }
    virtual bool Cleared() wxOVERRIDE
        { return m_mainWindow->Cleared(); }
    virtual void Resort() wxOVERRIDE
        { m_mainWindow->Resort(); }

    wxDataViewMainWindow    *m_mainWindow;
};

// ---------------------------------------------------------
// wxDataViewRenderer
// ---------------------------------------------------------

wxIMPLEMENT_ABSTRACT_CLASS(wxDataViewRenderer, wxDataViewRendererBase);

wxDataViewRenderer::wxDataViewRenderer( const wxString &varianttype,
                                        wxDataViewCellMode mode,
                                        int align) :
    wxDataViewCustomRendererBase( varianttype, mode, align )
{
    m_align = align;
    m_mode = mode;
    m_ellipsizeMode = wxELLIPSIZE_MIDDLE;
    m_dc = NULL;
    m_state = 0;
}

wxDataViewRenderer::~wxDataViewRenderer()
{
    delete m_dc;
}

wxDC *wxDataViewRenderer::GetDC()
{
    if (m_dc == NULL)
    {
        if (GetOwner() == NULL)
            return NULL;
        if (GetOwner()->GetOwner() == NULL)
            return NULL;
        m_dc = new wxClientDC( GetOwner()->GetOwner() );
    }

    return m_dc;
}

void wxDataViewRenderer::SetAlignment( int align )
{
    m_align=align;
}

int wxDataViewRenderer::GetAlignment() const
{
    return m_align;
}

// ---------------------------------------------------------
// wxDataViewCustomRenderer
// ---------------------------------------------------------

wxIMPLEMENT_ABSTRACT_CLASS(wxDataViewCustomRenderer, wxDataViewRenderer);

wxDataViewCustomRenderer::wxDataViewCustomRenderer( const wxString &varianttype,
                        wxDataViewCellMode mode, int align ) :
    wxDataViewRenderer( varianttype, mode, align )
{
}

#if wxUSE_ACCESSIBILITY
wxString wxDataViewCustomRenderer::GetAccessibleDescription() const
{
    wxVariant val;
    GetValue(val);

    wxString strVal;
    if ( val.IsType(wxS("bool")) )
    {
        /* TRANSLATORS: Name of Boolean true value */
        strVal = val.GetBool() ? _("true")
        /* TRANSLATORS: Name of Boolean false value */
                               : _("false");
    }
    else
    {
        strVal = val.MakeString();
    }

    return strVal;
}
#endif // wxUSE_ACCESSIBILITY

// ---------------------------------------------------------
// wxDataViewTextRenderer
// ---------------------------------------------------------

wxIMPLEMENT_CLASS(wxDataViewTextRenderer, wxDataViewRenderer);

wxDataViewTextRenderer::wxDataViewTextRenderer( const wxString &varianttype,
                                                wxDataViewCellMode mode, int align ) :
    wxDataViewRenderer( varianttype, mode, align )
{
#if wxUSE_MARKUP
    m_markupText = NULL;
#endif // wxUSE_MARKUP
}

wxDataViewTextRenderer::~wxDataViewTextRenderer()
{
#if wxUSE_MARKUP
    delete m_markupText;
#endif // wxUSE_MARKUP
}

#if wxUSE_MARKUP
void wxDataViewTextRenderer::EnableMarkup(bool enable)
{
    if ( enable )
    {
        if ( !m_markupText )
        {
            m_markupText = new wxItemMarkupText(wxString());
        }
    }
    else
    {
        if ( m_markupText )
        {
            delete m_markupText;
            m_markupText = NULL;
        }
    }
}
#endif // wxUSE_MARKUP

bool wxDataViewTextRenderer::SetValue( const wxVariant &value )
{
    m_text = value.GetString();

#if wxUSE_MARKUP
    if ( m_markupText )
        m_markupText->SetMarkup(m_text);
#endif // wxUSE_MARKUP

    return true;
}

bool wxDataViewTextRenderer::GetValue( wxVariant& WXUNUSED(value) ) const
{
    return false;
}

#if wxUSE_ACCESSIBILITY
wxString wxDataViewTextRenderer::GetAccessibleDescription() const
{
#if wxUSE_MARKUP
    if ( m_markupText )
        return wxMarkupParser::Strip(m_text);
#endif // wxUSE_MARKUP
    return m_text;
}
#endif // wxUSE_ACCESSIBILITY

bool wxDataViewTextRenderer::HasEditorCtrl() const
{
    return true;
}

wxWindow* wxDataViewTextRenderer::CreateEditorCtrl( wxWindow *parent,
        wxRect labelRect, const wxVariant &value )
{
    return CreateEditorTextCtrl(parent, labelRect, value);
}

bool wxDataViewTextRenderer::GetValueFromEditorCtrl( wxWindow *editor, wxVariant &value )
{
    wxTextCtrl *text = (wxTextCtrl*) editor;
    value = text->GetValue();
    return true;
}

bool wxDataViewTextRenderer::Render(wxRect rect, wxDC *dc, int state)
{
#if wxUSE_MARKUP
    if ( m_markupText )
    {
        int flags = 0;
        if ( state & wxDATAVIEW_CELL_SELECTED )
            flags |= wxCONTROL_SELECTED;
        m_markupText->Render(GetView(), *dc, rect, flags, GetEllipsizeMode());
    }
    else
#endif // wxUSE_MARKUP
        RenderText(m_text, 0, rect, dc, state);

    return true;
}

wxSize wxDataViewTextRenderer::GetSize() const
{
    if (!m_text.empty())
    {
#if wxUSE_MARKUP
        if ( m_markupText )
        {
            wxDataViewCtrl* const view = GetView();
            wxClientDC dc(view);
            if ( GetAttr().HasFont() )
                dc.SetFont(GetAttr().GetEffectiveFont(view->GetFont()));

            return m_markupText->Measure(dc);
        }
#endif // wxUSE_MARKUP

        return GetTextExtent(m_text);
    }
    else
        return GetView()->FromDIP(wxSize(wxDVC_DEFAULT_RENDERER_SIZE,
                                         wxDVC_DEFAULT_RENDERER_SIZE));
}

// ---------------------------------------------------------
// wxDataViewBitmapRenderer
// ---------------------------------------------------------

wxIMPLEMENT_CLASS(wxDataViewBitmapRenderer, wxDataViewRenderer);

wxDataViewBitmapRenderer::wxDataViewBitmapRenderer( const wxString &varianttype,
                                                    wxDataViewCellMode mode, int align ) :
    wxDataViewRenderer( varianttype, mode, align )
{
}

bool wxDataViewBitmapRenderer::SetValue( const wxVariant &value )
{
    if (value.GetType() == wxT("wxBitmap"))
    {
        m_bitmap << value;
    }
    else if (value.GetType() == wxT("wxIcon"))
    {
        m_icon << value;
    }
    else
    {
        m_icon = wxNullIcon;
        m_bitmap = wxNullBitmap;
    }

    return true;
}

bool wxDataViewBitmapRenderer::GetValue( wxVariant& WXUNUSED(value) ) const
{
    return false;
}

#if wxUSE_ACCESSIBILITY
wxString wxDataViewBitmapRenderer::GetAccessibleDescription() const
{
    return wxEmptyString;
}
#endif // wxUSE_ACCESSIBILITY

bool wxDataViewBitmapRenderer::Render( wxRect cell, wxDC *dc, int WXUNUSED(state) )
{
    if (m_bitmap.IsOk())
        dc->DrawBitmap( m_bitmap, cell.x, cell.y, true /* use mask */ );
    else if (m_icon.IsOk())
        dc->DrawIcon( m_icon, cell.x, cell.y );

    return true;
}

wxSize wxDataViewBitmapRenderer::GetSize() const
{
    if (m_bitmap.IsOk())
        return wxSize( m_bitmap.GetWidth(), m_bitmap.GetHeight() );
    else if (m_icon.IsOk())
        return wxSize( m_icon.GetWidth(), m_icon.GetHeight() );

    return GetView()->FromDIP(wxSize(wxDVC_DEFAULT_RENDERER_SIZE,
                                     wxDVC_DEFAULT_RENDERER_SIZE));
}

// ---------------------------------------------------------
// wxDataViewToggleRenderer
// ---------------------------------------------------------

wxIMPLEMENT_ABSTRACT_CLASS(wxDataViewToggleRenderer, wxDataViewRenderer);

wxDataViewToggleRenderer::wxDataViewToggleRenderer( const wxString &varianttype,
                        wxDataViewCellMode mode, int align ) :
    wxDataViewRenderer( varianttype, mode, align )
{
    m_toggle = false;
    m_radio = false;
}

bool wxDataViewToggleRenderer::SetValue( const wxVariant &value )
{
    m_toggle = value.GetBool();

    return true;
}

bool wxDataViewToggleRenderer::GetValue( wxVariant &WXUNUSED(value) ) const
{
    return false;
}

#if wxUSE_ACCESSIBILITY
wxString wxDataViewToggleRenderer::GetAccessibleDescription() const
{
    /* TRANSLATORS: Checkbox state name */
    return m_toggle ? _("checked")
    /* TRANSLATORS: Checkbox state name */
                    : _("unchecked");
}
#endif // wxUSE_ACCESSIBILITY

bool wxDataViewToggleRenderer::Render( wxRect cell, wxDC *dc, int WXUNUSED(state) )
{
    int flags = 0;
    if (m_toggle)
        flags |= wxCONTROL_CHECKED;
    if (GetMode() != wxDATAVIEW_CELL_ACTIVATABLE ||
        !(GetOwner()->GetOwner()->IsEnabled() && GetEnabled()))
        flags |= wxCONTROL_DISABLED;

    // Ensure that the check boxes always have at least the minimal required
    // size, otherwise DrawCheckBox() doesn't really work well. If this size is
    // greater than the cell size, the checkbox will be truncated but this is a
    // lesser evil.
    wxSize size = cell.GetSize();
    size.IncTo(GetSize());
    cell.SetSize(size);

    wxRendererNative& renderer = wxRendererNative::Get();
    wxWindow* const win = GetOwner()->GetOwner();
    if ( m_radio )
        renderer.DrawRadioBitmap(win, *dc, cell, flags);
    else
        renderer.DrawCheckBox(win, *dc, cell, flags);

    return true;
}

bool wxDataViewToggleRenderer::WXActivateCell(const wxRect& WXUNUSED(cellRect),
                                              wxDataViewModel *model,
                                              const wxDataViewItem& item,
                                              unsigned int col,
                                              const wxMouseEvent *mouseEvent)
{
    if ( mouseEvent )
    {
        // Only react to clicks directly on the checkbox, not elsewhere in the
        // same cell.
        if ( !wxRect(GetSize()).Contains(mouseEvent->GetPosition()) )
            return false;
    }

    model->ChangeValue(!m_toggle, item, col);
    return true;
}

wxSize wxDataViewToggleRenderer::GetSize() const
{
    return wxRendererNative::Get().GetCheckBoxSize(GetView());
}

// ---------------------------------------------------------
// wxDataViewProgressRenderer
// ---------------------------------------------------------

wxIMPLEMENT_ABSTRACT_CLASS(wxDataViewProgressRenderer, wxDataViewRenderer);

wxDataViewProgressRenderer::wxDataViewProgressRenderer( const wxString &label,
    const wxString &varianttype, wxDataViewCellMode mode, int align ) :
    wxDataViewRenderer( varianttype, mode, align )
    , m_label(label)
{
    m_value = 0;
}

bool wxDataViewProgressRenderer::SetValue( const wxVariant &value )
{
    m_value = (long) value;

    if (m_value < 0) m_value = 0;
    if (m_value > 100) m_value = 100;

    return true;
}

bool wxDataViewProgressRenderer::GetValue( wxVariant &value ) const
{
    value = (long) m_value;
    return true;
}

#if wxUSE_ACCESSIBILITY
wxString wxDataViewProgressRenderer::GetAccessibleDescription() const
{
    return wxString::Format(wxS("%i %%"), m_value);
}
#endif // wxUSE_ACCESSIBILITY

bool
wxDataViewProgressRenderer::Render(wxRect rect, wxDC *dc, int WXUNUSED(state))
{
    const wxDataViewItemAttr& attr = GetAttr();
    if ( attr.HasColour() )
        dc->SetBackground(attr.GetColour());

    // This is a hack, but native renderers don't support using custom colours,
    // but typically gauge colour is important (e.g. it's commonly green/red to
    // indicate some qualitative difference), so we fall back to the generic
    // implementation which looks ugly but does support using custom colour.
    wxRendererNative& renderer = attr.HasColour()
                                    ? wxRendererNative::GetGeneric()
                                    : wxRendererNative::Get();
    renderer.DrawGauge(
        GetOwner()->GetOwner(),
        *dc,
        rect,
        m_value,
        100);

    return true;
}

wxSize wxDataViewProgressRenderer::GetSize() const
{
    // Return -1 width because a progress bar fits any width; unlike most
    // renderers, it doesn't have a "good" width for the content. This makes it
    // grow to the whole column, which is pretty much always the desired
    // behaviour. Keep the height fixed so that the progress bar isn't too fat.
    return wxSize(-1, 12);
}

// ---------------------------------------------------------
// wxDataViewIconTextRenderer
// ---------------------------------------------------------

wxIMPLEMENT_CLASS(wxDataViewIconTextRenderer, wxDataViewRenderer);

wxDataViewIconTextRenderer::wxDataViewIconTextRenderer(
const wxString &varianttype, wxDataViewCellMode mode, int align ) :
    wxDataViewRenderer( varianttype, mode, align )
{
    SetMode(mode);
    SetAlignment(align);
}

bool wxDataViewIconTextRenderer::SetValue( const wxVariant &value )
{
    m_value << value;
    return true;
}

bool wxDataViewIconTextRenderer::GetValue( wxVariant& WXUNUSED(value) ) const
{
    return false;
}

#if wxUSE_ACCESSIBILITY
wxString wxDataViewIconTextRenderer::GetAccessibleDescription() const
{
    return m_value.GetText();
}
#endif // wxUSE_ACCESSIBILITY

bool wxDataViewIconTextRenderer::Render(wxRect rect, wxDC *dc, int state)
{
    int xoffset = 0;

    const wxIcon& icon = m_value.GetIcon();
    if ( icon.IsOk() )
    {
        dc->DrawIcon(icon, rect.x, rect.y + (rect.height - icon.GetHeight())/2);
        xoffset = icon.GetWidth()+4;
    }

    RenderText(m_value.GetText(), xoffset, rect, dc, state);

    return true;
}

wxSize wxDataViewIconTextRenderer::GetSize() const
{
    if (!m_value.GetText().empty())
    {
        wxSize size = GetTextExtent(m_value.GetText());

        if (m_value.GetIcon().IsOk())
            size.x += m_value.GetIcon().GetWidth() + 4;
        return size;
    }
    return wxSize(80,20);
}

wxWindow* wxDataViewIconTextRenderer::CreateEditorCtrl(wxWindow *parent, wxRect labelRect, const wxVariant& value)
{
    wxDataViewIconText iconText;
    iconText << value;

    wxString text = iconText.GetText();

    // adjust the label rect to take the width of the icon into account
    if (iconText.GetIcon().IsOk())
    {
        int w = iconText.GetIcon().GetWidth() + 4;
        labelRect.x += w;
        labelRect.width -= w;
    }

    return CreateEditorTextCtrl(parent, labelRect, text);
}

bool wxDataViewIconTextRenderer::GetValueFromEditorCtrl( wxWindow *editor, wxVariant& value )
{
    wxTextCtrl *text = (wxTextCtrl*) editor;

    // The icon can't be edited so get its old value and reuse it.
    wxVariant valueOld;
    wxDataViewColumn* const col = GetOwner();
    GetView()->GetModel()->GetValue(valueOld, m_item, col->GetModelColumn());

    wxDataViewIconText iconText;
    iconText << valueOld;

    // But replace the text with the value entered by user.
    iconText.SetText(text->GetValue());

    value << iconText;
    return true;
}

//-----------------------------------------------------------------------------
// wxDataViewDropTarget
//-----------------------------------------------------------------------------

#if wxUSE_DRAG_AND_DROP

class wxBitmapCanvas: public wxWindow
{
public:
    wxBitmapCanvas( wxWindow *parent, const wxBitmap &bitmap, const wxSize &size ) :
    wxWindow( parent, wxID_ANY, wxPoint(0,0), size )
        , m_bitmap(bitmap)
    {
        Bind(wxEVT_PAINT, &wxBitmapCanvas::OnPaint, this);
    }

    void OnPaint( wxPaintEvent &WXUNUSED(event) )
    {
        wxPaintDC dc(this);
        dc.DrawBitmap( m_bitmap, 0, 0);
    }

    wxBitmap m_bitmap;
};

class wxDataViewDropSource: public wxDropSource
{
public:
    wxDataViewDropSource( wxDataViewMainWindow *win, unsigned int row ) :
        wxDropSource( win )
    {
        m_win = win;
        m_row = row;
        m_hint = NULL;
    }

    ~wxDataViewDropSource()
    {
        delete m_hint;
    }

    virtual bool GiveFeedback( wxDragResult WXUNUSED(effect) ) wxOVERRIDE
    {
        wxPoint pos = wxGetMousePosition();

        if (!m_hint)
        {
            int liney = m_win->GetLineStart( m_row );
            int linex = 0;
            m_win->GetOwner()->CalcUnscrolledPosition( 0, liney, NULL, &liney );
            m_win->ClientToScreen( &linex, &liney );
            m_dist_x = pos.x - linex;
            m_dist_y = pos.y - liney;

            int indent = 0;
            wxBitmap ib = m_win->CreateItemBitmap( m_row, indent );
            m_dist_x -= indent;
            m_hint = new wxFrame( m_win->GetParent(), wxID_ANY, wxEmptyString,
                                        wxPoint(pos.x - m_dist_x, pos.y + 5 ),
                                        ib.GetSize(),
                                        wxFRAME_TOOL_WINDOW |
                                        wxFRAME_FLOAT_ON_PARENT |
                                        wxFRAME_NO_TASKBAR |
                                        wxNO_BORDER );
            new wxBitmapCanvas( m_hint, ib, ib.GetSize() );
            m_hint->Show();
        }
        else
        {
            m_hint->Move( pos.x - m_dist_x, pos.y + 5  );
            m_hint->SetTransparent( 128 );
        }

        return false;
    }

    wxDataViewMainWindow   *m_win;
    unsigned int            m_row;
    wxFrame                *m_hint;
    int m_dist_x,m_dist_y;
};


class wxDataViewDropTarget: public wxDropTarget
{
public:
    wxDataViewDropTarget( wxDataObject *obj, wxDataViewMainWindow *win ) :
        wxDropTarget( obj )
    {
        m_win = win;
    }

    virtual wxDragResult OnDragOver( wxCoord x, wxCoord y, wxDragResult def ) wxOVERRIDE
    {
        wxDataFormat format = GetMatchingPair();
        if (format == wxDF_INVALID)
            return wxDragNone;
        return m_win->OnDragOver( format, x, y, def);
    }

    virtual bool OnDrop( wxCoord x, wxCoord y ) wxOVERRIDE
    {
        wxDataFormat format = GetMatchingPair();
        if (format == wxDF_INVALID)
            return false;
        return m_win->OnDrop( format, x, y );
    }

    virtual wxDragResult OnData( wxCoord x, wxCoord y, wxDragResult def ) wxOVERRIDE
    {
        wxDataFormat format = GetMatchingPair();
        if (format == wxDF_INVALID)
            return wxDragNone;
        if (!GetData())
            return wxDragNone;
        return m_win->OnData( format, x, y, def );
    }

    virtual void OnLeave() wxOVERRIDE
        { m_win->OnLeave(); }

    wxDataViewMainWindow   *m_win;
};

#endif // wxUSE_DRAG_AND_DROP

//-----------------------------------------------------------------------------
// wxDataViewRenameTimer
//-----------------------------------------------------------------------------

wxDataViewRenameTimer::wxDataViewRenameTimer( wxDataViewMainWindow *owner )
{
    m_owner = owner;
}

void wxDataViewRenameTimer::Notify()
{
    m_owner->OnRenameTimer();
}



// ----------------------------------------------------------------------------
// wxDataViewTreeNode
// ----------------------------------------------------------------------------

namespace
{

// Comparator used for sorting the tree nodes using the model-defined sort
// order and also for performing binary search in our own code.
class wxGenericTreeModelNodeCmp
{
public:
    wxGenericTreeModelNodeCmp(wxDataViewMainWindow* window,
                              const SortOrder& sortOrder)
        : m_model(window->GetModel()),
          m_sortOrder(sortOrder)
    {
        wxASSERT_MSG( !m_sortOrder.IsNone(), "should have sort order" );
    }

    // Return negative, zero or positive value depending on whether the first
    // item is less than, equal to or greater than the second one.
    int Compare(wxDataViewTreeNode* first, wxDataViewTreeNode* second) const
    {
        return m_model->Compare(first->GetItem(), second->GetItem(),
                                m_sortOrder.GetColumn(),
                                m_sortOrder.IsAscending());
    }

    // Return true if the items are (strictly) in order, i.e. the first item is
    // less than the second one. This is used by std::sort().
    bool operator()(wxDataViewTreeNode* first, wxDataViewTreeNode* second) const
    {
        return Compare(first, second) < 0;
    }

private:
    wxDataViewModel* const m_model;
    const SortOrder m_sortOrder;
};

} // anonymous namespace

void wxDataViewTreeNode::InsertChild(wxDataViewMainWindow* window,
                                     wxDataViewTreeNode *node, unsigned index)
{
    if (!m_branchData)
        m_branchData = new BranchNodeData;

    const SortOrder sortOrder = window->GetSortOrder();

    // Flag indicating whether we should retain existing sorted list when
    // inserting the child node.
    bool insertSorted = false;

    if ( sortOrder.IsNone() )
    {
        // We should insert assuming an unsorted list. This will cause the
        // child list to lose the current sort order, if any.
        m_branchData->sortOrder = SortOrder();
    }
    else if ( m_branchData->children.empty() )
    {
        if ( m_branchData->open )
        {
            // We don't need to search for the right place to insert the first
            // item (there is only one), but we do need to remember the sort
            // order to use for the subsequent ones.
            m_branchData->sortOrder = sortOrder;
        }
        else
        {
            // We're inserting the first child of a closed node. We can choose
            // whether to consider this empty child list sorted or unsorted.
            // By choosing unsorted, we postpone comparisons until the parent
            // node is opened in the view, which may be never.
            m_branchData->sortOrder = SortOrder();
        }
    }
    else if ( m_branchData->open )
    {
        // For open branches, children should be already sorted.
        wxASSERT_MSG( m_branchData->sortOrder == sortOrder,
                      wxS("Logic error in wxDVC sorting code") );

        // We can use fast insertion.
        insertSorted = true;
    }
    else if ( m_branchData->sortOrder == sortOrder )
    {
        // The children are already sorted by the correct criteria (because
        // the node must have been opened in the same time in the past). Even
        // though it is closed now, we still insert in sort order to avoid a
        // later resort.
        insertSorted = true;
    }
    else
    {
        // The children of this closed node aren't sorted by the correct
        // criteria, so we just insert unsorted.
        m_branchData->sortOrder = SortOrder();
    }


    if ( insertSorted )
    {
        // Use binary search to find the correct position to insert at.
        wxGenericTreeModelNodeCmp cmp(window, sortOrder);
        int lo = 0, hi = m_branchData->children.size();
        while ( lo < hi )
        {
            int mid = lo + (hi - lo) / 2;
            int r = cmp.Compare(node, m_branchData->children[mid]);
            if ( r < 0 )
                hi = mid;
            else if ( r > 0 )
                lo = mid + 1;
            else
                lo = hi = mid;
        }
        m_branchData->InsertChild(node, lo);
    }
    else
    {
        m_branchData->InsertChild(node, index);
    }
}


void wxDataViewTreeNode::Resort(wxDataViewMainWindow* window)
{
    if (!m_branchData)
        return;

    // No reason to sort a closed node.
    if ( !m_branchData->open )
        return;

    const SortOrder sortOrder = window->GetSortOrder();
    if ( !sortOrder.IsNone() )
    {
        wxDataViewTreeNodes& nodes = m_branchData->children;

        // Only sort the children if they aren't already sorted by the wanted
        // criteria.
        if ( m_branchData->sortOrder != sortOrder )
        {
            std::sort(m_branchData->children.begin(),
                      m_branchData->children.end(),
                      wxGenericTreeModelNodeCmp(window, sortOrder));

            m_branchData->sortOrder = sortOrder;
        }

        // There may be open child nodes that also need a resort.
        int len = nodes.size();
        for ( int i = 0; i < len; i++ )
        {
            if ( nodes[i]->HasChildren() )
                nodes[i]->Resort(window);
        }
    }
}


void
wxDataViewTreeNode::PutChildInSortOrder(wxDataViewMainWindow* window,
                                        wxDataViewTreeNode* childNode)
{
    // The childNode has changed, and may need to be moved to another location
    // in the sorted child list.

    if ( !m_branchData )
        return;
    if ( !m_branchData->open )
        return;
    if ( m_branchData->sortOrder.IsNone() )
        return;

    wxDataViewTreeNodes& nodes = m_branchData->children;

    // This is more than an optimization, the code below assumes that 1 is a
    // valid index.
    if ( nodes.size() == 1 )
        return;

    // We should already be sorted in the right order.
    wxASSERT(m_branchData->sortOrder == window->GetSortOrder());

    // First find the node in the current child list
    int hi = nodes.size();
    int oldLocation = wxNOT_FOUND;
    for ( int index = 0; index < hi; ++index )
    {
        if ( nodes[index] == childNode )
        {
            oldLocation = index;
            break;
        }
    }
    wxCHECK_RET( oldLocation >= 0, "not our child?" );

    wxGenericTreeModelNodeCmp cmp(window, m_branchData->sortOrder);

    // Check if we actually need to move the node.
    bool locationChanged = false;

    if ( oldLocation == 0 )
    {
        // Compare with the next item (as we return early in the case of only a
        // single child, we know that there is one) to check if the item is now
        // out of order.
        if ( !cmp(childNode, nodes[1]) )
            locationChanged = true;
    }
    else // Compare with the previous item.
    {
        if ( !cmp(nodes[oldLocation - 1], childNode) )
            locationChanged = true;
    }

    if ( !locationChanged )
        return;

    // Remove and reinsert the node in the child list
    m_branchData->RemoveChild(oldLocation);
    hi = nodes.size();
    int lo = 0;
    while ( lo < hi )
    {
        int mid = lo + (hi - lo) / 2;
        int r = cmp.Compare(childNode, m_branchData->children[mid]);
        if ( r < 0 )
            hi = mid;
        else if ( r > 0 )
            lo = mid + 1;
        else
            lo = hi = mid;
    }
    m_branchData->InsertChild(childNode, lo);

    // Make sure the change is actually shown right away
    window->UpdateDisplay();
}


//-----------------------------------------------------------------------------
// wxDataViewMainWindow
//-----------------------------------------------------------------------------

// The tree building helper, declared firstly
static void BuildTreeHelper(wxDataViewMainWindow *window,
                            const wxDataViewModel *model,
                            const wxDataViewItem & item,
                            wxDataViewTreeNode * node);

wxIMPLEMENT_ABSTRACT_CLASS(wxDataViewMainWindow, wxWindow);

wxBEGIN_EVENT_TABLE(wxDataViewMainWindow,wxWindow)
    EVT_PAINT         (wxDataViewMainWindow::OnPaint)
    EVT_MOUSE_EVENTS  (wxDataViewMainWindow::OnMouse)
    EVT_SET_FOCUS     (wxDataViewMainWindow::OnSetFocus)
    EVT_KILL_FOCUS    (wxDataViewMainWindow::OnKillFocus)
    EVT_CHAR_HOOK     (wxDataViewMainWindow::OnCharHook)
    EVT_CHAR          (wxDataViewMainWindow::OnChar)
wxEND_EVENT_TABLE()

wxDataViewMainWindow::wxDataViewMainWindow( wxDataViewCtrl *parent, wxWindowID id,
    const wxPoint &pos, const wxSize &size, const wxString &name )
{
    // We want to use a specific class name for this window in wxMSW to make it
    // possible to configure screen readers to handle it specifically.
#ifdef __WXMSW__
    CreateUsingMSWClass
    (
      wxApp::GetRegisteredClassName
             (
                  wxT("wxDataView"),
                  -1, // no specific background brush
                  0, // no special styles neither
                  wxApp::RegClass_OnlyNR
             ),
      parent, id, pos, size, wxWANTS_CHARS|wxBORDER_NONE, name
    );
#else
    Create( parent, id, pos, size, wxWANTS_CHARS|wxBORDER_NONE, name );
#endif

    SetOwner( parent );

    m_editorRenderer = NULL;

    m_lastOnSame = false;
    m_renameTimer = new wxDataViewRenameTimer( this );

    // TODO: user better initial values/nothing selected
    m_currentCol = NULL;
    m_currentColSetByKeyboard = false;
    m_useCellFocus = false;
    m_currentRow = (unsigned)-1;
    m_lineHeight = GetDefaultRowHeight();
    if (GetOwner()->HasFlag(wxDV_VARIABLE_LINE_HEIGHT))
    {
        m_rowHeightCache = new HeightCache();
    }
    else
    {
        m_rowHeightCache = NULL;
    }

#if wxUSE_DRAG_AND_DROP
    m_dragCount = 0;
    m_dragStart = wxPoint(0,0);

    m_dragEnabled = false;
<<<<<<< HEAD
    m_dropEnabled = false;
    m_dropItemInfo = DropItemInfo();
=======
    m_dropHint = false;
    m_dropHintLine = (unsigned int) -1;
>>>>>>> 9de35c4e
#endif // wxUSE_DRAG_AND_DROP

    m_lineLastClicked = (unsigned int) -1;
    m_lineBeforeLastClicked = (unsigned int) -1;
    m_lineSelectSingleOnUp = (unsigned int) -1;

    m_hasFocus = false;

    SetBackgroundColour( *wxWHITE );

    SetBackgroundStyle(wxBG_STYLE_PAINT);

    m_penRule = wxPen(GetRuleColour());

    m_root = wxDataViewTreeNode::CreateRootNode();

    // Make m_count = -1 will cause the class recaculate the real displaying number of rows.
    m_count = -1;
    m_underMouse = NULL;

    UpdateDisplay();
}

wxDataViewMainWindow::~wxDataViewMainWindow()
{
    DestroyTree();
    delete m_renameTimer;
    delete m_rowHeightCache;
}


int wxDataViewMainWindow::GetDefaultRowHeight() const
{
#ifdef __WXMSW__
    // We would like to use the same line height that Explorer uses. This is
    // different from standard ListView control since Vista.
    if ( wxGetWinVersion() >= wxWinVersion_Vista )
        return wxMax(16, GetCharHeight()) + 6; // 16 = mini icon height
    else
#endif // __WXMSW__
        return wxMax(16, GetCharHeight()) + 1; // 16 = mini icon height
}



#if wxUSE_DRAG_AND_DROP
bool wxDataViewMainWindow::EnableDragSource( const wxDataFormat &format )
{
    m_dragFormat = format;
    m_dragEnabled = format != wxDF_INVALID;

    return true;
}

<<<<<<< HEAD
bool wxDataViewMainWindow::EnableDropTarget(const wxDataFormat &format)
{
    if (format == wxDF_INVALID)
        return false;

    wxDataObjectComposite *dataObject;
    wxDataViewDropTarget *dropTarget = static_cast<wxDataViewDropTarget*>(GetDropTarget());
    if (dropTarget)
        dataObject = static_cast<wxDataObjectComposite*>(dropTarget->GetDataObject());
    else
    {
        dataObject = new wxDataObjectComposite;
        SetDropTarget(new wxDataViewDropTarget(dataObject, this));
    }

    if (dataObject->IsSupported(format))
        return true;

    switch (format)
    {
        case wxDF_TEXT:
        case wxDF_OEMTEXT:
        case wxDF_UNICODETEXT:
            dataObject->Add(new wxTextDataObject);
            break;

        case wxDF_BITMAP:
            dataObject->Add(new wxBitmapDataObject);
            break;

        case wxDF_FILENAME:
            dataObject->Add(new wxFileDataObject);
            break;

        case wxDF_HTML:
            dataObject->Add(new wxHTMLDataObject);
            break;

        case wxDF_METAFILE:
        case wxDF_SYLK:
        case wxDF_DIF:
        case wxDF_TIFF:
        case wxDF_DIB:
        case wxDF_PALETTE:
        case wxDF_PENDATA:
        case wxDF_RIFF:
        case wxDF_WAVE:
        case wxDF_ENHMETAFILE:
        case wxDF_LOCALE:
        case wxDF_PRIVATE:
            dataObject->Add(new wxCustomDataObject(format));
            break;

        case wxDF_INVALID:
        case wxDF_MAX:
            break;
    }
=======
bool wxDataViewMainWindow::EnableDropTarget( wxDataFormatArray &formats )
{
    if (formats.GetCount() == 0)
    {
        SetDropTarget(nullptr);

        return true;
    }

    wxDataObjectComposite *dataObject(new wxDataObjectComposite);
    for (size_t i = 0; i < formats.GetCount(); ++i)
    {
        switch (formats.Item(i).GetType())
        {
            case wxDF_TEXT:
            case wxDF_OEMTEXT:
            case wxDF_UNICODETEXT:
                dataObject->Add(new wxTextDataObject);
                break;

            case wxDF_BITMAP:
                dataObject->Add(new wxBitmapDataObject);
                break;

            case wxDF_FILENAME:
                dataObject->Add(new wxFileDataObject);
                break;

            case wxDF_HTML:
                dataObject->Add(new wxHTMLDataObject);
                break;

            case wxDF_METAFILE:
            case wxDF_SYLK:
            case wxDF_DIF:
            case wxDF_TIFF:
            case wxDF_DIB:
            case wxDF_PALETTE:
            case wxDF_PENDATA:
            case wxDF_RIFF:
            case wxDF_WAVE:
            case wxDF_ENHMETAFILE:
            case wxDF_LOCALE:
            case wxDF_PRIVATE:
                dataObject->Add(new wxCustomDataObject(formats.Item(i)));
                break;

            case wxDF_INVALID:
            case wxDF_MAX:
                break;
        }
    }

    SetDropTarget(new wxDataViewDropTarget(dataObject, this));
>>>>>>> 9de35c4e

    return true;
}

void wxDataViewMainWindow::RefreshDropHint()
{
    switch (m_dropItemInfo.m_hint)
    {
        case DropHint_None:
            break;

        case DropHint_Inside:
            RefreshRow(m_dropItemInfo.m_row);
            break;

        case DropHint_Above:
            RefreshRows(m_dropItemInfo.m_row == 0 ? 0 : m_dropItemInfo.m_row - 1, m_dropItemInfo.m_row);
            break;

        case DropHint_Below:
            RefreshRows(m_dropItemInfo.m_row, std::max(m_dropItemInfo.m_row + 1, GetRowCount() - 1));
            break;
    }
}

void wxDataViewMainWindow::RemoveDropHint()
{
    RefreshDropHint();

    m_dropItemInfo = DropItemInfo();
}

wxDataViewMainWindow::DropItemInfo wxDataViewMainWindow::GetDropItemInfo(const wxCoord x, const wxCoord y)
{
    DropItemInfo dropItemInfo;

    int xx = x;
    int yy = y;
    m_owner->CalcUnscrolledPosition( xx, yy, &xx, &yy );

    unsigned int row = GetLineAt(yy);
    dropItemInfo.m_row = row;

    if (row >= GetRowCount() || xx > GetEndOfLastCol())
        return dropItemInfo;

    if (IsVirtualList())
    {
        dropItemInfo.m_item = GetItemByRow(row);

        if (dropItemInfo.m_item.IsOk())
            dropItemInfo.m_hint = DropHint_Inside;
    }
    else
    {
        wxDataViewTreeNode* node = GetTreeNodeByRow(row);
        if (!node)
            return dropItemInfo;

        dropItemInfo.m_item = node->GetItem();

        unsigned int itemStart = GetLineStart(row);
        int itemHeight = GetLineHeight(row);

        bool insertAbove = yy - itemStart < itemHeight*0.15;       // 15%, TODO: configurable
        if (insertAbove)
        {
            // Can be treated as 'insertBelow" with the small difference:
            node = GetTreeNodeByRow(row - 1);   // We need the node from the previous row

            dropItemInfo.m_hint = DropHint_Above;

            if (!node)
            {
                // Seems to be dropped in the root node

                dropItemInfo.m_indentLevel        = 0;
                dropItemInfo.m_proposedDropIndex  = 0;
                dropItemInfo.m_item               = wxDataViewItem();

                return dropItemInfo;
            }

        }

        bool insertBelow = yy - itemStart > itemHeight*0.85;        // 15%, TODO: configurable
        if (insertBelow)
            dropItemInfo.m_hint = DropHint_Below;

        if (insertBelow || insertAbove)
        {
            // Insert inside the 'item' or after (below) it. Depends on:
            // 1 - the 'item' is a container
            // 2 - item's child index in it's parent (the last in the parent or not)
            // 3 - expanded (opened) or not
            // 4 - mouse x position

            int xStart = 0;     // Expander column x position start
            wxDataViewColumn* const expander = GetExpanderColumnOrFirstOne(GetOwner());
            for (unsigned int i = 0; i < GetOwner()->GetColumnCount(); i++)
            {
                wxDataViewColumn* col = GetOwner()->GetColumnAt(i);
                if (col->IsHidden())
                    continue;   // skip it!

                if (col == expander)
                    break;

                xStart += col->GetWidth();
            }

            const int expanderWidth = wxRendererNative::Get().GetExpanderSize(this).GetWidth();

            int level = node->GetIndentLevel();

            wxDataViewTreeNode* prevAscendNode = node;
            wxDataViewTreeNode* ascendNode = node;
            while (ascendNode != NULL)
            {
                dropItemInfo.m_indentLevel = level + 1;

                if (m_owner->GetModel()->IsContainer(ascendNode->GetItem()))
                {
                    // Item can be inserted

                    int itemPosition = ascendNode->FindChildByItem(prevAscendNode->GetItem());
                    dropItemInfo.m_proposedDropIndex  = itemPosition == wxNOT_FOUND ? 0 : itemPosition + 1;
                    dropItemInfo.m_item               = ascendNode->GetItem();

                    // We must break the loop if the applied node is expanded (opened)
                    // and the proposed drop position is not the last in this node
                    if (ascendNode->IsOpen() && dropItemInfo.m_proposedDropIndex != static_cast<int>(ascendNode->GetChildNodes().size()))
                        break;

                    int indent = GetOwner()->GetIndent()*level + expanderWidth;

                    if (xx >= xStart + indent)
                        break;
                }

                prevAscendNode = ascendNode;
                ascendNode = ascendNode->GetParent();
                --level;
            }
        }
        else
        {
            dropItemInfo.m_hint = DropHint_Inside;
        }
    }

    return dropItemInfo;
}


wxDragResult wxDataViewMainWindow::OnDragOver( wxDataFormat format, wxCoord x,
                                               wxCoord y, wxDragResult def )
{
    DropItemInfo nextDropItemInfo = GetDropItemInfo(x, y);

    wxDataViewEvent event(wxEVT_DATAVIEW_ITEM_DROP_POSSIBLE, m_owner, nextDropItemInfo.m_item);
    event.SetProposedDropIndex(nextDropItemInfo.m_proposedDropIndex);
    event.SetDataFormat( format );
    event.SetDropEffect( def );

    wxDragResult result = def;

    if (m_owner->HandleWindowEvent(event) && event.IsAllowed())
    {
        // Processing handled event

        result = event.GetDropEffect();
        switch (result)
        {
            case wxDragCopy:
            case wxDragMove:
            case wxDragLink:
                break;

            case wxDragNone:
            case wxDragCancel:
            case wxDragError:
            {
                RemoveDropHint();
                return result;
            }
        }
    }
    else
    {
        RemoveDropHint();
        return wxDragNone;
    }

    if (nextDropItemInfo.m_hint != DropHint_None)
    {
        if (m_dropItemInfo.m_hint != nextDropItemInfo.m_hint ||
            m_dropItemInfo.m_row != nextDropItemInfo.m_row)
        {
            RefreshDropHint();   // refresh previous rows
        }

        m_dropItemInfo.m_hint   = nextDropItemInfo.m_hint;
        m_dropItemInfo.m_row    = nextDropItemInfo.m_row;

        RefreshDropHint();
    }
    else
    {
        RemoveDropHint();
    }

    m_dropItemInfo = nextDropItemInfo;

    return result;
}

bool wxDataViewMainWindow::OnDrop( wxDataFormat format, wxCoord x, wxCoord y )
{
    RemoveDropHint();

    DropItemInfo dropItemInfo = GetDropItemInfo(x, y);

    wxDataViewEvent event(wxEVT_DATAVIEW_ITEM_DROP_POSSIBLE, m_owner, dropItemInfo.m_item);
    event.SetProposedDropIndex(dropItemInfo.m_proposedDropIndex);
    event.SetDataFormat( format );
    if (!m_owner->HandleWindowEvent( event ) || !event.IsAllowed())
        return false;

    return true;
}

wxDragResult wxDataViewMainWindow::OnData(wxDataFormat format, wxCoord x, wxCoord y,
                                          wxDragResult def)
{
    DropItemInfo dropItemInfo = GetDropItemInfo(x, y);

    wxDataObjectComposite *obj = static_cast<wxDataObjectComposite*>(GetDropTarget()->GetDataObject());

<<<<<<< HEAD
    wxMemoryBuffer buffer;
    obj->GetDataHere(format, buffer.GetWriteBuf(obj->GetDataSize(format)));
    buffer.UngetWriteBuf(obj->GetDataSize(format));

    wxDataViewEvent event(wxEVT_DATAVIEW_ITEM_DROP, m_owner, dropItemInfo.m_item);
    event.SetProposedDropIndex(dropItemInfo.m_proposedDropIndex);
    event.SetDataFormat(format);
    event.SetDataSize(obj->GetDataSize(format));
    event.SetDataBuffer(buffer.GetData());
    event.SetDataObject(obj);
    event.SetDropEffect(def);
    if (!m_owner->HandleWindowEvent(event) || !event.IsAllowed())
=======
    wxDataObjectComposite *obj = static_cast<wxDataObjectComposite*>(GetDropTarget()->GetDataObject());

    wxDataViewEvent event(wxEVT_DATAVIEW_ITEM_DROP, m_owner, item);
    event.SetDataFormat( format );
    event.SetDataSize(obj->GetDataSize(format));
    event.SetDataObject(obj->GetObject(format));
    event.SetDropEffect( def );
    if ( !m_owner->HandleWindowEvent( event ) || !event.IsAllowed() )
>>>>>>> 9de35c4e
        return wxDragNone;

    return def;
}

void wxDataViewMainWindow::OnLeave()
{
    RemoveDropHint();
}

wxBitmap wxDataViewMainWindow::CreateItemBitmap( unsigned int row, int &indent )
{
    int height = GetLineHeight( row );
    int width = 0;
    unsigned int cols = GetOwner()->GetColumnCount();
    unsigned int col;
    for (col = 0; col < cols; col++)
    {
        wxDataViewColumn *column = GetOwner()->GetColumnAt(col);
        if (column->IsHidden())
            continue;      // skip it!
        width += column->GetWidth();
    }

    indent = 0;
    if (!IsList())
    {
        wxDataViewTreeNode *node = GetTreeNodeByRow(row);
        indent = GetOwner()->GetIndent() * node->GetIndentLevel();
        indent += wxRendererNative::Get().GetExpanderSize(this).GetWidth();
    }
    width -= indent;

    wxBitmap bitmap( width, height );
    wxMemoryDC dc( bitmap );
    dc.SetFont( GetFont() );
    dc.SetPen( *wxBLACK_PEN );
    dc.SetBrush( *wxWHITE_BRUSH );
    dc.DrawRectangle( 0,0,width,height );

    wxDataViewModel *model = m_owner->GetModel();

    wxDataViewColumn * const
        expander = GetExpanderColumnOrFirstOne(GetOwner());

    int x = 0;
    for (col = 0; col < cols; col++)
    {
        wxDataViewColumn *column = GetOwner()->GetColumnAt( col );
        wxDataViewRenderer *cell = column->GetRenderer();

        if (column->IsHidden())
            continue;       // skip it!

        width = column->GetWidth();

        if (column == expander)
            width -= indent;

        wxDataViewItem item = GetItemByRow( row );
        cell->PrepareForItem(model, item, column->GetModelColumn());

        wxRect item_rect(x, 0, width, height);
        item_rect.Deflate(PADDING_RIGHTLEFT, 0);

        // dc.SetClippingRegion( item_rect );
        cell->WXCallRender(item_rect, &dc, 0);
        // dc.DestroyClippingRegion();

        x += width;
    }

    return bitmap;
}

#endif // wxUSE_DRAG_AND_DROP

void wxDataViewMainWindow::OnPaint( wxPaintEvent &WXUNUSED(event) )
{
    wxDataViewModel *model = GetModel();
    wxAutoBufferedPaintDC dc( this );

    const wxSize size = GetClientSize();

    dc.SetBrush(GetOwner()->GetBackgroundColour());
    dc.SetPen( *wxTRANSPARENT_PEN );
    dc.DrawRectangle(size);

    if ( IsEmpty() )
    {
        // No items to draw.
        return;
    }

    // prepare the DC
    GetOwner()->PrepareDC( dc );
    dc.SetFont( GetFont() );

    wxRect update = GetUpdateRegion().GetBox();
    m_owner->CalcUnscrolledPosition( update.x, update.y, &update.x, &update.y );

    // compute which items needs to be redrawn
    unsigned int item_start = GetLineAt( wxMax(0,update.y) );
    unsigned int item_count =
        wxMin( (int)(  GetLineAt( wxMax(0,update.y+update.height) ) - item_start + 1),
            (int)(GetRowCount( ) - item_start));
    unsigned int item_last = item_start + item_count;

    // Send the event to wxDataViewCtrl itself.
    wxDataViewEvent cache_event(wxEVT_DATAVIEW_CACHE_HINT, m_owner, NULL);
    cache_event.SetCache(item_start, item_last - 1);
    m_owner->ProcessWindowEvent(cache_event);

    // compute which columns needs to be redrawn
    unsigned int cols = GetOwner()->GetColumnCount();
    if ( !cols )
    {
        // we assume that we have at least one column below and painting an
        // empty control is unnecessary anyhow
        return;
    }

    unsigned int col_start = 0;
    unsigned int x_start;
    for (x_start = 0; col_start < cols; col_start++)
    {
        wxDataViewColumn *col = GetOwner()->GetColumnAt(col_start);
        if (col->IsHidden())
            continue;      // skip it!

        unsigned int w = col->GetWidth();
        if (x_start+w >= (unsigned int)update.x)
            break;

        x_start += w;
    }

    unsigned int col_last = col_start;
    unsigned int x_last = x_start;
    for (; col_last < cols; col_last++)
    {
        wxDataViewColumn *col = GetOwner()->GetColumnAt(col_last);
        if (col->IsHidden())
            continue;      // skip it!

        if (x_last > (unsigned int)update.GetRight())
            break;

        x_last += col->GetWidth();
    }

    // Instead of calling GetLineStart() for each line from the first to the
    // last one, we will compute the starts of the lines as we iterate over
    // them starting from this one, as this is much more efficient when using
    // wxDV_VARIABLE_LINE_HEIGHT (and doesn't really change anything when not
    // using it, so there is no need to use two different approaches).
    const unsigned int first_line_start = GetLineStart(item_start);

    // Draw background of alternate rows specially if required
    if ( m_owner->HasFlag(wxDV_ROW_LINES) )
    {
        wxColour altRowColour = m_owner->m_alternateRowColour;
        if ( !altRowColour.IsOk() )
        {
            // Determine the alternate rows colour automatically from the
            // background colour.
            const wxColour bgColour = m_owner->GetBackgroundColour();

            // Depending on the background, alternate row color
            // will be 3% more dark or 50% brighter.
            int alpha = bgColour.GetRGB() > 0x808080 ? 97 : 150;
            altRowColour = bgColour.ChangeLightness(alpha);
        }

        dc.SetPen(*wxTRANSPARENT_PEN);
        dc.SetBrush(wxBrush(altRowColour));

        // We only need to draw the visible part, so limit the rectangle to it.
        const int xRect = m_owner->CalcUnscrolledPosition(wxPoint(0, 0)).x;
        const int widthRect = size.x;
        unsigned int cur_line_start = first_line_start;
        for (unsigned int item = item_start; item < item_last; item++)
        {
            const int h = GetLineHeight(item);
            if ( item % 2 )
            {
                dc.DrawRectangle(xRect, cur_line_start, widthRect, h);
            }
            cur_line_start += h;
        }
    }

    // Draw horizontal rules if required
    if ( m_owner->HasFlag(wxDV_HORIZ_RULES) )
    {
        dc.SetPen(m_penRule);
        dc.SetBrush(*wxTRANSPARENT_BRUSH);

        unsigned int cur_line_start = first_line_start;
        for (unsigned int i = item_start; i <= item_last; i++)
        {
            const int h = GetLineHeight(i);
            dc.DrawLine(x_start, cur_line_start, x_last, cur_line_start);
            cur_line_start += h;
        }
    }

    // Draw vertical rules if required
    if ( m_owner->HasFlag(wxDV_VERT_RULES) )
    {
        dc.SetPen(m_penRule);
        dc.SetBrush(*wxTRANSPARENT_BRUSH);

        // NB: Vertical rules are drawn in the last pixel of a column so that
        //     they align perfectly with native MSW wxHeaderCtrl as well as for
        //     consistency with MSW native list control. There's no vertical
        //     rule at the most-left side of the control.

        int x = x_start - 1;
        int line_last = GetLineStart(item_last);
        for (unsigned int i = col_start; i < col_last; i++)
        {
            wxDataViewColumn *col = GetOwner()->GetColumnAt(i);
            if (col->IsHidden())
                continue;       // skip it

            x += col->GetWidth();

            dc.DrawLine(x, first_line_start,
                        x, line_last);
        }
    }

    // redraw the background for the items which are selected/current
    unsigned int cur_line_start = first_line_start;
    for (unsigned int item = item_start; item < item_last; item++)
    {
        bool selected = m_selection.IsSelected(item);
        const int line_height = GetLineHeight(item);

        if (selected || item == m_currentRow)
        {
            wxRect rowRect( x_start, cur_line_start,
                            x_last - x_start, line_height );

            bool renderColumnFocus = false;

            int flags = wxCONTROL_SELECTED;
            if ( m_hasFocus )
                flags |= wxCONTROL_FOCUSED;

            // draw keyboard focus rect if applicable
            if ( item == m_currentRow && m_hasFocus )
            {

                if ( m_useCellFocus && m_currentCol && m_currentColSetByKeyboard )
                {
                    renderColumnFocus = true;

                    // If there is just a single value, render full-row focus:
                    if ( !IsList() )
                    {
                        wxDataViewTreeNode *node = GetTreeNodeByRow(item);
                        if ( IsItemSingleValued(node->GetItem()) )
                            renderColumnFocus = false;
                    }
                }

                if ( renderColumnFocus )
                {
                    wxRect colRect(rowRect);

                    for ( unsigned int i = col_start; i < col_last; i++ )
                    {
                        wxDataViewColumn *col = GetOwner()->GetColumnAt(i);
                        if ( col->IsHidden() )
                            continue;

                        colRect.width = col->GetWidth();

                        if ( col == m_currentCol )
                        {
                            // Draw selection rect left of column
                            {
                                wxRect clipRect(rowRect);
                                clipRect.width = colRect.x;

                                wxDCClipper clip(dc, clipRect);
                                wxRendererNative::Get().DrawItemSelectionRect
                                    (
                                    this,
                                    dc,
                                    rowRect,
                                    flags
                                    );
                            }

                            // Draw selection rect right of column
                            {
                                wxRect clipRect(rowRect);
                                clipRect.x = colRect.x + colRect.width;
                                clipRect.width = rowRect.width - clipRect.x;

                                wxDCClipper clip(dc, clipRect);
                                wxRendererNative::Get().DrawItemSelectionRect
                                    (
                                    this,
                                    dc,
                                    rowRect,
                                    flags
                                    );
                            }

                            // Draw column selection rect
                            wxRendererNative::Get().DrawItemSelectionRect
                                (
                                this,
                                dc,
                                colRect,
                                flags | wxCONTROL_CURRENT | wxCONTROL_CELL
                                );

                            break;
                        }

                        colRect.x += colRect.width;
                    }
                }
                else // Not using column focus.
                {
                    flags |= wxCONTROL_CURRENT | wxCONTROL_FOCUSED;

                    // We still need to show the current item if it's not
                    // selected.
                    if ( !selected )
                    {
                        wxRendererNative::Get().DrawFocusRect
                                                (
                                                    this,
                                                    dc,
                                                    rowRect,
                                                    flags
                                                );
                    }
                    //else: The current item is selected, will be drawn below.
                }
            }

            // draw selection and whole-item focus:
            if ( selected && !renderColumnFocus )
            {
                wxRendererNative::Get().DrawItemSelectionRect
                    (
                    this,
                    dc,
                    rowRect,
                    flags
                    );
            }
        }
        cur_line_start += line_height;
    }

#if wxUSE_DRAG_AND_DROP
    wxRect dropItemRect;

    if (m_dropItemInfo.m_hint == DropHint_Inside)
    {
        int rect_y = GetLineStart(m_dropItemInfo.m_row);
        int rect_h = GetLineHeight(m_dropItemInfo.m_row);
        wxRect rect(x_start, rect_y, x_last - x_start,  rect_h);

        wxRendererNative::Get().DrawItemSelectionRect(this, dc, rect, wxCONTROL_SELECTED | wxCONTROL_FOCUSED);
    }
#endif // wxUSE_DRAG_AND_DROP

    wxDataViewColumn * const
        expander = GetExpanderColumnOrFirstOne(GetOwner());

    // redraw all cells for all rows which must be repainted and all columns
    wxRect cell_rect;
    cell_rect.x = x_start;
    for (unsigned int i = col_start; i < col_last; i++)
    {
        wxDataViewColumn *col = GetOwner()->GetColumnAt( i );
        if ( col->IsHidden() )
            continue;       // skip it!

        wxDataViewRenderer *cell = col->GetRenderer();
        cell_rect.width = col->GetWidth();
        if ( cell_rect.width <= 0 )
            continue;

        cell_rect.y = first_line_start;
        for (unsigned int item = item_start; item < item_last; item++)
        {
            // get the cell value and set it into the renderer
            wxDataViewTreeNode *node = NULL;
            wxDataViewItem dataitem;
            const int line_height = GetLineHeight(item);

            if (!IsVirtualList())
            {
                node = GetTreeNodeByRow(item);
                if (node == NULL)
                {
                    cell_rect.y += line_height;
                    continue;
                }

                dataitem = node->GetItem();

                // Skip al columns  that do not have values
                if ( !model->HasValue(dataitem, col->GetModelColumn()) )
                {
                    cell_rect.y += line_height;
                    continue;
                }
            }
            else
            {
                dataitem = wxDataViewItem( wxUIntToPtr(item+1) );
            }

            // update cell_rect
            cell_rect.height = line_height;

            bool selected = m_selection.IsSelected(item);

            int state = 0;
            if (m_hasFocus && selected)
                state |= wxDATAVIEW_CELL_SELECTED;

            cell->SetState(state);
            cell->PrepareForItem(model, dataitem, col->GetModelColumn());

            // draw the background
            if ( !selected )
                DrawCellBackground( cell, dc, cell_rect );

            // deal with the expander
            int indent = 0;
            if ((!IsList()) && (col == expander))
            {
                // Calculate the indent first
                indent = GetOwner()->GetIndent() * node->GetIndentLevel();

                // Get expander size
                wxSize expSize = wxRendererNative::Get().GetExpanderSize(this);

                // draw expander if needed
                if ( node->HasChildren() )
                {
                    wxRect rect = cell_rect;
                    rect.x += indent;
                    rect.y += (cell_rect.GetHeight() - expSize.GetHeight()) / 2; // center vertically
                    rect.width = expSize.GetWidth();
                    rect.height = expSize.GetHeight();

                    int flag = 0;
                    if ( m_underMouse == node )
                        flag |= wxCONTROL_CURRENT;
                    if ( node->IsOpen() )
                        flag |= wxCONTROL_EXPANDED;

                    // ensure that we don't overflow the cell (which might
                    // happen if the column is very narrow)
                    wxDCClipper clip(dc, cell_rect);

                    wxRendererNative::Get().DrawTreeItemButton( this, dc, rect, flag);
                }

                indent += expSize.GetWidth();

                // force the expander column to left-center align
                cell->SetAlignment( wxALIGN_CENTER_VERTICAL );

#if wxUSE_DRAG_AND_DROP
                if (item == m_dropItemInfo.m_row)
                {
                    dropItemRect = cell_rect;
                    dropItemRect.x += expSize.GetWidth();
                    dropItemRect.width -= expSize.GetWidth();
                    if (m_dropItemInfo.m_indentLevel >= 0)
                    {
                        int hintIndent = GetOwner()->GetIndent()*m_dropItemInfo.m_indentLevel;
                        dropItemRect.x += hintIndent;
                        dropItemRect.width -= hintIndent;
                    }
                }
#endif
            }

            wxRect item_rect = cell_rect;
            item_rect.Deflate(PADDING_RIGHTLEFT, 0);

            // account for the tree indent (harmless if we're not indented)
            item_rect.x += indent;
            item_rect.width -= indent;

            if ( item_rect.width <= 0 )
            {
                cell_rect.y += line_height;
                continue;
            }

            // TODO: it would be much more efficient to create a clipping
            //       region for the entire column being rendered (in the OnPaint
            //       of wxDataViewMainWindow) instead of a single clip region for
            //       each cell. However it would mean that each renderer should
            //       respect the given wxRect's top & bottom coords, eventually
            //       violating only the left & right coords - however the user can
            //       make its own renderer and thus we cannot be sure of that.
            wxDCClipper clip(dc, item_rect);

            cell->WXCallRender(item_rect, &dc, state);

            cell_rect.y += line_height;
        }

        cell_rect.x += cell_rect.width;
    }

#if wxUSE_DRAG_AND_DROP
    if (m_dropItemInfo.m_hint == DropHint_Below || m_dropItemInfo.m_hint == DropHint_Above)
    {
        const int insertLineHeight = 2;     // TODO: setup (should be even)

        int rect_y = dropItemRect.y - insertLineHeight/2;     // top insert
        if (m_dropItemInfo.m_hint == DropHint_Below)
            rect_y += dropItemRect.height;                    // bottom insert

        wxRect rect(dropItemRect.x, rect_y, dropItemRect.width, insertLineHeight);
        wxRendererNative::Get().DrawItemSelectionRect(this, dc, rect, wxCONTROL_SELECTED);
    }
#endif // wxUSE_DRAG_AND_DROP
}


void wxDataViewMainWindow::DrawCellBackground( wxDataViewRenderer* cell, wxDC& dc, const wxRect& rect )
{
    wxRect rectBg( rect );

    // don't overlap the horizontal rules
    if ( m_owner->HasFlag(wxDV_HORIZ_RULES) )
    {
        rectBg.y++;
        rectBg.height--;
    }

    // don't overlap the vertical rules
    if ( m_owner->HasFlag(wxDV_VERT_RULES) )
    {
        // same note as in OnPaint handler above
        // NB: Vertical rules are drawn in the last pixel of a column so that
        //     they align perfectly with native MSW wxHeaderCtrl as well as for
        //     consistency with MSW native list control. There's no vertical
        //     rule at the most-left side of the control.
        rectBg.width--;
    }

    cell->RenderBackground(&dc, rectBg);
}

void wxDataViewMainWindow::OnRenameTimer()
{
    // We have to call this here because changes may just have
    // been made and no screen update taken place.
    if ( m_dirty )
    {
        // TODO: use wxTheApp->SafeYieldFor(NULL, wxEVT_CATEGORY_UI) instead
        //       (needs to be tested!)
        wxSafeYield();
    }

    wxDataViewItem item = GetItemByRow( m_currentRow );

    StartEditing( item, m_currentCol );
}

void
wxDataViewMainWindow::StartEditing(const wxDataViewItem& item,
                                   const wxDataViewColumn* col)
{
    wxDataViewRenderer* renderer = col->GetRenderer();
    if ( !IsCellEditableInMode(item, col, wxDATAVIEW_CELL_EDITABLE) )
        return;

    const wxRect itemRect = GetItemRect(item, col);
    if ( renderer->StartEditing(item, itemRect) )
    {
        renderer->NotifyEditingStarted(item);

        // Save the renderer to be able to finish/cancel editing it later and
        // save the control to be able to detect if we're still editing it.
        m_editorRenderer = renderer;
        m_editorCtrl = renderer->GetEditorCtrl();
    }
}

void wxDataViewMainWindow::FinishEditing()
{
    if ( m_editorCtrl )
    {
        m_editorRenderer->FinishEditing();
    }
}

void wxDataViewHeaderWindow::FinishEditing()
{
    wxDataViewMainWindow *win = static_cast<wxDataViewMainWindow*>(GetOwner()->GetMainWindow());
    win->FinishEditing();
}

//-----------------------------------------------------------------------------
// Helper class for do operation on the tree node
//-----------------------------------------------------------------------------
class DoJob
{
public:
    DoJob() { }
    virtual ~DoJob() { }

    // The return value control how the tree-walker tranverse the tree
    enum
    {
        DONE,          // Job done, stop traversing and return
        SKIP_SUBTREE,  // Ignore the current node's subtree and continue
        CONTINUE       // Job not done, continue
    };

    virtual int operator() ( wxDataViewTreeNode * node ) = 0;
};

bool Walker( wxDataViewTreeNode * node, DoJob & func )
{
    wxCHECK_MSG( node, false, "can't walk NULL node" );

    switch( func( node ) )
    {
        case DoJob::DONE:
            return true;
        case DoJob::SKIP_SUBTREE:
            return false;
        case DoJob::CONTINUE:
            break;
    }

    if ( node->HasChildren() )
    {
        const wxDataViewTreeNodes& nodes = node->GetChildNodes();

        for ( wxDataViewTreeNodes::const_iterator i = nodes.begin();
              i != nodes.end();
              ++i )
        {
            if ( Walker(*i, func) )
                return true;
        }
    }

    return false;
}

bool wxDataViewMainWindow::ItemAdded(const wxDataViewItem & parent, const wxDataViewItem & item)
{
    if (IsVirtualList())
    {
        wxDataViewVirtualListModel *list_model =
            (wxDataViewVirtualListModel*) GetModel();
        m_count = list_model->GetCount();
    }
    else
    {
        // specific position (row) is unclear, so clear whole height cache
        ClearRowHeightCache();

        wxDataViewTreeNode *parentNode = FindNode(parent);

        if ( !parentNode )
            return false;

        parentNode->SetHasChildren(true);

        // If the parent node isn't and hadn't been opened yet, we don't have
        // anything to do here, all the items will be added to it when it's
        // opened for the first time.
        if ( !parentNode->IsOpen() && parentNode->GetChildNodes().empty() )
        {
            return true;
        }

        wxDataViewTreeNode *itemNode = new wxDataViewTreeNode(parentNode, item);
        itemNode->SetHasChildren(GetModel()->IsContainer(item));

        if ( GetSortOrder().IsNone() )
        {
            // There's no sorting, so we need to select an insertion position

            wxDataViewItemArray modelSiblings;
            GetModel()->GetChildren(parent, modelSiblings);
            const int modelSiblingsSize = modelSiblings.size();

            int posInModel = modelSiblings.Index(item, /*fromEnd=*/true);
            wxCHECK_MSG(posInModel != wxNOT_FOUND, false, "adding non-existent item?");


            const wxDataViewTreeNodes& nodeSiblings = parentNode->GetChildNodes();
            const int nodeSiblingsSize = nodeSiblings.size();

            int nodePos = 0;

            if ( posInModel == modelSiblingsSize - 1 )
            {
                nodePos = nodeSiblingsSize;
            }
            else if ( modelSiblingsSize == nodeSiblingsSize + 1 )
            {
                // This is the simple case when our node tree already matches the
                // model and only this one item is missing.
                nodePos = posInModel;
            }
            else
            {
                // It's possible that a larger discrepancy between the model and
                // our realization exists. This can happen e.g. when adding a bunch
                // of items to the model and then calling ItemsAdded() just once
                // afterwards. In this case, we must find the right position by
                // looking at sibling items.

                // append to the end if we won't find a better position:
                nodePos = nodeSiblingsSize;

                for ( int nextItemPos = posInModel + 1;
                     nextItemPos < modelSiblingsSize;
                     nextItemPos++ )
                {
                    int nextNodePos = parentNode->FindChildByItem(modelSiblings[nextItemPos]);
                    if ( nextNodePos != wxNOT_FOUND )
                    {
                        nodePos = nextNodePos;
                        break;
                    }
                }
            }
            parentNode->ChangeSubTreeCount(+1);
            parentNode->InsertChild(this, itemNode, nodePos);
        }
        else
        {
            // Node list is or will be sorted, so InsertChild do not need insertion position
            parentNode->ChangeSubTreeCount(+1);
            parentNode->InsertChild(this, itemNode, 0);
        }

        InvalidateCount();
    }

    m_selection.OnItemsInserted(GetRowByItem(item), 1);

    GetOwner()->InvalidateColBestWidths();
    UpdateDisplay();

    return true;
}

bool wxDataViewMainWindow::ItemDeleted(const wxDataViewItem& parent,
                                       const wxDataViewItem& item)
{
    if (IsVirtualList())
    {
        wxDataViewVirtualListModel *list_model =
            (wxDataViewVirtualListModel*) GetModel();
        m_count = list_model->GetCount();

        m_selection.OnItemDelete(GetRowByItem(item));
    }
    else // general case
    {
        wxDataViewTreeNode *parentNode = FindNode(parent);

        // Notice that it is possible that the item being deleted is not in the
        // tree at all, for example we could be deleting a never shown (because
        // collapsed) item in a tree model. So it's not an error if we don't know
        // about this item, just return without doing anything then.
        if ( !parentNode )
            return true;

        wxCHECK_MSG( parentNode->HasChildren(), false, "parent node doesn't have children?" );
        const wxDataViewTreeNodes& parentsChildren = parentNode->GetChildNodes();

        // We can't use FindNode() to find 'item', because it was already
        // removed from the model by the time ItemDeleted() is called, so we
        // have to do it manually. We keep track of its position as well for
        // later use.
        int itemPosInNode = 0;
        wxDataViewTreeNode *itemNode = NULL;
        for ( wxDataViewTreeNodes::const_iterator i = parentsChildren.begin();
              i != parentsChildren.end();
              ++i, ++itemPosInNode )
        {
            if( (*i)->GetItem() == item )
            {
                itemNode = *i;
                break;
            }
        }

        // If the parent wasn't expanded, it's possible that we didn't have a
        // node corresponding to 'item' and so there's nothing left to do.
        if ( !itemNode )
        {
            // If this was the last child to be removed, it's possible the parent
            // node became a leaf. Let's ask the model about it.
            if ( parentNode->GetChildNodes().empty() )
                parentNode->SetHasChildren(GetModel()->IsContainer(parent));

            return true;
        }

        if ( m_rowHeightCache )
            m_rowHeightCache->Remove(GetRowByItem(parent) + itemPosInNode);

        // Delete the item from wxDataViewTreeNode representation:
        const int itemsDeleted = 1 + itemNode->GetSubTreeCount();

        parentNode->RemoveChild(itemPosInNode);
        delete itemNode;
        parentNode->ChangeSubTreeCount(-itemsDeleted);

        // Make the row number invalid and get a new valid one when user call GetRowCount
        InvalidateCount();

        // If this was the last child to be removed, it's possible the parent
        // node became a leaf. Let's ask the model about it.
        if ( parentNode->GetChildNodes().empty() )
        {
            bool isContainer = GetModel()->IsContainer(parent);
            parentNode->SetHasChildren(isContainer);
            if ( isContainer )
            {
                // If it's still a container, make sure we show "+" icon for it
                // and not "-" one as there is nothing to collapse any more.
                if ( parentNode->IsOpen() )
                    parentNode->ToggleOpen(this);
            }
        }

        // Update selection by removing 'item' and its entire children tree from the selection.
        if ( !m_selection.IsEmpty() )
        {
            // we can't call GetRowByItem() on 'item', as it's already deleted, so compute it from
            // the parent ('parentNode') and position in its list of children
            int itemRow;
            if ( itemPosInNode == 0 )
            {
                // 1st child, row number is that of the parent parentNode + 1
                itemRow = GetRowByItem(parentNode->GetItem()) + 1;
            }
            else
            {
                // row number is that of the sibling above 'item' + its subtree if any + 1
                const wxDataViewTreeNode *siblingNode = parentNode->GetChildNodes()[itemPosInNode - 1];

                itemRow = GetRowByItem(siblingNode->GetItem()) +
                          siblingNode->GetSubTreeCount() +
                          1;
            }

            m_selection.OnItemsDeleted(itemRow, itemsDeleted);
        }
    }

    // Change the current row to the last row if the current exceed the max row number
    if ( m_currentRow >= GetRowCount() )
        ChangeCurrentRow(m_count - 1);

    GetOwner()->InvalidateColBestWidths();
    UpdateDisplay();

    return true;
}

bool wxDataViewMainWindow::DoItemChanged(const wxDataViewItem & item, int view_column)
{
    if ( !IsVirtualList() )
    {
        if ( m_rowHeightCache )
            m_rowHeightCache->Remove(GetRowByItem(item));

        // Move this node to its new correct place after it was updated.
        //
        // In principle, we could skip the call to PutInSortOrder() if the modified
        // column is not the sort column, but in real-world applications it's fully
        // possible and likely that custom compare uses not only the selected model
        // column but also falls back to other values for comparison. To ensure
        // consistency it is better to treat a value change as if it was an item
        // change.
        wxDataViewTreeNode* const node = FindNode(item);
        wxCHECK_MSG( node, false, "invalid item" );
        node->PutInSortOrder(this);
    }

    wxDataViewColumn* column;
    if ( view_column == wxNOT_FOUND )
    {
        column = NULL;
        GetOwner()->InvalidateColBestWidths();
    }
    else
    {
        column = m_owner->GetColumn(view_column);
        GetOwner()->InvalidateColBestWidth(view_column);
    }

    // Update the displayed value(s).
    RefreshRow(GetRowByItem(item));

    // Send event
    wxDataViewEvent le(wxEVT_DATAVIEW_ITEM_VALUE_CHANGED, m_owner, column, item);
    m_owner->ProcessWindowEvent(le);

    return true;
}

bool wxDataViewMainWindow::ValueChanged( const wxDataViewItem & item, unsigned int model_column )
{
    int view_column = m_owner->GetModelColumnIndex(model_column);
    if ( view_column == wxNOT_FOUND )
        return false;

    return DoItemChanged(item, view_column);
}

bool wxDataViewMainWindow::Cleared()
{
    DestroyTree();
    m_selection.Clear();
    m_currentRow = (unsigned)-1;

    ClearRowHeightCache();

    if (GetModel())
    {
        BuildTree( GetModel() );
    }
    else
    {
        m_count = 0;
    }

    GetOwner()->InvalidateColBestWidths();
    UpdateDisplay();

    return true;
}

void wxDataViewMainWindow::UpdateDisplay()
{
    m_dirty = true;
    m_underMouse = NULL;
}

void wxDataViewMainWindow::OnInternalIdle()
{
    wxWindow::OnInternalIdle();

    if (m_dirty)
    {
        RecalculateDisplay();
        m_dirty = false;
    }
}

void wxDataViewMainWindow::RecalculateDisplay()
{
    wxDataViewModel *model = GetModel();
    if (!model)
    {
        Refresh();
        return;
    }

    int width = GetEndOfLastCol();
    int height = GetLineStart( GetRowCount() );

    SetVirtualSize( width, height );
    GetOwner()->SetScrollRate( 10, m_lineHeight );
    UpdateColumnSizes();

    Refresh();
}

void wxDataViewMainWindow::ScrollWindow( int dx, int dy, const wxRect *rect )
{
    m_underMouse = NULL;

    wxWindow::ScrollWindow( dx, dy, rect );

    if (GetOwner()->m_headerArea)
        GetOwner()->m_headerArea->ScrollWindow( dx, 0 );
}

void wxDataViewMainWindow::ScrollTo( int rows, int column )
{
    m_underMouse = NULL;

    int x, y;
    m_owner->GetScrollPixelsPerUnit( &x, &y );

    // Take care to not divide by 0 if we're somehow called before scrolling
    // parameters are initialized.
    int sy = y ? GetLineStart( rows )/y : -1;
    int sx = -1;
    if( column != -1 && x )
    {
        wxRect rect = GetClientRect();
        int colnum = 0;
        int x_start, w = 0;
        int xx, yy, xe;
        m_owner->CalcUnscrolledPosition( rect.x, rect.y, &xx, &yy );
        for (x_start = 0; colnum < column; colnum++)
        {
            wxDataViewColumn *col = GetOwner()->GetColumnAt(colnum);
            if (col->IsHidden())
                continue;      // skip it!

            w = col->GetWidth();
            x_start += w;
        }

        int x_end = x_start + w;
        xe = xx + rect.width;
        if( x_end > xe )
        {
            sx = ( xx + x_end - xe )/x;
        }
        if( x_start < xx )
        {
            sx = x_start/x;
        }
    }
    m_owner->Scroll( sx, sy );
}

int wxDataViewMainWindow::GetCountPerPage() const
{
    wxSize size = GetClientSize();
    return size.y / m_lineHeight;
}

wxDataViewItem wxDataViewMainWindow::GetTopItem() const
{
    unsigned int item = GetFirstVisibleRow();
    wxDataViewTreeNode *node = NULL;
    wxDataViewItem dataitem;

    if ( !IsVirtualList() )
    {
        node = GetTreeNodeByRow(item);
        if( node == NULL ) return wxDataViewItem(0);

        dataitem = node->GetItem();
    }
    else
    {
        dataitem = wxDataViewItem( wxUIntToPtr(item+1) );
    }

    return dataitem;
}

int wxDataViewMainWindow::GetEndOfLastCol() const
{
    int width = 0;
    unsigned int i;
    for (i = 0; i < GetOwner()->GetColumnCount(); i++)
    {
        const wxDataViewColumn *c =
            const_cast<wxDataViewCtrl*>(GetOwner())->GetColumnAt( i );

        if (!c->IsHidden())
            width += c->GetWidth();
    }
    return width;
}

unsigned int wxDataViewMainWindow::GetFirstVisibleRow() const
{
    int x = 0;
    int y = 0;
    m_owner->CalcUnscrolledPosition( x, y, &x, &y );

    return GetLineAt( y );
}

unsigned int wxDataViewMainWindow::GetLastVisibleRow()
{
    wxSize client_size = GetClientSize();
    // Find row occupying the bottom line of the client area (dimY-1).
    m_owner->CalcUnscrolledPosition( client_size.x, client_size.y-1,
                                    &client_size.x, &client_size.y );
    unsigned int row = GetLineAt(client_size.y);

    return wxMin( GetRowCount()-1, row );
}

unsigned int wxDataViewMainWindow::GetLastFullyVisibleRow()
{
    unsigned int row = GetLastVisibleRow();

    int bottom = GetLineStart(row) + GetLineHeight(row);
    m_owner->CalcScrolledPosition(-1, bottom, NULL, &bottom);

    if ( bottom > GetClientSize().y )
        return wxMax(0, row - 1);
    else
        return row;
}

unsigned int wxDataViewMainWindow::GetRowCount() const
{
    if ( m_count == -1 )
    {
        wxDataViewMainWindow* const
            self = const_cast<wxDataViewMainWindow*>(this);
        self->UpdateCount(RecalculateCount());
        self->UpdateDisplay();
    }
    return m_count;
}

void wxDataViewMainWindow::ChangeCurrentRow( unsigned int row )
{
    m_currentRow = row;

    // send event
#if wxUSE_ACCESSIBILITY
    wxAccessible::NotifyEvent(wxACC_EVENT_OBJECT_FOCUS, m_owner, wxOBJID_CLIENT, m_currentRow+1);
#endif // wxUSE_ACCESSIBILITY
}

bool wxDataViewMainWindow::UnselectAllRows(unsigned int except)
{
    if (!m_selection.IsEmpty())
    {
        for (unsigned i = GetFirstVisibleRow(); i <= GetLastVisibleRow(); i++)
        {
            if (m_selection.IsSelected(i) && i != except)
                RefreshRow(i);
        }

        if (except != (unsigned int)-1)
        {
            const bool wasSelected = m_selection.IsSelected(except);
            ClearSelection();
            if (wasSelected)
            {
                m_selection.SelectItem(except);

                // The special item is still selected.
                return false;
            }
        }
        else
        {
            ClearSelection();
        }
    }

    // There are no selected items left.
    return true;
}

void wxDataViewMainWindow::SelectRow( unsigned int row, bool on )
{
    if ( m_selection.SelectItem(row, on) )
        RefreshRow(row);
}

void wxDataViewMainWindow::SelectRows( unsigned int from, unsigned int to )
{
    wxArrayInt changed;
    if ( m_selection.SelectRange(from, to, true, &changed) )
    {
        for (unsigned i = 0; i < changed.size(); i++)
            RefreshRow(changed[i]);
    }
    else // Selection of too many rows has changed.
    {
        RefreshRows( from, to );
    }
}

void wxDataViewMainWindow::Select( const wxArrayInt& aSelections )
{
    for (size_t i=0; i < aSelections.GetCount(); i++)
    {
        int n = aSelections[i];

        if ( m_selection.SelectItem(n) )
            RefreshRow( n );
    }
}

void wxDataViewMainWindow::ReverseRowSelection( unsigned int row )
{
    m_selection.SelectItem(row, !m_selection.IsSelected(row));
    RefreshRow( row );
}

bool wxDataViewMainWindow::IsRowSelected( unsigned int row )
{
    return m_selection.IsSelected(row);
}

void wxDataViewMainWindow::SendSelectionChangedEvent( const wxDataViewItem& item)
{
#if wxUSE_ACCESSIBILITY
    wxAccessible::NotifyEvent(wxACC_EVENT_OBJECT_SELECTIONWITHIN, m_owner, wxOBJID_CLIENT, wxACC_SELF);
#endif // wxUSE_ACCESSIBILITY

    wxDataViewEvent le(wxEVT_DATAVIEW_SELECTION_CHANGED, m_owner, item);
    m_owner->ProcessWindowEvent(le);
}

void wxDataViewMainWindow::RefreshRows( unsigned int from, unsigned int to )
{
    wxRect rect = GetLinesRect(from, to);

    m_owner->CalcScrolledPosition(rect.x, rect.y, &rect.x, &rect.y);

    wxSize client_size = GetClientSize();
    wxRect client_rect( 0, 0, client_size.x, client_size.y );
    wxRect intersect_rect = client_rect.Intersect( rect );
    if (!intersect_rect.IsEmpty())
        Refresh( true, &intersect_rect );
}

void wxDataViewMainWindow::RefreshRowsAfter( unsigned int firstRow )
{
    wxSize client_size = GetClientSize();
    int start = GetLineStart( firstRow );
    m_owner->CalcScrolledPosition( start, 0, &start, NULL );
    if (start > client_size.y) return;

    wxRect rect( 0, start, client_size.x, client_size.y - start );

    Refresh( true, &rect );
}

wxRect wxDataViewMainWindow::GetLinesRect( unsigned int rowFrom, unsigned int rowTo ) const
{
    if (rowFrom > rowTo)
        wxSwap(rowFrom, rowTo);

    wxRect rect;
    rect.x = 0;
    rect.y = GetLineStart(rowFrom);
    // Don't calculate exact width of the row, because GetEndOfLastCol() is
    // expensive to call, and controls with rows not spanning entire width rare.
    // It is more efficient to e.g. repaint empty parts of the window needlessly.
    rect.width = INT_MAX;
    if (rowFrom == rowTo)
        rect.height = GetLineHeight(rowFrom);
    else
        rect.height = GetLineStart(rowTo) - rect.y + GetLineHeight(rowTo);
    return rect;
}

int wxDataViewMainWindow::GetLineStart( unsigned int row ) const
{
    // check for the easy case first
    if ( !m_rowHeightCache || !GetOwner()->HasFlag(wxDV_VARIABLE_LINE_HEIGHT) )
        return row * m_lineHeight;

    int start = 0;
    if ( m_rowHeightCache->GetLineStart(row, start) )
        return start;

    unsigned int r;
    for (r = 0; r < row; r++)
    {
        int height = 0;
        if ( !m_rowHeightCache->GetLineHeight(r, height) )
        {
            // row height not in cache -> get it from the renderer...
            wxDataViewItem item = GetItemByRow(r);
            if (!item)
                break;

            height = QueryAndCacheLineHeight(r, item);
        }

        start += height;
    }

    return start;
}

int wxDataViewMainWindow::GetLineAt( unsigned int y ) const
{
    // check for the easy case first
    if ( !m_rowHeightCache || !GetOwner()->HasFlag(wxDV_VARIABLE_LINE_HEIGHT) )
        return y / m_lineHeight;

    unsigned int row = 0;
    if ( m_rowHeightCache->GetLineAt(y, row) )
        return row;

    // OnPaint asks GetLineAt for the very last y position and this is always
    // below the last item (--> an invalid item). To prevent iterating over all
    // items, check if y is below the last row.
    // Because this is done very often (for each repaint) its worth to handle
    // this special case separately.
    int height = 0;
    int start = 0;
    unsigned int rowCount = GetRowCount();
    if (rowCount == 0 ||
        (m_rowHeightCache->GetLineInfo(rowCount - 1, start, height) &&
         y >= static_cast<unsigned int>(start + height)))
    {
        return rowCount;
    }

    // sum all item heights until y is reached
    unsigned int yy = 0;
    for (;;)
    {
        height = 0;
        if ( !m_rowHeightCache->GetLineHeight(row, height) )
        {
            // row height not in cache -> get it from the renderer...
            wxDataViewItem item = GetItemByRow(row);
            if ( !item )
            {
                wxASSERT(row >= GetRowCount());
                break;
            }

            height = QueryAndCacheLineHeight(row, item);
        }

        yy += height;
        if (y < yy)
            break;

        row++;
    }
    return row;
}

int wxDataViewMainWindow::GetLineHeight( unsigned int row ) const
{
    // check for the easy case first
    if ( !m_rowHeightCache || !GetOwner()->HasFlag(wxDV_VARIABLE_LINE_HEIGHT) )
        return m_lineHeight;

    int height = 0;
    if ( m_rowHeightCache->GetLineHeight(row, height) )
        return height;

    wxDataViewItem item = GetItemByRow(row);
    if ( !item )
        return m_lineHeight;

    height = QueryAndCacheLineHeight(row, item);
    return height;
}

int wxDataViewMainWindow::QueryAndCacheLineHeight(unsigned int row, wxDataViewItem item) const
{
    const wxDataViewModel *model = GetModel();
    int height = m_lineHeight;
    unsigned int cols = GetOwner()->GetColumnCount();
    unsigned int col;
    for (col = 0; col < cols; col++)
    {
        const wxDataViewColumn *column = GetOwner()->GetColumn(col);
        if (column->IsHidden())
            continue;      // skip it!

        if ( !model->HasValue(item, col) )
            continue;      // skip it!

        wxDataViewRenderer *renderer =
            const_cast<wxDataViewRenderer*>(column->GetRenderer());
        renderer->PrepareForItem(model, item, column->GetModelColumn());

        height = wxMax(height, renderer->GetSize().y);
    }

    // ... and store the height in the cache
    m_rowHeightCache->Put(row, height);

    return height;
}


class RowToTreeNodeJob: public DoJob
{
public:
    // Note that we initialize m_current to -1 because the first node passed to
    // our operator() will be the root node, which doesn't appear in the window
    // and so doesn't count as a real row.
    explicit RowToTreeNodeJob(int row)
        : m_row(row), m_current(-1), m_ret(NULL)
    {
    }

    virtual int operator() ( wxDataViewTreeNode * node ) wxOVERRIDE
    {
        if( m_current == m_row)
        {
            m_ret = node;
            return DoJob::DONE;
        }

        if( node->GetSubTreeCount() + m_current < m_row )
        {
            m_current += node->GetSubTreeCount() + 1;
            return  DoJob::SKIP_SUBTREE;
        }
        else
        {
            // If the current node has only leaf children, we can find the
            // desired node directly. This can speed up finding the node
            // in some cases, and will have a very good effect for list views.
            if ( node->HasChildren() &&
                 (int)node->GetChildNodes().size() == node->GetSubTreeCount() )
            {
                const int index = m_row - m_current - 1;
                m_ret = node->GetChildNodes()[index];
                return DoJob::DONE;
            }

            m_current++;

            return DoJob::CONTINUE;
        }
    }

    wxDataViewTreeNode * GetResult() const
        { return m_ret; }

private:
    const int m_row;
    int m_current;
    wxDataViewTreeNode* m_ret;
};

wxDataViewTreeNode * wxDataViewMainWindow::GetTreeNodeByRow(unsigned int row) const
{
    wxASSERT( !IsVirtualList() );

    if ( row == (unsigned)-1 )
        return NULL;

    RowToTreeNodeJob job(static_cast<int>(row));
    Walker( m_root , job );
    return job.GetResult();
}

wxDataViewItem wxDataViewMainWindow::GetItemByRow(unsigned int row) const
{
    wxDataViewItem item;
    if (IsVirtualList())
    {
        if ( row < GetRowCount() )
            item = wxDataViewItem(wxUIntToPtr(row+1));
    }
    else
    {
        wxDataViewTreeNode *node = GetTreeNodeByRow(row);
        if ( node )
            item = node->GetItem();
    }

    return item;
}

bool
wxDataViewMainWindow::SendExpanderEvent(wxEventType type,
                                        const wxDataViewItem& item)
{
#if wxUSE_ACCESSIBILITY
    if ( type == wxEVT_DATAVIEW_ITEM_EXPANDED || type == wxEVT_DATAVIEW_ITEM_COLLAPSED )
        wxAccessible::NotifyEvent(wxACC_EVENT_OBJECT_REORDER, m_owner, wxOBJID_CLIENT, wxACC_SELF);
#endif // wxUSE_ACCESSIBILITY

    wxDataViewEvent le(type, m_owner, item);
    return !m_owner->ProcessWindowEvent(le) || le.IsAllowed();
}

bool wxDataViewMainWindow::IsExpanded( unsigned int row ) const
{
    if (IsList())
        return false;

    wxDataViewTreeNode * node = GetTreeNodeByRow(row);
    if (!node)
        return false;

    if (!node->HasChildren())
        return false;

    return node->IsOpen();
}

bool wxDataViewMainWindow::HasChildren( unsigned int row ) const
{
    if (IsList())
        return false;

    wxDataViewTreeNode * node = GetTreeNodeByRow(row);
    if (!node)
        return false;

    if (!node->HasChildren())
        return false;

    return true;
}

void wxDataViewMainWindow::Expand( unsigned int row )
{
    if (IsList())
        return;

    wxDataViewTreeNode * node = GetTreeNodeByRow(row);
    if (!node)
        return;

    if (!node->HasChildren())
        return;

    if ( m_rowHeightCache )
    {
        // Expand makes new rows visible thus we invalidates all following
        // rows in the height cache
        m_rowHeightCache->Remove(row);
    }

    if (!node->IsOpen())
    {
        if ( !SendExpanderEvent(wxEVT_DATAVIEW_ITEM_EXPANDING, node->GetItem()) )
        {
            // Vetoed by the event handler.
            return;
        }

        node->ToggleOpen(this);

        // build the children of current node
        if( node->GetChildNodes().empty() )
        {
            ::BuildTreeHelper(this, GetModel(), node->GetItem(), node);
        }

        const unsigned countNewRows = node->GetSubTreeCount();

        // Shift all stored indices after this row by the number of newly added
        // rows.
        m_selection.OnItemsInserted(row + 1, countNewRows);
        if ( m_currentRow > row )
            ChangeCurrentRow(m_currentRow + countNewRows);

        if ( m_count != -1 )
            m_count += countNewRows;

        // Expanding this item means the previously cached column widths could
        // have become invalid as new items are now visible.
        GetOwner()->InvalidateColBestWidths();

        UpdateDisplay();
        // Send the expanded event
        SendExpanderEvent(wxEVT_DATAVIEW_ITEM_EXPANDED,node->GetItem());
    }
}

void wxDataViewMainWindow::Collapse(unsigned int row)
{
    if (IsList())
        return;

    wxDataViewTreeNode *node = GetTreeNodeByRow(row);
    if (!node)
        return;

    if (!node->HasChildren())
        return;

    if ( m_rowHeightCache )
    {
        // Collapse hides rows thus we invalidates all following
        // rows in the height cache
        m_rowHeightCache->Remove(row);
    }

    if (node->IsOpen())
    {
        if ( !SendExpanderEvent(wxEVT_DATAVIEW_ITEM_COLLAPSING,node->GetItem()) )
        {
            // Vetoed by the event handler.
            return;
        }

        const unsigned countDeletedRows = node->GetSubTreeCount();

        if ( m_selection.OnItemsDeleted(row + 1, countDeletedRows) )
        {
            SendSelectionChangedEvent(GetItemByRow(row));
        }

        node->ToggleOpen(this);

        // Adjust the current row if necessary.
        if ( m_currentRow > row )
        {
            // If the current row was among the collapsed items, make the
            // parent itself current.
            if ( m_currentRow <= row + countDeletedRows )
                ChangeCurrentRow(row);
            else // Otherwise just update the index.
                ChangeCurrentRow(m_currentRow - countDeletedRows);
        }

        if ( m_count != -1 )
            m_count -= countDeletedRows;

        GetOwner()->InvalidateColBestWidths();

        UpdateDisplay();
        SendExpanderEvent(wxEVT_DATAVIEW_ITEM_COLLAPSED,node->GetItem());
    }
}

wxDataViewTreeNode * wxDataViewMainWindow::FindNode( const wxDataViewItem & item )
{
    const wxDataViewModel * model = GetModel();
    if( model == NULL )
        return NULL;

    if (!item.IsOk())
        return m_root;

    // Compose the parent-chain for the item we are looking for
    wxVector<wxDataViewItem> parentChain;
    wxDataViewItem it( item );
    while( it.IsOk() )
    {
        parentChain.push_back(it);
        it = model->GetParent(it);
    }

    // Find the item along the parent-chain.
    // This algorithm is designed to speed up the node-finding method
    wxDataViewTreeNode* node = m_root;
    for( unsigned iter = parentChain.size()-1; ; --iter )
    {
        if( node->HasChildren() )
        {
            if( node->GetChildNodes().empty() )
            {
                // Even though the item is a container, it doesn't have any
                // child nodes in the control's representation yet. We have
                // to realize its subtree now.
                ::BuildTreeHelper(this, model, node->GetItem(), node);
            }

            const wxDataViewTreeNodes& nodes = node->GetChildNodes();
            bool found = false;

            for (unsigned i = 0; i < nodes.size(); ++i)
            {
                wxDataViewTreeNode* currentNode = nodes[i];
                if (currentNode->GetItem() == parentChain[iter])
                {
                    if (currentNode->GetItem() == item)
                        return currentNode;

                    node = currentNode;
                    found = true;
                    break;
                }
            }
            if (!found)
                return NULL;
        }
        else
            return NULL;

        if ( !iter )
            break;
    }
    return NULL;
}

void wxDataViewMainWindow::HitTest( const wxPoint & point, wxDataViewItem & item,
                                    wxDataViewColumn* &column )
{
    wxDataViewColumn *col = NULL;
    unsigned int cols = GetOwner()->GetColumnCount();
    unsigned int colnum = 0;
    int x, y;
    m_owner->CalcUnscrolledPosition( point.x, point.y, &x, &y );
    for (unsigned x_start = 0; colnum < cols; colnum++)
    {
        col = GetOwner()->GetColumnAt(colnum);
        if (col->IsHidden())
            continue;      // skip it!

        unsigned int w = col->GetWidth();
        if (x_start+w >= (unsigned int)x)
            break;

        x_start += w;
    }

    column = col;
    item = GetItemByRow( GetLineAt( y ) );
}

wxRect wxDataViewMainWindow::GetItemRect( const wxDataViewItem & item,
                                          const wxDataViewColumn* column )
{
    int xpos = 0;
    int width = 0;

    unsigned int cols = GetOwner()->GetColumnCount();
    // If column is null the loop will compute the combined width of all columns.
    // Otherwise, it will compute the x position of the column we are looking for.
    for (unsigned int i = 0; i < cols; i++)
    {
        wxDataViewColumn* col = GetOwner()->GetColumnAt( i );

        if (col == column)
            break;

        if (col->IsHidden())
            continue;      // skip it!

        xpos += col->GetWidth();
        width += col->GetWidth();
    }

    if(column != 0)
    {
        // If we have a column, we need can get its width directly.
        if(column->IsHidden())
            width = 0;
        else
            width = column->GetWidth();

    }
    else
    {
        // If we have no column, we reset the x position back to zero.
        xpos = 0;
    }

    const int row = GetRowByItem(item);
    if ( row == -1 )
    {
        // This means the row is currently not visible at all.
        return wxRect();
    }

    // we have to take an expander column into account and compute its indentation
    // to get the correct x position where the actual text is
    int indent = 0;
    if (!IsList() &&
            (column == 0 || GetExpanderColumnOrFirstOne(GetOwner()) == column) )
    {
        wxDataViewTreeNode* node = GetTreeNodeByRow(row);
        indent = GetOwner()->GetIndent() * node->GetIndentLevel();
        indent += wxRendererNative::Get().GetExpanderSize(this).GetWidth();
    }

    wxRect itemRect( xpos + indent,
                     GetLineStart( row ),
                     width - indent,
                     GetLineHeight( row ) );

    GetOwner()->CalcScrolledPosition(  itemRect.x,  itemRect.y,
                                      &itemRect.x, &itemRect.y );

    // Check if the rectangle is completely outside of the currently visible
    // area and, if so, return an empty rectangle to indicate that the item is
    // not visible.
    if ( itemRect.GetBottom() < 0 || itemRect.GetTop() > GetClientSize().y )
    {
        return wxRect();
    }

    return itemRect;
}

int wxDataViewMainWindow::RecalculateCount() const
{
    if (IsVirtualList())
    {
        const wxDataViewVirtualListModel* list_model =
            static_cast<const wxDataViewVirtualListModel*>(GetModel());

        return list_model->GetCount();
    }
    else
    {
        return m_root->GetSubTreeCount();
    }
}

class ItemToRowJob : public DoJob
{
public:
    // As with RowToTreeNodeJob above, we initialize m_current to -1 because
    // the first node passed to our operator() is the root node which is not
    // visible on screen and so we should return 0 for its first child node and
    // not for the root itself.
    ItemToRowJob(const wxDataViewItem& item, wxVector<wxDataViewItem>::reverse_iterator iter)
        : m_item(item), m_iter(iter), m_current(-1)
    {
    }

    // Maybe binary search will help to speed up this process
    virtual int operator() ( wxDataViewTreeNode * node) wxOVERRIDE
    {
        if( node->GetItem() == m_item )
        {
            return DoJob::DONE;
        }

        // Is this node the next (grand)parent of the item we're looking for?
        if( node->GetItem() == *m_iter )
        {
            // Search for the next (grand)parent now and skip this item itself.
            ++m_iter;
            ++m_current;
            return DoJob::CONTINUE;
        }
        else
        {
            // Skip this node and all its currently visible children.
            m_current += node->GetSubTreeCount() + 1;
            return DoJob::SKIP_SUBTREE;
        }

    }

    int GetResult() const
        { return m_current; }

private:
    const wxDataViewItem m_item;
    wxVector<wxDataViewItem>::reverse_iterator m_iter;

    // The row corresponding to the last node seen in our operator().
    int m_current;

};

int wxDataViewMainWindow::GetRowByItem(const wxDataViewItem & item) const
{
    const wxDataViewModel * model = GetModel();
    if( model == NULL )
        return -1;

    if (IsVirtualList())
    {
        return wxPtrToUInt( item.GetID() ) -1;
    }
    else
    {
        if( !item.IsOk() )
            return -1;

        // Compose the parent-chain of the item we are looking for
        wxVector<wxDataViewItem> parentChain;
        wxDataViewItem it( item );
        while( it.IsOk() )
        {
            parentChain.push_back(it);
            it = model->GetParent(it);
        }

        // add an 'invalid' item to represent our 'invisible' root node
        parentChain.push_back(wxDataViewItem());

        // the parent chain was created by adding the deepest parent first.
        // so if we want to start at the root node, we have to iterate backwards through the vector
        ItemToRowJob job( item, parentChain.rbegin() );
        if ( !Walker( m_root, job ) )
            return -1;

        return job.GetResult();
    }
}

static void BuildTreeHelper( wxDataViewMainWindow *window, const wxDataViewModel * model,
                             const wxDataViewItem & item, wxDataViewTreeNode * node)
{
    if( !model->IsContainer( item ) )
        return;

    wxDataViewItemArray children;
    unsigned int num = model->GetChildren( item, children);

    for ( unsigned int index = 0; index < num; index++ )
    {
        wxDataViewTreeNode *n = new wxDataViewTreeNode(node, children[index]);

        if( model->IsContainer(children[index]) )
            n->SetHasChildren( true );

        node->InsertChild(window, n, index);
    }

    if ( node->IsOpen() )
        node->ChangeSubTreeCount(+num);
}

void wxDataViewMainWindow::BuildTree(wxDataViewModel * model)
{
    DestroyTree();

    if (GetModel()->IsVirtualListModel())
    {
        InvalidateCount();
        return;
    }

    m_root = wxDataViewTreeNode::CreateRootNode();

    // First we define a invalid item to fetch the top-level elements
    wxDataViewItem item;
    BuildTreeHelper(this, model, item, m_root);
    InvalidateCount();
}

void wxDataViewMainWindow::DestroyTree()
{
    if (!IsVirtualList())
    {
        wxDELETE(m_root);
        m_count = 0;
    }
}

wxDataViewColumn*
wxDataViewMainWindow::FindColumnForEditing(const wxDataViewItem& item, wxDataViewCellMode mode) const
{
    // Edit the current column editable in 'mode'. If no column is focused
    // (typically because the user has full row selected), try to find the
    // first editable column (this would typically be a checkbox for
    // wxDATAVIEW_CELL_ACTIVATABLE and we don't want to force the user to set
    // focus on the checkbox column; or on the only editable text column).

    wxDataViewColumn *candidate = m_currentCol;

    if ( candidate && !IsCellEditableInMode(item, candidate, mode) )
    {
        if ( m_currentColSetByKeyboard )
        {
            // If current column was set by keyboard to something not editable (in
            // 'mode') and the user pressed Space/F2 then do not edit anything
            // because focus is visually on that column and editing
            // something else would be surprising.
            return NULL;
        }
        else
        {
            // But if the current column was set by mouse to something not editable (in
            // 'mode') and the user pressed Space/F2 to edit it, treat the
            // situation as if there was whole-row focus, because that's what is
            // visually indicated and the mouse click could very well be targeted
            // on the row rather than on an individual cell.
            candidate = NULL;
        }
    }

    if ( !candidate )
    {
        const unsigned cols = GetOwner()->GetColumnCount();
        for ( unsigned i = 0; i < cols; i++ )
        {
            wxDataViewColumn *c = GetOwner()->GetColumnAt(i);
            if ( c->IsHidden() )
                continue;

            if ( IsCellEditableInMode(item, c, mode) )
            {
                candidate = c;
                break;
            }
        }
    }

    // Switch to the first column with value if the current column has no value
    if ( candidate && !GetModel()->HasValue(item, candidate->GetModelColumn()) )
        candidate = FindFirstColumnWithValue(item);

    if ( !candidate )
        return NULL;

    if ( !IsCellEditableInMode(item, candidate, mode) )
        return NULL;

    return candidate;
}

bool wxDataViewMainWindow::IsCellEditableInMode(const wxDataViewItem& item,
                                                const wxDataViewColumn *col,
                                                wxDataViewCellMode mode) const
{
    if ( col->GetRenderer()->GetMode() != mode )
        return false;

    if ( !GetModel()->IsEnabled(item, col->GetModelColumn()) )
        return false;

    if ( !GetModel()->HasValue(item, col->GetModelColumn()) )
        return false;

    return true;
}

void wxDataViewMainWindow::OnCharHook(wxKeyEvent& event)
{
    if ( m_editorCtrl )
    {
        // Handle any keys special for the in-place editor and return without
        // calling Skip() below.
        switch ( event.GetKeyCode() )
        {
            case WXK_ESCAPE:
                m_editorRenderer->CancelEditing();
                return;

            case WXK_RETURN:
                // Shift-Enter is not special neither.
                if ( event.ShiftDown() )
                    break;
                wxFALLTHROUGH;

            case WXK_TAB:
                // Ctrl/Alt-Tab or Enter could be used for something else, so
                // don't handle them here.
                if ( event.HasModifiers() )
                    break;

                m_editorRenderer->FinishEditing();
                return;
        }
    }
    else if ( m_useCellFocus )
    {
        if ( event.GetKeyCode() == WXK_TAB && !event.HasModifiers() )
        {
            if ( event.ShiftDown() )
                OnLeftKey(event);
            else
                OnRightKey(event);
            return;
        }
    }

    event.Skip();
}

void wxDataViewMainWindow::OnChar( wxKeyEvent &event )
{
    wxWindow * const parent = GetParent();

    // propagate the char event upwards
    wxKeyEvent eventForParent(event);
    eventForParent.SetEventObject(parent);
    if ( parent->ProcessWindowEvent(eventForParent) )
        return;

    if ( parent->HandleAsNavigationKey(event) )
        return;

    // no item -> nothing to do
    if (!HasCurrentRow())
    {
        event.Skip();
        return;
    }

    switch ( event.GetKeyCode() )
    {
        case WXK_RETURN:
            if ( event.HasModifiers() )
            {
                event.Skip();
                break;
            }
            else
            {
                // Enter activates the item, i.e. sends wxEVT_DATAVIEW_ITEM_ACTIVATED to
                // it. Only if that event is not handled do we activate column renderer (which
                // is normally done by Space) or even inline editing.

                const wxDataViewItem item = GetItemByRow(m_currentRow);

                wxDataViewEvent le(wxEVT_DATAVIEW_ITEM_ACTIVATED, m_owner, item);
                if ( m_owner->ProcessWindowEvent(le) )
                    break;
                // else: fall through to WXK_SPACE handling
            }
            wxFALLTHROUGH;

        case WXK_SPACE:
            if ( event.HasModifiers() )
            {
                event.Skip();
                break;
            }
            else
            {
                // Space toggles activatable items or -- if not activatable --
                // starts inline editing (this is normally done using F2 on
                // Windows, but Space is common everywhere else, so use it too
                // for greater cross-platform compatibility).

                const wxDataViewItem item = GetItemByRow(m_currentRow);

                // Activate the current activatable column. If not column is focused (typically
                // because the user has full row selected), try to find the first activatable
                // column (this would typically be a checkbox and we don't want to force the user
                // to set focus on the checkbox column).
                wxDataViewColumn *activatableCol = FindColumnForEditing(item, wxDATAVIEW_CELL_ACTIVATABLE);

                if ( activatableCol )
                {
                    const unsigned colIdx = activatableCol->GetModelColumn();
                    const wxRect cell_rect = GetOwner()->GetItemRect(item, activatableCol);

                    wxDataViewRenderer *cell = activatableCol->GetRenderer();
                    cell->PrepareForItem(GetModel(), item, colIdx);
                    cell->WXActivateCell(cell_rect, GetModel(), item, colIdx, NULL);

                    break;
                }
                // else: fall through to WXK_F2 handling
                wxFALLTHROUGH;
            }

        case WXK_F2:
            if ( event.HasModifiers() )
            {
                event.Skip();
                break;
            }
            else
            {
                if ( !m_selection.IsEmpty() )
                {
                    // Mimic Windows 7 behavior: edit the item that has focus
                    // if it is selected and the first selected item if focus
                    // is out of selection.
                    unsigned sel;
                    if ( m_selection.IsSelected(m_currentRow) )
                    {
                        sel = m_currentRow;
                    }
                    else // Focused item is not selected.
                    {
                        wxSelectionStore::IterationState cookie;
                        sel = m_selection.GetFirstSelectedItem(cookie);
                    }


                    const wxDataViewItem item = GetItemByRow(sel);

                    // Edit the current column. If no column is focused
                    // (typically because the user has full row selected), try
                    // to find the first editable column.
                    wxDataViewColumn *editableCol = FindColumnForEditing(item, wxDATAVIEW_CELL_EDITABLE);

                    if ( editableCol )
                        GetOwner()->EditItem(item, editableCol);
                }
            }
            break;

        case WXK_UP:
            OnVerticalNavigation(event, -1);
            break;

        case WXK_DOWN:
            OnVerticalNavigation(event, +1);
            break;
        // Add the process for tree expanding/collapsing
        case WXK_LEFT:
            OnLeftKey(event);
            break;

        case WXK_RIGHT:
            OnRightKey(event);
            break;

        case WXK_END:
            OnVerticalNavigation(event, +(int)GetRowCount());
            break;

        case WXK_HOME:
            OnVerticalNavigation(event, -(int)GetRowCount());
            break;

        case WXK_PAGEUP:
            OnVerticalNavigation(event, -(GetCountPerPage() - 1));
            break;

        case WXK_PAGEDOWN:
            OnVerticalNavigation(event, +(GetCountPerPage() - 1));
            break;

        default:
            event.Skip();
    }
}

void wxDataViewMainWindow::OnVerticalNavigation(const wxKeyEvent& event, int delta)
{
    // if there is no selection, we cannot move it anywhere
    if (!HasCurrentRow() || IsEmpty())
        return;

    int newRow = (int)m_currentRow + delta;

    // let's keep the new row inside the allowed range
    if ( newRow < 0 )
        newRow = 0;

    const int rowCount = (int)GetRowCount();
    if ( newRow >= rowCount )
        newRow = rowCount - 1;

    unsigned int oldCurrent = m_currentRow;
    unsigned int newCurrent = (unsigned int)newRow;

    if ( newCurrent == oldCurrent )
        return;

    // in single selection we just ignore Shift as we can't select several
    // items anyhow
    if ( event.ShiftDown() && !IsSingleSel() )
    {
        RefreshRow( oldCurrent );

        ChangeCurrentRow( newCurrent );

        // select all the items between the old and the new one
        if ( oldCurrent > newCurrent )
        {
            newCurrent = oldCurrent;
            oldCurrent = m_currentRow;
        }

        SelectRows(oldCurrent, newCurrent);

        wxSelectionStore::IterationState cookie;
        const unsigned firstSel = m_selection.GetFirstSelectedItem(cookie);
        if ( firstSel != wxSelectionStore::NO_SELECTION )
            SendSelectionChangedEvent(GetItemByRow(firstSel));
    }
    else // !shift
    {
        RefreshRow( oldCurrent );

        // all previously selected items are unselected unless ctrl is held
        if ( !event.ControlDown() )
            UnselectAllRows();

        ChangeCurrentRow( newCurrent );

        if ( !event.ControlDown() )
        {
            SelectRow( m_currentRow, true );
            SendSelectionChangedEvent(GetItemByRow(m_currentRow));
        }
        else
            RefreshRow( m_currentRow );
    }

    GetOwner()->EnsureVisibleRowCol( m_currentRow, -1 );
}

void wxDataViewMainWindow::OnLeftKey(wxKeyEvent& event)
{
    if ( IsList() )
    {
        TryAdvanceCurrentColumn(NULL, event, /*forward=*/false);
    }
    else
    {
        wxDataViewTreeNode* node = GetTreeNodeByRow(m_currentRow);
        if ( !node )
            return;

        if ( TryAdvanceCurrentColumn(node, event, /*forward=*/false) )
            return;

        const bool dontCollapseNodes = event.GetKeyCode() == WXK_TAB;
        if ( dontCollapseNodes )
        {
            m_currentCol = NULL;
            // allow focus change
            event.Skip();
            return;
        }

        // Because TryAdvanceCurrentColumn() return false, we are at the first
        // column or using whole-row selection. In this situation, we can use
        // the standard TreeView handling of the left key.
        if (node->HasChildren() && node->IsOpen())
        {
            Collapse(m_currentRow);
        }
        else
        {
            // if the node is already closed, we move the selection to its parent
            wxDataViewTreeNode *parent_node = node->GetParent();

            if (parent_node)
            {
                int parent = GetRowByItem( parent_node->GetItem() );
                if ( parent >= 0 )
                {
                    unsigned int row = m_currentRow;
                    SelectRow( row, false);
                    SelectRow( parent, true );
                    ChangeCurrentRow( parent );
                    GetOwner()->EnsureVisibleRowCol( parent, -1 );
                    SendSelectionChangedEvent( parent_node->GetItem() );
                }
            }
        }
    }
}

void wxDataViewMainWindow::OnRightKey(wxKeyEvent& event)
{
    if ( IsList() )
    {
        TryAdvanceCurrentColumn(NULL, event, /*forward=*/true);
    }
    else
    {
        wxDataViewTreeNode* node = GetTreeNodeByRow(m_currentRow);
        if ( !node )
            return;

        if ( node->HasChildren() )
        {
            if ( !node->IsOpen() )
            {
                Expand( m_currentRow );
            }
            else
            {
                // if the node is already open, we move the selection to the first child
                unsigned int row = m_currentRow;
                SelectRow( row, false );
                SelectRow( row + 1, true );
                ChangeCurrentRow( row + 1 );
                GetOwner()->EnsureVisibleRowCol( row + 1, -1 );
                SendSelectionChangedEvent( GetItemByRow(row+1) );
            }
        }
        else
        {
            TryAdvanceCurrentColumn(node, event, /*forward=*/true);
        }
    }
}

bool wxDataViewMainWindow::TryAdvanceCurrentColumn(wxDataViewTreeNode *node, wxKeyEvent& event, bool forward)
{
    if ( GetOwner()->GetColumnCount() == 0 )
        return false;

    if ( !m_useCellFocus )
        return false;

    const bool wrapAround = event.GetKeyCode() == WXK_TAB;

    // navigation shouldn't work in nodes with fewer than two columns
    if ( node && IsItemSingleValued(node->GetItem()) )
        return false;

    if ( m_currentCol == NULL || !m_currentColSetByKeyboard )
    {
        if ( forward )
        {
            if ( node )
            {
                // find first column with value
                m_currentCol = FindFirstColumnWithValue(node->GetItem());
            }
            else
            {
                // in the special "list" case, all columns have values, so just
                // take the first one
                m_currentCol = GetOwner()->GetColumnAt(0);
            }

            m_currentColSetByKeyboard = true;
            RefreshRow(m_currentRow);
            return true;
        }
        else
        {
            if ( !wrapAround )
                return false;
        }
    }

    int idx = GetOwner()->GetColumnIndex(m_currentCol);
    const unsigned int cols = GetOwner()->GetColumnCount();
    for ( unsigned int i = 0; i < cols; i++ )
    {
        idx += (forward ? +1 : -1);
        if ( idx >= (int)GetOwner()->GetColumnCount() )
        {
            if ( !wrapAround )
                return false;

            if ( GetCurrentRow() < GetRowCount() - 1 )
            {
                // go to the first column of the next row:
                idx = 0;
                OnVerticalNavigation(wxKeyEvent()/*dummy*/, +1);
            }
            else
            {
                // allow focus change
                event.Skip();
                return false;
            }
        }
        else if ( idx < 0 )
        {
            if ( !wrapAround )
                return false;

            if ( GetCurrentRow() > 0 )
            {
                // go to the last column of the previous row:
                idx = (int)GetOwner()->GetColumnCount() - 1;
                OnVerticalNavigation(wxKeyEvent()/*dummy*/, -1);
            }
            else
            {
                // allow focus change
                event.Skip();
                return false;
            }
        }
        if ( !node || GetModel()->HasValue(node->GetItem(), i) )
            break;
    }

    GetOwner()->EnsureVisibleRowCol(m_currentRow, idx);

    if ( idx < 1 )
    {
        // We are going to the left of the second column. Reset to whole-row
        // focus (which means first column would be edited).
        m_currentCol = NULL;
        RefreshRow(m_currentRow);
        return true;
    }

    m_currentCol = GetOwner()->GetColumnAt(idx);
    m_currentColSetByKeyboard = true;
    RefreshRow(m_currentRow);
    return true;
}

void wxDataViewMainWindow::OnMouse( wxMouseEvent &event )
{
    if (event.GetEventType() == wxEVT_MOUSEWHEEL)
    {
        // let the base handle mouse wheel events.
        event.Skip();
        return;
    }

    int x = event.GetX();
    int y = event.GetY();
    m_owner->CalcUnscrolledPosition( x, y, &x, &y );
    wxDataViewColumn *col = NULL;

    int xpos = 0;
    unsigned int cols = GetOwner()->GetColumnCount();
    unsigned int i;
    for (i = 0; i < cols; i++)
    {
        wxDataViewColumn *c = GetOwner()->GetColumnAt( i );
        if (c->IsHidden())
            continue;      // skip it!

        if (x < xpos + c->GetWidth())
        {
            col = c;
            break;
        }
        xpos += c->GetWidth();
    }

    wxDataViewModel* const model = GetModel();

    const unsigned int current = GetLineAt( y );
    const wxDataViewItem item = GetItemByRow(current);

    if(event.ButtonDown())
    {
        // Not skipping button down events would prevent the system from
        // setting focus to this window as most (all?) of them do by default,
        // so skip it to enable default handling.
        event.Skip();

        // Also stop editing if any mouse button is pressed: this is not really
        // necessary for the left button, as it would result in a focus loss
        // that would make the editor close anyhow, but we do need to do it for
        // the other ones and it does no harm to do it for the left one too.
        FinishEditing();
    }

    // Handle right clicking here, before everything else as context menu
    // events should be sent even when we click outside of any item, unlike all
    // the other ones.
    if (event.RightUp())
    {
        wxDataViewEvent le(wxEVT_DATAVIEW_ITEM_CONTEXT_MENU, m_owner, col, item);
        m_owner->ProcessWindowEvent(le);
        return;
    }

#if wxUSE_DRAG_AND_DROP
    if (event.Dragging() || ((m_dragCount > 0) && event.Leaving()))
    {
        if (m_dragCount == 0)
        {
            // we have to report the raw, physical coords as we want to be
            // able to call HitTest(event.m_pointDrag) from the user code to
            // get the item being dragged
            m_dragStart = event.GetPosition();
        }

        m_dragCount++;
        if ((m_dragCount < 3) && (event.Leaving()))
            m_dragCount = 3;
        else if (m_dragCount != 3)
            return;

        if (event.LeftIsDown())
        {
            m_owner->CalcUnscrolledPosition( m_dragStart.x, m_dragStart.y,
                                             &m_dragStart.x, &m_dragStart.y );
            unsigned int drag_item_row = GetLineAt( m_dragStart.y );
            if (drag_item_row >= GetRowCount() || m_dragStart.x > GetEndOfLastCol())
                return;

            wxDataViewItem itemDragged = GetItemByRow( drag_item_row );

            // Notify cell about drag
            wxDataViewEvent evt(wxEVT_DATAVIEW_ITEM_BEGIN_DRAG, m_owner, itemDragged);
            if (!m_owner->HandleWindowEvent( evt ))
                return;

            if (!evt.IsAllowed())
                return;

            wxDataObject *obj = evt.GetDataObject();
            if (!obj)
                return;

            wxDataViewDropSource drag( this, drag_item_row );
            drag.SetData( *obj );
            /* wxDragResult res = */ drag.DoDragDrop(evt.GetDragFlags());
            delete obj;
        }
        return;
    }
    else
    {
        m_dragCount = 0;
    }
#endif // wxUSE_DRAG_AND_DROP

    // Check if we clicked outside the item area.
    if ((current >= GetRowCount()) || !col)
    {
        // Follow Windows convention here: clicking either left or right (but
        // not middle) button clears the existing selection.
        if (m_owner && (event.LeftDown() || event.RightDown()))
        {
            if (!m_selection.IsEmpty())
            {
                m_owner->UnselectAll();
                SendSelectionChangedEvent(wxDataViewItem());
            }
        }
        event.Skip();
        return;
    }

    wxDataViewRenderer *cell = col->GetRenderer();
    wxDataViewColumn* const
        expander = GetExpanderColumnOrFirstOne(GetOwner());

    // Test whether the mouse is hovering over the expander (a.k.a tree "+"
    // button) and also determine the offset of the real cell start, skipping
    // the indentation and the expander itself.
    bool hoverOverExpander = false;
    int itemOffset = 0;
    if ((!IsList()) && (expander == col))
    {
        wxDataViewTreeNode * node = GetTreeNodeByRow(current);

        int indent = node->GetIndentLevel();
        itemOffset = GetOwner()->GetIndent()*indent;
        const int expWidth = wxRendererNative::Get().GetExpanderSize(this).GetWidth();

        if ( node->HasChildren() )
        {
            // we make the rectangle we are looking in a bit bigger than the actual
            // visual expander so the user can hit that little thing reliably
            wxRect rect(xpos + itemOffset,
                        GetLineStart( current ) + (GetLineHeight(current) - m_lineHeight)/2,
                        expWidth, m_lineHeight);

            if( rect.Contains(x, y) )
            {
                // So the mouse is over the expander
                hoverOverExpander = true;
                if (m_underMouse && m_underMouse != node)
                {
                    // wxLogMessage("Undo the row: %d", GetRowByItem(m_underMouse->GetItem()));
                    RefreshRow(GetRowByItem(m_underMouse->GetItem()));
                }
                if (m_underMouse != node)
                {
                    // wxLogMessage("Do the row: %d", current);
                    RefreshRow(current);
                }
                m_underMouse = node;
            }
        }

        // Account for the expander as well, even if this item doesn't have it,
        // its parent does so it still counts for the offset.
        itemOffset += expWidth;
    }
    if (!hoverOverExpander)
    {
        if (m_underMouse != NULL)
        {
            // wxLogMessage("Undo the row: %d", GetRowByItem(m_underMouse->GetItem()));
            RefreshRow(GetRowByItem(m_underMouse->GetItem()));
            m_underMouse = NULL;
        }
    }

    bool simulateClick = false;

    if (event.ButtonDClick())
    {
        m_renameTimer->Stop();
        m_lastOnSame = false;
    }

    bool ignore_other_columns =
        (expander != col) &&
        (!model->HasValue(item, col->GetModelColumn()));

    if (event.LeftDClick())
    {
        if ( !hoverOverExpander && (current == m_lineLastClicked) )
        {
            wxDataViewEvent le(wxEVT_DATAVIEW_ITEM_ACTIVATED, m_owner, col, item);
            if ( m_owner->ProcessWindowEvent(le) )
            {
                // Item activation was handled from the user code.
                return;
            }
        }

        // Either it was a double click over the expander, or the second click
        // happened on another item than the first one or it was a bona fide
        // double click which was unhandled. In all these cases we continue
        // processing this event as a simple click, e.g. to select the item or
        // activate the renderer.
        simulateClick = true;
    }

    if (event.LeftUp() && !hoverOverExpander)
    {
        if (m_lineSelectSingleOnUp != (unsigned int)-1)
        {
            // select single line
            if ( UnselectAllRows(m_lineSelectSingleOnUp) )
            {
                SelectRow( m_lineSelectSingleOnUp, true );
            }

            SendSelectionChangedEvent( GetItemByRow(m_lineSelectSingleOnUp) );
        }

        // If the user click the expander, we do not do editing even if the column
        // with expander are editable
        if (m_lastOnSame && !ignore_other_columns)
        {
            if ((col == m_currentCol) && (current == m_currentRow) &&
                IsCellEditableInMode(item, col, wxDATAVIEW_CELL_EDITABLE) )
            {
                m_renameTimer->Start( 100, true );
            }
        }

        m_lastOnSame = false;
        m_lineSelectSingleOnUp = (unsigned int)-1;
    }
    else if(!event.LeftUp())
    {
        // This is necessary, because after a DnD operation in
        // from and to ourself, the up event is swallowed by the
        // DnD code. So on next non-up event (which means here and
        // now) m_lineSelectSingleOnUp should be reset.
        m_lineSelectSingleOnUp = (unsigned int)-1;
    }

    if (event.RightDown())
    {
        m_lineBeforeLastClicked = m_lineLastClicked;
        m_lineLastClicked = current;

        // If the item is already selected, do not update the selection.
        // Multi-selections should not be cleared if a selected item is clicked.
        if (!IsRowSelected(current))
        {
            UnselectAllRows();

            const unsigned oldCurrent = m_currentRow;
            ChangeCurrentRow(current);
            SelectRow(m_currentRow,true);
            RefreshRow(oldCurrent);
            SendSelectionChangedEvent(GetItemByRow( m_currentRow ) );
        }
    }
    else if (event.MiddleDown())
    {
    }

    if((event.LeftDown() || simulateClick) && hoverOverExpander)
    {
        wxDataViewTreeNode* node = GetTreeNodeByRow(current);

        // hoverOverExpander being true tells us that our node must be
        // valid and have children.
        // So we don't need any extra checks.
        if( node->IsOpen() )
            Collapse(current);
        else
            Expand(current);
    }
    else if ((event.LeftDown() || simulateClick) && !hoverOverExpander)
    {
        m_lineBeforeLastClicked = m_lineLastClicked;
        m_lineLastClicked = current;

        unsigned int oldCurrentRow = m_currentRow;
        bool oldWasSelected = IsRowSelected(m_currentRow);

        bool cmdModifierDown = event.CmdDown();
        if ( IsSingleSel() || !(cmdModifierDown || event.ShiftDown()) )
        {
            if ( IsSingleSel() || !IsRowSelected(current) )
            {
                ChangeCurrentRow(current);
                if ( UnselectAllRows(current) )
                {
                    SelectRow(m_currentRow,true);
                    SendSelectionChangedEvent(GetItemByRow( m_currentRow ) );
                }
            }
            else // multi sel & current is highlighted & no mod keys
            {
                m_lineSelectSingleOnUp = current;
                ChangeCurrentRow(current); // change focus
            }
        }
        else // multi sel & either ctrl or shift is down
        {
            if (cmdModifierDown)
            {
                ChangeCurrentRow(current);
                ReverseRowSelection(m_currentRow);
                SendSelectionChangedEvent(GetItemByRow(m_currentRow));
            }
            else if (event.ShiftDown())
            {
                ChangeCurrentRow(current);

                unsigned int lineFrom = oldCurrentRow,
                    lineTo = current;

                if ( lineFrom == static_cast<unsigned>(-1) )
                {
                    // If we hadn't had any current row before, treat this as a
                    // simple click and select the new row only.
                    lineFrom = current;
                }

                if ( lineTo < lineFrom )
                {
                    lineTo = lineFrom;
                    lineFrom = m_currentRow;
                }

                SelectRows(lineFrom, lineTo);

                wxSelectionStore::IterationState cookie;
                const unsigned firstSel = m_selection.GetFirstSelectedItem(cookie);
                if ( firstSel != wxSelectionStore::NO_SELECTION )
                    SendSelectionChangedEvent(GetItemByRow(firstSel) );
            }
            else // !ctrl, !shift
            {
                // test in the enclosing if should make it impossible
                wxFAIL_MSG( wxT("how did we get here?") );
            }
        }

        if (m_currentRow != oldCurrentRow)
            RefreshRow( oldCurrentRow );

        wxDataViewColumn *oldCurrentCol = m_currentCol;

        // Update selection here...
        m_currentCol = col;
        m_currentColSetByKeyboard = false;

        // This flag is used to decide whether we should start editing the item
        // label. We do it if the user clicks twice (but not double clicks,
        // i.e. simulateClick is false) on the same item but not if the click
        // was used for something else already, e.g. selecting the item (so it
        // must have been already selected) or giving the focus to the control
        // (so it must have had focus already).
        m_lastOnSame = !simulateClick && ((col == oldCurrentCol) &&
                        (current == oldCurrentRow)) && oldWasSelected &&
                        HasFocus();

        // Call ActivateCell() after everything else as under GTK+
        if ( IsCellEditableInMode(item, col, wxDATAVIEW_CELL_ACTIVATABLE) )
        {
            // notify cell about click

            wxRect cell_rect( xpos + itemOffset,
                              GetLineStart( current ),
                              col->GetWidth() - itemOffset,
                              GetLineHeight( current ) );

            // Note that PrepareForItem() should be called after GetLineStart()
            // call in cell_rect initialization above as GetLineStart() calls
            // PrepareForItem() for other items from inside it.
            cell->PrepareForItem(model, item, col->GetModelColumn());

            // Report position relative to the cell's custom area, i.e.
            // not the entire space as given by the control but the one
            // used by the renderer after calculation of alignment etc.
            //
            // Notice that this results in negative coordinates when clicking
            // in the upper left corner of a centre-aligned cell which doesn't
            // fill its column entirely so this is somewhat surprising, but we
            // do it like this for compatibility with the native GTK+ version,
            // see #12270.

            // adjust the rectangle ourselves to account for the alignment
            const int align = cell->GetEffectiveAlignment();

            wxRect rectItem = cell_rect;
            const wxSize size = cell->GetSize();
            if ( size.x >= 0 && size.x < cell_rect.width )
            {
                if ( align & wxALIGN_CENTER_HORIZONTAL )
                    rectItem.x += (cell_rect.width - size.x)/2;
                else if ( align & wxALIGN_RIGHT )
                    rectItem.x += cell_rect.width - size.x;
                // else: wxALIGN_LEFT is the default
            }

            if ( size.y >= 0 && size.y < cell_rect.height )
            {
                if ( align & wxALIGN_CENTER_VERTICAL )
                    rectItem.y += (cell_rect.height - size.y)/2;
                else if ( align & wxALIGN_BOTTOM )
                    rectItem.y += cell_rect.height - size.y;
                // else: wxALIGN_TOP is the default
            }

            wxMouseEvent event2(event);
            event2.m_x -= rectItem.x;
            event2.m_y -= rectItem.y;
            m_owner->CalcUnscrolledPosition(event2.m_x, event2.m_y, &event2.m_x, &event2.m_y);

             /* ignore ret */ cell->WXActivateCell
                                    (
                                        cell_rect,
                                        model,
                                        item,
                                        col->GetModelColumn(),
                                        &event2
                                    );
        }
    }
}

void wxDataViewMainWindow::OnSetFocus( wxFocusEvent &event )
{
    m_hasFocus = true;

    // Make the control usable from keyboard once it gets focus by ensuring
    // that it has a current row, if at all possible.
    if ( !HasCurrentRow() && !IsEmpty() )
    {
        ChangeCurrentRow(0);
    }

    if (HasCurrentRow())
    {
        Refresh();
    }
#if wxUSE_ACCESSIBILITY
    else
    {
        wxAccessible::NotifyEvent(wxACC_EVENT_OBJECT_FOCUS, m_owner, wxOBJID_CLIENT, wxACC_SELF);
    }
#endif // wxUSE_ACCESSIBILITY

    event.Skip();
}

void wxDataViewMainWindow::OnKillFocus( wxFocusEvent &event )
{
    m_hasFocus = false;

    if (HasCurrentRow())
        Refresh();

    event.Skip();
}

void wxDataViewMainWindow::OnColumnsCountChanged()
{
    int editableCount = 0;

    const unsigned cols = GetOwner()->GetColumnCount();
    for ( unsigned i = 0; i < cols; i++ )
    {
        wxDataViewColumn *c = GetOwner()->GetColumnAt(i);
        if ( c->IsHidden() )
            continue;
        if ( c->GetRenderer()->GetMode() != wxDATAVIEW_CELL_INERT )
            editableCount++;
    }

    m_useCellFocus = (editableCount > 0);

    UpdateDisplay();
}

void wxDataViewMainWindow::UpdateColumnSizes()
{
    int colsCount = GetOwner()->GetColumnCount();
    if ( !colsCount )
        return;

    wxDataViewCtrl *owner = GetOwner();

    int fullWinWidth = GetClientSize().x;

    // Find the last shown column: we shouldn't bother to resize the columns
    // that are hidden anyhow.
    int lastColIndex = -1;
    wxDataViewColumn *lastCol wxDUMMY_INITIALIZE(NULL);
    for ( int colIndex = colsCount - 1; colIndex >= 0; --colIndex )
    {
        lastCol = owner->GetColumnAt(colIndex);
        if ( !lastCol->IsHidden() )
        {
            lastColIndex = colIndex;
            break;
        }
    }

    if ( lastColIndex == -1 )
    {
        // All columns are hidden.
        return;
    }

    int lastColX = 0;
    for ( int colIndex = 0; colIndex < lastColIndex; ++colIndex )
    {
        const wxDataViewColumn *c = owner->GetColumnAt(colIndex);

        if ( !c->IsHidden() )
            lastColX += c->GetWidth();
    }

    int colswidth = lastColX + lastCol->GetWidth();
    if ( lastColX < fullWinWidth )
    {
        const int availableWidth = fullWinWidth - lastColX;

        // Never make the column automatically smaller than the last width it
        // was explicitly given nor its minimum width (however we do need to
        // reduce it until this size if it's currently wider, so this
        // comparison needs to be strict).
        if ( availableWidth < wxMax(lastCol->GetMinWidth(),
                                    lastCol->WXGetSpecifiedWidth()) )
        {
            return;
        }

        lastCol->WXUpdateWidth(availableWidth);

        // All columns fit on screen, so we don't need horizontal scrolling.
        // To prevent flickering scrollbar when resizing the window to be
        // narrower, force-set the virtual width to 0 here. It will eventually
        // be corrected at idle time.
        SetVirtualSize(0, m_virtualSize.y);

        RefreshRect(wxRect(lastColX, 0, availableWidth, GetSize().y));
    }
    else
    {
        // else: don't bother, the columns won't fit anyway
        SetVirtualSize(colswidth, m_virtualSize.y);
    }
}

//-----------------------------------------------------------------------------
// wxDataViewCtrl
//-----------------------------------------------------------------------------

wxIMPLEMENT_DYNAMIC_CLASS(wxDataViewCtrl, wxDataViewCtrlBase);
wxBEGIN_EVENT_TABLE(wxDataViewCtrl, wxDataViewCtrlBase)
    EVT_SIZE(wxDataViewCtrl::OnSize)
    EVT_DPI_CHANGED(wxDataViewCtrl::OnDPIChanged)
wxEND_EVENT_TABLE()

wxDataViewCtrl::~wxDataViewCtrl()
{
    if (m_notifier)
        GetModel()->RemoveNotifier( m_notifier );

    DoClearColumns();

#if wxUSE_ACCESSIBILITY
    SetAccessible(NULL);
    wxAccessible::NotifyEvent(wxACC_EVENT_OBJECT_DESTROY, this, wxOBJID_CLIENT, wxACC_SELF);
#endif // wxUSE_ACCESSIBILITY
}

void wxDataViewCtrl::Init()
{
    m_notifier = NULL;

    m_headerArea = NULL;
    m_clientArea = NULL;

    m_colsDirty = false;

    m_allowMultiColumnSort = false;
}

bool wxDataViewCtrl::Create(wxWindow *parent,
                            wxWindowID id,
                            const wxPoint& pos,
                            const wxSize& size,
                            long style,
                            const wxValidator& validator,
                            const wxString& name)
{
//    if ( (style & wxBORDER_MASK) == 0)
//        style |= wxBORDER_SUNKEN;

    Init();

    if (!wxControl::Create( parent, id, pos, size,
                            style | wxScrolledWindowStyle, validator, name))
        return false;

    SetInitialSize(size);

#ifdef __WXMAC__
    MacSetClipChildren( true );
#endif

    m_clientArea = new wxDataViewMainWindow( this, wxID_ANY );

    // We use the cursor keys for moving the selection, not scrolling, so call
    // this method to ensure wxScrollHelperEvtHandler doesn't catch all
    // keyboard events forwarded to us from wxListMainWindow.
    DisableKeyboardScrolling();

    if (HasFlag(wxDV_NO_HEADER))
        m_headerArea = NULL;
    else
        m_headerArea = new wxDataViewHeaderWindow(this);

    SetTargetWindow( m_clientArea );

    wxBoxSizer *sizer = new wxBoxSizer( wxVERTICAL );
    if (m_headerArea)
        sizer->Add( m_headerArea, 0, wxGROW );
    sizer->Add( m_clientArea, 1, wxGROW );
    SetSizer( sizer );

    EnableSystemThemeByDefault();

#if wxUSE_ACCESSIBILITY
    wxAccessible::NotifyEvent(wxACC_EVENT_OBJECT_CREATE, this, wxOBJID_CLIENT, wxACC_SELF);
#endif // wxUSE_ACCESSIBILITY

    return true;
}

wxBorder wxDataViewCtrl::GetDefaultBorder() const
{
    return wxBORDER_THEME;
}

wxHeaderCtrl* wxDataViewCtrl::GenericGetHeader() const
{
    return m_headerArea;
}

#ifdef __WXMSW__
WXLRESULT wxDataViewCtrl::MSWWindowProc(WXUINT nMsg,
                                        WXWPARAM wParam,
                                        WXLPARAM lParam)
{
    WXLRESULT rc = wxDataViewCtrlBase::MSWWindowProc(nMsg, wParam, lParam);

    // we need to process arrows ourselves for scrolling
    if ( nMsg == WM_GETDLGCODE )
    {
        rc |= DLGC_WANTARROWS;
    }

    return rc;
}
#endif

wxSize wxDataViewCtrl::GetSizeAvailableForScrollTarget(const wxSize& size)
{
    wxSize newsize = size;
    if (!HasFlag(wxDV_NO_HEADER) && (m_headerArea))
    newsize.y -= m_headerArea->GetSize().y;

    return newsize;
}

void wxDataViewCtrl::OnSize( wxSizeEvent &WXUNUSED(event) )
{
    // We need to override OnSize so that our scrolled
    // window a) does call Layout() to use sizers for
    // positioning the controls but b) does not query
    // the sizer for their size and use that for setting
    // the scrollable area as set that ourselves by
    // calling SetScrollbar() further down.

    Layout();

    // Update the last column size to take all the available space. Note that
    // this must be done after calling Layout() to update m_clientArea size.
    if ( m_clientArea )
        m_clientArea->UpdateColumnSizes();

    AdjustScrollbars();

    // We must redraw the headers if their height changed. Normally this
    // shouldn't happen as the control shouldn't let itself be resized beneath
    // its minimal height but avoid the display artefacts that appear if it
    // does happen, e.g. because there is really not enough vertical space.
    if ( !HasFlag(wxDV_NO_HEADER) && m_headerArea &&
            m_headerArea->GetSize().y <= m_headerArea->GetBestSize(). y )
    {
        m_headerArea->Refresh();
    }
}

void wxDataViewCtrl::OnDPIChanged(wxDPIChangedEvent& event)
{
    if ( m_clientArea )
    {
        m_clientArea->ClearRowHeightCache();
        m_clientArea->SetRowHeight(m_clientArea->GetDefaultRowHeight());
    }

    for ( unsigned i = 0; i < m_cols.size(); ++i )
    {
        int minWidth = m_cols[i]->GetMinWidth();
        if ( minWidth > 0 )
            minWidth = minWidth * event.GetNewDPI().x / event.GetOldDPI().x;
        m_cols[i]->SetMinWidth(minWidth);

        int width = m_cols[i]->WXGetSpecifiedWidth();
        if ( width > 0 )
            width = width * event.GetNewDPI().x / event.GetOldDPI().x;
        m_cols[i]->SetWidth(width);
    }
}

void wxDataViewCtrl::SetFocus()
{
    if (m_clientArea)
        m_clientArea->SetFocus();
}

bool wxDataViewCtrl::SetFont(const wxFont & font)
{
    if (!wxControl::SetFont(font))
        return false;

    if (m_headerArea)
        m_headerArea->SetFont(font);

    if (m_clientArea)
    {
        m_clientArea->SetFont(font);
        m_clientArea->SetRowHeight(m_clientArea->GetDefaultRowHeight());
    }

    if (m_headerArea || m_clientArea)
    {
        InvalidateColBestWidths();
        Layout();
    }

    return true;
}

#if wxUSE_ACCESSIBILITY
bool wxDataViewCtrl::Show(bool show)
{
    bool changed = wxControl::Show(show);
    if ( changed )
    {
        wxAccessible::NotifyEvent(show ? wxACC_EVENT_OBJECT_SHOW : wxACC_EVENT_OBJECT_HIDE,
                                  this, wxOBJID_CLIENT, wxACC_SELF);
    }

    return changed;
}

void wxDataViewCtrl::SetName(const wxString &name)
{
    wxControl::SetName(name);
    wxAccessible::NotifyEvent(wxACC_EVENT_OBJECT_NAMECHANGE, this, wxOBJID_CLIENT, wxACC_SELF);
}

bool wxDataViewCtrl::Reparent(wxWindowBase *newParent)
{
    bool changed = wxControl::Reparent(newParent);
    if ( changed )
    {
        wxAccessible::NotifyEvent(wxACC_EVENT_OBJECT_PARENTCHANGE, this, wxOBJID_CLIENT, wxACC_SELF);
    }

    return changed;
}
#endif // wxUSE_ACCESIBILITY

bool wxDataViewCtrl::Enable(bool enable)
{
    bool changed = wxControl::Enable(enable);
    if ( changed )
    {
#if wxUSE_ACCESSIBILITY
        wxAccessible::NotifyEvent(wxACC_EVENT_OBJECT_STATECHANGE, this, wxOBJID_CLIENT, wxACC_SELF);
#endif // wxUSE_ACCESIBILITY
        Refresh();
    }

    return changed;
}

bool wxDataViewCtrl::AssociateModel( wxDataViewModel *model )
{
    if (!wxDataViewCtrlBase::AssociateModel( model ))
        return false;

    if (model)
    {
        m_notifier = new wxGenericDataViewModelNotifier( m_clientArea );
        model->AddNotifier( m_notifier );
    }
    else
    {
        // Our previous notifier has either been already deleted when the
        // previous model was DecRef()'d in the base class AssociateModel() or
        // is not associated with us any more because if the model is still
        // alive, it's not used by this control.
        m_notifier = NULL;
    }

    m_clientArea->DestroyTree();

    if (model)
    {
        m_clientArea->BuildTree(model);
    }

    m_clientArea->UpdateDisplay();

    return true;
}

#if wxUSE_DRAG_AND_DROP

bool wxDataViewCtrl::EnableDragSource( const wxDataFormat &format )
{
    return m_clientArea->EnableDragSource( format );
}

bool wxDataViewCtrl::EnableDropTarget( wxDataFormatArray &formats )
{
    return m_clientArea->EnableDropTarget(formats);
}

#endif // wxUSE_DRAG_AND_DROP

bool wxDataViewCtrl::AppendColumn( wxDataViewColumn *col )
{
    if (!wxDataViewCtrlBase::AppendColumn(col))
        return false;

    m_cols.push_back( col );
    m_colsBestWidths.push_back(CachedColWidthInfo());
    OnColumnsCountChanged();
    return true;
}

bool wxDataViewCtrl::PrependColumn( wxDataViewColumn *col )
{
    if (!wxDataViewCtrlBase::PrependColumn(col))
        return false;

    m_cols.insert(m_cols.begin(), col);
    m_colsBestWidths.insert(m_colsBestWidths.begin(), CachedColWidthInfo());
    OnColumnsCountChanged();
    return true;
}

bool wxDataViewCtrl::InsertColumn( unsigned int pos, wxDataViewColumn *col )
{
    if (!wxDataViewCtrlBase::InsertColumn(pos,col))
        return false;

    m_cols.insert(m_cols.begin() + pos, col);
    m_colsBestWidths.insert(m_colsBestWidths.begin() + pos, CachedColWidthInfo());
    OnColumnsCountChanged();
    return true;
}

void wxDataViewCtrl::OnColumnResized()
{
    m_clientArea->UpdateDisplay();
}

void wxDataViewCtrl::OnColumnWidthChange(unsigned int idx)
{
    InvalidateColBestWidth(idx);

    OnColumnChange(idx);
}

void wxDataViewCtrl::OnColumnChange(unsigned int idx)
{
    if ( m_headerArea )
        m_headerArea->UpdateColumn(idx);

    m_clientArea->UpdateDisplay();
}

void wxDataViewCtrl::OnColumnsCountChanged()
{
    if (m_headerArea)
        m_headerArea->SetColumnCount(GetColumnCount());

    m_clientArea->OnColumnsCountChanged();
}

void wxDataViewCtrl::DoSetExpanderColumn()
{
    wxDataViewColumn* column = GetExpanderColumn();
    if ( column )
    {
        int index = GetColumnIndex(column);
        if ( index != wxNOT_FOUND )
            InvalidateColBestWidth(index);
    }

    m_clientArea->UpdateDisplay();
}

void wxDataViewCtrl::DoSetIndent()
{
    m_clientArea->UpdateDisplay();
}

unsigned int wxDataViewCtrl::GetColumnCount() const
{
    return m_cols.size();
}

bool wxDataViewCtrl::SetRowHeight( int lineHeight )
{
    if ( !m_clientArea )
        return false;

    m_clientArea->SetRowHeight(lineHeight);

    return true;
}

wxDataViewColumn* wxDataViewCtrl::GetColumn( unsigned int idx ) const
{
    return m_cols[idx];
}

wxDataViewColumn *wxDataViewCtrl::GetColumnAt(unsigned int pos) const
{
    // columns can't be reordered if there is no header window which allows
    // to do this
    const unsigned idx = m_headerArea ? m_headerArea->GetColumnsOrder()[pos]
                                    : pos;

    return GetColumn(idx);
}

int wxDataViewCtrl::GetColumnIndex(const wxDataViewColumn *column) const
{
    const unsigned count = m_cols.size();
    for ( unsigned n = 0; n < count; n++ )
    {
        if ( m_cols[n] == column )
            return n;
    }

    return wxNOT_FOUND;
}

int wxDataViewCtrl::GetModelColumnIndex( unsigned int model_column ) const
{
    const int count = GetColumnCount();
    for ( int index = 0; index < count; index++ )
    {
        wxDataViewColumn* column = GetColumn(index);
        if ( column->GetModelColumn() == model_column )
            return index;
    }
    return wxNOT_FOUND;
}

class wxDataViewMaxWidthCalculator : public wxMaxWidthCalculatorBase
{
public:
    wxDataViewMaxWidthCalculator(const wxDataViewCtrl *dvc,
                                 wxDataViewMainWindow *clientArea,
                                 wxDataViewRenderer *renderer,
                                 const wxDataViewModel *model,
                                 size_t model_column,
                                 int expanderSize)
        : wxMaxWidthCalculatorBase(model_column),
          m_dvc(dvc),
          m_clientArea(clientArea),
          m_renderer(renderer),
          m_model(model),
          m_expanderSize(expanderSize)
    {
        int index = dvc->GetModelColumnIndex( model_column );
        wxDataViewColumn* column = index == wxNOT_FOUND ? NULL : dvc->GetColumn(index);
        m_isExpanderCol =
            !clientArea->IsList() &&
            (column == 0 ||
             GetExpanderColumnOrFirstOne(const_cast<wxDataViewCtrl*>(dvc)) == column );
    }

    virtual void UpdateWithRow(int row) wxOVERRIDE
    {
        int indent = 0;
        wxDataViewItem item;

        if ( m_isExpanderCol )
        {
            wxDataViewTreeNode *node = m_clientArea->GetTreeNodeByRow(row);
            item = node->GetItem();
            indent = m_dvc->GetIndent() * node->GetIndentLevel() + m_expanderSize;
        }
        else
        {
            item = m_clientArea->GetItemByRow(row);
        }

        m_renderer->PrepareForItem(m_model, item, GetColumn());
        UpdateWithWidth(m_renderer->GetSize().x + indent);
    }

private:
    const wxDataViewCtrl *m_dvc;
    wxDataViewMainWindow *m_clientArea;
    wxDataViewRenderer *m_renderer;
    const wxDataViewModel *m_model;
    bool m_isExpanderCol;
    int m_expanderSize;
};


unsigned int wxDataViewCtrl::GetBestColumnWidth(int idx) const
{
    if ( m_colsBestWidths[idx].width != 0 )
        return m_colsBestWidths[idx].width;

    const int count = m_clientArea->GetRowCount();
    wxDataViewColumn *column = GetColumn(idx);
    wxDataViewRenderer *renderer =
        const_cast<wxDataViewRenderer*>(column->GetRenderer());

    wxDataViewMaxWidthCalculator calculator(this, m_clientArea, renderer,
                                            GetModel(), column->GetModelColumn(),
                                            m_clientArea->GetRowHeight());

    calculator.UpdateWithWidth(column->GetMinWidth());

    if ( m_headerArea )
        calculator.UpdateWithWidth(m_headerArea->GetColumnTitleWidth(*column));

    const wxPoint origin = CalcUnscrolledPosition(wxPoint(0, 0));
    calculator.ComputeBestColumnWidth(count,
                                      m_clientArea->GetLineAt(origin.y),
                                      m_clientArea->GetLineAt(origin.y + GetClientSize().y));

    int max_width = calculator.GetMaxWidth();
    if ( max_width > 0 )
        max_width += 2 * PADDING_RIGHTLEFT;

    const_cast<wxDataViewCtrl*>(this)->m_colsBestWidths[idx].width = max_width;
    return max_width;
}

void wxDataViewCtrl::ColumnMoved(wxDataViewColumn *col, unsigned int new_pos)
{
    // do _not_ reorder m_cols elements here, they should always be in the
    // order in which columns were added, we only display the columns in
    // different order
    m_clientArea->UpdateDisplay();

    wxDataViewEvent event(wxEVT_DATAVIEW_COLUMN_REORDERED, this, col);
    event.SetColumn(new_pos);
    ProcessWindowEvent(event);
}

bool wxDataViewCtrl::DeleteColumn( wxDataViewColumn *column )
{
    const int idx = GetColumnIndex(column);
    if ( idx == wxNOT_FOUND )
        return false;

    m_colsBestWidths.erase(m_colsBestWidths.begin() + idx);
    m_cols.erase(m_cols.begin() + idx);

    if ( m_clientArea->GetCurrentColumn() == column )
        m_clientArea->ClearCurrentColumn();

    OnColumnsCountChanged();

    return true;
}

void wxDataViewCtrl::DoClearColumns()
{
    typedef wxVector<wxDataViewColumn*>::const_iterator citer;
    for ( citer it = m_cols.begin(); it != m_cols.end(); ++it )
        delete *it;
}

bool wxDataViewCtrl::ClearColumns()
{
    SetExpanderColumn(NULL);

    DoClearColumns();

    m_cols.clear();
    m_sortingColumnIdxs.clear();
    m_colsBestWidths.clear();

    m_clientArea->ClearCurrentColumn();

    OnColumnsCountChanged();

    return true;
}

void wxDataViewCtrl::InvalidateColBestWidth(int idx)
{
    m_colsBestWidths[idx].width = 0;
    m_colsBestWidths[idx].dirty = true;
    m_colsDirty = true;
}

void wxDataViewCtrl::InvalidateColBestWidths()
{
    // mark all columns as dirty:
    m_colsBestWidths.clear();
    m_colsBestWidths.resize(m_cols.size());
    m_colsDirty = true;
}

void wxDataViewCtrl::UpdateColWidths()
{
    m_colsDirty = false;

    if ( !m_headerArea )
        return;

    const unsigned len = m_colsBestWidths.size();
    for ( unsigned i = 0; i < len; i++ )
    {
        // Note that we have to have an explicit 'dirty' flag here instead of
        // checking if the width==0, as is done in GetBestColumnWidth().
        //
        // Testing width==0 wouldn't work correctly if some code called
        // GetWidth() after col. width invalidation but before
        // wxDataViewCtrl::UpdateColWidths() was called at idle time. This
        // would result in the header's column width getting out of sync with
        // the control itself.
        if ( m_colsBestWidths[i].dirty )
        {
            m_headerArea->UpdateColumn(i);
            m_colsBestWidths[i].dirty = false;
        }
    }
}

void wxDataViewCtrl::OnInternalIdle()
{
    wxDataViewCtrlBase::OnInternalIdle();

    if ( m_colsDirty )
        UpdateColWidths();
}

int wxDataViewCtrl::GetColumnPosition( const wxDataViewColumn *column ) const
{
    unsigned int len = GetColumnCount();
    for ( unsigned int i = 0; i < len; i++ )
    {
        wxDataViewColumn * col = GetColumnAt(i);
        if (column==col)
            return i;
    }

    return wxNOT_FOUND;
}

wxDataViewColumn *wxDataViewCtrl::GetSortingColumn() const
{
    if ( m_sortingColumnIdxs.empty() )
        return NULL;

    return GetColumn(m_sortingColumnIdxs.front());
}

wxVector<wxDataViewColumn *> wxDataViewCtrl::GetSortingColumns() const
{
    wxVector<wxDataViewColumn *> out;

    for ( wxVector<int>::const_iterator it = m_sortingColumnIdxs.begin(),
                                       end = m_sortingColumnIdxs.end();
          it != end;
          ++it )
    {
        out.push_back(GetColumn(*it));
    }

    return out;
}

wxDataViewItem wxDataViewCtrl::DoGetCurrentItem() const
{
    return GetItemByRow(m_clientArea->GetCurrentRow());
}

void wxDataViewCtrl::DoSetCurrentItem(const wxDataViewItem& item)
{
    const int row = m_clientArea->GetRowByItem(item);

    const unsigned oldCurrent = m_clientArea->GetCurrentRow();
    if ( static_cast<unsigned>(row) != oldCurrent )
    {
        m_clientArea->ChangeCurrentRow(row);
        m_clientArea->RefreshRow(oldCurrent);
        m_clientArea->RefreshRow(row);
    }
}

wxDataViewColumn *wxDataViewCtrl::GetCurrentColumn() const
{
    return m_clientArea->GetCurrentColumn();
}

int wxDataViewCtrl::GetSelectedItemsCount() const
{
    return m_clientArea->GetSelections().GetSelectedCount();
}

wxDataViewItem wxDataViewCtrl::GetTopItem() const
{
    return m_clientArea->GetTopItem();
}

int wxDataViewCtrl::GetCountPerPage() const
{
    return m_clientArea->GetCountPerPage();
}

int wxDataViewCtrl::GetSelections( wxDataViewItemArray & sel ) const
{
    sel.Empty();
    const wxSelectionStore& selections = m_clientArea->GetSelections();

    wxSelectionStore::IterationState cookie;
    for ( unsigned row = selections.GetFirstSelectedItem(cookie);
          row != wxSelectionStore::NO_SELECTION;
          row = selections.GetNextSelectedItem(cookie) )
    {
        wxDataViewItem item = m_clientArea->GetItemByRow(row);
        if ( item.IsOk() )
        {
            sel.Add(item);
        }
        else
        {
            wxFAIL_MSG( "invalid item in selection - bad internal state" );
        }
    }

    return sel.size();
}

void wxDataViewCtrl::SetSelections( const wxDataViewItemArray & sel )
{
    m_clientArea->ClearSelection();

    if ( sel.empty() )
        return;

    wxDataViewItem last_parent;

    for ( size_t i = 0; i < sel.size(); i++ )
    {
        wxDataViewItem item = sel[i];
        wxDataViewItem parent = GetModel()->GetParent( item );
        if (parent)
        {
            if (parent != last_parent)
                ExpandAncestors(item);
        }

        last_parent = parent;
        int row = m_clientArea->GetRowByItem( item );
        if( row >= 0 )
            m_clientArea->SelectRow(static_cast<unsigned int>(row), true);
    }

    // Also make the last item as current item
    DoSetCurrentItem(sel.Last());
}

void wxDataViewCtrl::Select( const wxDataViewItem & item )
{
    ExpandAncestors( item );

    int row = m_clientArea->GetRowByItem( item );
    if( row >= 0 )
    {
        // Unselect all rows before select another in the single select mode
        if (m_clientArea->IsSingleSel())
            m_clientArea->UnselectAllRows();

        m_clientArea->SelectRow(row, true);

        // Also set focus to the selected item
        m_clientArea->ChangeCurrentRow( row );
    }
}

void wxDataViewCtrl::Unselect( const wxDataViewItem & item )
{
    int row = m_clientArea->GetRowByItem( item );
    if( row >= 0 )
        m_clientArea->SelectRow(row, false);
}

bool wxDataViewCtrl::IsSelected( const wxDataViewItem & item ) const
{
    int row = m_clientArea->GetRowByItem( item );
    if( row >= 0 )
    {
        return m_clientArea->IsRowSelected(row);
    }
    return false;
}

bool wxDataViewCtrl::SetHeaderAttr(const wxItemAttr& attr)
{
    if ( !m_headerArea )
        return false;

    // Call all functions unconditionally to reset the previously set
    // attributes, if any.
    m_headerArea->SetForegroundColour(attr.GetTextColour());
    m_headerArea->SetBackgroundColour(attr.GetBackgroundColour());
    m_headerArea->SetFont(attr.GetFont());

    // If the font has changed, the size of the header might need to be
    // updated.
    Layout();

    return true;
}

bool wxDataViewCtrl::SetAlternateRowColour(const wxColour& colour)
{
    m_alternateRowColour = colour;
    return true;
}

void wxDataViewCtrl::SelectAll()
{
    m_clientArea->SelectAllRows();
}

void wxDataViewCtrl::UnselectAll()
{
    m_clientArea->UnselectAllRows();
}

void wxDataViewCtrl::EnsureVisibleRowCol( int row, int column )
{
    if( row < 0 )
        row = 0;
    if( row > (int) m_clientArea->GetRowCount() )
        row = m_clientArea->GetRowCount();

    int first = m_clientArea->GetFirstVisibleRow();
    int last = m_clientArea->GetLastFullyVisibleRow();
    if( row < first )
        m_clientArea->ScrollTo( row, column );
    else if( row > last )
        m_clientArea->ScrollTo( row - last + first, column );
    else
        m_clientArea->ScrollTo( first, column );
}

void wxDataViewCtrl::EnsureVisible( const wxDataViewItem & item, const wxDataViewColumn * column )
{
    ExpandAncestors( item );

    m_clientArea->RecalculateDisplay();

    int row = m_clientArea->GetRowByItem(item);
    if( row >= 0 )
    {
        if( column == NULL )
            EnsureVisibleRowCol(row, -1);
        else
            EnsureVisibleRowCol( row, GetColumnIndex(column) );
    }

}

void wxDataViewCtrl::HitTest( const wxPoint & point, wxDataViewItem & item,
                              wxDataViewColumn* &column ) const
{
    // Convert from wxDataViewCtrl coordinates to wxDataViewMainWindow coordinates.
    // (They can be different due to the presence of the header.).
    const wxPoint clientPt = m_clientArea->ScreenToClient(ClientToScreen(point));
    m_clientArea->HitTest(clientPt, item, column);
}

wxRect wxDataViewCtrl::GetItemRect( const wxDataViewItem & item,
                                    const wxDataViewColumn* column ) const
{
    // Convert position from the main window coordinates to the control coordinates.
    // (They can be different due to the presence of the header.).
    wxRect r = m_clientArea->GetItemRect(item, column);
    if ( r.width || r.height )
    {
        const wxPoint ctrlPos = ScreenToClient(m_clientArea->ClientToScreen(r.GetPosition()));
        r.SetPosition(ctrlPos);
    }
    return r;
}

wxDataViewItem wxDataViewCtrl::GetItemByRow( unsigned int row ) const
{
    return m_clientArea->GetItemByRow( row );
}

int wxDataViewCtrl::GetRowByItem( const wxDataViewItem & item ) const
{
    return m_clientArea->GetRowByItem( item );
}

void wxDataViewCtrl::DoExpand( const wxDataViewItem & item )
{
    int row = m_clientArea->GetRowByItem( item );
    if (row != -1)
        m_clientArea->Expand(row);
}

void wxDataViewCtrl::Collapse( const wxDataViewItem & item )
{
    int row = m_clientArea->GetRowByItem( item );
    if (row != -1)
        m_clientArea->Collapse(row);
}

bool wxDataViewCtrl::IsExpanded( const wxDataViewItem & item ) const
{
    int row = m_clientArea->GetRowByItem( item );
    if (row != -1)
        return m_clientArea->IsExpanded(row);
    return false;
}

void wxDataViewCtrl::EditItem(const wxDataViewItem& item, const wxDataViewColumn *column)
{
    wxCHECK_RET( item.IsOk(), "invalid item" );
    wxCHECK_RET( column, "no column provided" );

    m_clientArea->StartEditing(item, column);
}

void wxDataViewCtrl::ResetAllSortColumns()
{
    // Must make copy, because unsorting will remove it from original vector
    wxVector<int> const copy(m_sortingColumnIdxs);
    for ( wxVector<int>::const_iterator it = copy.begin(),
                                       end = copy.end();
          it != end;
          ++it )
    {
        GetColumn(*it)->UnsetAsSortKey();
    }

    wxASSERT( m_sortingColumnIdxs.empty() );
}

bool wxDataViewCtrl::AllowMultiColumnSort(bool allow)
{
    if ( m_allowMultiColumnSort == allow )
        return true;

    m_allowMultiColumnSort = allow;

    // If disabling, must disable any multiple sort that are active
    if ( !allow )
    {
        ResetAllSortColumns();

        if ( wxDataViewModel *model = GetModel() )
            model->Resort();
    }

    return true;
}


bool wxDataViewCtrl::IsColumnSorted(int idx) const
{
    for ( wxVector<int>::const_iterator it = m_sortingColumnIdxs.begin(),
                                       end = m_sortingColumnIdxs.end();
          it != end;
          ++it )
    {
        if ( *it == idx )
            return true;
    }

    return false;
}

void wxDataViewCtrl::UseColumnForSorting(int idx )
{
    m_sortingColumnIdxs.push_back(idx);
}

void wxDataViewCtrl::DontUseColumnForSorting(int idx)
{
    for ( wxVector<int>::iterator it = m_sortingColumnIdxs.begin(),
                                 end = m_sortingColumnIdxs.end();
          it != end;
          ++it )
    {
        if ( *it == idx )
        {
            m_sortingColumnIdxs.erase(it);
            return;
        }
    }

    wxFAIL_MSG( "Column is not used for sorting" );
}

void wxDataViewCtrl::ToggleSortByColumn(int column)
{
    m_headerArea->ToggleSortByColumn(column);
}

void wxDataViewCtrl::DoEnableSystemTheme(bool enable, wxWindow* window)
{
    typedef wxSystemThemedControl<wxControl> Base;
    Base::DoEnableSystemTheme(enable, window);
    Base::DoEnableSystemTheme(enable, m_clientArea);
    if ( m_headerArea )
        Base::DoEnableSystemTheme(enable, m_headerArea);
}

#if wxUSE_ACCESSIBILITY
wxAccessible* wxDataViewCtrl::CreateAccessible()
{
    return new wxDataViewCtrlAccessible(this);
}
#endif // wxUSE_ACCESSIBILITY

#if wxUSE_ACCESSIBILITY
//-----------------------------------------------------------------------------
// wxDataViewCtrlAccessible
//-----------------------------------------------------------------------------

wxDataViewCtrlAccessible::wxDataViewCtrlAccessible(wxDataViewCtrl* win)
    : wxWindowAccessible(win)
{
}

// Can return either a child object, or an integer
// representing the child element, starting from 1.
wxAccStatus wxDataViewCtrlAccessible::HitTest(const wxPoint& pt,
                            int* childId, wxAccessible** childObject)
{
    wxDataViewCtrl* dvCtrl = wxDynamicCast(GetWindow(), wxDataViewCtrl);
    wxCHECK( dvCtrl, wxACC_FAIL );

    wxDataViewItem item;
    wxDataViewColumn* col;
    const wxPoint posCtrl = dvCtrl->ScreenToClient(pt);
    dvCtrl->HitTest(posCtrl, item, col);
    if ( item.IsOk() )
    {
        *childId = dvCtrl->GetRowByItem(item)+1;
        *childObject = NULL;
    }
    else
    {
        if( ((wxWindow*)dvCtrl)->HitTest(posCtrl) == wxHT_WINDOW_INSIDE )
        {
            // First check if provided point belongs to the header
            // because header control handles accesibility requestes on its own.
            wxHeaderCtrl* dvHdr = dvCtrl->GenericGetHeader();
            if ( dvHdr )
            {
                const wxPoint posHdr = dvHdr->ScreenToClient(pt);
                if ( dvHdr->HitTest(posHdr) == wxHT_WINDOW_INSIDE )
                {
                    *childId = wxACC_SELF;
                    *childObject = dvHdr->GetOrCreateAccessible();
                    return wxACC_OK;
                }
            }

            *childId = wxACC_SELF;
            *childObject = this;
        }
        else
        {
            *childId = wxACC_SELF;
            *childObject = NULL;
        }
    }

    return wxACC_OK;
}

// Returns the rectangle for this object (id = 0) or a child element (id > 0).
wxAccStatus wxDataViewCtrlAccessible::GetLocation(wxRect& rect, int elementId)
{
    wxDataViewCtrl* dvCtrl = wxDynamicCast(GetWindow(), wxDataViewCtrl);
    wxCHECK( dvCtrl, wxACC_FAIL );
    wxDataViewMainWindow* dvWnd = wxDynamicCast(dvCtrl->GetMainWindow(), wxDataViewMainWindow);

    if ( elementId == wxACC_SELF )
    {
        // Header accesibility requestes are handled separately
        // so header is excluded from effective client area
        // and hence only main window area is reported.
        rect = dvWnd->GetScreenRect();
    }
    else
    {
        wxDataViewItem item = dvWnd->GetItemByRow(elementId-1);
        if ( !item.IsOk() )
        {
            return wxACC_NOT_IMPLEMENTED;
        }

        rect = dvWnd->GetItemRect(item, NULL);
        // Indentation and expander column should be included here and therefore
        // reported row width should by the same as the width of the client area.
        rect.width += rect.x;
        rect.x = 0;
        wxPoint posScreen = dvWnd->ClientToScreen(rect.GetPosition());
        rect.SetPosition(posScreen);
    }

    return wxACC_OK;
}

// Navigates from fromId to toId/toObject.
wxAccStatus wxDataViewCtrlAccessible::Navigate(wxNavDir navDir, int fromId,
            int* toId, wxAccessible** toObject)
{
    wxDataViewCtrl* dvCtrl = wxDynamicCast(GetWindow(), wxDataViewCtrl);
    wxCHECK( dvCtrl, wxACC_FAIL );
    wxDataViewMainWindow* dvWnd = wxDynamicCast(dvCtrl->GetMainWindow(), wxDataViewMainWindow);

    const int numRows = (int)dvWnd->GetRowCount();

    if ( fromId == wxACC_SELF )
    {
        switch ( navDir )
        {
        case wxNAVDIR_FIRSTCHILD:
            if ( numRows > 0 )
            {
                *toId = 1;
                *toObject = NULL;
                return wxACC_OK;
            }
            return wxACC_FALSE;
        case wxNAVDIR_LASTCHILD:
            if ( numRows > 0 )
            {
                *toId = numRows;
                *toObject = NULL;
                return wxACC_OK;
            }
            return wxACC_FALSE;
        case wxNAVDIR_DOWN:
            wxFALLTHROUGH;
        case wxNAVDIR_NEXT:
            wxFALLTHROUGH;
        case wxNAVDIR_UP:
            wxFALLTHROUGH;
        case wxNAVDIR_PREVIOUS:
            wxFALLTHROUGH;
        case wxNAVDIR_LEFT:
            wxFALLTHROUGH;
        case wxNAVDIR_RIGHT:
            // Standard wxWindow navigation is applicable here.
            return wxWindowAccessible::Navigate(navDir, fromId, toId, toObject);
        }
    }
    else
    {
        switch ( navDir )
        {
        case wxNAVDIR_FIRSTCHILD:
            return wxACC_FALSE;
        case wxNAVDIR_LASTCHILD:
            return wxACC_FALSE;
        case wxNAVDIR_LEFT:
            return wxACC_FALSE;
        case wxNAVDIR_RIGHT:
            return wxACC_FALSE;
        case wxNAVDIR_DOWN:
            wxFALLTHROUGH;
        case wxNAVDIR_NEXT:
            if ( fromId < numRows )
            {
                *toId = fromId + 1;
                *toObject = NULL;
                return wxACC_OK;
            }
            return wxACC_FALSE;
        case wxNAVDIR_PREVIOUS:
            wxFALLTHROUGH;
        case wxNAVDIR_UP:
            if ( fromId > 1 )
            {
                *toId = fromId - 1;
                *toObject = NULL;
                return wxACC_OK;
            }
            return wxACC_FALSE;
        }
    }

    // Let the framework handle the other cases.
    return wxACC_NOT_IMPLEMENTED;
}

// Gets the name of the specified object.
wxAccStatus wxDataViewCtrlAccessible::GetName(int childId, wxString* name)
{
    wxDataViewCtrl* dvCtrl = wxDynamicCast(GetWindow(), wxDataViewCtrl);
    wxCHECK( dvCtrl, wxACC_FAIL );

    if ( childId == wxACC_SELF )
    {
        *name = dvCtrl->GetName();
    }
    else
    {
        wxDataViewItem item = dvCtrl->GetItemByRow(childId-1);
        if ( !item.IsOk() )
        {
            return wxACC_NOT_IMPLEMENTED;
        }

        // Name is the value in the first textual column
        // plus the name of this column:
        // Column1: Value1
        wxString itemName;

        wxDataViewModel* model = dvCtrl->GetModel();
        const unsigned int numCols = dvCtrl->GetColumnCount();
        for ( unsigned int col = 0; col < numCols; col++ )
        {
            wxDataViewColumn *dvCol = dvCtrl->GetColumnAt(col);
            if ( dvCol->IsHidden() )
                continue; // skip it

            wxVariant value;
            model->GetValue(value, item, dvCol->GetModelColumn());
            if ( value.IsNull() || value.IsType(wxS("bool")) )
                continue; // Skip non-textual items

            wxDataViewRenderer* r = dvCol->GetRenderer();
            r->PrepareForItem(model, item, dvCol->GetModelColumn());
            wxString vs = r->GetAccessibleDescription();
            if ( !vs.empty() )
            {
                itemName = vs;
                break;
            }
        }

        if ( itemName.empty() )
        {
            // Return row number if no textual column found.
            // Rows are numbered from 1.
            *name = wxString::Format(_("Row %i"), childId);
        }
        else
        {
            *name = itemName;
        }
    }

    return wxACC_OK;
}

// Gets the number of children.
wxAccStatus wxDataViewCtrlAccessible::GetChildCount(int* childCount)
{
    wxDataViewCtrl* dvCtrl = wxDynamicCast(GetWindow(), wxDataViewCtrl);
    wxCHECK( dvCtrl, wxACC_FAIL );
    wxDataViewMainWindow* dvWnd = wxDynamicCast(dvCtrl->GetMainWindow(), wxDataViewMainWindow);

    *childCount = (int)dvWnd->GetRowCount();
    return wxACC_OK;
}

// Gets the specified child (starting from 1).
// If *child is NULL and return value is wxACC_OK,
// this means that the child is a simple element and
// not an accessible object.
wxAccStatus wxDataViewCtrlAccessible::GetChild(int childId, wxAccessible** child)
{
    *child = (childId == wxACC_SELF) ? this : NULL;
    return wxACC_OK;
}

// Performs the default action. childId is 0 (the action for this object)
// or > 0 (the action for a child).
// Return wxACC_NOT_SUPPORTED if there is no default action for this
// window (e.g. an edit control).
wxAccStatus wxDataViewCtrlAccessible::DoDefaultAction(int childId)
{
    wxDataViewCtrl* dvCtrl = wxDynamicCast(GetWindow(), wxDataViewCtrl);
    wxCHECK( dvCtrl, wxACC_FAIL );

    if ( childId != wxACC_SELF )
    {
        wxDataViewMainWindow* dvWnd = wxDynamicCast(dvCtrl->GetMainWindow(), wxDataViewMainWindow);
        if ( !dvWnd->IsList() )
        {
            const unsigned int row = childId-1;
            wxDataViewTreeNode* node = dvWnd->GetTreeNodeByRow(row);
            if ( node )
            {
                if ( node->HasChildren() )
                {
                    // Expand or collapse the node.
                    if ( node->IsOpen() )
                        dvWnd->Collapse(row);
                    else
                        dvWnd->Expand(row);
                    return wxACC_OK;
                }
            }
        }
    }

    return wxACC_NOT_SUPPORTED;
}

// Gets the default action for this object (0) or > 0 (the action for a child).
// Return wxACC_OK even if there is no action. actionName is the action, or the empty
// string if there is no action.
// The retrieved string describes the action that is performed on an object,
// not what the object does as a result. For example, a toolbar button that prints
// a document has a default action of "Press" rather than "Prints the current document."
wxAccStatus wxDataViewCtrlAccessible::GetDefaultAction(int childId, wxString* actionName)
{
    wxDataViewCtrl* dvCtrl = wxDynamicCast(GetWindow(), wxDataViewCtrl);
    wxCHECK( dvCtrl, wxACC_FAIL );

    wxString action;
    if ( childId != wxACC_SELF )
    {
        wxDataViewMainWindow* dvWnd = wxDynamicCast(dvCtrl->GetMainWindow(), wxDataViewMainWindow);
        if ( !dvWnd->IsList() )
        {
            wxDataViewTreeNode* node = dvWnd->GetTreeNodeByRow(childId-1);
            if ( node )
            {
                if ( node->HasChildren() )
                {
                    if ( node->IsOpen() )
                        /* TRANSLATORS: Action for manipulating a tree control */
                        action = _("Collapse");
                    else
                        /* TRANSLATORS: Action for manipulating a tree control */
                        action = _("Expand");
                }
            }
        }
    }

    *actionName = action;
    return wxACC_OK;
}

// Returns the description for this object or a child.
wxAccStatus wxDataViewCtrlAccessible::GetDescription(int childId, wxString* description)
{
    wxDataViewCtrl* dvCtrl = wxDynamicCast(GetWindow(), wxDataViewCtrl);
    wxCHECK( dvCtrl, wxACC_FAIL );

    if ( childId == wxACC_SELF )
    {
        wxDataViewMainWindow* dvWnd = wxDynamicCast(dvCtrl->GetMainWindow(), wxDataViewMainWindow);
        *description = wxString::Format(_("%s (%d items)"),
                                        dvCtrl->GetName().c_str(), dvWnd->GetRowCount());
    }
    else
    {
        wxDataViewItem item = dvCtrl->GetItemByRow(childId-1);
        if ( !item.IsOk() )
        {
            return wxACC_NOT_IMPLEMENTED;
        }

        // Description is concatenation of the contents of items in all columns:
        // Column1: Value1, Column2: Value2, ...
        // First textual item should be skipped because it is returned
        // as a Name property.
        wxString itemDesc;

        bool firstTextSkipped = false;
        wxDataViewModel* model = dvCtrl->GetModel();
        const unsigned int numCols = dvCtrl->GetColumnCount();
        for ( unsigned int col = 0; col < numCols; col++ )
        {
            if ( !model->HasValue(item, col) )
                continue; // skip it

            wxDataViewColumn *dvCol = dvCtrl->GetColumnAt(col);
            if ( dvCol->IsHidden() )
                continue; // skip it

            wxVariant value;
            model->GetValue(value, item, dvCol->GetModelColumn());

            wxDataViewRenderer* r = dvCol->GetRenderer();
            r->PrepareForItem(model, item, dvCol->GetModelColumn());
            wxString valStr = r->GetAccessibleDescription();
            // Skip first textual item
            if ( !firstTextSkipped && !value.IsNull() && !value.IsType(wxS("bool")) && !valStr.empty() )
            {
                firstTextSkipped = true;
                continue;
            }

            if ( !valStr.empty() )
            {
                wxString colName = dvCol->GetTitle();
                // If column has no label then present its index.
                if ( colName.empty() )
                {
                    // Columns are numbered from 1.
                    colName = wxString::Format(_("Column %u"), col+1);
                }

                if ( !itemDesc.empty() )
                    itemDesc.Append(wxS(", "));
                itemDesc.Append(colName);
                itemDesc.Append(wxS(": "));
                itemDesc.Append(valStr);
            }
        }

        *description = itemDesc;
    }

    return wxACC_OK;
}

// Returns help text for this object or a child, similar to tooltip text.
wxAccStatus wxDataViewCtrlAccessible::GetHelpText(int childId, wxString* helpText)
{
    wxDataViewCtrl* dvCtrl = wxDynamicCast(GetWindow(), wxDataViewCtrl);
    wxCHECK( dvCtrl, wxACC_FAIL );

#if wxUSE_HELP
    if ( childId == wxACC_SELF )
    {
        *helpText = dvCtrl->GetHelpText();
    }
    else
    {
        wxDataViewItem item = dvCtrl->GetItemByRow(childId-1);
        if ( item.IsOk() )
        {
            wxDataViewMainWindow* dvWnd = wxDynamicCast(dvCtrl->GetMainWindow(), wxDataViewMainWindow);
            wxRect rect = dvWnd->GetItemRect(item, NULL);
            *helpText = dvWnd->GetHelpTextAtPoint(rect.GetPosition(), wxHelpEvent::Origin_Keyboard);
        }
        else
        {
            helpText->clear();
        }
    }
    return wxACC_OK;
#else
    (void)childId;
    (void)helpText;
    return wxACC_NOT_IMPLEMENTED;
#endif
}

// Returns the keyboard shortcut for this object or child.
// Return e.g. ALT+K
wxAccStatus wxDataViewCtrlAccessible::GetKeyboardShortcut(int childId, wxString* shortcut)
{
    wxDataViewCtrl* dvCtrl = wxDynamicCast(GetWindow(), wxDataViewCtrl);
    wxCHECK( dvCtrl, wxACC_FAIL );

    if ( childId != wxACC_SELF )
    {
        wxDataViewMainWindow* dvWnd = wxDynamicCast(dvCtrl->GetMainWindow(), wxDataViewMainWindow);
        if ( !dvWnd->IsList() )
        {
            wxDataViewTreeNode* node = dvWnd->GetTreeNodeByRow(childId-1);
            if ( node )
            {
                if ( node->HasChildren() )
                {
                    if ( node->IsOpen() )
                        /* TRANSLATORS: Keystroke for manipulating a tree control */
                        *shortcut = _("Left");
                    else
                        /* TRANSLATORS: Keystroke for manipulating a tree control */
                        *shortcut = _("Right");

                    return wxACC_OK;
                }
            }
        }
    }

    return wxACC_FALSE;
}

// Returns a role constant.
wxAccStatus wxDataViewCtrlAccessible::GetRole(int childId, wxAccRole* role)
{
    wxDataViewCtrl* dvCtrl = wxDynamicCast(GetWindow(), wxDataViewCtrl);
    wxCHECK( dvCtrl, wxACC_FAIL );
    wxDataViewMainWindow* dvWnd = wxDynamicCast(dvCtrl->GetMainWindow(), wxDataViewMainWindow);

    if ( childId == wxACC_SELF )
        *role = dvWnd->IsList() ? wxROLE_SYSTEM_LIST : wxROLE_SYSTEM_OUTLINE;
    else
        *role = dvWnd->IsList() ? wxROLE_SYSTEM_LISTITEM : wxROLE_SYSTEM_OUTLINEITEM;

    return wxACC_OK;
}

// Returns a state constant.
wxAccStatus wxDataViewCtrlAccessible::GetState(int childId, long* state)
{
    wxDataViewCtrl* dvCtrl = wxDynamicCast(GetWindow(), wxDataViewCtrl);
    wxCHECK( dvCtrl, wxACC_FAIL );
    wxDataViewMainWindow* dvWnd = wxDynamicCast(dvCtrl->GetMainWindow(), wxDataViewMainWindow);

    long st = 0;
    // State flags common to the object and its children.
    if ( !dvWnd->IsEnabled() )
        st |= wxACC_STATE_SYSTEM_UNAVAILABLE;
    if ( !dvWnd->IsShown() )
        st |= wxACC_STATE_SYSTEM_INVISIBLE;

    if ( childId == wxACC_SELF )
    {
        if( dvWnd->IsFocusable() )
            st |= wxACC_STATE_SYSTEM_FOCUSABLE;
        if ( dvWnd->HasFocus() )
            st |=  wxACC_STATE_SYSTEM_FOCUSED;
    }
    else
    {
        const unsigned int rowNum = childId-1;

        if( dvWnd->IsFocusable() )
            st |= wxACC_STATE_SYSTEM_FOCUSABLE | wxACC_STATE_SYSTEM_SELECTABLE;
        if ( !dvWnd->IsSingleSel() )
            st |= wxACC_STATE_SYSTEM_MULTISELECTABLE | wxACC_STATE_SYSTEM_EXTSELECTABLE;

        if ( rowNum < dvWnd->GetFirstVisibleRow() || rowNum > dvWnd->GetLastFullyVisibleRow() )
            st |= wxACC_STATE_SYSTEM_OFFSCREEN;
        if ( dvWnd->GetCurrentRow() == rowNum )
            st |= wxACC_STATE_SYSTEM_FOCUSED;
        if ( dvWnd->IsRowSelected(rowNum) )
            st |= wxACC_STATE_SYSTEM_SELECTED;

        if ( !dvWnd->IsList() )
        {
            wxDataViewTreeNode* node = dvWnd->GetTreeNodeByRow(rowNum);
            if ( node )
            {
                if ( node->HasChildren() )
                {
                    if ( node->IsOpen() )
                        st |= wxACC_STATE_SYSTEM_EXPANDED;
                    else
                        st |= wxACC_STATE_SYSTEM_COLLAPSED;
                }
            }
        }
    }
    *state = st;
    return wxACC_OK;
}

// Returns a localized string representing the value for the object
// or child.
wxAccStatus wxDataViewCtrlAccessible::GetValue(int childId, wxString* strValue)
{
    wxDataViewCtrl* dvCtrl = wxDynamicCast(GetWindow(), wxDataViewCtrl);
    wxCHECK( dvCtrl, wxACC_FAIL );

    wxString val;

    if ( childId != wxACC_SELF )
    {
        wxDataViewMainWindow* dvWnd = wxDynamicCast(dvCtrl->GetMainWindow(), wxDataViewMainWindow);
        if ( !dvWnd->IsList() )
        {
            // In the tree view each item within the control has a zero-based value
            // that represents its level within the hierarchy and this value
            // is returned as a Value property.
            wxDataViewTreeNode *node = dvWnd->GetTreeNodeByRow(childId-1);
            if ( node )
            {
                val = wxString::Format(wxS("%i"), node->GetIndentLevel());
            }
        }
    }

    *strValue = val;
    return wxACC_OK;
}

// Selects the object or child.
wxAccStatus wxDataViewCtrlAccessible::Select(int childId, wxAccSelectionFlags selectFlags)
{
    wxDataViewCtrl* dvCtrl = wxDynamicCast(GetWindow(), wxDataViewCtrl);
    wxCHECK( dvCtrl, wxACC_FAIL );
    wxDataViewMainWindow* dvWnd = wxDynamicCast(dvCtrl->GetMainWindow(), wxDataViewMainWindow);

    if ( childId == wxACC_SELF )
    {
        if ( selectFlags == wxACC_SEL_TAKEFOCUS )
        {
            dvWnd->SetFocus();
        }
        else if ( selectFlags != wxACC_SEL_NONE )
        {
            wxFAIL_MSG( wxS("Invalid selection flag") );
            return wxACC_INVALID_ARG;
        }
    }
    else
    {
        // These flags are not allowed in the single-selection mode:
        if ( dvWnd->IsSingleSel() &&
             selectFlags & (wxACC_SEL_EXTENDSELECTION | wxACC_SEL_ADDSELECTION | wxACC_SEL_REMOVESELECTION) )
        {
            wxFAIL_MSG( wxS("Invalid selection flag") );
            return wxACC_INVALID_ARG;
        }

        const int row = childId-1;

        if ( selectFlags == wxACC_SEL_TAKEFOCUS )
        {
            dvWnd->ChangeCurrentRow(row);
        }
        else if ( selectFlags & wxACC_SEL_TAKESELECTION )
        {
            // This flag must not be combined with the following flags:
            if ( selectFlags & (wxACC_SEL_EXTENDSELECTION | wxACC_SEL_ADDSELECTION | wxACC_SEL_REMOVESELECTION) )
            {
                wxFAIL_MSG( wxS("Invalid selection flag") );
                return wxACC_INVALID_ARG;
            }

            dvWnd->UnselectAllRows();
            dvWnd->SelectRow(row, true);
            if ( selectFlags & wxACC_SEL_TAKEFOCUS || dvWnd->IsSingleSel() )
            {
                dvWnd->ChangeCurrentRow(row);
            }
        }
        else if ( selectFlags & wxACC_SEL_EXTENDSELECTION )
        {
            // This flag must not be combined with the following flag:
            if ( selectFlags & wxACC_SEL_TAKESELECTION )
            {
                wxFAIL_MSG( wxS("Invalid selection flag") );
                return wxACC_INVALID_ARG;
            }
            // These flags cannot be set together:
            if ( (selectFlags & (wxACC_SEL_ADDSELECTION | wxACC_SEL_REMOVESELECTION))
                 == (wxACC_SEL_ADDSELECTION | wxACC_SEL_REMOVESELECTION) )
            {
                wxFAIL_MSG( wxS("Invalid selection flag") );
                return wxACC_INVALID_ARG;
            }

            // We have to have a focused object as a selection anchor.
            unsigned int focusedRow = dvWnd->GetCurrentRow();
            if ( focusedRow == (unsigned int)-1 )
            {
                wxFAIL_MSG( wxS("No selection anchor") );
                return wxACC_INVALID_ARG;
            }

            bool doSelect;
            if ( selectFlags & wxACC_SEL_ADDSELECTION )
                doSelect = true;
            else if ( selectFlags & wxACC_SEL_REMOVESELECTION )
                doSelect = false;
            else
                // If the anchor object is selected, the selection is extended.
                // If the anchor object is not selected, all objects are unselected.
                doSelect = dvWnd->IsRowSelected(focusedRow);

            if ( doSelect )
            {
                dvWnd->SelectRows(focusedRow, row);
            }
            else
            {
                for( int r = focusedRow; r <= row; r++ )
                    dvWnd->SelectRow(r, false);
            }

            if ( selectFlags & wxACC_SEL_TAKEFOCUS )
            {
                dvWnd->ChangeCurrentRow(row);
            }
        }
        else if ( selectFlags & wxACC_SEL_ADDSELECTION )
        {
            // This flag must not be combined with the following flags:
            if ( selectFlags & (wxACC_SEL_TAKESELECTION | wxACC_SEL_REMOVESELECTION) )
            {
                wxFAIL_MSG( wxS("Invalid selection flag") );
                return wxACC_INVALID_ARG;
            }

            // Combination with wxACC_SEL_EXTENDSELECTION is already handled
            // (see wxACC_SEL_EXTENDSELECTION block).
            dvWnd->SelectRow(row, true);
            if ( selectFlags & wxACC_SEL_TAKEFOCUS )
            {
                dvWnd->ChangeCurrentRow(row);
            }
        }
        else if ( selectFlags & wxACC_SEL_REMOVESELECTION )
        {
            // This flag must not be combined with the following flags:
            if ( selectFlags & (wxACC_SEL_TAKESELECTION | wxACC_SEL_ADDSELECTION) )
            {
                wxFAIL_MSG( wxS("Invalid selection flag") );
                return wxACC_INVALID_ARG;
            }

            // Combination with wxACC_SEL_EXTENDSELECTION is already handled
            // (see wxACC_SEL_EXTENDSELECTION block).
            dvWnd->SelectRow(row, false);
            if ( selectFlags & wxACC_SEL_TAKEFOCUS )
            {
                dvWnd->ChangeCurrentRow(row);
            }
        }
    }

    return wxACC_OK;
}

// Gets the window with the keyboard focus.
// If childId is 0 and child is NULL, no object in
// this subhierarchy has the focus.
// If this object has the focus, child should be 'this'.
wxAccStatus wxDataViewCtrlAccessible::GetFocus(int* childId, wxAccessible** child)
{
    wxDataViewCtrl* dvCtrl = wxDynamicCast(GetWindow(), wxDataViewCtrl);
    wxCHECK( dvCtrl, wxACC_FAIL );
    wxDataViewMainWindow* dvWnd = wxDynamicCast(dvCtrl->GetMainWindow(), wxDataViewMainWindow);

    const unsigned int row = dvWnd->GetCurrentRow();
    if ( row != (unsigned int)*childId-1 )
    {
        *childId = row+1;
        *child = NULL;
    }
    else
    {
        // First check if header is focused because header control
        // handles accesibility requestes on its own.
        wxHeaderCtrl* dvHdr = dvCtrl->GenericGetHeader();
        if ( dvHdr )
        {
            if ( dvHdr->HasFocus() )
            {
                *childId = wxACC_SELF;
                *child = dvHdr->GetOrCreateAccessible();
                return wxACC_OK;
            }
        }

        if ( dvWnd->HasFocus() )
        {
            *childId = wxACC_SELF;
            *child = this;
        }
        else
        {
            *childId = 0;
            *child = NULL;
        }
    }

    return wxACC_OK;
}

// Gets a variant representing the selected children
// of this object.
// Acceptable values:
// - a null variant (IsNull() returns true)
// - a "void*" pointer to a wxAccessible child object
// - an integer representing the selected child element,
//   or 0 if this object is selected (GetType() == wxT("long"))
// - a list variant (GetType() == wxT("list"))
wxAccStatus wxDataViewCtrlAccessible::GetSelections(wxVariant* selections)
{
    wxDataViewCtrl* dvCtrl = wxDynamicCast(GetWindow(), wxDataViewCtrl);
    wxCHECK( dvCtrl, wxACC_FAIL );

    wxDataViewItemArray sel;
    dvCtrl->GetSelections(sel);
    if ( sel.IsEmpty() )
    {
        selections->MakeNull();
    }
    else
    {
        wxVariantList tempList;
        wxVariant v(tempList);

        for( size_t i = 0; i < sel.GetCount(); i++ )
        {
            int row = dvCtrl->GetRowByItem(sel[i]);
            v.Append(wxVariant((long)row+1));
        }

        // Don't return the list if one child is selected.
        if ( v.GetCount() == 1 )
            *selections = wxVariant(v[0].GetLong());
        else
            *selections = v;
    }

    return wxACC_OK;
}
#endif // wxUSE_ACCESSIBILITY

#endif // !wxHAS_GENERIC_DATAVIEWCTRL

#endif // wxUSE_DATAVIEWCTRL<|MERGE_RESOLUTION|>--- conflicted
+++ resolved
@@ -1009,14 +1009,9 @@
     bool                        m_dragEnabled;
     wxDataFormat                m_dragFormat;
 
-<<<<<<< HEAD
-    bool                        m_dropEnabled;
-    wxDataFormat                m_dropFormat;
     DropItemInfo                m_dropItemInfo;
-=======
     bool                        m_dropHint;
     unsigned int                m_dropHintLine;
->>>>>>> 9de35c4e
 #endif // wxUSE_DRAG_AND_DROP
 
     // for double click logic
@@ -2057,13 +2052,9 @@
     m_dragStart = wxPoint(0,0);
 
     m_dragEnabled = false;
-<<<<<<< HEAD
-    m_dropEnabled = false;
     m_dropItemInfo = DropItemInfo();
-=======
     m_dropHint = false;
     m_dropHintLine = (unsigned int) -1;
->>>>>>> 9de35c4e
 #endif // wxUSE_DRAG_AND_DROP
 
     m_lineLastClicked = (unsigned int) -1;
@@ -2118,65 +2109,6 @@
     return true;
 }
 
-<<<<<<< HEAD
-bool wxDataViewMainWindow::EnableDropTarget(const wxDataFormat &format)
-{
-    if (format == wxDF_INVALID)
-        return false;
-
-    wxDataObjectComposite *dataObject;
-    wxDataViewDropTarget *dropTarget = static_cast<wxDataViewDropTarget*>(GetDropTarget());
-    if (dropTarget)
-        dataObject = static_cast<wxDataObjectComposite*>(dropTarget->GetDataObject());
-    else
-    {
-        dataObject = new wxDataObjectComposite;
-        SetDropTarget(new wxDataViewDropTarget(dataObject, this));
-    }
-
-    if (dataObject->IsSupported(format))
-        return true;
-
-    switch (format)
-    {
-        case wxDF_TEXT:
-        case wxDF_OEMTEXT:
-        case wxDF_UNICODETEXT:
-            dataObject->Add(new wxTextDataObject);
-            break;
-
-        case wxDF_BITMAP:
-            dataObject->Add(new wxBitmapDataObject);
-            break;
-
-        case wxDF_FILENAME:
-            dataObject->Add(new wxFileDataObject);
-            break;
-
-        case wxDF_HTML:
-            dataObject->Add(new wxHTMLDataObject);
-            break;
-
-        case wxDF_METAFILE:
-        case wxDF_SYLK:
-        case wxDF_DIF:
-        case wxDF_TIFF:
-        case wxDF_DIB:
-        case wxDF_PALETTE:
-        case wxDF_PENDATA:
-        case wxDF_RIFF:
-        case wxDF_WAVE:
-        case wxDF_ENHMETAFILE:
-        case wxDF_LOCALE:
-        case wxDF_PRIVATE:
-            dataObject->Add(new wxCustomDataObject(format));
-            break;
-
-        case wxDF_INVALID:
-        case wxDF_MAX:
-            break;
-    }
-=======
 bool wxDataViewMainWindow::EnableDropTarget( wxDataFormatArray &formats )
 {
     if (formats.GetCount() == 0)
@@ -2231,7 +2163,6 @@
     }
 
     SetDropTarget(new wxDataViewDropTarget(dataObject, this));
->>>>>>> 9de35c4e
 
     return true;
 }
@@ -2471,29 +2402,13 @@
 
     wxDataObjectComposite *obj = static_cast<wxDataObjectComposite*>(GetDropTarget()->GetDataObject());
 
-<<<<<<< HEAD
-    wxMemoryBuffer buffer;
-    obj->GetDataHere(format, buffer.GetWriteBuf(obj->GetDataSize(format)));
-    buffer.UngetWriteBuf(obj->GetDataSize(format));
-
     wxDataViewEvent event(wxEVT_DATAVIEW_ITEM_DROP, m_owner, dropItemInfo.m_item);
     event.SetProposedDropIndex(dropItemInfo.m_proposedDropIndex);
-    event.SetDataFormat(format);
-    event.SetDataSize(obj->GetDataSize(format));
-    event.SetDataBuffer(buffer.GetData());
-    event.SetDataObject(obj);
-    event.SetDropEffect(def);
-    if (!m_owner->HandleWindowEvent(event) || !event.IsAllowed())
-=======
-    wxDataObjectComposite *obj = static_cast<wxDataObjectComposite*>(GetDropTarget()->GetDataObject());
-
-    wxDataViewEvent event(wxEVT_DATAVIEW_ITEM_DROP, m_owner, item);
     event.SetDataFormat( format );
     event.SetDataSize(obj->GetDataSize(format));
     event.SetDataObject(obj->GetObject(format));
     event.SetDropEffect( def );
     if ( !m_owner->HandleWindowEvent( event ) || !event.IsAllowed() )
->>>>>>> 9de35c4e
         return wxDragNone;
 
     return def;
