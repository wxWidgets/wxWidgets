--- conflicted
+++ resolved
@@ -5727,16 +5727,8 @@
             m_clientArea->SelectRow(static_cast<unsigned int>(row), true);
     }
 
-<<<<<<< HEAD
-    if (sel.size() > 0)
-    {
-        // Also make the last item as current item
-        DoSetCurrentItem(sel.Last());
-    }
-=======
     // Also make the last item as current item
     DoSetCurrentItem(sel.Last());
->>>>>>> 7f1d08d5
 }
 
 void wxDataViewCtrl::Select( const wxDataViewItem & item )
