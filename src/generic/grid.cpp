///////////////////////////////////////////////////////////////////////////
// Name:        src/generic/grid.cpp
// Purpose:     wxGrid and related classes
// Author:      Michael Bedward (based on code by Julian Smart, Robin Dunn)
// Modified by: Robin Dunn, Vadim Zeitlin, Santiago Palacios
// Created:     1/08/1999
// Copyright:   (c) Michael Bedward (mbedward@ozemail.com.au)
// Licence:     wxWindows licence
/////////////////////////////////////////////////////////////////////////////

/*
    TODO:

    - Make Begin/EndBatch() the same as the generic Freeze/Thaw()
    - Review the column reordering code, it's a mess.
 */

// For compilers that support precompilation, includes "wx/wx.h".
#include "wx/wxprec.h"


#if wxUSE_GRID

#include "wx/grid.h"

#ifndef WX_PRECOMP
    #include "wx/utils.h"
    #include "wx/dcclient.h"
    #include "wx/settings.h"
    #include "wx/log.h"
    #include "wx/textctrl.h"
    #include "wx/checkbox.h"
    #include "wx/combobox.h"
    #include "wx/valtext.h"
    #include "wx/intl.h"
    #include "wx/math.h"
    #include "wx/listbox.h"
#endif

#include "wx/dcbuffer.h"
#include "wx/textfile.h"
#include "wx/spinctrl.h"
#include "wx/tokenzr.h"
#include "wx/renderer.h"
#include "wx/headerctrl.h"
#include "wx/hashset.h"

#if wxUSE_CLIPBOARD
    #include "wx/clipbrd.h"
#endif // wxUSE_CLIPBOARD

#include "wx/generic/gridsel.h"
#include "wx/generic/gridctrl.h"
#include "wx/generic/grideditors.h"
#include "wx/generic/private/grid.h"

const char wxGridNameStr[] = "grid";

// Required for wxIs... functions
#include <ctype.h>

WX_DECLARE_HASH_SET_WITH_DECL_PTR(int, wxIntegerHash, wxIntegerEqual,
                                  wxGridFixedIndicesSet, class WXDLLIMPEXP_ADV);


// ----------------------------------------------------------------------------
// globals
// ----------------------------------------------------------------------------

namespace
{

//#define DEBUG_ATTR_CACHE
#ifdef DEBUG_ATTR_CACHE
    static size_t gs_nAttrCacheHits = 0;
    static size_t gs_nAttrCacheMisses = 0;
#endif

// this struct simply combines together the default header renderers
//
// as the renderers ctors are trivial, there is no problem with making them
// globals
struct DefaultHeaderRenderers
{
    wxGridColumnHeaderRendererDefault colRenderer;
    wxGridRowHeaderRendererDefault rowRenderer;
    wxGridCornerHeaderRendererDefault cornerRenderer;
} gs_defaultHeaderRenderers;

} // anonymous namespace

// ----------------------------------------------------------------------------
// constants
// ----------------------------------------------------------------------------

wxGridCellCoords wxGridNoCellCoords( -1, -1 );
wxGridBlockCoords wxGridNoBlockCoords( -1, -1, -1, -1 );
wxRect wxGridNoCellRect( -1, -1, -1, -1 );

namespace
{

// scroll line size
const size_t GRID_SCROLL_LINE_X = 15;
const size_t GRID_SCROLL_LINE_Y = GRID_SCROLL_LINE_X;

// the size of hash tables used a bit everywhere (the max number of elements
// in these hash tables is the number of rows/columns)
const int GRID_HASH_SIZE = 100;

// the minimal distance in pixels the mouse needs to move to start a drag
// operation
const int DRAG_SENSITIVITY = 3;

// the space between the cell edge and the checkbox mark
const int GRID_CELL_CHECKBOX_MARGIN = 2;

// the margin between a cell vertical line and a cell text
const int GRID_TEXT_MARGIN = 1;

} // anonymous namespace

#include "wx/arrimpl.cpp"

WX_DEFINE_OBJARRAY(wxGridCellCoordsArray)

// ----------------------------------------------------------------------------
// events
// ----------------------------------------------------------------------------

wxDEFINE_EVENT( wxEVT_GRID_CELL_LEFT_CLICK, wxGridEvent );
wxDEFINE_EVENT( wxEVT_GRID_CELL_RIGHT_CLICK, wxGridEvent );
wxDEFINE_EVENT( wxEVT_GRID_CELL_LEFT_DCLICK, wxGridEvent );
wxDEFINE_EVENT( wxEVT_GRID_CELL_RIGHT_DCLICK, wxGridEvent );
wxDEFINE_EVENT( wxEVT_GRID_CELL_BEGIN_DRAG, wxGridEvent );
wxDEFINE_EVENT( wxEVT_GRID_LABEL_LEFT_CLICK, wxGridEvent );
wxDEFINE_EVENT( wxEVT_GRID_LABEL_RIGHT_CLICK, wxGridEvent );
wxDEFINE_EVENT( wxEVT_GRID_LABEL_LEFT_DCLICK, wxGridEvent );
wxDEFINE_EVENT( wxEVT_GRID_LABEL_RIGHT_DCLICK, wxGridEvent );
wxDEFINE_EVENT( wxEVT_GRID_ROW_SIZE, wxGridSizeEvent );
wxDEFINE_EVENT( wxEVT_GRID_ROW_AUTO_SIZE, wxGridSizeEvent );
wxDEFINE_EVENT( wxEVT_GRID_COL_SIZE, wxGridSizeEvent );
wxDEFINE_EVENT( wxEVT_GRID_COL_AUTO_SIZE, wxGridSizeEvent );
wxDEFINE_EVENT( wxEVT_GRID_ROW_MOVE, wxGridEvent );
wxDEFINE_EVENT( wxEVT_GRID_COL_MOVE, wxGridEvent );
wxDEFINE_EVENT( wxEVT_GRID_COL_SORT, wxGridEvent );
wxDEFINE_EVENT( wxEVT_GRID_RANGE_SELECTING, wxGridRangeSelectEvent );
wxDEFINE_EVENT( wxEVT_GRID_RANGE_SELECTED, wxGridRangeSelectEvent );
wxDEFINE_EVENT( wxEVT_GRID_CELL_CHANGING, wxGridEvent );
wxDEFINE_EVENT( wxEVT_GRID_CELL_CHANGED, wxGridEvent );
wxDEFINE_EVENT( wxEVT_GRID_SELECT_CELL, wxGridEvent );
wxDEFINE_EVENT( wxEVT_GRID_EDITOR_SHOWN, wxGridEvent );
wxDEFINE_EVENT( wxEVT_GRID_EDITOR_HIDDEN, wxGridEvent );
wxDEFINE_EVENT( wxEVT_GRID_EDITOR_CREATED, wxGridEditorCreatedEvent );
wxDEFINE_EVENT( wxEVT_GRID_TABBING, wxGridEvent );

// ============================================================================
// implementation
// ============================================================================

namespace
{

// Helper function for consistent cell span determination based on cell size.
wxGrid::CellSpan GetCellSpan(int numRows, int numCols)
{
    if ( numRows == 1 && numCols == 1 )
        return wxGrid::CellSpan_None; // just a normal cell

    if ( numRows < 0 || numCols < 0 )
        return wxGrid::CellSpan_Inside; // covered by a multi-span cell

    // this cell spans multiple cells to its right/bottom
    return wxGrid::CellSpan_Main;
}

} // anonymous namespace

wxIMPLEMENT_ABSTRACT_CLASS(wxGridCellEditorEvtHandler, wxEvtHandler);

wxBEGIN_EVENT_TABLE( wxGridCellEditorEvtHandler, wxEvtHandler )
    EVT_KILL_FOCUS( wxGridCellEditorEvtHandler::OnKillFocus )
    EVT_KEY_DOWN( wxGridCellEditorEvtHandler::OnKeyDown )
    EVT_CHAR( wxGridCellEditorEvtHandler::OnChar )
wxEND_EVENT_TABLE()

wxBEGIN_EVENT_TABLE(wxGridHeaderCtrl, wxHeaderCtrl)
    EVT_HEADER_CLICK(wxID_ANY, wxGridHeaderCtrl::OnClick)
    EVT_HEADER_DCLICK(wxID_ANY, wxGridHeaderCtrl::OnDoubleClick)
    EVT_HEADER_RIGHT_CLICK(wxID_ANY, wxGridHeaderCtrl::OnRightClick)

    EVT_HEADER_BEGIN_RESIZE(wxID_ANY, wxGridHeaderCtrl::OnBeginResize)
    EVT_HEADER_RESIZING(wxID_ANY, wxGridHeaderCtrl::OnResizing)
    EVT_HEADER_END_RESIZE(wxID_ANY, wxGridHeaderCtrl::OnEndResize)

    EVT_HEADER_BEGIN_REORDER(wxID_ANY, wxGridHeaderCtrl::OnBeginReorder)
    EVT_HEADER_END_REORDER(wxID_ANY, wxGridHeaderCtrl::OnEndReorder)
wxEND_EVENT_TABLE()

wxGridOperations& wxGridRowOperations::Dual() const
{
    static wxGridColumnOperations s_colOper;

    return s_colOper;
}

wxGridOperations& wxGridColumnOperations::Dual() const
{
    static wxGridRowOperations s_rowOper;

    return s_rowOper;
}

int wxGridRowOperations::GetNumberOfLines(const wxGrid *grid, wxGridWindow *gridWindow) const
{
    if ( !gridWindow )
        return grid->GetNumberRows();

    if ( gridWindow->GetType() & wxGridWindow::wxGridWindowFrozenRow )
        return grid->GetNumberFrozenRows();

    return grid->GetNumberRows() - grid->GetNumberFrozenRows();
}

int wxGridColumnOperations::GetNumberOfLines(const wxGrid *grid, wxGridWindow *gridWindow) const
{
    if ( !gridWindow )
        return grid->GetNumberCols();

    if ( gridWindow->GetType() & wxGridWindow::wxGridWindowFrozenCol )
        return grid->GetNumberFrozenCols();

    return grid->GetNumberCols() - grid->GetNumberFrozenCols();
}

int wxGridRowOperations::GetFirstLine(const wxGrid *grid, wxGridWindow *gridWindow) const
{
    if ( !gridWindow || gridWindow->GetType() & wxGridWindow::wxGridWindowFrozenRow )
        return 0;

    return grid->GetNumberFrozenRows();
}

int wxGridColumnOperations::GetFirstLine(const wxGrid *grid, wxGridWindow *gridWindow) const
{
    if ( !gridWindow || gridWindow->GetType() & wxGridWindow::wxGridWindowFrozenCol )
        return 0;

    return grid->GetNumberFrozenCols();
}

void wxGridOperations::PrepareDCForLabels(wxGrid *grid, wxDC &dc) const
{
    // The grid can be scrolled in both directions and so grid->DoPrepareDC
    // could offset the device context in both directions.
    // For row and col labels, we want only one direction and so
    // we reset the other direction to the original, unscrolled value.
    wxPoint dcOriginBefore = dc.GetDeviceOrigin();
    grid->DoPrepareDC(dc);
    wxPoint dcOrigin = dc.GetDeviceOrigin();

    if ( GetOrientation() == wxVERTICAL )
        dcOrigin.x = dcOriginBefore.x;
    else if ( GetOrientation() == wxHORIZONTAL )
        dcOrigin.y = dcOriginBefore.y;

    dc.SetDeviceOrigin(dcOrigin.x, dcOrigin.y);
}

// ----------------------------------------------------------------------------
// wxGridCellWorker is an (almost) empty common base class for
// wxGridCellRenderer and wxGridCellEditor managing ref counting
// ----------------------------------------------------------------------------

wxGridCellWorker::wxGridCellWorker(const wxGridCellWorker& other)
    : wxRefCounter()
{
    CopyClientDataContainer(other);
}

void wxGridCellWorker::SetParameters(const wxString& WXUNUSED(params))
{
    // nothing to do
}

wxGridCellWorker::~wxGridCellWorker()
{
}

// ----------------------------------------------------------------------------
// wxGridHeaderLabelsRenderer and related classes
// ----------------------------------------------------------------------------

void wxGridHeaderLabelsRenderer::DrawLabel(const wxGrid& grid,
                                         wxDC& dc,
                                         const wxString& value,
                                         const wxRect& rect,
                                         int horizAlign,
                                         int vertAlign,
                                         int textOrientation) const
{
    dc.SetBackgroundMode(wxBRUSHSTYLE_TRANSPARENT);
    dc.SetFont(grid.GetLabelFont());

    // Draw text in a different colour and with a shadow when the control
    // is disabled.
    //
    // Note that the colours used here are consistent with wxGenericStaticText
    // rather than our own wxGridCellStringRenderer::SetTextColoursAndFont()
    // because this results in a better disabled appearance for the default
    // bold font used for the labels.
    wxColour colText;
    if ( !grid.IsEnabled() )
    {
        colText = wxSystemSettings::GetColour(wxSYS_COLOUR_BTNHIGHLIGHT);
        dc.SetTextForeground(colText);

        wxRect rectShadow = rect;
        rectShadow.Offset(1, 1);
        grid.DrawTextRectangle(dc, value, rectShadow,
                               horizAlign, vertAlign, textOrientation);

        colText = wxSystemSettings::GetColour(wxSYS_COLOUR_BTNSHADOW);
    }
    else
    {
        colText = grid.GetLabelTextColour();
    }

    dc.SetTextForeground(colText);

    grid.DrawTextRectangle(dc, value, rect, horizAlign, vertAlign, textOrientation);
}


void wxGridRowHeaderRendererDefault::DrawBorder(const wxGrid& grid,
                                                wxDC& dc,
                                                wxRect& rect) const
{
    dc.SetPen(wxPen(wxSystemSettings::GetColour(wxSYS_COLOUR_3DSHADOW)));
    dc.DrawLine(rect.GetRight(), rect.GetTop(),
                rect.GetRight(), rect.GetBottom());

    dc.DrawLine(rect.GetLeft(), rect.GetBottom(),
                rect.GetRight() + 1, rect.GetBottom());

    // Only draw the external borders when the containing control doesn't have
    // any border, otherwise they would compound with the outer border which
    // looks bad.
    int ofs = 0;
    if ( grid.GetBorder() == wxBORDER_NONE )
    {
        dc.DrawLine(rect.GetLeft(), rect.GetTop(),
                    rect.GetLeft(), rect.GetBottom());

        ofs = 1;
    }

    dc.SetPen(wxPen(wxSystemSettings::GetColour(wxSYS_COLOUR_3DLIGHT)));
    dc.DrawLine(rect.GetLeft() + ofs, rect.GetTop(),
                rect.GetLeft() + ofs, rect.GetBottom());
    dc.DrawLine(rect.GetLeft() + ofs, rect.GetTop(),
                rect.GetRight(), rect.GetTop());

    rect.Deflate(1 + ofs);
}

void wxGridColumnHeaderRendererDefault::DrawBorder(const wxGrid& grid,
                                                   wxDC& dc,
                                                   wxRect& rect) const
{
    dc.SetPen(wxPen(wxSystemSettings::GetColour(wxSYS_COLOUR_3DSHADOW)));
    dc.DrawLine(rect.GetRight(), rect.GetTop(),
                rect.GetRight(), rect.GetBottom());
    dc.DrawLine(rect.GetLeft(), rect.GetBottom(),
                rect.GetRight() + 1, rect.GetBottom());

    // As above, don't draw the outer border if the control has its own one.
    int ofs = 0;
    if ( grid.GetBorder() == wxBORDER_NONE )
    {
        dc.DrawLine(rect.GetLeft(), rect.GetTop(),
                    rect.GetRight(), rect.GetTop());

        ofs = 1;
    }

    dc.SetPen(wxPen(wxSystemSettings::GetColour(wxSYS_COLOUR_3DLIGHT)));
    dc.DrawLine(rect.GetLeft(), rect.GetTop() + ofs,
                rect.GetLeft(), rect.GetBottom());
    dc.DrawLine(rect.GetLeft(), rect.GetTop() + ofs,
                rect.GetRight(), rect.GetTop() + ofs);

    rect.Deflate(1 + ofs);
}

void wxGridCornerHeaderRendererDefault::DrawBorder(const wxGrid& grid,
                                                   wxDC& dc,
                                                   wxRect& rect) const
{
    dc.SetPen(wxPen(wxSystemSettings::GetColour(wxSYS_COLOUR_3DSHADOW)));
    dc.DrawLine(rect.GetRight() - 1, rect.GetBottom() - 1,
                rect.GetRight() - 1, rect.GetTop());
    dc.DrawLine(rect.GetRight() - 1, rect.GetBottom() - 1,
                rect.GetLeft(), rect.GetBottom() - 1);

    // As above, don't draw either of outer border if there is already a border
    // around the entire window.
    int ofs = 0;
    if ( grid.GetBorder() == wxBORDER_NONE )
    {
        dc.DrawLine(rect.GetLeft(), rect.GetTop(),
                    rect.GetRight(), rect.GetTop());
        dc.DrawLine(rect.GetLeft(), rect.GetTop(),
                    rect.GetLeft(), rect.GetBottom());

        ofs = 1;
    }

    dc.SetPen(wxPen(wxSystemSettings::GetColour(wxSYS_COLOUR_3DLIGHT)));
    dc.DrawLine(rect.GetLeft() + 1, rect.GetTop() + ofs,
                rect.GetRight() - 1, rect.GetTop() + ofs);
    dc.DrawLine(rect.GetLeft() + ofs, rect.GetTop() + ofs,
                rect.GetLeft() + ofs, rect.GetBottom() - 1);

    rect.Deflate(1 + ofs);
}

// ----------------------------------------------------------------------------
// wxGridCellAttr
// ----------------------------------------------------------------------------

void wxGridCellAttr::Init(wxGridCellAttr *attrDefault)
{
    m_isReadOnly = Unset;

    m_renderer = nullptr;
    m_editor = nullptr;

    m_attrkind = wxGridCellAttr::Cell;

    m_sizeRows = m_sizeCols = 1;

    SetDefAttr(attrDefault);
}

wxGridCellAttr *wxGridCellAttr::Clone() const
{
    wxGridCellAttr *attr = new wxGridCellAttr(m_defGridAttr);

    if ( HasTextColour() )
        attr->SetTextColour(GetTextColour());
    if ( HasBackgroundColour() )
        attr->SetBackgroundColour(GetBackgroundColour());
    if ( HasFont() )
        attr->SetFont(GetFont());
    if ( HasAlignment() )
        attr->SetAlignment(m_hAlign, m_vAlign);

    attr->SetSize( m_sizeRows, m_sizeCols );

    if ( m_renderer )
    {
        attr->SetRenderer(m_renderer);
        m_renderer->IncRef();
    }
    if ( m_editor )
    {
        attr->SetEditor(m_editor);
        m_editor->IncRef();
    }

    attr->CopyClientDataContainer(*this);

    if ( IsReadOnly() )
        attr->SetReadOnly();

    attr->m_fitMode = m_fitMode;
    attr->SetKind( m_attrkind );

    return attr;
}

void wxGridCellAttr::MergeWith(wxGridCellAttr *mergefrom)
{
    if ( !HasTextColour() && mergefrom->HasTextColour() )
        SetTextColour(mergefrom->GetTextColour());
    if ( !HasBackgroundColour() && mergefrom->HasBackgroundColour() )
        SetBackgroundColour(mergefrom->GetBackgroundColour());
    if ( !HasFont() && mergefrom->HasFont() )
        SetFont(mergefrom->GetFont());
    if ( !HasAlignment() && mergefrom->HasAlignment() )
    {
        int hAlign, vAlign;
        mergefrom->GetAlignment( &hAlign, &vAlign);
        SetAlignment(hAlign, vAlign);
    }
    if ( !HasSize() && mergefrom->HasSize() )
        mergefrom->GetSize( &m_sizeRows, &m_sizeCols );

    // Directly access member functions as GetRender/Editor don't just return
    // m_renderer/m_editor
    //
    // Maybe add support for merge of Render and Editor?
    if (!HasRenderer() && mergefrom->HasRenderer() )
    {
        m_renderer = mergefrom->m_renderer;
        m_renderer->IncRef();
    }
    if ( !HasEditor() && mergefrom->HasEditor() )
    {
        m_editor =  mergefrom->m_editor;
        m_editor->IncRef();
    }
    if ( !HasClientDataContainer() && mergefrom->HasClientDataContainer() )
    {
        CopyClientDataContainer(*mergefrom);
    }
    if ( !HasReadWriteMode() && mergefrom->HasReadWriteMode() )
        SetReadOnly(mergefrom->IsReadOnly());

    if (!HasOverflowMode() && mergefrom->HasOverflowMode() )
        SetOverflow(mergefrom->GetOverflow());

    SetDefAttr(mergefrom->m_defGridAttr);
}

void wxGridCellAttr::SetSize(int num_rows, int num_cols)
{
    // The size of a cell is normally 1,1

    // If this cell is larger (2,2) then this is the top left cell
    // the other cells that will be covered (lower right cells) must be
    // set to negative or zero values such that
    // row + num_rows of the covered cell points to the larger cell (this cell)
    // same goes for the col + num_cols.

    // Size of 0,0 is NOT valid, neither is <=0 and any positive value

    wxASSERT_MSG( (!((num_rows > 0) && (num_cols <= 0)) ||
                  !((num_rows <= 0) && (num_cols > 0)) ||
                  !((num_rows == 0) && (num_cols == 0))),
                  wxT("wxGridCellAttr::SetSize only takes two positive values or negative/zero values"));

    m_sizeRows = num_rows;
    m_sizeCols = num_cols;
}

const wxColour& wxGridCellAttr::GetTextColour() const
{
    if (HasTextColour())
    {
        return m_colText;
    }
    else if (m_defGridAttr && m_defGridAttr != this)
    {
        return m_defGridAttr->GetTextColour();
    }
    else
    {
        wxFAIL_MSG(wxT("Missing default cell attribute"));
        return wxNullColour;
    }
}

const wxColour& wxGridCellAttr::GetBackgroundColour() const
{
    if (HasBackgroundColour())
    {
        return m_colBack;
    }
    else if (m_defGridAttr && m_defGridAttr != this)
    {
        return m_defGridAttr->GetBackgroundColour();
    }
    else
    {
        wxFAIL_MSG(wxT("Missing default cell attribute"));
        return wxNullColour;
    }
}

const wxFont& wxGridCellAttr::GetFont() const
{
    if (HasFont())
    {
        return m_font;
    }
    else if (m_defGridAttr && m_defGridAttr != this)
    {
        return m_defGridAttr->GetFont();
    }
    else
    {
        wxFAIL_MSG(wxT("Missing default cell attribute"));
        return wxNullFont;
    }
}

void wxGridCellAttr::GetAlignment(int *hAlign, int *vAlign) const
{
    if (HasAlignment())
    {
        if ( hAlign )
            *hAlign = m_hAlign;
        if ( vAlign )
            *vAlign = m_vAlign;
    }
    else if (m_defGridAttr && m_defGridAttr != this)
    {
        m_defGridAttr->GetAlignment(hAlign, vAlign);
    }
    else
    {
        wxFAIL_MSG(wxT("Missing default cell attribute"));
    }
}

void wxGridCellAttr::GetNonDefaultAlignment(int *hAlign, int *vAlign) const
{
    // The logic here is tricky but necessary to handle all the cases: if we
    // have non-default alignment on input, we should only override it if this
    // attribute specifies a non-default alignment. However if the input
    // alignment is invalid, we need to always initialize it, using the default
    // attribute if necessary.

    // First of all, never dereference null pointer.
    if ( hAlign )
    {
        if ( this != m_defGridAttr && m_hAlign != wxALIGN_INVALID )
        {
            // This attribute has its own alignment, which should always
            // override the input alignment value.
            *hAlign = m_hAlign;
        }
        else if ( *hAlign == wxALIGN_INVALID )
        {
            // No input alignment specified, fill it with the default alignment
            // (note that we know that this attribute itself doesn't have any
            // specific alignment or is the same as the default one anyhow in
            // in this "else" branch, so we don't need to check m_hAlign here).
            *hAlign = m_defGridAttr->m_hAlign;
        }
        //else: Input alignment is valid but ours one isn't, nothing to do.
    }

    // This is exactly the same logic as above.
    if ( vAlign )
    {
        if ( this != m_defGridAttr && m_vAlign != wxALIGN_INVALID )
            *vAlign = m_vAlign;
        else if ( *vAlign == wxALIGN_INVALID )
            *vAlign = m_defGridAttr->m_vAlign;
    }
}

void wxGridCellAttr::GetSize( int *num_rows, int *num_cols ) const
{
    if ( num_rows )
        *num_rows = m_sizeRows;
    if ( num_cols )
        *num_cols = m_sizeCols;
}

wxGridFitMode wxGridCellAttr::GetFitMode() const
{
    if ( m_fitMode.IsSpecified() )
    {
        return m_fitMode;
    }
    else if (m_defGridAttr && m_defGridAttr != this)
    {
        return m_defGridAttr->GetFitMode();
    }
    else
    {
        wxFAIL_MSG(wxT("Missing default cell attribute"));
        return wxGridFitMode();
    }
}

bool wxGridCellAttr::CanOverflow() const
{
    // If overflow is disabled anyhow, we definitely can't overflow.
    if ( !GetOverflow() )
        return false;

    // But if it is enabled, we still don't use it for right-aligned or
    // centered cells because it's not really clear how it should work for
    // them.
    int hAlign = wxALIGN_LEFT;
    GetNonDefaultAlignment(&hAlign, nullptr);

    return hAlign == wxALIGN_LEFT;
}

// GetRenderer and GetEditor use a slightly different decision path about
// which attribute to use.  If a non-default attr object has one then it is
// used, otherwise the default editor or renderer is fetched from the grid and
// used.  It should be the default for the data type of the cell.  If it is
// null (because the table has a type that the grid does not have in its
// registry), then the grid's default editor or renderer is used.

wxGridCellRenderer* wxGridCellAttr::GetRenderer(const wxGrid* grid, int row, int col) const
{
    wxGridCellRenderer *renderer = nullptr;

    if ( m_renderer && this != m_defGridAttr )
    {
        // use the cells renderer if it has one
        renderer = m_renderer;
        renderer->IncRef();
    }
    else // no non-default cell renderer
    {
        // get default renderer for the data type
        if ( grid )
        {
            // GetDefaultRendererForCell() will do IncRef() for us
            renderer = grid->GetDefaultRendererForCell(row, col);
        }

        if ( renderer == nullptr )
        {
            if ( (m_defGridAttr != nullptr) && (m_defGridAttr != this) )
            {
                // if we still don't have one then use the grid default
                // (no need for IncRef() here either)
                renderer = m_defGridAttr->GetRenderer(nullptr, 0, 0);
            }
            else // default grid attr
            {
                // use m_renderer which we had decided not to use initially
                renderer = m_renderer;
                if ( renderer )
                    renderer->IncRef();
            }
        }
    }

    // we're supposed to always find something
    wxASSERT_MSG(renderer, wxT("Missing default cell renderer"));

    return renderer;
}

// same as above, except for s/renderer/editor/g
wxGridCellEditor* wxGridCellAttr::GetEditor(const wxGrid* grid, int row, int col) const
{
    wxGridCellEditor *editor = nullptr;

    if ( m_editor && this != m_defGridAttr )
    {
        // use the cells editor if it has one
        editor = m_editor;
        editor->IncRef();
    }
    else // no non default cell editor
    {
        // get default editor for the data type
        if ( grid )
        {
            // GetDefaultEditorForCell() will do IncRef() for us
            editor = grid->GetDefaultEditorForCell(row, col);
        }

        if ( editor == nullptr )
        {
            if ( (m_defGridAttr != nullptr) && (m_defGridAttr != this) )
            {
                // if we still don't have one then use the grid default
                // (no need for IncRef() here either)
                editor = m_defGridAttr->GetEditor(nullptr, 0, 0);
            }
            else // default grid attr
            {
                // use m_editor which we had decided not to use initially
                editor = m_editor;
                if ( editor )
                    editor->IncRef();
            }
        }
    }

    // we're supposed to always find something
    wxASSERT_MSG(editor, wxT("Missing default cell editor"));

    return editor;
}

// ----------------------------------------------------------------------------
// wxGridCellAttrData
// ----------------------------------------------------------------------------

namespace
{

// Helper functions to convert grid coords to a key for the attr map, and
// vice versa.

wxGridCoordsToAttrMap::key_type CoordsToKey(int row, int col)
{
    // Treat both row and col as unsigned to not cause havoc with (unsupported)
    // negative coords.
    return (static_cast<wxULongLong_t>(row) << 32) + static_cast<wxUint32>(col);
}

void KeyToCoords(wxGridCoordsToAttrMap::key_type key, int *pRow, int *pCol)
{
    *pRow = key >> 32;
    *pCol = key & wxUINT32_MAX;
}

} // anonymous namespace

wxGridCellAttrData::~wxGridCellAttrData()
{
    for ( wxGridCoordsToAttrMap::iterator it = m_attrs.begin();
          it != m_attrs.end();
          ++it )
    {
        it->second->DecRef();
    }

    m_attrs.clear();
}

void wxGridCellAttrData::SetAttr(wxGridCellAttr *attr, int row, int col)
{
    wxGridCoordsToAttrMap::iterator it = FindIndex(row, col);
    if ( it == m_attrs.end() )
    {
        if ( attr )
        {
            // add the attribute
            m_attrs[CoordsToKey(row, col)] = attr;
        }
        //else: nothing to do
    }
    else // we already have an attribute for this cell
    {
        // See note near DecRef() in wxGridRowOrColAttrData::SetAttr for why
        // this also works when old and new attribute are the same.
        it->second->DecRef();

        // Change or remove the attribute.
        if ( attr )
            it->second = attr;
        else
            m_attrs.erase(it);
    }
}

wxGridCellAttr *wxGridCellAttrData::GetAttr(int row, int col) const
{
    wxGridCellAttr *attr = nullptr;

    wxGridCoordsToAttrMap::iterator it = FindIndex(row, col);
    if ( it != m_attrs.end() )
    {
        attr = it->second;
        attr->IncRef();
    }

    return attr;
}

namespace
{

void UpdateCellAttrRowsOrCols(wxGridCoordsToAttrMap& attrs, int editPos,
                              int editRowCount, int editColCount)
{
    wxASSERT( !editRowCount || !editColCount );

    const bool isEditingRows = (editRowCount != 0);
    const int editCount = (isEditingRows ? editRowCount : editColCount);

    // Copy updated attributes to a new map instead of attempting to edit attrs
    // map in-place. This requires more memory but greatly simplifies the code
    // and any attempt with in-place editing would likely also require a lot
    // more attr lookups.
    // The updated copy will contain an attrs map with, if applicable: adjusted
    // coords and cell size, newly inserted attributes (for multicells), and
    // without now deleted attributes.
    wxGridCoordsToAttrMap newAttrs;

    for ( wxGridCoordsToAttrMap::iterator it = attrs.begin();
          it != attrs.end();
          ++it )
    {
        const wxGridCoordsToAttrMap::key_type oldCoords = it->first;
        wxGridCellAttr* cellAttr = it->second;

        int cellRows, cellCols;
        cellAttr->GetSize(&cellRows, &cellCols);

        int cellRow, cellCol;
        KeyToCoords(oldCoords, &cellRow, &cellCol);

        const int cellPos = isEditingRows ? cellRow : cellCol;

        if ( cellPos < editPos )
        {
            // This cell's coords aren't influenced by the editing, however
            // do adjust a multicell's main size, if needed.
            if ( GetCellSpan(cellRows, cellCols) == wxGrid::CellSpan_Main )
            {
                int mainSize = isEditingRows ? cellRows : cellCols;
                if ( cellPos + mainSize > editPos )
                {
                    // Multicell is within affected range:
                    // Adjust its size.

                    if ( editCount >= 0 )
                    {
                        mainSize += editCount;
                    }
                    else
                    {
                        // Reduce multicell size by number of deletions, but
                        // never more than the multicell's size minus one:
                        // cellPos (the main cell) is always less than editPos
                        // at this point, then with the below code a multicell
                        // with size 7 is at most reduced by:
                        // cellPos + 7 - (cellPos + 1) = 7 - 1 = 6.
                        mainSize -= wxMin(-editCount,
                                          cellPos + mainSize - editPos);
                        /*
                        The above was derived from:
                        first_del = edit
                        last_del = min(edit - count - 1, cell + size - 1)
                        size -= (last_del + 1 - first_del)

                        eliminating the 1's:

                        first_del = edit
                        last_del = min(edit - count, cell + size)
                        size -= (last_del - first_del)

                        reducing each by edit:

                        first_del = 0
                        last_del_plus_1 = min(0 - count, cell + size - edit)
                        size -= (last_del_plus_1 - 0)

                        after eliminating the 0's and substitution, leaving:

                        size -= min(-count, cell + size - edit)

                        E.g. with a multicell of size 7 and at 2 positions
                        after the main cell 100 positions are deleted then
                        the size will not (/can't) be reduced by 100 cells
                        but by:

                        cellPos + 7 - editPos =       # editPos = cellPos + 2
                        cellPos + 7 - (cellPos + 2) = # eliminate cellPos
                        7 - 2 =
                        5 cells, making the final size 7 - 5 = 2.
                        */
                    }

                    cellAttr->SetSize(isEditingRows ? mainSize : cellRows,
                                      isEditingRows ? cellCols : mainSize);
                }
            }

            // Set attribute at old/unmodified coords.
            newAttrs[oldCoords] = cellAttr;

            continue;
        }

        if ( editCount < 0 && cellPos < editPos - editCount )
        {
            // This row/col is deleted and the cell doesn't exist any longer:
            // Remove the attribute.
            cellAttr->DecRef();

            continue;
        }

        const wxGridCoordsToAttrMap::key_type newCoords
            = CoordsToKey(cellRow + editRowCount, cellCol + editColCount);

        if ( GetCellSpan(cellRows, cellCols) != wxGrid::CellSpan_Inside )
        {
            // Rows/cols inserted or deleted (and this cell still exists):
            // Adjust cell coords.
            newAttrs[newCoords] = cellAttr;

            // Nothing more to do: cell is not an inside cell of a multicell.
            continue;
        }

        // Handle inside cell's existence, coords, and size.

        const int mainPos = cellPos + (isEditingRows ? cellRows : cellCols);

        if ( editCount < 0
             && mainPos >= editPos && mainPos < editPos - editCount )
        {
            // On a position that still exists after deletion but main cell
            // of multicell is within deletion range so the multicell is gone:
            // Remove the attribute.
            cellAttr->DecRef();

            continue;
        }

        // Rows/cols inserted or deleted (and this inside cell still exists):
        // Adjust (inside) cell coords.
        newAttrs[newCoords] = cellAttr;

        if ( mainPos >= editPos )
        {
            // Nothing more to do: the multicell that this inside cell is part
            // of is moving its main cell as well so offsets to the main cell
            // don't change and there are no edits changing the multicell size.
            continue;
        }

        if ( editCount > 0 && cellPos == editPos )
        {
            // At an (old) position that is newly inserted: this is the only
            // opportunity to add required inside cells that point to
            // the main cell. E.g. with a 2x1 multicell that increases in size
            // there's only one inside cell that will be visited while there
            // can be multiple insertions.
            for ( int i = 0; i < editCount; ++i )
            {
                const int adjustRows = i * isEditingRows,
                          adjustCols = i * !isEditingRows;

                wxGridCellAttr* attr = new wxGridCellAttr;
                attr->SetSize(cellRows - adjustRows, cellCols - adjustCols);

                const int row = cellRow + adjustRows,
                          col = cellCol + adjustCols;
                newAttrs[CoordsToKey(row, col)] = attr;
            }
        }

        // Let this inside cell's size point to the main cell of the multicell.
        cellAttr->SetSize(cellRows - editRowCount, cellCols - editColCount);
    }

    attrs = newAttrs;
}

} // anonymous namespace

void wxGridCellAttrData::UpdateAttrRows( size_t pos, int numRows )
{
    UpdateCellAttrRowsOrCols(m_attrs, static_cast<int>(pos), numRows, 0);
}

void wxGridCellAttrData::UpdateAttrCols( size_t pos, int numCols )
{
    UpdateCellAttrRowsOrCols(m_attrs, static_cast<int>(pos), 0, numCols);
}

wxGridCoordsToAttrMap::iterator
wxGridCellAttrData::FindIndex(int row, int col) const
{
    return m_attrs.find(CoordsToKey(row, col));
}

// ----------------------------------------------------------------------------
// wxGridRowOrColAttrData
// ----------------------------------------------------------------------------

wxGridRowOrColAttrData::~wxGridRowOrColAttrData()
{
    size_t count = m_attrs.GetCount();
    for ( size_t n = 0; n < count; n++ )
    {
        m_attrs[n]->DecRef();
    }
}

wxGridCellAttr *wxGridRowOrColAttrData::GetAttr(int rowOrCol) const
{
    wxGridCellAttr *attr = nullptr;

    int n = m_rowsOrCols.Index(rowOrCol);
    if ( n != wxNOT_FOUND )
    {
        attr = m_attrs[(size_t)n];
        attr->IncRef();
    }

    return attr;
}

void wxGridRowOrColAttrData::SetAttr(wxGridCellAttr *attr, int rowOrCol)
{
    int i = m_rowsOrCols.Index(rowOrCol);
    if ( i == wxNOT_FOUND )
    {
        if ( attr )
        {
            // store the new attribute, taking its ownership
            m_rowsOrCols.Add(rowOrCol);
            m_attrs.Add(attr);
        }
        // nothing to remove
    }
    else // we have an attribute for this row or column
    {
        size_t n = (size_t)i;

        // notice that this code works correctly even when the old attribute is
        // the same as the new one: as we own of it, we must call DecRef() on
        // it in any case and this won't result in destruction of the new
        // attribute if it's the same as old one because it must have ref count
        // of at least 2 to be passed to us while we keep a reference to it too
        m_attrs[n]->DecRef();

        if ( attr )
        {
            // replace the attribute with the new one
            m_attrs[n] = attr;
        }
        else // remove the attribute
        {
            m_rowsOrCols.RemoveAt(n);
            m_attrs.RemoveAt(n);
        }
    }
}

void wxGridRowOrColAttrData::UpdateAttrRowsOrCols( size_t pos, int numRowsOrCols )
{
    size_t count = m_attrs.GetCount();
    for ( size_t n = 0; n < count; n++ )
    {
        int & rowOrCol = m_rowsOrCols[n];
        if ( (size_t)rowOrCol >= pos )
        {
            if ( numRowsOrCols > 0 )
            {
                // If rows or cols inserted, increment row/col counter where necessary
                rowOrCol += numRowsOrCols;
            }
            else if ( numRowsOrCols < 0)
            {
                // If rows/cols deleted, either decrement row/col counter (if row/col still exists)
                if ((size_t)rowOrCol >= pos - numRowsOrCols)
                    rowOrCol += numRowsOrCols;
                else
                {
                    m_rowsOrCols.RemoveAt(n);
                    m_attrs[n]->DecRef();
                    m_attrs.RemoveAt(n);
                    n--;
                    count--;
                }
            }
        }
    }
}

// ----------------------------------------------------------------------------
// wxGridCellAttrProvider
// ----------------------------------------------------------------------------

wxGridCellAttrProvider::wxGridCellAttrProvider()
{
    m_data = nullptr;
}

wxGridCellAttrProvider::~wxGridCellAttrProvider()
{
    delete m_data;
}

void wxGridCellAttrProvider::InitData()
{
    m_data = new wxGridCellAttrProviderData;
}

wxGridCellAttr *wxGridCellAttrProvider::GetAttr(int row, int col,
                                                wxGridCellAttr::wxAttrKind  kind ) const
{
    wxGridCellAttr *attr = nullptr;
    if ( m_data )
    {
        switch (kind)
        {
            case (wxGridCellAttr::Any):
                // Get cached merge attributes.
                // Currently not used as no cache implemented as not mutable
                // attr = m_data->m_mergeAttr.GetAttr(row, col);
                if (!attr)
                {
                    // Basically implement old version.
                    // Also check merge cache, so we don't have to re-merge every time..
                    wxGridCellAttr *attrcell = m_data->m_cellAttrs.GetAttr(row, col);
                    wxGridCellAttr *attrrow = m_data->m_rowAttrs.GetAttr(row);
                    wxGridCellAttr *attrcol = m_data->m_colAttrs.GetAttr(col);

                    if ((attrcell != attrrow) && (attrrow != attrcol) && (attrcell != attrcol))
                    {
                        // Two or more are non null
                        attr = new wxGridCellAttr;
                        attr->SetKind(wxGridCellAttr::Merged);

                        // Order is important..
                        if (attrcell)
                        {
                            attr->MergeWith(attrcell);
                            attrcell->DecRef();
                        }
                        if (attrcol)
                        {
                            attr->MergeWith(attrcol);
                            attrcol->DecRef();
                        }
                        if (attrrow)
                        {
                            attr->MergeWith(attrrow);
                            attrrow->DecRef();
                        }

                        // store merge attr if cache implemented
                        //attr->IncRef();
                        //m_data->m_mergeAttr.SetAttr(attr, row, col);
                    }
                    else
                    {
                        // one or none is non null return it or null.
                        if (attrrow)
                            attr = attrrow;
                        if (attrcol)
                        {
                            if (attr)
                                attr->DecRef();
                            attr = attrcol;
                        }
                        if (attrcell)
                        {
                            if (attr)
                                attr->DecRef();
                            attr = attrcell;
                        }
                    }
                }
                break;

            case (wxGridCellAttr::Cell):
                attr = m_data->m_cellAttrs.GetAttr(row, col);
                break;

            case (wxGridCellAttr::Col):
                attr = m_data->m_colAttrs.GetAttr(col);
                break;

            case (wxGridCellAttr::Row):
                attr = m_data->m_rowAttrs.GetAttr(row);
                break;

            default:
                // unused as yet...
                // (wxGridCellAttr::Default):
                // (wxGridCellAttr::Merged):
                break;
        }
    }

    return attr;
}

void wxGridCellAttrProvider::SetAttr(wxGridCellAttr *attr,
                                     int row, int col)
{
    if ( !m_data )
        InitData();

    m_data->m_cellAttrs.SetAttr(attr, row, col);
}

void wxGridCellAttrProvider::SetRowAttr(wxGridCellAttr *attr, int row)
{
    if ( !m_data )
        InitData();

    m_data->m_rowAttrs.SetAttr(attr, row);
}

void wxGridCellAttrProvider::SetColAttr(wxGridCellAttr *attr, int col)
{
    if ( !m_data )
        InitData();

    m_data->m_colAttrs.SetAttr(attr, col);
}

void wxGridCellAttrProvider::UpdateAttrRows( size_t pos, int numRows )
{
    if ( m_data )
    {
        m_data->m_cellAttrs.UpdateAttrRows( pos, numRows );

        m_data->m_rowAttrs.UpdateAttrRowsOrCols( pos, numRows );
    }
}

void wxGridCellAttrProvider::UpdateAttrCols( size_t pos, int numCols )
{
    if ( m_data )
    {
        m_data->m_cellAttrs.UpdateAttrCols( pos, numCols );

        m_data->m_colAttrs.UpdateAttrRowsOrCols( pos, numCols );
    }
}

const wxGridColumnHeaderRenderer&
wxGridCellAttrProvider::GetColumnHeaderRenderer(int WXUNUSED(col))
{
    return gs_defaultHeaderRenderers.colRenderer;
}

const wxGridRowHeaderRenderer&
wxGridCellAttrProvider::GetRowHeaderRenderer(int WXUNUSED(row))
{
    return gs_defaultHeaderRenderers.rowRenderer;
}

const wxGridCornerHeaderRenderer& wxGridCellAttrProvider::GetCornerRenderer()
{
    return gs_defaultHeaderRenderers.cornerRenderer;
}

// ----------------------------------------------------------------------------
// wxGridBlockCoords
// ----------------------------------------------------------------------------

wxGridBlockDiffResult
wxGridBlockCoords::Difference(const wxGridBlockCoords& other,
                              int splitOrientation) const
{
    wxGridBlockDiffResult result;

    // Check whether the blocks intersect.
    if (!Intersects(other))
    {
        result.m_parts[0] = *this;
        return result;
    }

    // Split the block in up to 4 new parts, that don't contain the other
    // block, like this (for wxHORIZONTAL):
    // |-----------------------------|
    // |                             |
    // |           part[0]           |
    // |                             |
    // |-----------------------------|
    // | part[2] |  other  | part[3] |
    // |-----------------------------|
    // |                             |
    // |           part[1]           |
    // |                             |
    // |-----------------------------|
    // And for wxVERTICAL:
    // |-----------------------------|
    // |         |         |         |
    // |         | part[2] |         |
    // |         |         |         |
    // |         |---------|         |
    // | part[0] |  other  | part[1] |
    // |         |---------|         |
    // |         |         |         |
    // |         | part[3] |         |
    // |         |         |         |
    // |-----------------------------|

    if ( splitOrientation == wxHORIZONTAL )
    {
        // Part[0].
        if ( m_topRow < other.m_topRow )
            result.m_parts[0] =
                wxGridBlockCoords(m_topRow, m_leftCol,
                                  other.m_topRow - 1, m_rightCol);

        // Part[1].
        if ( m_bottomRow > other.m_bottomRow )
            result.m_parts[1] =
                wxGridBlockCoords(other.m_bottomRow + 1, m_leftCol,
                                  m_bottomRow, m_rightCol);

        const int maxTopRow = wxMax(m_topRow, other.m_topRow);
        const int minBottomRow = wxMin(m_bottomRow, other.m_bottomRow);

        // Part[2].
        if ( m_leftCol < other.m_leftCol )
            result.m_parts[2] =
                wxGridBlockCoords(maxTopRow, m_leftCol,
                                  minBottomRow, other.m_leftCol - 1);

        // Part[3].
        if ( m_rightCol > other.m_rightCol )
            result.m_parts[3] =
                wxGridBlockCoords(maxTopRow, other.m_rightCol + 1,
                                  minBottomRow, m_rightCol);
    }
    else // wxVERTICAL
    {
        // Part[0].
        if ( m_leftCol < other.m_leftCol )
            result.m_parts[0] =
                wxGridBlockCoords(m_topRow, m_leftCol,
                                  m_bottomRow, other.m_leftCol - 1);

        // Part[1].
        if ( m_rightCol > other.m_rightCol )
            result.m_parts[1] =
                wxGridBlockCoords(m_topRow, other.m_rightCol + 1,
                                  m_bottomRow, m_rightCol);

        const int maxLeftCol = wxMax(m_leftCol, other.m_leftCol);
        const int minRightCol = wxMin(m_rightCol, other.m_rightCol);

        // Part[2].
        if ( m_topRow < other.m_topRow )
            result.m_parts[2] =
                wxGridBlockCoords(m_topRow, maxLeftCol,
                                  other.m_topRow - 1, minRightCol);

        // Part[3].
        if ( m_bottomRow > other.m_bottomRow )
            result.m_parts[3] =
                wxGridBlockCoords(other.m_bottomRow + 1, maxLeftCol,
                                  m_bottomRow, minRightCol);
    }

    return result;
}

wxGridBlockDiffResult
wxGridBlockCoords::SymDifference(const wxGridBlockCoords& other) const
{
    wxGridBlockDiffResult result;

    // Check whether the blocks intersect.
    if ( !Intersects(other) )
    {
        result.m_parts[0] = *this;
        result.m_parts[1] = other;
        return result;
    }

    // Possible result blocks:
    // |------------------|
    // |                  |            minUpper->m_topRow
    // |      part[0]     |
    // |                  |            maxUpper->m_topRow - 1
    // |-----------------------------|
    // |         |         |         | maxUpper->m_topRow
    // | part[2] |    x    | part[3] |
    // |         |         |         | minLower->m_bottomRow
    // |-----------------------------|
    //           |                   | minLower->m_bottomRow + 1
    //           |      part[1]      |
    //           |                   | maxLower->m_bottomRow
    //           |-------------------|
    //
    // The x marks the intersection of the blocks, which is not a part
    // of the result.

    // Part[0].
    int maxUpperRow;
    if ( m_topRow != other.m_topRow )
    {
        const bool block1Min = m_topRow < other.m_topRow;
        const wxGridBlockCoords& minUpper = block1Min ? *this : other;
        const wxGridBlockCoords& maxUpper = block1Min ? other : *this;
        maxUpperRow = maxUpper.m_topRow;

        result.m_parts[0] = wxGridBlockCoords(minUpper.m_topRow,
                                           minUpper.m_leftCol,
                                           maxUpper.m_topRow - 1,
                                           minUpper.m_rightCol);
    }
    else
    {
        maxUpperRow = m_topRow;
    }

    // Part[1].
    int minLowerRow;
    if ( m_bottomRow != other.m_bottomRow )
    {
        const bool block1Min = m_bottomRow < other.m_bottomRow;
        const wxGridBlockCoords& minLower = block1Min ? *this : other;
        const wxGridBlockCoords& maxLower = block1Min ? other : *this;
        minLowerRow = minLower.m_bottomRow;

        result.m_parts[1] = wxGridBlockCoords(minLower.m_bottomRow + 1,
                                           maxLower.m_leftCol,
                                           maxLower.m_bottomRow,
                                           maxLower.m_rightCol);
    }
    else
    {
        minLowerRow = m_bottomRow;
    }

    // Part[2].
    if ( m_leftCol != other.m_leftCol )
    {
        result.m_parts[2] = wxGridBlockCoords(maxUpperRow,
                                           wxMin(m_leftCol,
                                                 other.m_leftCol),
                                           minLowerRow,
                                           wxMax(m_leftCol,
                                                 other.m_leftCol) - 1);
    }

    // Part[3].
    if ( m_rightCol != other.m_rightCol )
    {
        result.m_parts[3] = wxGridBlockCoords(maxUpperRow,
                                           wxMin(m_rightCol,
                                                 other.m_rightCol) + 1,
                                           minLowerRow,
                                           wxMax(m_rightCol,
                                                 other.m_rightCol));
    }

    return result;
}

// ----------------------------------------------------------------------------
// wxGridTableBase
// ----------------------------------------------------------------------------

wxIMPLEMENT_ABSTRACT_CLASS(wxGridTableBase, wxObject);

wxGridTableBase::wxGridTableBase()
{
    m_view = nullptr;
    m_attrProvider = nullptr;
}

wxGridTableBase::~wxGridTableBase()
{
    delete m_attrProvider;
}

void wxGridTableBase::SetAttrProvider(wxGridCellAttrProvider *attrProvider)
{
    delete m_attrProvider;
    m_attrProvider = attrProvider;
}

bool wxGridTableBase::CanHaveAttributes()
{
    if ( ! GetAttrProvider() )
    {
        // use the default attr provider by default
        SetAttrProvider(new wxGridCellAttrProvider);
    }

    return true;
}

wxGridCellAttr *wxGridTableBase::GetAttr(int row, int col, wxGridCellAttr::wxAttrKind  kind)
{
    if ( m_attrProvider )
        return m_attrProvider->GetAttr(row, col, kind);
    else
        return nullptr;
}

void wxGridTableBase::SetAttr(wxGridCellAttr* attr, int row, int col)
{
    if ( m_attrProvider )
    {
        if ( attr )
            attr->SetKind(wxGridCellAttr::Cell);
        m_attrProvider->SetAttr(attr, row, col);
    }
    else
    {
        // as we take ownership of the pointer and don't store it, we must
        // free it now
        wxSafeDecRef(attr);
    }
}

void wxGridTableBase::SetRowAttr(wxGridCellAttr *attr, int row)
{
    if ( m_attrProvider )
    {
        if ( attr )
            attr->SetKind(wxGridCellAttr::Row);
        m_attrProvider->SetRowAttr(attr, row);
    }
    else
    {
        // as we take ownership of the pointer and don't store it, we must
        // free it now
        wxSafeDecRef(attr);
    }
}

void wxGridTableBase::SetColAttr(wxGridCellAttr *attr, int col)
{
    if ( m_attrProvider )
    {
        if ( attr )
            attr->SetKind(wxGridCellAttr::Col);
        m_attrProvider->SetColAttr(attr, col);
    }
    else
    {
        // as we take ownership of the pointer and don't store it, we must
        // free it now
        wxSafeDecRef(attr);
    }
}

bool wxGridTableBase::InsertRows( size_t WXUNUSED(pos),
                                  size_t WXUNUSED(numRows) )
{
    wxFAIL_MSG( wxT("Called grid table class function InsertRows\nbut your derived table class does not override this function") );

    return false;
}

bool wxGridTableBase::AppendRows( size_t WXUNUSED(numRows) )
{
    wxFAIL_MSG( wxT("Called grid table class function AppendRows\nbut your derived table class does not override this function"));

    return false;
}

bool wxGridTableBase::DeleteRows( size_t WXUNUSED(pos),
                                  size_t WXUNUSED(numRows) )
{
    wxFAIL_MSG( wxT("Called grid table class function DeleteRows\nbut your derived table class does not override this function"));

    return false;
}

bool wxGridTableBase::InsertCols( size_t WXUNUSED(pos),
                                  size_t WXUNUSED(numCols) )
{
    wxFAIL_MSG( wxT("Called grid table class function InsertCols\nbut your derived table class does not override this function"));

    return false;
}

bool wxGridTableBase::AppendCols( size_t WXUNUSED(numCols) )
{
    wxFAIL_MSG(wxT("Called grid table class function AppendCols\nbut your derived table class does not override this function"));

    return false;
}

bool wxGridTableBase::DeleteCols( size_t WXUNUSED(pos),
                                  size_t WXUNUSED(numCols) )
{
    wxFAIL_MSG( wxT("Called grid table class function DeleteCols\nbut your derived table class does not override this function"));

    return false;
}

wxString wxGridTableBase::GetRowLabelValue( int row )
{
    wxString s;

    // RD: Starting the rows at zero confuses users,
    // no matter how much it makes sense to us geeks.
    s << row + 1;

    return s;
}

wxString wxGridTableBase::GetColLabelValue( int col )
{
    // default col labels are:
    //   cols 0 to 25   : A-Z
    //   cols 26 to 675 : AA-ZZ
    //   etc.

    wxString s;
    unsigned int i, n;
    for ( n = 1; ; n++ )
    {
        s += (wxChar) (wxT('A') + (wxChar)(col % 26));
        col = col / 26 - 1;
        if ( col < 0 )
            break;
    }

    // reverse the string...
    wxString s2;
    for ( i = 0; i < n; i++ )
    {
        s2 += s[n - i - 1];
    }

    return s2;
}

wxString wxGridTableBase::GetCornerLabelValue() const
{
    return wxString();
}

wxString wxGridTableBase::GetTypeName( int WXUNUSED(row), int WXUNUSED(col) )
{
    return wxGRID_VALUE_STRING;
}

bool wxGridTableBase::CanGetValueAs( int WXUNUSED(row), int WXUNUSED(col),
                                     const wxString& typeName )
{
    return typeName == wxGRID_VALUE_STRING;
}

bool wxGridTableBase::CanSetValueAs( int row, int col, const wxString& typeName )
{
    return CanGetValueAs(row, col, typeName);
}

long wxGridTableBase::GetValueAsLong( int WXUNUSED(row), int WXUNUSED(col) )
{
    return 0;
}

double wxGridTableBase::GetValueAsDouble( int WXUNUSED(row), int WXUNUSED(col) )
{
    return 0.0;
}

bool wxGridTableBase::GetValueAsBool( int WXUNUSED(row), int WXUNUSED(col) )
{
    return false;
}

void wxGridTableBase::SetValueAsLong( int WXUNUSED(row), int WXUNUSED(col),
                                      long WXUNUSED(value) )
{
}

void wxGridTableBase::SetValueAsDouble( int WXUNUSED(row), int WXUNUSED(col),
                                        double WXUNUSED(value) )
{
}

void wxGridTableBase::SetValueAsBool( int WXUNUSED(row), int WXUNUSED(col),
                                      bool WXUNUSED(value) )
{
}

void* wxGridTableBase::GetValueAsCustom( int WXUNUSED(row), int WXUNUSED(col),
                                         const wxString& WXUNUSED(typeName) )
{
    return nullptr;
}

void  wxGridTableBase::SetValueAsCustom( int WXUNUSED(row), int WXUNUSED(col),
                                         const wxString& WXUNUSED(typeName),
                                         void* WXUNUSED(value) )
{
}

//////////////////////////////////////////////////////////////////////
//
// Message class for the grid table to send requests and notifications
// to the grid view
//

wxGridTableMessage::wxGridTableMessage()
{
    m_table =  nullptr;
    m_id = -1;
    m_comInt1 = -1;
    m_comInt2 = -1;
}

wxGridTableMessage::wxGridTableMessage( wxGridTableBase *table, int id,
                                        int commandInt1, int commandInt2 )
{
    m_table = table;
    m_id = id;
    m_comInt1 = commandInt1;
    m_comInt2 = commandInt2;
}

//////////////////////////////////////////////////////////////////////
//
// A basic grid table for string data. An object of this class will
// created by wxGrid if you don't specify an alternative table class.
//

WX_DEFINE_OBJARRAY(wxGridStringArray)

wxIMPLEMENT_DYNAMIC_CLASS(wxGridStringTable, wxGridTableBase);

wxGridStringTable::wxGridStringTable()
        : wxGridTableBase()
{
    m_numCols = 0;
}

wxGridStringTable::wxGridStringTable( int numRows, int numCols )
        : wxGridTableBase()
{
    m_numCols = numCols;

    m_data.Alloc( numRows );

    wxArrayString sa;
    sa.Alloc( numCols );
    sa.Add( wxEmptyString, numCols );

    m_data.Add( sa, numRows );
}

wxString wxGridStringTable::GetValue( int row, int col )
{
    wxCHECK_MSG( (row >= 0 && row < GetNumberRows()) &&
                 (col >= 0 && col < GetNumberCols()),
                 wxEmptyString,
                 wxT("invalid row or column index in wxGridStringTable") );

    return m_data[row][col];
}

void wxGridStringTable::SetValue( int row, int col, const wxString& value )
{
    wxCHECK_RET( (row >= 0 && row < GetNumberRows()) &&
                 (col >= 0 && col < GetNumberCols()),
                 wxT("invalid row or column index in wxGridStringTable") );

    m_data[row][col] = value;
}

void wxGridStringTable::Clear()
{
    int numRows;
    numRows = m_data.GetCount();
    if ( numRows > 0 )
    {
        int numCols;
        numCols = m_data[0].GetCount();

        int row;
        for ( row = 0; row < numRows; row++ )
        {
            int col;
            for ( col = 0; col < numCols; col++ )
            {
                m_data[row][col].clear();
            }
        }
    }
}

bool wxGridStringTable::InsertRows( size_t pos, size_t numRows )
{
    if ( pos >= m_data.size() )
    {
        return AppendRows( numRows );
    }

    wxArrayString sa;
    sa.Alloc( m_numCols );
    sa.Add( wxEmptyString, m_numCols );
    m_data.Insert( sa, pos, numRows );

    if ( GetView() )
    {
        GetView()->ProcessTableMessage( this,
                                wxGRIDTABLE_NOTIFY_ROWS_INSERTED,
                                pos,
                                numRows );
    }

    return true;
}

bool wxGridStringTable::AppendRows( size_t numRows )
{
    wxArrayString sa;
    if ( m_numCols > 0 )
    {
        sa.Alloc( m_numCols );
        sa.Add( wxEmptyString, m_numCols );
    }

    m_data.Add( sa, numRows );

    if ( GetView() )
    {
        GetView()->ProcessTableMessage( this,
                                wxGRIDTABLE_NOTIFY_ROWS_APPENDED,
                                numRows );
    }

    return true;
}

bool wxGridStringTable::DeleteRows( size_t pos, size_t numRows )
{
    size_t curNumRows = m_data.GetCount();

    if ( pos >= curNumRows )
    {
        wxFAIL_MSG( wxString::Format
                    (
                        wxT("Called wxGridStringTable::DeleteRows(pos=%lu, N=%lu)\nPos value is invalid for present table with %lu rows"),
                        (unsigned long)pos,
                        (unsigned long)numRows,
                        (unsigned long)curNumRows
                    ) );

        return false;
    }

    if ( numRows > curNumRows - pos )
    {
        numRows = curNumRows - pos;
    }

    if ( numRows >= curNumRows )
    {
        m_data.Clear();
    }
    else
    {
        m_data.RemoveAt( pos, numRows );
    }

    if ( GetView() )
    {
        GetView()->ProcessTableMessage( this,
                                wxGRIDTABLE_NOTIFY_ROWS_DELETED,
                                pos,
                                numRows );
    }

    return true;
}

bool wxGridStringTable::InsertCols( size_t pos, size_t numCols )
{
    if ( pos >= static_cast<size_t>(m_numCols) )
    {
        return AppendCols( numCols );
    }

    if ( !m_colLabels.IsEmpty() )
    {
        m_colLabels.Insert( wxEmptyString, pos, numCols );

        for ( size_t i = pos; i < pos + numCols; i++ )
            m_colLabels[i] = wxGridTableBase::GetColLabelValue( i );
    }

    for ( size_t row = 0; row < m_data.size(); row++ )
    {
        for ( size_t col = pos; col < pos + numCols; col++ )
        {
            m_data[row].Insert( wxEmptyString, col );
        }
    }

    m_numCols += numCols;

    if ( GetView() )
    {
        GetView()->ProcessTableMessage( this,
                                wxGRIDTABLE_NOTIFY_COLS_INSERTED,
                                pos,
                                numCols );
    }

    return true;
}

bool wxGridStringTable::AppendCols( size_t numCols )
{
    for ( size_t row = 0; row < m_data.size(); row++ )
    {
        m_data[row].Add( wxEmptyString, numCols );
    }

    m_numCols += numCols;

    if ( GetView() )
    {
        GetView()->ProcessTableMessage( this,
                                wxGRIDTABLE_NOTIFY_COLS_APPENDED,
                                numCols );
    }

    return true;
}

bool wxGridStringTable::DeleteCols( size_t pos, size_t numCols )
{
    size_t row;

    size_t curNumRows = m_data.GetCount();
    size_t curNumCols = m_numCols;

    if ( pos >= curNumCols )
    {
        wxFAIL_MSG( wxString::Format
                    (
                        wxT("Called wxGridStringTable::DeleteCols(pos=%lu, N=%lu)\nPos value is invalid for present table with %lu cols"),
                        (unsigned long)pos,
                        (unsigned long)numCols,
                        (unsigned long)curNumCols
                    ) );
        return false;
    }

    int colID;
    if ( GetView() )
        colID = GetView()->GetColAt( pos );
    else
        colID = pos;

    if ( numCols > curNumCols - colID )
    {
        numCols = curNumCols - colID;
    }

    if ( !m_colLabels.IsEmpty() )
    {
        // m_colLabels stores just as many elements as it needs, e.g. if only
        // the label of the first column had been set it would have only one
        // element and not numCols, so account for it
        int numRemaining = m_colLabels.size() - colID;
        if (numRemaining > 0)
            m_colLabels.RemoveAt( colID, wxMin(numCols, numRemaining) );
    }

    if ( numCols >= curNumCols )
    {
        for ( row = 0; row < curNumRows; row++ )
        {
            m_data[row].Clear();
        }

        m_numCols = 0;
    }
    else // something will be left
    {
        for ( row = 0; row < curNumRows; row++ )
        {
            m_data[row].RemoveAt( colID, numCols );
        }

        m_numCols -= numCols;
    }

    if ( GetView() )
    {
        GetView()->ProcessTableMessage( this,
                                wxGRIDTABLE_NOTIFY_COLS_DELETED,
                                pos,
                                numCols );
    }

    return true;
}

wxString wxGridStringTable::GetRowLabelValue( int row )
{
    if ( row > (int)(m_rowLabels.GetCount()) - 1 )
    {
        // using default label
        //
        return wxGridTableBase::GetRowLabelValue( row );
    }
    else
    {
        return m_rowLabels[row];
    }
}

wxString wxGridStringTable::GetColLabelValue( int col )
{
    if ( col > (int)(m_colLabels.GetCount()) - 1 )
    {
        // using default label
        //
        return wxGridTableBase::GetColLabelValue( col );
    }
    else
    {
        return m_colLabels[col];
    }
}

void wxGridStringTable::SetRowLabelValue( int row, const wxString& value )
{
    if ( row > (int)(m_rowLabels.GetCount()) - 1 )
    {
        int n = m_rowLabels.GetCount();
        int i;

        for ( i = n; i <= row; i++ )
        {
            m_rowLabels.Add( wxGridTableBase::GetRowLabelValue(i) );
        }
    }

    m_rowLabels[row] = value;
}

void wxGridStringTable::SetColLabelValue( int col, const wxString& value )
{
    if ( col > (int)(m_colLabels.GetCount()) - 1 )
    {
        int n = m_colLabels.GetCount();
        int i;

        for ( i = n; i <= col; i++ )
        {
            m_colLabels.Add( wxGridTableBase::GetColLabelValue(i) );
        }
    }

    m_colLabels[col] = value;
}

void wxGridStringTable::SetCornerLabelValue( const wxString& value )
{
    m_cornerLabel = value;
}

wxString wxGridStringTable::GetCornerLabelValue() const
{
    return m_cornerLabel;
}

//////////////////////////////////////////////////////////////////////
//////////////////////////////////////////////////////////////////////

wxBEGIN_EVENT_TABLE(wxGridSubwindow, wxWindow)
    EVT_MOUSE_CAPTURE_LOST(wxGridSubwindow::OnMouseCaptureLost)
wxEND_EVENT_TABLE()

void wxGridSubwindow::OnMouseCaptureLost(wxMouseCaptureLostEvent& WXUNUSED(event))
{
    m_owner->CancelMouseCapture();
}

wxBEGIN_EVENT_TABLE( wxGridRowLabelWindow, wxGridSubwindow )
    EVT_PAINT( wxGridRowLabelWindow::OnPaint )
    EVT_MOUSEWHEEL( wxGridRowLabelWindow::OnMouseWheel )
    EVT_MOUSE_EVENTS( wxGridRowLabelWindow::OnMouseEvent )
wxEND_EVENT_TABLE()

void wxGridRowLabelWindow::OnPaint( wxPaintEvent& WXUNUSED(event) )
{
    wxPaintDC dc(this);

    // NO - don't do this because it will set both the x and y origin
    // coords to match the parent scrolled window and we just want to
    // set the y coord  - MB
    //
    // m_owner->PrepareDC( dc );

    int x, y;
    wxGridWindow *gridWindow = IsFrozen() ? m_owner->m_frozenRowGridWin :
                                            m_owner->m_gridWin;
    m_owner->GetGridWindowOffset(gridWindow, x, y);
    m_owner->CalcGridWindowUnscrolledPosition( x, y, &x, &y, gridWindow );
    wxPoint pt = dc.GetDeviceOrigin();
    dc.SetDeviceOrigin( pt.x, pt.y-y );

    wxArrayInt rows = m_owner->CalcRowLabelsExposed( GetUpdateRegion(), gridWindow);
    m_owner->DrawRowLabels( dc, rows );

    if ( IsFrozen() )
        m_owner->DrawLabelFrozenBorder(dc, this, true);
}

void wxGridRowLabelWindow::OnMouseEvent( wxMouseEvent& event )
{
    m_owner->ProcessRowColLabelMouseEvent( wxGridRowOperations(), event, this );
}

void wxGridRowLabelWindow::OnMouseWheel( wxMouseEvent& event )
{
    if (!m_owner->ProcessWindowEvent( event ))
        event.Skip();
}

//////////////////////////////////////////////////////////////////////

wxBEGIN_EVENT_TABLE( wxGridColLabelWindow, wxGridSubwindow )
    EVT_PAINT( wxGridColLabelWindow::OnPaint )
    EVT_MOUSEWHEEL( wxGridColLabelWindow::OnMouseWheel )
    EVT_MOUSE_EVENTS( wxGridColLabelWindow::OnMouseEvent )
wxEND_EVENT_TABLE()

void wxGridColLabelWindow::OnPaint( wxPaintEvent& WXUNUSED(event) )
{
    wxPaintDC dc(this);

    // NO - don't do this because it will set both the x and y origin
    // coords to match the parent scrolled window and we just want to
    // set the x coord  - MB
    //
    // m_owner->PrepareDC( dc );

    // Column indices become invalid when the grid is empty, so avoid doing
    // anything at all in this case.
    if ( m_owner->GetNumberCols() == 0 )
        return;

    int x, y;
    wxGridWindow *gridWindow = IsFrozen() ? m_owner->m_frozenColGridWin :
                                            m_owner->m_gridWin;
    m_owner->GetGridWindowOffset(gridWindow, x, y);
    m_owner->CalcGridWindowUnscrolledPosition( x, y, &x, &y, gridWindow );
    wxPoint pt = dc.GetDeviceOrigin();
    dc.SetDeviceOrigin( pt.x-x, pt.y );

    wxArrayInt cols = m_owner->CalcColLabelsExposed( GetUpdateRegion(), gridWindow );
    m_owner->DrawColLabels( dc, cols );

    if ( IsFrozen() )
        m_owner->DrawLabelFrozenBorder(dc, this, false);
}

void wxGridColLabelWindow::OnMouseEvent( wxMouseEvent& event )
{
    m_owner->ProcessRowColLabelMouseEvent( wxGridColumnOperations(), event, this );
}

void wxGridColLabelWindow::OnMouseWheel( wxMouseEvent& event )
{
    if (!m_owner->ProcessWindowEvent( event ))
        event.Skip();
}

//////////////////////////////////////////////////////////////////////

wxBEGIN_EVENT_TABLE( wxGridCornerLabelWindow, wxGridSubwindow )
    EVT_MOUSEWHEEL( wxGridCornerLabelWindow::OnMouseWheel )
    EVT_MOUSE_EVENTS( wxGridCornerLabelWindow::OnMouseEvent )
    EVT_PAINT( wxGridCornerLabelWindow::OnPaint )
wxEND_EVENT_TABLE()

void wxGridCornerLabelWindow::OnPaint( wxPaintEvent& WXUNUSED(event) )
{
    wxPaintDC dc(this);

    m_owner->DrawCornerLabel(dc);
}

void wxGridCornerLabelWindow::OnMouseEvent( wxMouseEvent& event )
{
    m_owner->ProcessCornerLabelMouseEvent( event );
}

void wxGridCornerLabelWindow::OnMouseWheel( wxMouseEvent& event )
{
    if (!m_owner->ProcessWindowEvent(event))
        event.Skip();
}

//////////////////////////////////////////////////////////////////////

wxBEGIN_EVENT_TABLE( wxGridWindow, wxGridSubwindow )
    EVT_PAINT( wxGridWindow::OnPaint )
    EVT_MOUSEWHEEL( wxGridWindow::OnMouseWheel )
    EVT_MOUSE_EVENTS( wxGridWindow::OnMouseEvent )
    EVT_KEY_DOWN( wxGridWindow::OnKeyDown )
    EVT_KEY_UP( wxGridWindow::OnKeyUp )
    EVT_CHAR( wxGridWindow::OnChar )
    EVT_SET_FOCUS( wxGridWindow::OnFocus )
    EVT_KILL_FOCUS( wxGridWindow::OnFocus )
wxEND_EVENT_TABLE()

void wxGridWindow::OnPaint( wxPaintEvent &WXUNUSED(event) )
{
    wxAutoBufferedPaintDC dc( this );
    m_owner->PrepareDCFor( dc, this );
    wxRegion reg = GetUpdateRegion();

    wxGridCellCoordsArray dirtyCells = m_owner->CalcCellsExposed( reg , this );
    m_owner->DrawGridCellArea( dc, dirtyCells );

    m_owner->DrawGridSpace( dc, this );

    m_owner->DrawAllGridWindowLines( dc, reg, this );

    if ( m_type != wxGridWindow::wxGridWindowNormal )
        m_owner->DrawFrozenBorder( dc, this );

    m_owner->DrawHighlight( dc, dirtyCells );
}

void wxGrid::Render( wxDC& dc,
                     const wxPoint& position,
                     const wxSize& size,
                     const wxGridCellCoords& topLeft,
                     const wxGridCellCoords& bottomRight,
                     int style )
{
    wxCHECK_RET( bottomRight.GetCol() < GetNumberCols(),
                 "Invalid right column" );
    wxCHECK_RET( bottomRight.GetRow() < GetNumberRows(),
                 "Invalid bottom row" );

    // store user settings and reset later

    // remove grid selection, don't paint selection colour
    // unless we have wxGRID_DRAW_SELECTION
    wxGridSelection* selectionOrig = nullptr;
    if ( m_selection && !( style & wxGRID_DRAW_SELECTION ) )
    {
        // remove the selection temporarily, it will be restored below
        selectionOrig = m_selection;
        m_selection = nullptr;
    }

    // store user device origin
    wxCoord userOriginX, userOriginY;
    dc.GetDeviceOrigin( &userOriginX, &userOriginY );

    // store user scale
    double scaleUserX, scaleUserY;
    dc.GetUserScale( &scaleUserX, &scaleUserY );

    // set defaults if necessary
    wxGridCellCoords leftTop( topLeft ), rightBottom( bottomRight );
    if ( leftTop.GetCol() < 0 )
        leftTop.SetCol(0);
    if ( leftTop.GetRow() < 0 )
        leftTop.SetRow(0);
    if ( rightBottom.GetCol() < 0 )
        rightBottom.SetCol(GetNumberCols() - 1);
    if ( rightBottom.GetRow() < 0 )
        rightBottom.SetRow(GetNumberRows() - 1);

    // get grid offset, size and cell parameters
    wxPoint pointOffSet;
    wxSize sizeGrid;
    wxGridCellCoordsArray renderCells;
    wxArrayInt arrayCols;
    wxArrayInt arrayRows;

    GetRenderSizes( leftTop, rightBottom,
                    pointOffSet, sizeGrid,
                    renderCells,
                    arrayCols, arrayRows );

    // add headers/labels to dimensions
    if ( style & wxGRID_DRAW_ROWS_HEADER )
        sizeGrid.x += GetRowLabelSize();
    if ( style & wxGRID_DRAW_COLS_HEADER )
        sizeGrid.y += GetColLabelSize();

    // get render start position in logical units
    wxPoint positionRender = GetRenderPosition( dc, position );

    wxCoord originX = dc.LogicalToDeviceX( positionRender.x );
    wxCoord originY = dc.LogicalToDeviceY( positionRender.y );

    dc.SetDeviceOrigin( originX, originY );

    SetRenderScale( dc, positionRender, size, sizeGrid );

    // draw row headers at specified origin
    if ( GetRowLabelSize() > 0 && ( style & wxGRID_DRAW_ROWS_HEADER ) )
    {
        if ( style & wxGRID_DRAW_COLS_HEADER )
        {
            DrawCornerLabel( dc ); // do only if both col and row labels drawn
            originY += dc.LogicalToDeviceYRel( GetColLabelSize() );
        }

        originY -= dc.LogicalToDeviceYRel( pointOffSet.y );
        dc.SetDeviceOrigin( originX, originY );

        DrawRowLabels( dc, arrayRows );

        // reset for columns
        if ( style & wxGRID_DRAW_COLS_HEADER )
            originY -= dc.LogicalToDeviceYRel( GetColLabelSize() );

        originY += dc.LogicalToDeviceYRel( pointOffSet.y );
        // X offset so we don't overwrite row labels
        originX += dc.LogicalToDeviceXRel( GetRowLabelSize() );
    }

    // subtract col offset where startcol > 0
    originX -= dc.LogicalToDeviceXRel( pointOffSet.x );
    // no y offset for col labels, they are at the Y origin

    // draw column labels
    if ( style & wxGRID_DRAW_COLS_HEADER )
    {
        dc.SetDeviceOrigin( originX, originY );
        DrawColLabels( dc, arrayCols );
        // don't overwrite the labels, increment originY
        originY += dc.LogicalToDeviceYRel( GetColLabelSize() );
    }

    // set device origin to draw grid cells and lines
    originY -= dc.LogicalToDeviceYRel( pointOffSet.y );
    dc.SetDeviceOrigin( originX, originY );

    // draw cell area background
    dc.SetBrush( GetDefaultCellBackgroundColour() );
    dc.SetPen( *wxTRANSPARENT_PEN );
    // subtract headers from grid area dimensions
    wxSize sizeCells( sizeGrid );
    if ( style & wxGRID_DRAW_ROWS_HEADER )
        sizeCells.x -= GetRowLabelSize();
    if ( style & wxGRID_DRAW_COLS_HEADER )
        sizeCells.y -= GetColLabelSize();

    dc.DrawRectangle( pointOffSet, sizeCells );

    // draw cells
    {
        wxDCClipper clipper( dc, wxRect(pointOffSet, sizeCells) );
        DrawGridCellArea( dc, renderCells );
    }

    // draw grid lines
    if ( style & wxGRID_DRAW_CELL_LINES )
    {
        wxRegion regionClip( pointOffSet.x, pointOffSet.y,
                             sizeCells.x, sizeCells.y );

        DrawRangeGridLines(dc, regionClip, renderCells[0], renderCells.Last());
    }

    // draw render rectangle bounding lines
    DoRenderBox( dc, style,
                 pointOffSet, sizeCells,
                 leftTop, rightBottom );

    // restore user setings
    dc.SetDeviceOrigin( userOriginX, userOriginY );
    dc.SetUserScale( scaleUserX, scaleUserY );

    if ( selectionOrig )
    {
        m_selection = selectionOrig;
    }
}

void
wxGrid::SetRenderScale(wxDC& dc,
                       const wxPoint& pos, const wxSize& size,
                       const wxSize& sizeGrid )
{
    double scaleX, scaleY;
    wxSize sizeTemp;

    if ( size.GetWidth() != wxDefaultSize.GetWidth() ) // size.x was specified
        sizeTemp.SetWidth( size.GetWidth() );
    else
        sizeTemp.SetWidth( dc.DeviceToLogicalXRel( dc.GetSize().GetWidth() )
                           - pos.x );

    if ( size.GetHeight() != wxDefaultSize.GetHeight() ) // size.y was specified
        sizeTemp.SetHeight( size.GetHeight() );
    else
        sizeTemp.SetHeight( dc.DeviceToLogicalYRel( dc.GetSize().GetHeight() )
                            - pos.y );

    scaleX = (double)( (double) sizeTemp.GetWidth() / (double) sizeGrid.GetWidth() );
    scaleY = (double)( (double) sizeTemp.GetHeight() / (double) sizeGrid.GetHeight() );

    dc.SetUserScale( wxMin( scaleX, scaleY), wxMin( scaleX, scaleY ) );
}

// get grid rendered size, origin offset and fill cell arrays
void wxGrid::GetRenderSizes( const wxGridCellCoords& topLeft,
                             const wxGridCellCoords& bottomRight,
                             wxPoint& pointOffSet, wxSize& sizeGrid,
                             wxGridCellCoordsArray& renderCells,
                             wxArrayInt& arrayCols, wxArrayInt& arrayRows ) const
{
    pointOffSet.x = 0;
    pointOffSet.y = 0;
    sizeGrid.SetWidth( 0 );
    sizeGrid.SetHeight( 0 );

    int col, row;

    wxGridSizesInfo sizeinfo = GetColSizes();
    for ( col = 0; col <= bottomRight.GetCol(); col++ )
    {
        if ( col < topLeft.GetCol() )
        {
            pointOffSet.x += sizeinfo.GetSize( col );
        }
        else
        {
            for ( row = topLeft.GetRow(); row <= bottomRight.GetRow(); row++ )
            {
                renderCells.Add( wxGridCellCoords( row, col ));
                arrayRows.Add( row ); // column labels rendered in DrawColLabels
            }
            arrayCols.Add( col ); // row labels rendered in DrawRowLabels
            sizeGrid.x += sizeinfo.GetSize( col );
        }
    }

    sizeinfo = GetRowSizes();
    for ( row = 0; row <= bottomRight.GetRow(); row++ )
    {
        if ( row < topLeft.GetRow() )
            pointOffSet.y += sizeinfo.GetSize( row );
        else
            sizeGrid.y += sizeinfo.GetSize( row );
    }
}

// get render start position
// if position not specified use dc draw extents MaxX and MaxY
wxPoint wxGrid::GetRenderPosition( wxDC& dc, const wxPoint& position )
{
    wxPoint positionRender( position );

    if ( !positionRender.IsFullySpecified() )
    {
        if ( positionRender.x == wxDefaultPosition.x )
            positionRender.x = dc.MaxX();

        if ( positionRender.y == wxDefaultPosition.y )
            positionRender.y = dc.MaxY();
    }

    return positionRender;
}

// draw render rectangle bounding lines
// useful where there is multi cell row or col clipping and no cell border
void wxGrid::DoRenderBox( wxDC& dc, const int& style,
                          const wxPoint& pointOffSet,
                          const wxSize& sizeCells,
                          const wxGridCellCoords& topLeft,
                          const wxGridCellCoords& bottomRight )
{
    if ( !( style & wxGRID_DRAW_BOX_RECT ) )
        return;

    int bottom = pointOffSet.y + sizeCells.GetY(),
        right = pointOffSet.x + sizeCells.GetX() - 1;

    // horiz top line if we are not drawing column header/labels
    if ( !( style & wxGRID_DRAW_COLS_HEADER ) )
    {
        int left = pointOffSet.x;
        left += ( style & wxGRID_DRAW_COLS_HEADER )
                     ? - GetRowLabelSize() : 0;
        dc.SetPen( GetRowGridLinePen( topLeft.GetRow() ) );
        dc.DrawLine( left,
                     pointOffSet.y,
                     right,
                     pointOffSet.y );
    }

    // horiz bottom line
    dc.SetPen( GetRowGridLinePen( bottomRight.GetRow() ) );
    dc.DrawLine( pointOffSet.x, bottom - 1, right, bottom - 1 );

    // left vertical line if we are not drawing row header/labels
    if ( !( style & wxGRID_DRAW_ROWS_HEADER ) )
    {
        int top = pointOffSet.y;
        top += ( style & wxGRID_DRAW_COLS_HEADER )
                     ? - GetColLabelSize() : 0;
        dc.SetPen( GetColGridLinePen( topLeft.GetCol() ) );
        dc.DrawLine( pointOffSet.x -1,
                     top,
                     pointOffSet.x - 1,
                     bottom - 1 );
    }

    // right vertical line
    dc.SetPen( GetColGridLinePen( bottomRight.GetCol() ) );
    dc.DrawLine( right, pointOffSet.y, right, bottom - 1 );
}

void wxGridWindow::ScrollWindow( int dx, int dy, const wxRect *rect )
{
    m_owner->ScrollWindow(dx, dy, rect);
}

void wxGrid::ScrollWindow( int dx, int dy, const wxRect *rect )
{
    // We must explicitly call wxWindow version to avoid infinite recursion as
    // wxGridWindow::ScrollWindow() calls this method back.
    m_gridWin->wxWindow::ScrollWindow( dx, dy, rect );

    if ( m_frozenColGridWin )
        m_frozenColGridWin->wxWindow::ScrollWindow( 0, dy, rect );
    if ( m_frozenRowGridWin )
        m_frozenRowGridWin->wxWindow::ScrollWindow( dx, 0, rect );

    m_rowLabelWin->ScrollWindow( 0, dy, rect );
    m_colLabelWin->ScrollWindow( dx, 0, rect );
}

void wxGridWindow::OnMouseEvent( wxMouseEvent& event )
{
    if (event.ButtonDown(wxMOUSE_BTN_LEFT) && FindFocus() != this)
        SetFocus();

    m_owner->ProcessGridCellMouseEvent( event, this );
}

void wxGridWindow::OnMouseWheel( wxMouseEvent& event )
{
    if (!m_owner->ProcessWindowEvent( event ))
        event.Skip();
}

// This seems to be required for wxX11/wxGTK otherwise the mouse
// cursor must be in the cell edit control to get key events
//
void wxGridWindow::OnKeyDown( wxKeyEvent& event )
{
    if ( !m_owner->ProcessWindowEvent( event ) )
        event.Skip();
}

void wxGridWindow::OnKeyUp( wxKeyEvent& event )
{
    if ( !m_owner->ProcessWindowEvent( event ) )
        event.Skip();
}

void wxGridWindow::OnChar( wxKeyEvent& event )
{
    if ( !m_owner->ProcessWindowEvent( event ) )
        event.Skip();
}

void wxGridWindow::OnFocus(wxFocusEvent& event)
{
    // and if we have any selection, it has to be repainted, because it
    // uses different colour when the grid is not focused:
    if ( m_owner->IsSelection() )
    {
        Refresh();
    }
    else
    {
        // NB: Note that this code is in "else" branch only because the other
        //     branch refreshes everything and so there's no point in calling
        //     Refresh() again, *not* because it should only be done if
        //     !IsSelection(). If the above code is ever optimized to refresh
        //     only selected area, this needs to be moved out of the "else"
        //     branch so that it's always executed.

        // current cell cursor {dis,re}appears on focus change:
        const wxGridCellCoords cursorCoords(m_owner->GetGridCursorRow(),
                                            m_owner->GetGridCursorCol());
        const wxRect cursor =
            m_owner->BlockToDeviceRect(cursorCoords, cursorCoords, this);
        if (cursor != wxGridNoCellRect)
            Refresh(true, &cursor);
    }

    if ( !m_owner->ProcessWindowEvent( event ) )
        event.Skip();
}

// Unlike XToCol() and YToRow() these macros always return a valid column/row,
// so their results don't need to be checked, while the results of the public
// functions always must be.
#define internalXToCol(x, gridWindowPtr) XToCol(x, true, gridWindowPtr)
#define internalYToRow(y, gridWindowPtr) YToRow(y, true, gridWindowPtr)

/////////////////////////////////////////////////////////////////////

wxBEGIN_EVENT_TABLE( wxGrid, wxScrolledCanvas )
    EVT_SIZE( wxGrid::OnSize )
    EVT_DPI_CHANGED( wxGrid::OnDPIChanged )
    EVT_KEY_DOWN( wxGrid::OnKeyDown )
    EVT_KEY_UP( wxGrid::OnKeyUp )
    EVT_CHAR ( wxGrid::OnChar )
wxEND_EVENT_TABLE()

bool wxGrid::Create(wxWindow *parent, wxWindowID id,
                          const wxPoint& pos, const wxSize& size,
                          long style, const wxString& name)
{
    if (!wxScrolledCanvas::Create(parent, id, pos, size,
                                  style | wxWANTS_CHARS, name))
        return false;

    m_colMinWidths = wxLongToLongHashMap(GRID_HASH_SIZE);
    m_rowMinHeights = wxLongToLongHashMap(GRID_HASH_SIZE);

    Create();
    SetInitialSize(size);
    CalcDimensions();

    return true;
}

wxGrid::~wxGrid()
{
    if ( m_winCapture )
        m_winCapture->ReleaseMouse();

    // Ensure that the editor control is destroyed before the grid is,
    // otherwise we crash later when the editor tries to do something with the
    // half destroyed grid
    HideCellEditControl();

    // Must do this or ~wxScrollHelper will pop the wrong event handler
    SetTargetWindow(this);
    ClearAttrCache();
    wxSafeDecRef(m_defaultCellAttr);

#ifdef DEBUG_ATTR_CACHE
    size_t total = gs_nAttrCacheHits + gs_nAttrCacheMisses;
    wxPrintf(wxT("wxGrid attribute cache statistics: "
                "total: %u, hits: %u (%u%%)\n"),
             total, gs_nAttrCacheHits,
             total ? (gs_nAttrCacheHits*100) / total : 0);
#endif

    // if we own the table, just delete it, otherwise at least don't leave it
    // with dangling view pointer
    if ( m_ownTable )
        delete m_table;
    else if ( m_table && m_table->GetView() == this )
        m_table->SetView(nullptr);

    delete m_typeRegistry;
    delete m_selection;

    delete m_setFixedRows;
    delete m_setFixedCols;
}

//
// ----- internal init and update functions
//

// NOTE: If using the default visual attributes works everywhere then this can
// be removed as well as the #else cases below.
#define _USE_VISATTR 0

void wxGrid::Create()
{
    // create the type registry
    m_typeRegistry = new wxGridTypeRegistry;

    m_cellEditCtrlEnabled = false;

    m_defaultCellAttr = new wxGridCellAttr();

    // Set default cell attributes
    m_defaultCellAttr->SetDefAttr(m_defaultCellAttr);
    m_defaultCellAttr->SetKind(wxGridCellAttr::Default);
    m_defaultCellAttr->SetFont(GetFont());
    m_defaultCellAttr->SetAlignment(wxALIGN_LEFT, wxALIGN_TOP);
    m_defaultCellAttr->SetRenderer(new wxGridCellStringRenderer);
    m_defaultCellAttr->SetEditor(new wxGridCellTextEditor);
    m_defaultCellAttr->SetFitMode(wxGridFitMode::Overflow());

#if _USE_VISATTR
    wxVisualAttributes gva = wxListBox::GetClassDefaultAttributes();
    wxVisualAttributes lva = wxPanel::GetClassDefaultAttributes();

    m_defaultCellAttr->SetTextColour(gva.colFg);
    m_defaultCellAttr->SetBackgroundColour(gva.colBg);

#else
    m_defaultCellAttr->SetTextColour(
        wxSystemSettings::GetColour(wxSYS_COLOUR_WINDOWTEXT));
    m_defaultCellAttr->SetBackgroundColour(
        wxSystemSettings::GetColour(wxSYS_COLOUR_WINDOW));
#endif

    m_numRows = 0;
    m_numCols = 0;
    m_numFrozenRows = 0;
    m_numFrozenCols = 0;
    m_currentCellCoords = wxGridNoCellCoords;

    // subwindow components that make up the wxGrid
    m_rowLabelWin = new wxGridRowLabelWindow(this);
    CreateColumnWindow();
    m_cornerLabelWin = new wxGridCornerLabelWindow(this);
    m_gridWin = new wxGridWindow(this, wxGridWindow::wxGridWindowNormal);

    SetTargetWindow( m_gridWin );

#if _USE_VISATTR
    wxColour gfg = gva.colFg;
    wxColour gbg = gva.colBg;
    wxColour lfg = lva.colFg;
    wxColour lbg = lva.colBg;
#else
    wxColour gfg = wxSystemSettings::GetColour( wxSYS_COLOUR_WINDOWTEXT );
    wxColour gbg = wxSystemSettings::GetColour( wxSYS_COLOUR_WINDOW );
    wxColour lfg = wxSystemSettings::GetColour( wxSYS_COLOUR_WINDOWTEXT );
    wxColour lbg = wxSystemSettings::GetColour( wxSYS_COLOUR_BTNFACE );
#endif

    m_cornerLabelWin->SetOwnForegroundColour(lfg);
    m_cornerLabelWin->SetOwnBackgroundColour(lbg);
    m_rowLabelWin->SetOwnForegroundColour(lfg);
    m_rowLabelWin->SetOwnBackgroundColour(lbg);
    m_colLabelWin->SetOwnForegroundColour(lfg);
    m_colLabelWin->SetOwnBackgroundColour(lbg);

    m_gridWin->SetOwnForegroundColour(gfg);
    m_gridWin->SetOwnBackgroundColour(gbg);

    m_labelBackgroundColour = m_rowLabelWin->GetBackgroundColour();
    m_labelTextColour = m_rowLabelWin->GetForegroundColour();

    InitPixelFields();
}

void wxGrid::InitPixelFields()
{
    m_defaultRowHeight = m_gridWin->GetCharHeight();
#if defined(__WXGTK__) || defined(__WXQT__)  // see also text ctrl sizing in ShowCellEditControl()
    m_defaultRowHeight += 8;
#else
    m_defaultRowHeight += 4;
#endif

    // Don't change the value when called from OnDPIChanged() later if the
    // corresponding label window is hidden, these values should remain zeroes
    // then.
    if ( m_rowLabelWin->IsShown() )
        m_rowLabelWidth  = FromDIP(WXGRID_DEFAULT_ROW_LABEL_WIDTH);
    if ( m_colLabelWin->IsShown() )
        m_colLabelHeight = FromDIP(WXGRID_DEFAULT_COL_LABEL_HEIGHT);

    m_defaultColWidth = FromDIP(WXGRID_DEFAULT_COL_WIDTH);

    m_minAcceptableColWidth  = FromDIP(WXGRID_MIN_COL_WIDTH);
    m_minAcceptableRowHeight = FromDIP(WXGRID_MIN_ROW_HEIGHT);
}

void wxGrid::CreateColumnWindow()
{
    if ( m_useNativeHeader )
    {
        m_colLabelWin = new wxGridHeaderCtrl(this);
        m_colLabelHeight = m_colLabelWin->GetBestSize().y;
    }
    else // draw labels ourselves
    {
        m_colLabelWin = new wxGridColLabelWindow(this);
        m_colLabelHeight = FromDIP(WXGRID_DEFAULT_COL_LABEL_HEIGHT);
    }
}

bool wxGrid::CreateGrid( int numRows, int numCols,
                         wxGridSelectionModes selmode )
{
    wxCHECK_MSG( !m_created,
                 false,
                 wxT("wxGrid::CreateGrid or wxGrid::SetTable called more than once") );

    return SetTable(new wxGridStringTable(numRows, numCols), true, selmode);
}

void wxGrid::SetSelectionMode(wxGridSelectionModes selmode)
{
    wxCHECK_RET( m_created,
                 wxT("Called wxGrid::SetSelectionMode() before calling CreateGrid()") );

    m_selection->SetSelectionMode( selmode );
}

wxGrid::wxGridSelectionModes wxGrid::GetSelectionMode() const
{
    wxCHECK_MSG( m_created, wxGridSelectCells,
                 wxT("Called wxGrid::GetSelectionMode() before calling CreateGrid()") );

    return m_selection->GetSelectionMode();
}

bool
wxGrid::SetTable(wxGridTableBase *table,
                 bool takeOwnership,
                 wxGrid::wxGridSelectionModes selmode )
{
    if ( m_created )
    {
        // stop all processing
        m_created = false;

        if (m_table)
        {
            // We can't leave the in-place control editing the data of the
            // table alive, as it would try to use the table object that we
            // don't have any more later otherwise, so hide it manually.
            //
            // Notice that we can't call DisableCellEditControl() from here
            // which would try to save the current editor value into the table
            // which might be half-deleted by now, so we have to manually mark
            // the edit control as being disabled.
            HideCellEditControl();
            m_cellEditCtrlEnabled = false;

            m_table->SetView(nullptr);
            if( m_ownTable )
                delete m_table;
            m_table = nullptr;
        }

        wxDELETE(m_selection);

        m_ownTable = false;
        m_numRows = 0;
        m_numCols = 0;
        m_numFrozenRows = 0;
        m_numFrozenCols = 0;

        // kill row and column size arrays
        m_colWidths.Empty();
        m_colRights.Empty();
        m_rowHeights.Empty();
        m_rowBottoms.Empty();
    }

    if (table)
    {
        m_numRows = table->GetNumberRows();
        m_numCols = table->GetNumberCols();

        m_table = table;
        m_table->SetView( this );
        m_ownTable = takeOwnership;

        // Notice that this must be called after setting m_table as it uses it
        // indirectly, via wxGrid::GetColLabelValue().
        if ( m_useNativeHeader )
            SetNativeHeaderColCount();

        m_selection = new wxGridSelection( this, selmode );
        CalcDimensions();

        m_created = true;
    }

    InvalidateBestSize();

    return m_created;
}

void wxGrid::AssignTable(wxGridTableBase *table, wxGridSelectionModes selmode)
{
    wxCHECK_RET( table, wxS("Table pointer must be valid") );
    wxCHECK_RET( !m_created, wxS("wxGrid already has a table") );

    SetTable(table, true /* take ownership */, selmode);
}

void wxGrid::Init()
{
    m_created = false;

    m_cornerLabelWin = nullptr;
    m_rowLabelWin = nullptr;
    m_rowFrozenLabelWin = nullptr;
    m_colLabelWin = nullptr;
    m_colFrozenLabelWin = nullptr;
    m_gridWin = nullptr;
    m_frozenColGridWin = nullptr;
    m_frozenRowGridWin = nullptr;
    m_frozenCornerGridWin = nullptr;

    m_table = nullptr;
    m_ownTable = false;

    m_selection = nullptr;
    m_defaultCellAttr = nullptr;
    m_typeRegistry = nullptr;

    m_setFixedRows =
    m_setFixedCols = nullptr;

    // init attr cache
    m_attrCache.row = -1;
    m_attrCache.col = -1;
    m_attrCache.attr = nullptr;

    m_labelFont = GetFont();
    m_labelFont.SetWeight( wxFONTWEIGHT_BOLD );

    m_rowLabelHorizAlign = wxALIGN_CENTRE;
    m_rowLabelVertAlign  = wxALIGN_CENTRE;

    m_colLabelHorizAlign = wxALIGN_CENTRE;
    m_colLabelVertAlign  = wxALIGN_CENTRE;
    m_colLabelTextOrientation = wxHORIZONTAL;

    m_cornerLabelHorizAlign = wxALIGN_CENTRE;
    m_cornerLabelVertAlign = wxALIGN_CENTRE;
    m_cornerLabelTextOrientation = wxHORIZONTAL;

    // All these fields require a valid window, so are initialized in Create().
    m_rowLabelWidth  =
    m_colLabelHeight = 0;

    m_defaultColWidth  =
    m_defaultRowHeight = 0;

    m_minAcceptableColWidth  =
    m_minAcceptableRowHeight = 0;

    m_gridLineColour = wxSystemSettings::GetColour(wxSYS_COLOUR_BTNFACE);
    m_gridLinesEnabled = true;
    m_gridLinesClipHorz =
    m_gridLinesClipVert = true;
    m_cellHighlightColour = wxSystemSettings::GetColour(wxSYS_COLOUR_WINDOWTEXT);
    m_cellHighlightPenWidth = 2;
    m_cellHighlightROPenWidth = 1;
    if ( wxSystemSettings::GetAppearance().IsDark() )
        m_gridFrozenBorderColour = *wxWHITE;
    else
        m_gridFrozenBorderColour = *wxBLACK;

    m_gridFrozenBorderPenWidth = 2;

    m_canDragRowMove = false;
    m_canDragColMove = false;
    m_canHideColumns = true;

    m_cursorMode  = WXGRID_CURSOR_SELECT_CELL;
    m_winCapture = nullptr;
    m_canDragRowSize = true;
    m_canDragColSize = true;
    m_canDragGridSize = true;
    m_canDragCell = false;
    m_dragMoveRowOrCol = -1;
    m_dragLastPos  = -1;
    m_dragLastColour  = nullptr;
    m_dragRowOrCol = -1;
    m_dragRowOrColOldSize = -1;
    m_isDragging = false;
    m_cancelledDragging = false;
    m_startDragPos = wxDefaultPosition;
    m_lastMousePos = wxDefaultPosition;

    m_sortCol = wxNOT_FOUND;
    m_sortIsAscending = true;

    m_useNativeHeader =
    m_nativeColumnLabels = false;

    m_waitForSlowClick = false;

    m_rowResizeCursor = wxCursor( wxCURSOR_SIZENS );
    m_colResizeCursor = wxCursor( wxCURSOR_SIZEWE );

    m_currentCellCoords = wxGridNoCellCoords;

    m_selectionBackground = wxSystemSettings::GetColour(wxSYS_COLOUR_HIGHLIGHT);
    m_selectionForeground = wxSystemSettings::GetColour(wxSYS_COLOUR_HIGHLIGHTTEXT);

    m_editable = true;  // default for whole grid

    m_batchCount = 0;

    m_extraWidth =
    m_extraHeight = 0;

    // we can't call SetScrollRate() as the window isn't created yet but OTOH
    // we don't need to call it either as the scroll position is (0, 0) right
    // now anyhow, so just set the parameters directly
    m_xScrollPixelsPerLine = GRID_SCROLL_LINE_X;
    m_yScrollPixelsPerLine = GRID_SCROLL_LINE_Y;

    m_tabBehaviour = Tab_Stop;
}

// ----------------------------------------------------------------------------
// the idea is to call these functions only when necessary because they create
// quite big arrays which eat memory mostly unnecessary - in particular, if
// default widths/heights are used for all rows/columns, we may not use these
// arrays at all
//
// with some extra code, it should be possible to only store the widths/heights
// different from default ones (resulting in space savings for huge grids) but
// this is not done currently
// ----------------------------------------------------------------------------

void wxGrid::InitRowHeights()
{
    m_rowHeights.Empty();
    m_rowBottoms.Empty();

    m_rowHeights.Alloc( m_numRows );
    m_rowBottoms.Alloc( m_numRows );

    m_rowHeights.Add( m_defaultRowHeight, m_numRows );

    for ( int i = 0; i < m_numRows; i++ )
    {
        int rowBottom = ( GetRowPos( i ) + 1 ) * m_defaultRowHeight;;
        m_rowBottoms.Add( rowBottom );
    }
}

void wxGrid::InitColWidths()
{
    m_colWidths.Empty();
    m_colRights.Empty();

    m_colWidths.Alloc( m_numCols );
    m_colRights.Alloc( m_numCols );

    m_colWidths.Add( m_defaultColWidth, m_numCols );

    for ( int i = 0; i < m_numCols; i++ )
    {
        int colRight = ( GetColPos( i ) + 1 ) * m_defaultColWidth;
        m_colRights.Add( colRight );
    }
}

int wxGrid::GetColWidth(int col) const
{
    if ( m_colWidths.IsEmpty() )
        return m_defaultColWidth;

    // a negative width indicates a hidden column
    return m_colWidths[col] > 0 ? m_colWidths[col] : 0;
}

int wxGrid::GetColLeft(int col) const
{
    if ( m_colRights.IsEmpty() )
        return GetColPos( col ) * m_defaultColWidth;

    return m_colRights[col] - GetColWidth(col);
}

int wxGrid::GetColRight(int col) const
{
    return m_colRights.IsEmpty() ? (GetColPos( col ) + 1) * m_defaultColWidth
                                 : m_colRights[col];
}

int wxGrid::GetRowHeight(int row) const
{
    // no custom heights / hidden rows
    if ( m_rowHeights.IsEmpty() )
        return m_defaultRowHeight;

    // a negative height indicates a hidden row
    return m_rowHeights[row] > 0 ? m_rowHeights[row] : 0;
}

int wxGrid::GetRowTop(int row) const
{
    if ( m_rowBottoms.IsEmpty() )
        return GetRowPos( row ) * m_defaultRowHeight;

    return m_rowBottoms[row] - GetRowHeight(row);
}

int wxGrid::GetRowBottom(int row) const
{
    return m_rowBottoms.IsEmpty() ? (GetRowPos( row ) + 1) * m_defaultRowHeight
                                  : m_rowBottoms[row];
}

void wxGrid::CalcDimensions()
{
    // Wait until the window is thawed if it's currently frozen.
    if ( GetBatchCount() )
        return;

    // if our OnSize() hadn't been called (it would if we have scrollbars), we
    // still must reposition the children
    CalcWindowSizes();

    // compute the size of the scrollable area
    int w = m_numCols > 0 ? GetColRight(GetColAt(m_numCols - 1)) : 0;
    int h = m_numRows > 0 ? GetRowBottom(m_numRows - 1) : 0;

    w += m_extraWidth;
    h += m_extraHeight;

    // take into account editor if shown
    if ( IsCellEditControlShown() )
    {
        const wxRect rect = GetCurrentCellEditorPtr()->GetWindow()->GetRect();
        if ( rect.GetRight() > w )
            w = rect.GetRight();
        if ( rect.GetBottom() > h )
            h = rect.GetBottom();
    }

    wxPoint offset = GetGridWindowOffset(m_gridWin);
    w -= offset.x;
    h -= offset.y;

    // preserve (more or less) the previous position
    int x, y;
    GetViewStart( &x, &y );

    // ensure the position is valid for the new scroll ranges
    if ( x >= w )
        x = wxMax( w - 1, 0 );
    if ( y >= h )
        y = wxMax( h - 1, 0 );

    // update the virtual size and refresh the scrollbars to reflect it
    m_gridWin->SetVirtualSize(w, h);
    Scroll(x, y);
    AdjustScrollbars();
}

wxSize wxGrid::GetSizeAvailableForScrollTarget(const wxSize& size)
{
    wxPoint offset = GetGridWindowOffset(m_gridWin);
    wxSize sizeGridWin(size);
    sizeGridWin.x -= m_rowLabelWidth + offset.x;
    sizeGridWin.y -= m_colLabelHeight + offset.y;

    return sizeGridWin;
}

void wxGrid::CalcWindowSizes()
{
    // escape if the window is has not been fully created yet

    if ( m_cornerLabelWin == nullptr )
        return;

    int cw, ch;
    GetClientSize( &cw, &ch );

    // frozen rows and cols windows size
    int fgw = 0, fgh = 0;

    for ( int i = 0; i < m_numFrozenRows; i++ )
        fgh += GetRowHeight(i);

    for ( int i = 0; i < m_numFrozenCols; i++ )
        fgw += GetColWidth(i);

    // the grid may be too small to have enough space for the labels yet, don't
    // size the windows to negative sizes in this case
    int gw = cw - m_rowLabelWidth - fgw;
    int gh = ch - m_colLabelHeight - fgh;
    if (gw < 0)
        gw = 0;
    if (gh < 0)
        gh = 0;

    if ( m_cornerLabelWin && m_cornerLabelWin->IsShown() )
        m_cornerLabelWin->SetSize( 0, 0, m_rowLabelWidth, m_colLabelHeight );

    if ( m_colFrozenLabelWin && m_colFrozenLabelWin->IsShown() )
        m_colFrozenLabelWin->SetSize( m_rowLabelWidth, 0, fgw, m_colLabelHeight);

    if ( m_colLabelWin && m_colLabelWin->IsShown() )
        m_colLabelWin->SetSize( m_rowLabelWidth + fgw, 0, gw, m_colLabelHeight );

    if ( m_rowFrozenLabelWin && m_rowFrozenLabelWin->IsShown() )
        m_rowFrozenLabelWin->SetSize ( 0, m_colLabelHeight, m_rowLabelWidth, fgh);

    if ( m_rowLabelWin && m_rowLabelWin->IsShown() )
        m_rowLabelWin->SetSize( 0, m_colLabelHeight + fgh, m_rowLabelWidth, gh );

    if ( m_frozenCornerGridWin && m_frozenCornerGridWin->IsShown() )
        m_frozenCornerGridWin->SetSize( m_rowLabelWidth, m_colLabelHeight, fgw, fgh );

    if ( m_frozenColGridWin && m_frozenColGridWin->IsShown() )
        m_frozenColGridWin->SetSize( m_rowLabelWidth, m_colLabelHeight + fgh, fgw, gh);

    if ( m_frozenRowGridWin && m_frozenRowGridWin->IsShown() )
        m_frozenRowGridWin->SetSize( m_rowLabelWidth + fgw, m_colLabelHeight, gw, fgh);

    if ( m_gridWin && m_gridWin->IsShown() )
        m_gridWin->SetSize( m_rowLabelWidth + fgw, m_colLabelHeight + fgh, gw, gh );
}

// this is called when the grid table sends a message
// to indicate that it has been redimensioned
//
bool wxGrid::Redimension( const wxGridTableMessage& msg )
{
    int i;
    int labelArea = 0;

    // Clear the attribute cache as the attribute might refer to a different
    // cell than stored in the cache after adding/removing rows/columns.
    ClearAttrCache();

    // By the same reasoning, the editor should be dismissed if columns are
    // added or removed. And for consistency, it should IMHO always be
    // removed, not only if the cell "underneath" it actually changes.
    // For now, I intentionally do not save the editor's content as the
    // cell it might want to save that stuff to might no longer exist.
    HideCellEditControl();

    switch ( msg.GetId() )
    {
        case wxGRIDTABLE_NOTIFY_ROWS_INSERTED:
        {
            int pos = msg.GetCommandInt();
            wxCHECK_MSG( pos >= 0 && pos <= m_numRows, false,
                         "Invalid row insertion position" );

            int numRows = msg.GetCommandInt2();
            wxCHECK_MSG( numRows >= 0, false,
                         "Invalid number of rows inserted" );

            m_numRows += numRows;

            if ( !m_rowAt.IsEmpty() )
            {
                //Shift the row IDs
                for ( i = 0; i < m_numRows - numRows; i++ )
                {
                    if ( m_rowAt[i] >= pos )
                        m_rowAt[i] += numRows;
                }

                m_rowAt.Insert( pos, pos, numRows );

                //Set the new rows' positions
                for ( i = pos + 1; i < pos + numRows; i++ )
                {
                    m_rowAt[i] = i;
                }
            }


            if ( !m_rowHeights.IsEmpty() )
            {
                m_rowHeights.Insert( m_defaultRowHeight, pos, numRows );
                m_rowBottoms.Insert( 0, pos, numRows );

                int bottom = 0;
                if ( pos > 0 )
                    bottom = m_rowBottoms[GetRowAt( pos - 1 )];

                int rowPos;
                for ( rowPos = pos; rowPos < m_numRows; rowPos++ )
                {
                    i = GetRowAt( rowPos );

                    bottom += GetRowHeight(i);
                    m_rowBottoms[i] = bottom;
                }
            }

            UpdateCurrentCellOnRedim();

            if ( m_selection )
                m_selection->UpdateRows( pos, numRows );
            wxGridCellAttrProvider * attrProvider = m_table->GetAttrProvider();
            if (attrProvider)
                attrProvider->UpdateAttrRows( pos, numRows );

            CalcDimensions();
        }
        labelArea = wxGA_RowLabels;
        break;

        case wxGRIDTABLE_NOTIFY_ROWS_APPENDED:
        {
            int numRows = msg.GetCommandInt();
            wxCHECK_MSG( numRows >= 0, false,
                         "Invalid number of rows appended" );

            wxASSERT_MSG( msg.GetCommandInt2() == -1, "Ignored when appending" );

            int oldNumRows = m_numRows;
            m_numRows += numRows;

            if ( !m_rowAt.IsEmpty() )
            {
                m_rowAt.Add( 0, numRows );

                //Set the new rows' positions
                for ( i = oldNumRows; i < m_numRows; i++ )
                {
                    m_rowAt[i] = i;
                }
            }

            if ( !m_rowHeights.IsEmpty() )
            {
                m_rowHeights.Add( m_defaultRowHeight, numRows );
                m_rowBottoms.Add( 0, numRows );

                int bottom = 0;
                if ( oldNumRows > 0 )
                    bottom = m_rowBottoms[oldNumRows - 1];

                int rowPos;
                for ( rowPos = oldNumRows; rowPos < m_numRows; rowPos++ )
                {
                    i = GetRowAt( rowPos );

                    bottom += GetRowHeight(i);
                    m_rowBottoms[i] = bottom;
                }
            }

            UpdateCurrentCellOnRedim();

            CalcDimensions();
        }
        labelArea = wxGA_RowLabels;
        break;

        case wxGRIDTABLE_NOTIFY_ROWS_DELETED:
        {
            int pos = msg.GetCommandInt();
            wxCHECK_MSG( pos >= 0 && pos <= m_numRows, false,
                         "Invalid row deletion position" );

            int numRows = msg.GetCommandInt2();
            wxCHECK_MSG( numRows >= 0 && pos + numRows <= m_numRows, false,
                         "Wrong number of rows being deleted" );

            m_numRows -= numRows;

            if ( !m_rowAt.IsEmpty() )
            {
                int rowID = GetRowAt( pos );

                m_rowAt.RemoveAt( pos, numRows );

                //Shift the row IDs
                int rowPos;
                for ( rowPos = 0; rowPos < m_numRows; rowPos++ )
                {
                    if ( m_rowAt[rowPos] > rowID )
                        m_rowAt[rowPos] -= numRows;
                }
            }

            if ( !m_rowHeights.IsEmpty() )
            {
                m_rowHeights.RemoveAt( pos, numRows );
                m_rowBottoms.RemoveAt( pos, numRows );

                int h = 0;
                int rowPos;
                for ( rowPos = 0; rowPos < m_numRows; rowPos++ )
                {
                    i = GetRowAt( rowPos );

                    h += GetRowHeight(i);
                    m_rowBottoms[i] = h;
                }
            }

            UpdateCurrentCellOnRedim();

            if ( m_selection )
                m_selection->UpdateRows( pos, -numRows );
            wxGridCellAttrProvider * attrProvider = m_table->GetAttrProvider();
            if (attrProvider)
            {
                attrProvider->UpdateAttrRows( pos, -numRows );

// ifdef'd out following patch from Paul Gammans
#if 0
                // No need to touch column attributes, unless we
                // removed _all_ rows, in this case, we remove
                // all column attributes.
                // I hate to do this here, but the
                // needed data is not available inside UpdateAttrRows.
                if ( !GetNumberRows() )
                    attrProvider->UpdateAttrCols( 0, -GetNumberCols() );
#endif
            }

            CalcDimensions();
        }
        labelArea = wxGA_RowLabels;
        break;

        case wxGRIDTABLE_NOTIFY_COLS_INSERTED:
        {
            int pos = msg.GetCommandInt();
            wxCHECK_MSG( pos >= 0 && pos <= m_numCols, false,
                         "Invalid column insertion position" );

            int numCols = msg.GetCommandInt2();
            wxCHECK_MSG( numCols >= 0, false,
                         "Invalid number of columns inserted" );

            m_numCols += numCols;

            if ( !m_colAt.IsEmpty() )
            {
                //Shift the column IDs
                for ( i = 0; i < m_numCols - numCols; i++ )
                {
                    if ( m_colAt[i] >= pos )
                        m_colAt[i] += numCols;
                }

                m_colAt.Insert( pos, pos, numCols );

                //Set the new columns' positions
                for ( i = pos + 1; i < pos + numCols; i++ )
                {
                    m_colAt[i] = i;
                }
            }

            if ( !m_colWidths.IsEmpty() )
            {
                m_colWidths.Insert( m_defaultColWidth, pos, numCols );
                m_colRights.Insert( 0, pos, numCols );

                int right = 0;
                if ( pos > 0 )
                    right = m_colRights[GetColAt( pos - 1 )];

                int colPos;
                for ( colPos = pos; colPos < m_numCols; colPos++ )
                {
                    i = GetColAt( colPos );

                    right += GetColWidth(i);
                    m_colRights[i] = right;
                }
            }

            // See comment for wxGRIDTABLE_NOTIFY_COLS_APPENDED case explaining
            // why this has to be done here and not before.
            if ( m_useNativeHeader )
                GetGridColHeader()->SetColumnCount(m_numCols);

            UpdateCurrentCellOnRedim();

            if ( m_selection )
                m_selection->UpdateCols( pos, numCols );
            wxGridCellAttrProvider * attrProvider = m_table->GetAttrProvider();
            if (attrProvider)
                attrProvider->UpdateAttrCols( pos, numCols );

            CalcDimensions();
        }
        labelArea = wxGA_ColLabels;
        break;

        case wxGRIDTABLE_NOTIFY_COLS_APPENDED:
        {
            int numCols = msg.GetCommandInt();
            wxCHECK_MSG( numCols >= 0, false,
                         "Invalid number of columns appended" );

            wxASSERT_MSG( msg.GetCommandInt2() == -1, "Ignored when appending" );

            int oldNumCols = m_numCols;
            m_numCols += numCols;

            if ( !m_colAt.IsEmpty() )
            {
                m_colAt.Add( 0, numCols );

                //Set the new columns' positions
                for ( i = oldNumCols; i < m_numCols; i++ )
                {
                    m_colAt[i] = i;
                }
            }

            if ( !m_colWidths.IsEmpty() )
            {
                m_colWidths.Add( m_defaultColWidth, numCols );
                m_colRights.Add( 0, numCols );

                int right = 0;
                if ( oldNumCols > 0 )
                    right = m_colRights[GetColAt( oldNumCols - 1 )];

                int colPos;
                for ( colPos = oldNumCols; colPos < m_numCols; colPos++ )
                {
                    i = GetColAt( colPos );

                    right += GetColWidth(i);
                    m_colRights[i] = right;
                }
            }

            // Notice that this must be called after updating m_colWidths above
            // as the native grid control will check whether the new columns
            // are shown which results in accessing m_colWidths array.
            if ( m_useNativeHeader )
                GetGridColHeader()->SetColumnCount(m_numCols);

            UpdateCurrentCellOnRedim();

            CalcDimensions();
        }
        labelArea = wxGA_ColLabels;
        break;

        case wxGRIDTABLE_NOTIFY_COLS_DELETED:
        {
            int pos = msg.GetCommandInt();
            wxCHECK_MSG( pos >= 0 && pos <= m_numCols, false,
                         "Invalid column deletion position" );

            int numCols = msg.GetCommandInt2();
            wxCHECK_MSG( numCols >= 0 && pos + numCols <= m_numCols, false,
                         "Wrong number of columns being deleted" );

            m_numCols -= numCols;

            if ( !m_colAt.IsEmpty() )
            {
                int colID = GetColAt( pos );

                m_colAt.RemoveAt( pos, numCols );

                //Shift the column IDs
                int colPos;
                for ( colPos = 0; colPos < m_numCols; colPos++ )
                {
                    if ( m_colAt[colPos] > colID )
                        m_colAt[colPos] -= numCols;
                }
            }

            if ( !m_colWidths.IsEmpty() )
            {
                m_colWidths.RemoveAt( pos, numCols );
                m_colRights.RemoveAt( pos, numCols );

                int w = 0;
                int colPos;
                for ( colPos = 0; colPos < m_numCols; colPos++ )
                {
                    i = GetColAt( colPos );

                    w += GetColWidth(i);
                    m_colRights[i] = w;
                }
            }

            // See comment for wxGRIDTABLE_NOTIFY_COLS_APPENDED case explaining
            // why this has to be done here and not before.
            if ( m_useNativeHeader )
                GetGridColHeader()->SetColumnCount(m_numCols);

            UpdateCurrentCellOnRedim();

            if ( m_selection )
                m_selection->UpdateCols( pos, -numCols );
            wxGridCellAttrProvider * attrProvider = m_table->GetAttrProvider();
            if (attrProvider)
            {
                attrProvider->UpdateAttrCols( pos, -numCols );

// ifdef'd out following patch from Paul Gammans
#if 0
                // No need to touch row attributes, unless we
                // removed _all_ columns, in this case, we remove
                // all row attributes.
                // I hate to do this here, but the
                // needed data is not available inside UpdateAttrCols.
                if ( !GetNumberCols() )
                    attrProvider->UpdateAttrRows( 0, -GetNumberRows() );
#endif
            }

            CalcDimensions();
        }
        labelArea = wxGA_ColLabels;
        break;
    }

    InvalidateBestSize();

    if ( labelArea && ShouldRefresh() )
    {
        RefreshArea(labelArea | wxGA_Cells);
    }

    return labelArea;
}

wxArrayInt wxGrid::CalcRowLabelsExposed( const wxRegion& reg, wxGridWindow *gridWindow ) const
{
    wxRect r;

    wxArrayInt  rowlabels;

    int top, bottom;
    for ( wxRegionIterator iter( reg ); iter; ++iter )
    {
        r = iter.GetRect();
        r.Offset(GetGridWindowOffset(gridWindow));

        // logical bounds of update region
        //
        CalcGridWindowUnscrolledPosition( 0, r.GetTop(), nullptr, &top, gridWindow );
        CalcGridWindowUnscrolledPosition( 0, r.GetBottom(), nullptr, &bottom, gridWindow );

        // find the row labels within these bounds
        const int rowFirst = internalYToRow(top, gridWindow);
        if ( rowFirst == wxNOT_FOUND )
            continue;

        for ( int rowPos = GetRowPos(rowFirst); rowPos < m_numRows; rowPos++ )
        {
            int row;
            row = GetRowAt( rowPos );

            if ( GetRowBottom(row) < top )
                continue;

            if ( GetRowTop(row) > bottom )
                break;

            rowlabels.Add( row );
        }
    }

    return rowlabels;
}

wxArrayInt wxGrid::CalcColLabelsExposed( const wxRegion& reg, wxGridWindow *gridWindow ) const
{
    wxRect r;

    wxArrayInt colLabels;

    int left, right;
    for ( wxRegionIterator iter( reg ); iter; ++iter )
    {
        r = iter.GetRect();
        r.Offset( GetGridWindowOffset(gridWindow) );

        // logical bounds of update region
        //
        CalcGridWindowUnscrolledPosition( r.GetLeft(), 0, &left, nullptr, gridWindow );
        CalcGridWindowUnscrolledPosition( r.GetRight(), 0, &right, nullptr, gridWindow );

        // find the cells within these bounds
        //
        const int colFirst = internalXToCol(left, gridWindow);
        if ( colFirst == wxNOT_FOUND )
           continue;

        for ( int colPos = GetColPos(colFirst); colPos < m_numCols; colPos++ )
        {
            int col;
            col = GetColAt( colPos );

            if ( GetColRight(col) < left )
                continue;

            if ( GetColLeft(col) > right )
                break;

            colLabels.Add( col );
        }
    }

    return colLabels;
}

wxGridCellCoordsArray wxGrid::CalcCellsExposed( const wxRegion& reg,
                                                wxGridWindow *gridWindow) const
{
    wxRect r;

    wxGridCellCoordsArray  cellsExposed;

    int left, top, right, bottom;
    for ( wxRegionIterator iter(reg); iter; ++iter )
    {
        r = iter.GetRect();
        r.Offset(GetGridWindowOffset(gridWindow));

        // Skip 0-height cells, they're invisible anyhow, don't waste time
        // getting their rectangles and so on.
        if ( !r.GetHeight() )
            continue;

        // logical bounds of update region
        //
        CalcGridWindowUnscrolledPosition( r.GetLeft(), r.GetTop(), &left, &top, gridWindow );
        CalcGridWindowUnscrolledPosition( r.GetRight(), r.GetBottom(), &right, &bottom, gridWindow );

        // find the cells within these bounds
        //
        const int rowFirst = internalYToRow(top, gridWindow);
        if ( rowFirst == wxNOT_FOUND )
            continue;

        wxArrayInt cols;
        for ( int rowPos = GetRowPos(rowFirst); rowPos < m_numRows; rowPos++ )
        {
            const int row = GetRowAt( rowPos );

            if ( GetRowBottom(row) <= top )
                continue;

            if ( GetRowTop(row) > bottom )
                break;

            // add all dirty cells in this row: notice that the columns which
            // are dirty don't depend on the row so we compute them only once
            // for the first dirty row and then reuse for all the next ones
            if ( cols.empty() )
            {
                // do determine the dirty columns
                for ( int pos = XToPos(left, gridWindow); pos <= XToPos(right, gridWindow); pos++ )
                    cols.push_back(GetColAt(pos));

                // if there are no dirty columns at all, nothing to do
                if ( cols.empty() )
                    break;
            }

            const size_t count = cols.size();
            for ( size_t n = 0; n < count; n++ )
                cellsExposed.Add(wxGridCellCoords(row, cols[n]));
        }
    }

    return cellsExposed;
}

void wxGrid::PrepareDCFor(wxDC &dc, wxGridWindow *gridWindow)
{
    wxScrolledCanvas::PrepareDC( dc );

    wxPoint dcOrigin = dc.GetDeviceOrigin() - GetGridWindowOffset(gridWindow);

    if ( gridWindow->GetType() & wxGridWindow::wxGridWindowFrozenCol )
        dcOrigin.x = 0;
    if ( gridWindow->GetType() & wxGridWindow::wxGridWindowFrozenRow )
        dcOrigin.y = 0;

    dc.SetDeviceOrigin(dcOrigin.x, dcOrigin.y);
}

void wxGrid::CheckDoDragScroll(wxGridSubwindow *eventGridWindow, wxGridSubwindow *gridWindow,
                               wxPoint posEvent, int direction)
{
    // helper for Process{Row|Col}LabelMouseEvent, ProcessGridCellMouseEvent:
    //  scroll when at the edges or outside the window w. respect to direction
    // eventGridWindow: the window that received the mouse event
    // gridWindow: the same or the corresponding non-frozen window

    if ( !m_isDragging )
    {
        // drag is just starting
        m_lastMousePos = posEvent;
        return;
    }

    int w, h;
    eventGridWindow->GetSize(&w, &h);
    // ViewStart is scroll position in scroll units
    wxPoint scrollPos = GetViewStart();
    wxPoint newScrollPos = wxPoint(wxDefaultCoord, wxDefaultCoord);

    if ( direction & wxHORIZONTAL )
    {
        // check x direction
        if ( eventGridWindow->IsFrozen() && posEvent.x < w )
        {
            // in the frozen window, moving left?
            if ( scrollPos.x > 0 && posEvent.x < m_lastMousePos.x )
                newScrollPos.x = scrollPos.x - 1;
        }
        else if ( eventGridWindow->IsFrozen() && posEvent.x >= w )
        {
            // frozen window was left, add the width of the non-frozen window
            w += gridWindow->GetSize().x;
        }

        if ( posEvent.x < 0 && scrollPos.x > 0 )
            newScrollPos.x = scrollPos.x - 1;
        else if ( posEvent.x >= w )
            newScrollPos.x = scrollPos.x + 1;
    }

    if ( direction & wxVERTICAL )
    {
        // check y direction
        if ( eventGridWindow->IsFrozen() && posEvent.y < h )
        {
            // in the frozen window, moving upward?
            if ( scrollPos.y && posEvent.y < m_lastMousePos.y )
                newScrollPos.y = scrollPos.y - 1;
        }
        else if ( eventGridWindow->IsFrozen() && posEvent.y >= h )
        {
            // frozen window was left, add the height of the non-frozen window
            h += gridWindow->GetSize().y;
        }

        if ( posEvent.y < 0 && scrollPos.y > 0 )
            newScrollPos.y = scrollPos.y - 1;
        else if ( posEvent.y >= h )
            newScrollPos.y = scrollPos.y + 1;
    }

    if ( newScrollPos.x != wxDefaultCoord || newScrollPos.y != wxDefaultCoord )
        Scroll(newScrollPos);

    m_lastMousePos = posEvent;
}

bool wxGrid::CheckIfDragCancelled(wxMouseEvent *event)
{
    // helper for Process{Row|Col}LabelMouseEvent, ProcessGridCellMouseEvent:
    // block re-triggering m_isDragging
    if ( !m_cancelledDragging )
        return false;

    if ( event->LeftIsDown() )
        return true;

    m_cancelledDragging = false;

    return false;
}

bool wxGrid::CheckIfAtDragSourceLine(const wxGridOperations &oper, int coord)
{
    // check whether coord on the dragged line or at max half of a line away
    // (the sizes of the lines before/after can be 0, if they are hidden)
    int minCoord = oper.GetLineStartPos(this, m_dragMoveRowOrCol);
    int maxCoord = minCoord + oper.GetLineSize(this, m_dragMoveRowOrCol);

    int lineBefore = oper.GetLineBefore(this, m_dragMoveRowOrCol);
    if ( lineBefore == -1 && coord < maxCoord )
        return true;
    if ( lineBefore != -1 )
        minCoord -= oper.GetLineSize(this, lineBefore) / 2;

    int posAfter = oper.GetLinePos(this, m_dragMoveRowOrCol) + 1;
    int lineAfter = posAfter < oper.GetTotalNumberOfLines(this) ?
                        oper.GetLineAt(this, posAfter) : -1;

    if ( lineAfter == -1 && coord >= minCoord )
        return true;
    if ( lineAfter != -1 )
        maxCoord += oper.GetLineSize(this, lineAfter) / 2;

    if ( coord >= minCoord && coord < maxCoord )
        return true;
    return false;
}

void wxGrid::ProcessRowColLabelMouseEvent( const wxGridOperations &oper, wxMouseEvent& event, wxGridSubwindow* labelWin )
{
    const wxGridOperations &dual = oper.Dual();

    wxGridSubwindow *headerWin = (wxGridSubwindow *) oper.GetHeaderWindow(this);
    wxGridWindow *gridWindow = labelWin->IsFrozen() ? oper.GetFrozenGrid(this) :
                                                      m_gridWin;

    // store position, before it's modified in the next step
    const wxPoint posEvent = event.GetPosition();

    event.SetPosition(posEvent + GetGridWindowOffset(gridWindow));

    // for drag, we could be moving from the window sending the event to the other
    if ( labelWin->IsFrozen() &&
        dual.Select( event.GetPosition() ) > dual.Select( labelWin->GetClientSize() ) )
        gridWindow = m_gridWin;

    const wxPoint unscrolledPos = CalcGridWindowUnscrolledPosition(event.GetPosition(), gridWindow);

    // find y or x mouse coordinate for row / col label window
    int coord = dual.Select(unscrolledPos);
    // index into data rows/cols;  wxNOT_FOUND if outside label window
    int line = oper.PosToLine(this, coord, nullptr);

    // wxNOT_FOUND if not near a line edge;  otherwise index into data rows/cols
    int lineEdge = PosToEdgeOfLine(coord, oper);


    // these are always valid, even if the mouse is outside the row/col range:
    // index into displayed rows/cols
    int posAt = PosToLinePos(coord, true /* clip */, oper, nullptr);
    // index into data rows/cols
    int lineAt = oper.GetLineAt(this, posAt);

    if ( CheckIfDragCancelled(&event) )
        return;

    if ( event.Dragging() && (m_winCapture == labelWin) )
    {
        // scroll when at the edges or outside the window
        CheckDoDragScroll(labelWin, headerWin, posEvent, oper.GetOrientation());
    }

    if ( event.Dragging() )
    {
        if (!m_isDragging)
        {
            m_isDragging = true;

            if ( m_cursorMode == oper.GetCursorModeMove() && line != -1 )
                DoStartMoveRowOrCol(line);
        }

        if ( event.LeftIsDown() )
        {
            if ( m_cursorMode == oper.GetCursorModeResize() )
            {
                DoGridDragResize(event.GetPosition(), oper, gridWindow);
            }
            else if ( m_cursorMode == oper.GetCursorModeSelect() && line >=0 )
            {
                // We can't extend the selection from non-selected row / col,
                // which may happen if we Ctrl-clicked it initially.
                // Therefore check m_selection->IsInSelection(m_currentCellCoords)

                if ( m_selection && m_numRows && m_numCols &&
                     m_selection->IsInSelection(m_currentCellCoords) )
                {
                    oper.SelectionExtendCurrentBlock(this, line, event, wxEVT_GRID_RANGE_SELECTING);
                }
            }
            else if ( m_cursorMode == oper.GetCursorModeMove() )
            {
                // determine the y or x position of the drop marker
                int markerPos;
                if ( coord >= oper.GetLineStartPos(this, lineAt) + (oper.GetLineSize(this, lineAt) / 2) )
                    markerPos = oper.GetLineEndPos(this, lineAt);
                else
                    markerPos = oper.GetLineStartPos(this, lineAt);

                const wxColour *markerColour;
                // Moving to the same place? Draw a grey marker.
                if ( CheckIfAtDragSourceLine(oper, coord) )
                    markerColour = wxLIGHT_GREY;
                else
                    markerColour = wxBLUE;

                if ( markerPos != m_dragLastPos || markerColour != m_dragLastColour )
                {
                    wxClientDC dc( headerWin );
                    oper.PrepareDCForLabels(this, dc);

                    int markerLength = oper.Select(headerWin->GetClientSize());

                    // Clean up the last indicator if position has changed
                    if ( m_dragLastPos >= 0 && markerPos != m_dragLastPos )
                    {
                        wxPen pen(headerWin->GetBackgroundColour(), 2);
                        dc.SetPen(pen);
                        oper.DrawParallelLine(dc, 0, markerLength, m_dragLastPos + 1);
                        dc.SetPen(wxNullPen);

                        int lastLine = oper.PosToLine(this, m_dragLastPos, nullptr, false);

                        if ( lastLine != -1 )
                            oper.DrawLineLabel(this, dc, lastLine);
                    }

                    // Draw the marker
                    wxPen pen(*markerColour, 2);
                    dc.SetPen(pen);
                    oper.DrawParallelLine(dc, 0, markerLength, markerPos + 1);
                    dc.SetPen(wxNullPen);

                    m_dragLastPos = markerPos;
                    m_dragLastColour = markerColour;
                }
            }
        }
        return;
    }

    if ( m_isDragging && (event.Entering() || event.Leaving()) )
        return;

    // ------------ Entering or leaving the window
    //
    if ( event.Entering() || event.Leaving() )
    {
        ChangeCursorMode(WXGRID_CURSOR_SELECT_CELL, labelWin);
    }

    // ------------ Left button pressed
    //
    else if ( event.LeftDown() )
    {
        if ( lineEdge != wxNOT_FOUND && oper.CanDragLineSize(this, lineEdge) )
        {
            DoStartResizeRowOrCol(lineEdge, oper.GetLineSize(this, lineEdge));
            ChangeCursorMode(oper.GetCursorModeResize(), labelWin);
        }
        else
        {
            // not a request to start resizing
            if ( line >= 0 &&
                 oper.SendEvent( this, wxEVT_GRID_LABEL_LEFT_CLICK, line, event ) == Event_Unhandled )
            {
                if ( oper.CanDragMove(this) )
                {
                    ChangeCursorMode(oper.GetCursorModeMove(), headerWin);

                    // Show button as pressed
                    m_dragMoveRowOrCol = line;
                    wxClientDC dc( headerWin );
                    oper.PrepareDCForLabels(this, dc);
                    oper.DrawLineLabel(this, dc, line);
                }
                else
                {
                    // Check if row/col selection is possible and allowed, before doing
                    // anything else, including changing the cursor mode to "select
                    // row"/"select col".
                    if ( m_selection && m_numRows > 0 && m_numCols > 0 &&
                            m_selection->GetSelectionMode() != dual.GetSelectionMode() )
                    {
                        bool selectNewLine = false,
                             makeLineCurrent = false;

                        if ( event.ShiftDown() && !event.CmdDown() )
                        {
                            // Continue editing the current selection and don't
                            // move the grid cursor.
                            oper.SelectionExtendCurrentBlock(this, line, event);
                            oper.MakeLineVisible(this, line);
                        }
                        else if ( event.CmdDown() && !event.ShiftDown() )
                        {
                            if ( oper.IsLineInSelection(this, line) )
                            {
                                oper.DeselectLine(this, line);
                                makeLineCurrent = true;
                            }
                            else
                            {
                                makeLineCurrent =
                                selectNewLine = true;
                            }
                        }
                        else
                        {
                            ClearSelection();
                            makeLineCurrent =
                            selectNewLine = true;
                        }

                        if ( selectNewLine )
                            oper.SelectLine(this, line, event);

                        if ( makeLineCurrent )
                            oper.MakeLineCurrent(this, line);

                        ChangeCursorMode(oper.GetCursorModeSelect(), labelWin);
                    }
                }
            }
        }
    }

    // ------------ Left double click
    //
    else if (event.LeftDClick() )
    {
        if ( lineEdge != wxNOT_FOUND && oper.CanDragLineSize(this, line) )
        {
            // adjust row or column size depending on label text
            oper.HandleLineAutosize(this, lineEdge, event);

            ChangeCursorMode(WXGRID_CURSOR_SELECT_CELL, labelWin);
            m_dragLastPos = -1;
        }
        else // not on line separator or it's not resizable
        {
            if ( line >=0 &&
                 oper.SendEvent( this, wxEVT_GRID_LABEL_LEFT_DCLICK, line, event ) == Event_Unhandled )
            {
                // no default action at the moment
            }
        }
    }

    // ------------ Left button released
    //
    else if ( event.LeftUp() )
    {
        if ( m_cursorMode == oper.GetCursorModeResize() )
        {
            oper.DoEndLineResize(this, event, gridWindow);
        }
        else if ( m_cursorMode == oper.GetCursorModeMove() )
        {
            if ( CheckIfAtDragSourceLine(oper, coord) )
            {
                // the line didn't actually move anywhere, "unpress" the label
                if ( oper.GetOrientation() == wxVERTICAL && line != -1 )
                    DoColHeaderClick(line);
                oper.GetHeaderWindow(this)->Refresh();
            }
            else
            {
                // find the target position: start with current mouse position
                // (posAt and lineAt are always valid indices, not wxNOT_FOUND)
                int posNew = posAt;

                // adjust for the row being dragged itself
                if ( posAt < oper.GetLinePos(this, m_dragMoveRowOrCol) )
                    posNew++;

                // if mouse is on the near part of the target row,
                // insert it before it, not after
                if ( posNew > 0 &&
                     ( coord <= oper.GetLineStartPos(this, lineAt) +
                                oper.GetLineSize(this, lineAt) / 2 ) )
                    posNew--;

                oper.DoEndMove(this, posNew);
            }
        }
        else if ( oper.GetOrientation() == wxHORIZONTAL && line != -1 &&
                  (m_cursorMode == WXGRID_CURSOR_SELECT_CELL ||
                   m_cursorMode == WXGRID_CURSOR_SELECT_COL) )
        {
            DoColHeaderClick(line);
        }
        EndDraggingIfNecessary();
    }

    // ------------ Right button down
    //
    else if ( event.RightDown() )
    {
        if ( line < 0 ||
             oper.SendEvent( this, wxEVT_GRID_LABEL_RIGHT_CLICK, line, event ) == Event_Unhandled )
        {
            // no default action at the moment
            event.Skip();
        }
    }

    // ------------ Right double click
    //
    else if ( event.RightDClick() )
    {
        if ( line < 0 ||
             oper.SendEvent( this, wxEVT_GRID_LABEL_RIGHT_DCLICK, line, event ) == Event_Unhandled )
        {
            // no default action at the moment
            event.Skip();
        }
    }

    // ------------ No buttons down and mouse moving
    //
    else if ( event.Moving() )
    {
        if ( lineEdge != wxNOT_FOUND )
        {
            if ( m_cursorMode == WXGRID_CURSOR_SELECT_CELL )
            {
                if ( oper.CanDragLineSize(this, lineEdge) )
                {
                    ChangeCursorMode(oper.GetCursorModeResize(), labelWin, false);
                }
            }
        }
        else if ( m_cursorMode != WXGRID_CURSOR_SELECT_CELL )
        {
            ChangeCursorMode(WXGRID_CURSOR_SELECT_CELL, labelWin, false);
        }
    }

    // Don't consume the remaining events (e.g. right up).
    else
    {
        event.Skip();
    }
}

void wxGrid::UpdateCurrentCellOnRedim()
{
    if (m_currentCellCoords == wxGridNoCellCoords)
    {
        // We didn't have any valid selection before, which can only happen
        // if the grid was empty.
        // Check if this is still the case and ensure we do have valid
        // selection if the grid is not empty any more.
        if (m_numCols > 0 && m_numRows > 0)
        {
            SetCurrentCell(0, 0);
        }
    }
    else
    {
        if (m_numCols == 0 || m_numRows == 0)
        {
            // We have to reset the selection, as it must either use validate
            // coordinates otherwise, but there are no valid coordinates for
            // the grid cells any more now that it is empty.
            m_currentCellCoords = wxGridNoCellCoords;
        }
        else
        {
            // Check if the current cell coordinates are still valid.
            wxGridCellCoords updatedCoords = m_currentCellCoords;
            if ( updatedCoords.GetCol() >= m_numCols )
                updatedCoords.SetCol(m_numCols - 1);
            if ( updatedCoords.GetRow() >= m_numRows )
                updatedCoords.SetRow(m_numRows - 1);

            // And change them if they're not.
            if ( updatedCoords != m_currentCellCoords )
            {
                // Prevent SetCurrentCell() from redrawing the previous current
                // cell whose coordinates are invalid now.
                m_currentCellCoords = wxGridNoCellCoords;
                SetCurrentCell(updatedCoords);
            }
        }
    }
}

void wxGrid::UpdateColumnSortingIndicator(int col)
{
    wxCHECK_RET( col != wxNOT_FOUND, "invalid column index" );

    if ( m_useNativeHeader )
        GetGridColHeader()->UpdateColumn(col);
    else if ( m_nativeColumnLabels )
        m_colLabelWin->Refresh();
    //else: sorting indicator display not yet implemented in grid version
}

void wxGrid::SetSortingColumn(int col, bool ascending)
{
    if ( col == m_sortCol )
    {
        // we are already using this column for sorting (or not sorting at all)
        // but we might still change the sorting order, check for it
        if ( m_sortCol != wxNOT_FOUND && ascending != m_sortIsAscending )
        {
            m_sortIsAscending = ascending;

            UpdateColumnSortingIndicator(m_sortCol);
        }
    }
    else // we're changing the column used for sorting
    {
        const int sortColOld = m_sortCol;

        // change it before updating the column as we want GetSortingColumn()
        // to return the correct new value
        m_sortCol = col;

        if ( sortColOld != wxNOT_FOUND )
            UpdateColumnSortingIndicator(sortColOld);

        if ( m_sortCol != wxNOT_FOUND )
        {
            m_sortIsAscending = ascending;
            UpdateColumnSortingIndicator(m_sortCol);
        }
    }
}

void wxGrid::DoColHeaderClick(int col)
{
    // we consider that the grid was resorted if this event is processed and
    // not vetoed
    if ( SendEvent(wxEVT_GRID_COL_SORT, -1, col) == Event_Handled )
    {
        SetSortingColumn(col, IsSortingBy(col) ? !m_sortIsAscending : true);
        Refresh();
    }
}

void wxGrid::DoStartResizeRowOrCol(int col, int size)
{
    // Hide the editor if it's currently shown to avoid any weird interactions
    // with it while dragging the row/column separator.
    AcceptCellEditControlIfShown();

    m_dragRowOrCol = col;
    m_dragRowOrColOldSize = size;
}

void wxGrid::ProcessCornerLabelMouseEvent( wxMouseEvent& event )
{
    if ( event.LeftDown() )
    {
        // indicate corner label by having both row and
        // col args == -1
        //
        if ( SendEvent( wxEVT_GRID_LABEL_LEFT_CLICK, -1, -1, event ) == Event_Unhandled )
        {
            SelectAll();
        }
    }
    else if ( event.LeftDClick() )
    {
        SendEvent( wxEVT_GRID_LABEL_LEFT_DCLICK, -1, -1, event );
    }
    else if ( event.RightDown() )
    {
        if ( SendEvent( wxEVT_GRID_LABEL_RIGHT_CLICK, -1, -1, event ) == Event_Unhandled )
        {
            // no default action at the moment
            event.Skip();
        }
    }
    else if ( event.RightDClick() )
    {
        if ( SendEvent( wxEVT_GRID_LABEL_RIGHT_DCLICK, -1, -1, event ) == Event_Unhandled )
        {
            // no default action at the moment
            event.Skip();
        }
    }
    else
    {
        event.Skip();
    }
}

void wxGrid::HandleRowAutosize(int row, const wxMouseEvent& event)
{
    // adjust row height depending on label text
    //
    // TODO: generate RESIZING event, see #10754
    if ( !SendGridSizeEvent(wxEVT_GRID_ROW_AUTO_SIZE, row, event) )
        AutoSizeRowLabelSize(row);

    SendGridSizeEvent(wxEVT_GRID_ROW_SIZE, row, event);
}

void wxGrid::HandleColumnAutosize(int col, const wxMouseEvent& event)
{
    // adjust column width depending on label text
    //
    // TODO: generate RESIZING event, see #10754
    if ( !SendGridSizeEvent(wxEVT_GRID_COL_AUTO_SIZE, col, event) )
        AutoSizeColLabelSize(col);

    SendGridSizeEvent(wxEVT_GRID_COL_SIZE, col, event);
}

void wxGrid::CancelMouseCapture()
{
    // cancel operation currently in progress, whatever it is
    if ( m_winCapture )
    {
        if ( m_cursorMode == WXGRID_CURSOR_MOVE_COL ||
             m_cursorMode == WXGRID_CURSOR_MOVE_ROW )
            m_winCapture->Refresh();
        DoAfterDraggingEnd();
    }
}

void wxGrid::DoAfterDraggingEnd()
{
    if ( m_isDragging &&
         (m_cursorMode == WXGRID_CURSOR_SELECT_CELL ||
          m_cursorMode == WXGRID_CURSOR_SELECT_ROW ||
          m_cursorMode == WXGRID_CURSOR_SELECT_COL) )
    {
        m_selection->EndSelecting();
    }

    m_isDragging = false;
    m_startDragPos = wxDefaultPosition;
    m_lastMousePos = wxDefaultPosition;
    // from drag moving row/col
    m_dragMoveRowOrCol = -1;
    m_dragLastPos = -1;
    m_dragLastColour = nullptr;

    m_cursorMode = WXGRID_CURSOR_SELECT_CELL;
    m_winCapture->SetCursor( *wxSTANDARD_CURSOR );
    m_winCapture = nullptr;
}

void wxGrid::EndDraggingIfNecessary()
{
    if ( m_winCapture )
    {
        m_winCapture->ReleaseMouse();

        DoAfterDraggingEnd();
    }
}

void wxGrid::ChangeCursorMode(CursorMode mode,
                              wxWindow *win,
                              bool captureMouse)
{
#if wxUSE_LOG_TRACE
    static const wxChar *const cursorModes[] =
    {
        wxT("SELECT_CELL"),
        wxT("RESIZE_ROW"),
        wxT("RESIZE_COL"),
        wxT("SELECT_ROW"),
        wxT("SELECT_COL"),
        wxT("MOVE_ROW"),
        wxT("MOVE_COL"),
    };

    wxLogTrace(wxT("grid"),
               wxT("wxGrid cursor mode (mouse capture for %s): %s -> %s"),
               win == m_colLabelWin ? wxT("colLabelWin")
                                    : win ? wxT("rowLabelWin")
                                          : wxT("gridWin"),
               cursorModes[m_cursorMode], cursorModes[mode]);
#endif // wxUSE_LOG_TRACE

    if ( mode == m_cursorMode &&
         win == m_winCapture &&
         captureMouse == (m_winCapture != nullptr))
        return;

    if ( !win )
    {
        // by default use the grid itself
        win = m_gridWin;
    }

    EndDraggingIfNecessary();

    m_cursorMode = mode;

    switch ( m_cursorMode )
    {
        case WXGRID_CURSOR_RESIZE_ROW:
            win->SetCursor( m_rowResizeCursor );
            break;

        case WXGRID_CURSOR_RESIZE_COL:
            win->SetCursor( m_colResizeCursor );
            break;

        case WXGRID_CURSOR_MOVE_ROW:
        case WXGRID_CURSOR_MOVE_COL:
            win->SetCursor( wxCursor(wxCURSOR_HAND) );
            break;

        case WXGRID_CURSOR_SELECT_CELL:
            // Mouse is captured in ProcessGridCellMouseEvent() in this mode.
            captureMouse = false;
            wxFALLTHROUGH;

        case WXGRID_CURSOR_SELECT_ROW:
        case WXGRID_CURSOR_SELECT_COL:
            win->SetCursor( *wxSTANDARD_CURSOR );
            break;
    }

    if ( captureMouse )
    {
        win->CaptureMouse();
        m_winCapture = win;
    }
}

// ----------------------------------------------------------------------------
// grid mouse event processing
// ----------------------------------------------------------------------------

bool
wxGrid::DoGridCellDrag(wxMouseEvent& event,
                       const wxGridCellCoords& coords,
                       bool isFirstDrag)
{
    if ( coords == wxGridNoCellCoords )
        return false; // we're outside any valid cell

    if ( isFirstDrag )
    {
        // Hide the edit control, so it won't interfere with drag-shrinking.
        AcceptCellEditControlIfShown();

        switch ( event.GetModifiers() )
        {
            case wxMOD_CONTROL:
                // Ctrl-dragging is special, because we could have started it
                // by Ctrl-clicking a previously selected cell, which has the
                // effect of deselecting it and in this case we can't start
                // drag-selection from it because the selection anchor should
                // always be selected itself.
                if ( !m_selection->IsInSelection(m_currentCellCoords) )
                    return false;
                break;

            case wxMOD_NONE:
                if ( CanDragCell() )
                {
                    // if event is handled by user code, no further processing
                    return SendEvent(wxEVT_GRID_CELL_BEGIN_DRAG, coords, event) == Event_Unhandled;
                }
                break;

            //default: In all the other cases, we don't have anything special
            //         to do and we'll just extend the selection below.
        }
    }

    // Note that we don't need to check the modifiers here, it doesn't matter
    // which keys are pressed for the current event, as pressing or releasing
    // Ctrl later can't change the dragging behaviour. Only the initial state
    // of the modifier keys matters.
    if ( m_selection )
    {
        m_selection->ExtendCurrentBlock(m_currentCellCoords,
                                        coords,
                                        event,
                                        wxEVT_GRID_RANGE_SELECTING);
    }

    return true;
}

bool wxGrid::DoGridDragEvent(wxMouseEvent& event,
                             const wxGridCellCoords& coords,
                             bool isFirstDrag,
                             wxGridWindow *gridWindow)
{
    switch ( m_cursorMode )
    {
        case WXGRID_CURSOR_SELECT_CELL:
            return DoGridCellDrag(event, coords, isFirstDrag);

        case WXGRID_CURSOR_RESIZE_ROW:
            if ( m_dragRowOrCol != -1 )
                DoGridDragResize(event.GetPosition(), wxGridRowOperations(), gridWindow);
            break;

        case WXGRID_CURSOR_RESIZE_COL:
            if ( m_dragRowOrCol != -1 )
                DoGridDragResize(event.GetPosition(), wxGridColumnOperations(), gridWindow);
            break;

        default:
            event.Skip();
    }

    return true;
}

void
wxGrid::DoGridCellLeftDown(wxMouseEvent& event,
                           const wxGridCellCoords& coords,
                           const wxPoint& pos)
{
    if ( SendEvent(wxEVT_GRID_CELL_LEFT_CLICK, coords, event) != Event_Unhandled )
    {
        // event handled by user code, no need to do anything here
        return;
    }

    // Process the mouse down event depending on the current cursor mode. Note
    // that this assumes m_cursorMode was set in the mouse move event hendler.
    switch ( m_cursorMode )
    {
        case WXGRID_CURSOR_RESIZE_ROW:
        case WXGRID_CURSOR_RESIZE_COL:
            {
                int dragRowOrCol = wxNOT_FOUND;
                if ( m_cursorMode == WXGRID_CURSOR_RESIZE_COL )
                {
                    dragRowOrCol = XToEdgeOfCol(pos.x);
                    DoStartResizeRowOrCol(dragRowOrCol, GetColSize(dragRowOrCol));
                }
                else
                {
                    dragRowOrCol = YToEdgeOfRow(pos.y);
                    DoStartResizeRowOrCol(dragRowOrCol, GetRowSize(dragRowOrCol));
                }
                wxCHECK_RET( dragRowOrCol != -1, "Can't determine row or column in resizing mode" );
            }
            break;

        case WXGRID_CURSOR_SELECT_CELL:
        case WXGRID_CURSOR_SELECT_ROW:
        case WXGRID_CURSOR_SELECT_COL:
            DisableCellEditControl();
            MakeCellVisible(coords);

            if (event.ShiftDown() && !event.CmdDown())
            {
                if (m_selection)
                {
                    m_selection->ExtendCurrentBlock(m_currentCellCoords, coords, event);
                }
            }
            else
            {
                if ( event.CmdDown() && !event.ShiftDown() )
                {
                    if ( m_selection )
                    {
                        if ( !m_selection->IsInSelection(coords) )
                        {
                            // If the cell is not selected, select it.
                            m_selection->SelectBlock(coords.GetRow(), coords.GetCol(),
                                                     coords.GetRow(), coords.GetCol(),
                                                     event);
                        }
                        else
                        {
                            // Otherwise deselect it.
                            m_selection->DeselectBlock(
                                wxGridBlockCoords(coords.GetRow(), coords.GetCol(),
                                                  coords.GetRow(), coords.GetCol()),
                                                  event);
                        }
                    }
                }
                else
                {
                    ClearSelection();

                    if ( m_selection )
                    {
                        // In row or column selection mode just clicking on the cell
                        // should select the row or column containing it: this is more
                        // convenient for the kinds of controls that use such selection
                        // mode and is compatible with 2.8 behaviour (see #12062).
                        switch ( m_selection->GetSelectionMode() )
                        {
                            case wxGridSelectNone:
                            case wxGridSelectCells:
                            case wxGridSelectRowsOrColumns:
                                // nothing to do in these cases
                                break;

                            case wxGridSelectRows:
                                m_selection->SelectRow(coords.GetRow());
                                break;

                            case wxGridSelectColumns:
                                m_selection->SelectCol(coords.GetCol());
                                break;
                        }
                    }

                    m_waitForSlowClick = m_currentCellCoords == coords &&
                                         coords != wxGridNoCellCoords;
                }

                SetCurrentCell(coords);
            }
            break;

        case WXGRID_CURSOR_MOVE_ROW:
        case WXGRID_CURSOR_MOVE_COL:
            // Nothing to do here for this case.
            break;
    }
}

void
wxGrid::DoGridCellLeftDClick(wxMouseEvent& event,
                             const wxGridCellCoords& coords,
                             const wxPoint& pos)
{
    if ( XToEdgeOfCol(pos.x) < 0 && YToEdgeOfRow(pos.y) < 0 )
    {
        if ( SendEvent(wxEVT_GRID_CELL_LEFT_DCLICK, coords, event) == Event_Unhandled )
        {
            // we want double click to select a cell and start editing
            // (i.e. to behave in same way as sequence of two slow clicks):
            m_waitForSlowClick = true;
        }
    }
}

void
wxGrid::DoGridCellLeftUp(wxMouseEvent& event,
                         const wxGridCellCoords& coords,
                         wxGridWindow* gridWindow)
{
    if ( m_cursorMode == WXGRID_CURSOR_SELECT_CELL )
    {
        if ( coords == m_currentCellCoords && m_waitForSlowClick && CanEnableCellControl() )
        {
            ClearSelection();

            if ( DoEnableCellEditControl(wxGridActivationSource::From(event)) )
                GetCurrentCellEditorPtr()->StartingClick();

            m_waitForSlowClick = false;
        }
    }
    else if ( m_cursorMode == WXGRID_CURSOR_RESIZE_ROW )
    {
        ChangeCursorMode(WXGRID_CURSOR_SELECT_CELL);
        if ( m_dragRowOrCol != -1 )
            DoEndDragResizeRow(event, gridWindow);
    }
    else if ( m_cursorMode == WXGRID_CURSOR_RESIZE_COL )
    {
        ChangeCursorMode(WXGRID_CURSOR_SELECT_CELL);
        if ( m_dragRowOrCol != -1 )
            DoEndDragResizeCol(event, gridWindow);
    }

    m_dragLastPos = -1;
}

void
wxGrid::DoGridMouseMoveEvent(wxMouseEvent& WXUNUSED(event),
                             const wxGridCellCoords& coords,
                             const wxPoint& pos,
                             wxGridWindow* gridWindow)
{
    if ( coords.GetRow() < 0 || coords.GetCol() < 0 )
    {
        // out of grid cell area
        ChangeCursorMode(WXGRID_CURSOR_SELECT_CELL);
        return;
    }

    int dragRow = YToEdgeOfRow( pos.y );
    int dragCol = XToEdgeOfCol( pos.x );

    // Dragging on the corner of a cell to resize in both directions is not
    // implemented, so choose to resize the column when the cursor is over the
    // cell corner, as this is a more common operation.
    if ( dragCol >= 0 && CanDragGridColEdges() && CanDragColSize(dragCol) )
    {
        if ( m_cursorMode != WXGRID_CURSOR_RESIZE_COL )
        {
            ChangeCursorMode(WXGRID_CURSOR_RESIZE_COL, gridWindow, false);
        }
    }
    else if ( dragRow >= 0 && CanDragGridRowEdges() && CanDragRowSize(dragRow) )
    {
        if ( m_cursorMode != WXGRID_CURSOR_RESIZE_ROW)
        {
            ChangeCursorMode(WXGRID_CURSOR_RESIZE_ROW, gridWindow, false);
        }
    }
    else // Neither on a row or col edge
    {
        if ( m_cursorMode != WXGRID_CURSOR_SELECT_CELL )
        {
            ChangeCursorMode(WXGRID_CURSOR_SELECT_CELL, gridWindow, false);
        }
    }
}

void wxGrid::ProcessGridCellMouseEvent(wxMouseEvent& event, wxGridWindow *eventGridWindow )
{
    // the window receiving the event might not be the same as the one under
    // the mouse (e.g. in the case of a dragging event started in one window,
    // but continuing over another one)

    if ( CheckIfDragCancelled(&event) )
        return;

    wxGridWindow *gridWindow =
        DevicePosToGridWindow(event.GetPosition() + eventGridWindow->GetPosition());

    if ( !gridWindow )
        gridWindow = eventGridWindow;

    // store position, before it's modified in the next step
    const wxPoint posEvent = event.GetPosition();

    event.SetPosition(posEvent + eventGridWindow->GetPosition() -
                      wxPoint(m_rowLabelWidth, m_colLabelHeight));

    wxPoint pos = CalcGridWindowUnscrolledPosition(event.GetPosition(), gridWindow);

    // coordinates of the cell under mouse
    wxGridCellCoords coords = XYToCell(pos, gridWindow);

    int cell_rows, cell_cols;
    if ( GetCellSize( coords.GetRow(), coords.GetCol(), &cell_rows, &cell_cols )
            == CellSpan_Inside )
    {
        coords.SetRow(coords.GetRow() + cell_rows);
        coords.SetCol(coords.GetCol() + cell_cols);
    }

    // Releasing the left mouse button must be processed in any case, so deal
    // with it first.
    if ( event.LeftUp() )
    {
        // Note that we must call this one first, before resetting the
        // drag-related data, as it relies on m_cursorMode being still set and
        // EndDraggingIfNecessary() resets it.
        DoGridCellLeftUp(event, coords, gridWindow);

        EndDraggingIfNecessary();
        return;
    }

    const bool isDraggingWithLeft = event.Dragging() && event.LeftIsDown();

    if ( isDraggingWithLeft && (m_winCapture == eventGridWindow) )
    {
        // scroll when at the edges or outside the window
        CheckDoDragScroll(eventGridWindow, m_gridWin, posEvent,
                          wxHORIZONTAL | wxVERTICAL);
    }

    // While dragging the mouse, only releasing the left mouse button, which
    // cancels the drag operation, is processed (above) and any other events
    // are just ignored while it's in progress.
    if ( m_isDragging )
    {
        if ( isDraggingWithLeft )
            DoGridDragEvent(event, coords, false /* not first drag */, gridWindow);

        if ( m_winCapture != gridWindow )
        {
            if ( m_winCapture )
                m_winCapture->ReleaseMouse();

            m_winCapture = gridWindow;
            m_winCapture->CaptureMouse();
        }
        return;
    }

    // Now check if we're starting a drag operation (if it had been already
    // started, m_isDragging would be true above).
    if ( isDraggingWithLeft )
    {
        // To avoid accidental drags, don't start doing anything until the
        // mouse has been dragged far enough.
        const wxPoint& pt = event.GetPosition();
        if ( m_startDragPos == wxDefaultPosition )
        {
            m_startDragPos = pt;
            return;
        }

        if ( abs(m_startDragPos.x - pt.x) <= DRAG_SENSITIVITY &&
                abs(m_startDragPos.y - pt.y) <= DRAG_SENSITIVITY )
            return;

        if ( DoGridDragEvent(event, coords, true /* first drag */, gridWindow) )
        {
            wxASSERT_MSG( !m_winCapture, "shouldn't capture the mouse twice" );

            m_winCapture = gridWindow;
            m_winCapture->CaptureMouse();

            m_isDragging = true;
        }

        return;
    }

    // If we're not dragging, cancel any dragging operation which could have
    // been in progress.
    EndDraggingIfNecessary();

    bool handled = false;

    // deal with various button presses
    if ( event.IsButton() )
    {
        if ( coords != wxGridNoCellCoords )
        {
            DisableCellEditControl();

            if ( event.LeftDown() )
                handled = (DoGridCellLeftDown(event, coords, pos), true);
            else if ( event.LeftDClick() )
                handled = (DoGridCellLeftDClick(event, coords, pos), true);
            else if ( event.RightDown() )
                handled = SendEvent(wxEVT_GRID_CELL_RIGHT_CLICK, coords, event) != Event_Unhandled;
            else if ( event.RightDClick() )
                handled = SendEvent(wxEVT_GRID_CELL_RIGHT_DCLICK, coords, event) != Event_Unhandled;
        }
    }
    else if ( event.Moving() )
    {
        DoGridMouseMoveEvent(event, coords, pos, gridWindow);
        handled = true;
    }

    if ( !handled )
    {
        event.Skip();
    }
}

void wxGrid::DoGridDragResize(const wxPoint& position,
                              const wxGridOperations& oper,
                              wxGridWindow* gridWindow)
{
    wxCHECK_RET( m_dragRowOrCol != -1,
                 "shouldn't be called when not drag resizing" );

    // Get the logical position from the physical one we're passed.
    const wxPoint
        logicalPos = CalcGridWindowUnscrolledPosition(position, gridWindow);

    // Size of the row/column is determined by the mouse coordinates in the
    // orthogonal direction.
    const int linePos = oper.Dual().Select(logicalPos);

    const int lineStart = oper.GetLineStartPos(this, m_dragRowOrCol);
    oper.SetLineSize(this, m_dragRowOrCol,
                     wxMax(linePos - lineStart,
                           oper.GetMinimalLineSize(this, m_dragRowOrCol)));

    // TODO: generate RESIZING event, see #10754, if the size has changed.
}

wxPoint wxGrid::GetPositionForResizeEvent(int width) const
{
    wxCHECK_MSG( m_dragRowOrCol != -1, wxPoint(),
                 "shouldn't be called when not drag resizing" );

    // Note that we currently always use m_gridWin here as using
    // wxGridHeaderCtrl is incompatible with using frozen rows/columns.
    // This would need to be changed if they're allowed to be used together.
    int x;
    CalcGridWindowScrolledPosition(GetColLeft(m_dragRowOrCol) + width, 0,
                                   &x, nullptr,
                                   m_gridWin);

    return wxPoint(x, 0);
}

void wxGrid::DoEndDragResizeRow(const wxMouseEvent& event, wxGridWindow* gridWindow)
{
    DoGridDragResize(event.GetPosition(), wxGridRowOperations(), gridWindow);

    SendGridSizeEvent(wxEVT_GRID_ROW_SIZE, m_dragRowOrCol, event);

    m_dragRowOrCol = -1;
}

void wxGrid::DoEndDragResizeCol(const wxMouseEvent& event, wxGridWindow* gridWindow)
{
    DoGridDragResize(event.GetPosition(), wxGridColumnOperations(), gridWindow);

    SendGridSizeEvent(wxEVT_GRID_COL_SIZE, m_dragRowOrCol, event);

    m_dragRowOrCol = -1;
}

void wxGrid::DoHeaderStartDragResizeCol(int col)
{
    DoStartResizeRowOrCol(col, GetColSize(col));
}

void wxGrid::DoHeaderDragResizeCol(int width)
{
    DoGridDragResize(GetPositionForResizeEvent(width),
                     wxGridColumnOperations(),
                     m_gridWin);
}

void wxGrid::DoHeaderEndDragResizeCol(int width)
{
    // We can sometimes be called even when we're not resizing any more,
    // although it's rather difficult to reproduce: one way to do it is to
    // double click the column separator line while pressing Esc at the same
    // time. There seems to be some kind of check for Esc inside the native
    // header control and so an extra "end resizing" message gets generated.
    if ( m_dragRowOrCol == -1 )
        return;

    // Unfortunately we need to create a dummy mouse event here to avoid
    // modifying too much existing code. Note that only position and keyboard
    // state parts of this event object are actually used, so the rest
    // (even including some crucial parts, such as event type) can be left
    // uninitialized.
    wxMouseEvent e;
    e.SetState(wxGetMouseState());
    e.SetPosition(GetPositionForResizeEvent(width));

    DoEndDragResizeCol(e, m_gridWin);
}

void wxGrid::DoStartMoveRowOrCol(int col)
{
    m_dragMoveRowOrCol = col;
}

void wxGrid::DoEndMoveRow(int pos)
{
    wxASSERT_MSG( m_dragMoveRowOrCol != -1, "no matching DoStartMoveRow?" );

    if ( SendEvent(wxEVT_GRID_ROW_MOVE, -1, m_dragMoveRowOrCol) != Event_Vetoed )
        SetRowPos(m_dragMoveRowOrCol, pos);

    m_dragMoveRowOrCol = -1;
}

void wxGrid::RefreshAfterRowPosChange()
{
    // recalculate the row bottoms as the row positions have changed,
    // unless we calculate them dynamically because all rows heights are the
    // same and it's easy to do
    if ( !m_rowHeights.empty() )
    {
        int rowBottom = 0;
        for ( int rowPos = 0; rowPos < m_numRows; rowPos++ )
        {
            int rowID = GetRowAt( rowPos );

            // Ignore the currently hidden rows.
            const int height = m_rowHeights[rowID];
            if ( height > 0 )
                rowBottom += height;

            m_rowBottoms[rowID] = rowBottom;
        }
    }

    // and make the changes visible
    RefreshArea(wxGA_Cells | wxGA_RowLabels);
}

void wxGrid::SetRowsOrder(const wxArrayInt& order)
{
    m_rowAt = order;

    RefreshAfterRowPosChange();
}

void wxGrid::SetRowPos(int idx, int pos)
{
    // we're going to need m_rowAt now, initialize it if needed
    if ( m_rowAt.empty() )
    {
        m_rowAt.reserve(m_numRows);
        for ( int i = 0; i < m_numRows; i++ )
            m_rowAt.push_back(i);
    }

    // from wxHeaderCtrl::MoveRowInOrderArray:
    int posOld = m_rowAt.Index(idx);
    wxASSERT_MSG( posOld != wxNOT_FOUND, "invalid index" );

    if ( pos != posOld )
    {
        m_rowAt.RemoveAt(posOld);
        m_rowAt.Insert(idx, pos);
    }

    RefreshAfterRowPosChange();
}

int wxGrid::GetRowPos(int idx) const
{
    wxASSERT_MSG( idx >= 0 && idx < m_numRows, "invalid row index" );

    if ( m_rowAt.IsEmpty() )
        return idx;

    int pos = m_rowAt.Index(idx);
    wxASSERT_MSG( pos != wxNOT_FOUND, "invalid row index" );

    return pos;
}

void wxGrid::ResetRowPos()
{
    m_rowAt.clear();

    RefreshAfterRowPosChange();
}

bool wxGrid::EnableDragRowMove( bool enable )
{
    if ( m_canDragRowMove == enable ||
        (enable && m_rowFrozenLabelWin) )
        return false;

    m_canDragRowMove = enable;

    // we use to call ResetRowPos() from here if !enable but this doesn't seem
    // right as it would mean there would be no way to "freeze" the current
    // rows order by disabling moving them after putting them in the desired
    // order, whereas now you can always call ResetRowPos() manually if needed
    return true;
}

void wxGrid::DoEndMoveCol(int pos)
{
    wxASSERT_MSG( m_dragMoveRowOrCol != -1, "no matching DoStartMoveCol?" );

    if ( SendEvent(wxEVT_GRID_COL_MOVE, -1, m_dragMoveRowOrCol) != Event_Vetoed )
        SetColPos(m_dragMoveRowOrCol, pos);

    m_dragMoveRowOrCol = -1;
}

void wxGrid::RefreshAfterColPosChange()
{
    // recalculate the column rights as the column positions have changed,
    // unless we calculate them dynamically because all columns widths are the
    // same and it's easy to do
    if ( !m_colWidths.empty() )
    {
        int colRight = 0;
        for ( int colPos = 0; colPos < m_numCols; colPos++ )
        {
            int colID = GetColAt( colPos );

            // Ignore the currently hidden columns.
            const int width = m_colWidths[colID];
            if ( width > 0 )
                colRight += width;

            m_colRights[colID] = colRight;
        }
    }

    int areas = wxGA_Cells;

    // and make the changes visible
    if ( m_useNativeHeader )
    {
        SetNativeHeaderColOrder();
    }
    else
    {
        areas |= wxGA_ColLabels;
    }

    RefreshArea(areas);
}

void wxGrid::SetColumnsOrder(const wxArrayInt& order)
{
    m_colAt = order;

    RefreshAfterColPosChange();
}

void wxGrid::SetColPos(int idx, int pos)
{
    // we're going to need m_colAt now, initialize it if needed
    if ( m_colAt.empty() )
    {
        m_colAt.reserve(m_numCols);
        for ( int i = 0; i < m_numCols; i++ )
            m_colAt.push_back(i);
    }

    wxHeaderCtrl::MoveColumnInOrderArray(m_colAt, idx, pos);

    RefreshAfterColPosChange();
}

int wxGrid::GetColPos(int idx) const
{
    wxASSERT_MSG( idx >= 0 && idx < m_numCols, "invalid column index" );

    if ( m_colAt.IsEmpty() )
        return idx;

    int pos = m_colAt.Index(idx);
    wxASSERT_MSG( pos != wxNOT_FOUND, "invalid column index" );

    return pos;
}

void wxGrid::ResetColPos()
{
    m_colAt.clear();

    RefreshAfterColPosChange();
}

bool wxGrid::EnableDragColMove( bool enable )
{
    if ( m_canDragColMove == enable ||
        (enable && m_colFrozenLabelWin) )
        return false;

    if ( m_useNativeHeader )
    {
        wxHeaderCtrl *header = GetGridColHeader();
        long setFlags = header->GetWindowStyleFlag();

        if ( enable )
            header->SetWindowStyleFlag(setFlags | wxHD_ALLOW_REORDER);
        else
            header->SetWindowStyleFlag(setFlags & ~wxHD_ALLOW_REORDER);
    }

    m_canDragColMove = enable;

    // we use to call ResetColPos() from here if !enable but this doesn't seem
    // right as it would mean there would be no way to "freeze" the current
    // columns order by disabling moving them after putting them in the desired
    // order, whereas now you can always call ResetColPos() manually if needed
    return true;
}

bool wxGrid::EnableHidingColumns(bool enable)
{
    if ( m_canHideColumns == enable || !m_useNativeHeader )
        return false;

    GetGridColHeader()->ToggleWindowStyle(wxHD_ALLOW_HIDE);

    m_canHideColumns = enable;

    return true;
}

void wxGrid::InitializeFrozenWindows()
{
    // frozen row windows
    if ( m_numFrozenRows > 0 && !m_frozenRowGridWin )
    {
        m_frozenRowGridWin = new wxGridWindow(this, wxGridWindow::wxGridWindowFrozenRow);
        m_rowFrozenLabelWin = new wxGridRowFrozenLabelWindow(this);

        m_frozenRowGridWin->SetOwnForegroundColour(m_gridWin->GetForegroundColour());
        m_frozenRowGridWin->SetOwnBackgroundColour(m_gridWin->GetBackgroundColour());
        m_rowFrozenLabelWin->SetOwnForegroundColour(m_labelTextColour);
        m_rowFrozenLabelWin->SetOwnBackgroundColour(m_labelBackgroundColour);
    }
    else if ( m_numFrozenRows == 0 && m_frozenRowGridWin )
    {
        delete m_frozenRowGridWin;
        delete m_rowFrozenLabelWin;
        m_frozenRowGridWin = nullptr;
        m_rowFrozenLabelWin = nullptr;
    }

    // frozen column windows
    if ( m_numFrozenCols > 0 && !m_frozenColGridWin )
    {
        m_frozenColGridWin = new wxGridWindow(this, wxGridWindow::wxGridWindowFrozenCol);
        m_colFrozenLabelWin = new wxGridColFrozenLabelWindow(this);

        m_frozenColGridWin->SetOwnForegroundColour(m_gridWin->GetForegroundColour());
        m_frozenColGridWin->SetOwnBackgroundColour(m_gridWin->GetBackgroundColour());
        m_colFrozenLabelWin->SetOwnForegroundColour(m_labelTextColour);
        m_colFrozenLabelWin->SetOwnBackgroundColour(m_labelBackgroundColour);
    }
    else if ( m_numFrozenCols == 0 && m_frozenColGridWin )
    {
        delete m_frozenColGridWin;
        delete m_colFrozenLabelWin;
        m_frozenColGridWin = nullptr;
        m_colFrozenLabelWin = nullptr;
    }

    // frozen corner window
    if ( m_numFrozenRows > 0 && m_numFrozenCols > 0 && !m_frozenCornerGridWin )
    {
        m_frozenCornerGridWin = new wxGridWindow(this, wxGridWindow::wxGridWindowFrozenCorner);

        m_frozenCornerGridWin->SetOwnForegroundColour(m_gridWin->GetForegroundColour());
        m_frozenCornerGridWin->SetOwnBackgroundColour(m_gridWin->GetBackgroundColour());
    }
    else if ((m_numFrozenRows == 0 || m_numFrozenCols == 0) && m_frozenCornerGridWin)
    {
        delete m_frozenCornerGridWin;
        m_frozenCornerGridWin = nullptr;
    }
}

bool wxGrid::FreezeTo(int row, int col)
{
    wxCHECK_MSG( row >= 0 && row <= m_numRows, false,
                 "Invalid number of rows to freeze" );

    wxCHECK_MSG( col >= 0 && col <= m_numCols, false,
                 "Invalid number of columns to freeze" );

    if ( !m_rowAt.empty() || m_canDragRowMove ||
         !m_colAt.empty() || m_canDragColMove || m_useNativeHeader )
        return false;

    // freeze
    if ( row > m_numFrozenRows || col > m_numFrozenCols )
    {
        // check all involved cells for merged ones
        int cell_rows, cell_cols;

        for ( int i = m_numFrozenRows; i < row; i++ )
        {
            for ( int j = 0; j < m_numCols; j++ )
            {
                GetCellSize(GetRowAt(i), GetColAt(j), &cell_rows, &cell_cols );

                if (( cell_rows > 1 ) || ( cell_cols > 1 ))
                    return false;
            }
        }

        for ( int i = m_numFrozenCols; i < col; i++ )
        {
            for ( int j = 0; j < m_numRows; j++ )
            {
                GetCellSize(GetRowAt(j), GetColAt(i), &cell_rows, &cell_cols );

                if (( cell_rows > 1 ) || ( cell_cols > 1 ))
                    return false;
            }
        }
    }

    m_numFrozenRows = row;
    m_numFrozenCols = col;

    HideCellEditControl();

    InitializeFrozenWindows();

    // recompute dimensions
    InvalidateBestSize();

    CalcDimensions();

    if ( ShouldRefresh() )
        Refresh();

    return true;
}

bool wxGrid::IsFrozen() const
{
    return m_numFrozenRows || m_numFrozenCols;
}

void wxGrid::UpdateGridWindows() const
{
    m_gridWin->Update();

    if ( m_frozenCornerGridWin )
        m_frozenCornerGridWin->Update();

    if ( m_frozenRowGridWin )
        m_frozenRowGridWin->Update();

    if ( m_frozenColGridWin )
        m_frozenColGridWin->Update();
}

//
// ------ interaction with data model
//
bool wxGrid::ProcessTableMessage( const wxGridTableMessage& msg )
{
    switch ( msg.GetId() )
    {
        case wxGRIDTABLE_NOTIFY_ROWS_INSERTED:
        case wxGRIDTABLE_NOTIFY_ROWS_APPENDED:
        case wxGRIDTABLE_NOTIFY_ROWS_DELETED:
        case wxGRIDTABLE_NOTIFY_COLS_INSERTED:
        case wxGRIDTABLE_NOTIFY_COLS_APPENDED:
        case wxGRIDTABLE_NOTIFY_COLS_DELETED:
            return Redimension( msg );

        default:
            return false;
    }
}

bool wxGrid::ProcessTableMessage(wxGridTableBase *table, int id,
                                 int comInt1,
                                 int comInt2)
{
    return ProcessTableMessage(wxGridTableMessage(table, id, comInt1, comInt2));
}

// The behaviour of this function depends on the grid table class
// Clear() function. For the default wxGridStringTable class the
// behaviour is to replace all cell contents with wxEmptyString but
// not to change the number of rows or cols.
//
void wxGrid::ClearGrid()
{
    if ( m_table )
    {
        DisableCellEditControl();

        m_table->Clear();
        if ( ShouldRefresh() )
            RefreshArea(wxGA_Cells);
    }
}

bool
wxGrid::DoModifyLines(bool (wxGridTableBase::*funcModify)(size_t, size_t),
                      int pos, int num, bool WXUNUSED(updateLabels) )
{
    wxCHECK_MSG( m_created, false, "must finish creating the grid first" );

    if ( !m_table )
        return false;

    DisableCellEditControl();

    return (m_table->*funcModify)(pos, num);

    // the table will have sent the results of the insert row
    // operation to this view object as a grid table message
}

bool
wxGrid::DoAppendLines(bool (wxGridTableBase::*funcAppend)(size_t),
                      int num, bool WXUNUSED(updateLabels))
{
    wxCHECK_MSG( m_created, false, "must finish creating the grid first" );

    if ( !m_table )
        return false;

    return (m_table->*funcAppend)(num);
}

// ----------------------------------------------------------------------------
// event generation helpers
// ----------------------------------------------------------------------------

bool
wxGrid::SendGridSizeEvent(wxEventType type,
                      int rowOrCol,
                      const wxMouseEvent& mouseEv)
{
   wxGridSizeEvent gridEvt( GetId(),
           type,
           this,
           rowOrCol,
           mouseEv.GetX() + GetRowLabelSize(),
           mouseEv.GetY() + GetColLabelSize(),
           mouseEv);

   return ProcessWindowEvent(gridEvt);
}

wxGrid::EventResult wxGrid::DoSendEvent(wxGridEvent& gridEvt)
{
    const bool claimed = ProcessWindowEvent(gridEvt);

    // A Veto'd event may not be `claimed' so test this first
    if ( !gridEvt.IsAllowed() )
        return Event_Vetoed;

    // Detect the special case in which the event cell was deleted, as this
    // allows to have checks in several functions that generate an event and
    // then proceed doing something by default with the selected cell: this
    // shouldn't be done if the user-defined handler deleted this cell.
    if ( gridEvt.GetRow() >= GetNumberRows() ||
            gridEvt.GetCol() >= GetNumberCols() )
        return Event_CellDeleted;

    return claimed ? Event_Handled : Event_Unhandled;
}

// Generate a grid event based on a mouse event and call DoSendEvent() with it.
wxGrid::EventResult
wxGrid::SendEvent(wxEventType type,
                  int row, int col,
                  const wxMouseEvent& mouseEv)
{

   if ( type == wxEVT_GRID_LABEL_LEFT_CLICK ||
        type == wxEVT_GRID_LABEL_LEFT_DCLICK ||
        type == wxEVT_GRID_LABEL_RIGHT_CLICK ||
        type == wxEVT_GRID_LABEL_RIGHT_DCLICK )
   {
       wxPoint pos = mouseEv.GetPosition();

       if ( mouseEv.GetEventObject() == GetGridRowLabelWindow() )
           pos.y += GetColLabelSize();
       if ( mouseEv.GetEventObject() == GetGridColLabelWindow() )
           pos.x += GetRowLabelSize();

       wxGridEvent gridEvt( GetId(),
               type,
               this,
               row, col,
               pos.x,
               pos.y,
               false,
               mouseEv);

       return DoSendEvent(gridEvt);
   }
   else
   {
       wxGridEvent gridEvt( GetId(),
               type,
               this,
               row, col,
               mouseEv.GetX() + GetRowLabelSize(),
               mouseEv.GetY() + GetColLabelSize(),
               false,
               mouseEv);

       if ( type == wxEVT_GRID_CELL_BEGIN_DRAG )
       {
           // by default the dragging is not supported, the user code must
           // explicitly allow the event for it to take place
           gridEvt.Veto();
       }

       return DoSendEvent(gridEvt);
   }
}

// Generate a grid event of specified type, return value same as above
//
wxGrid::EventResult
wxGrid::SendEvent(wxEventType type, int row, int col, const wxString& s)
{
    wxGridEvent gridEvt( GetId(), type, this, row, col );
    gridEvt.SetString(s);

    return DoSendEvent(gridEvt);
}

void wxGrid::Refresh(bool eraseb, const wxRect* rect)
{
    // Don't do anything if between Begin/EndBatch...
    // EndBatch() will do all this on the last nested one anyway.
    if ( ShouldRefresh() )
    {
        wxScrolledCanvas::Refresh(eraseb, rect);

<<<<<<< HEAD
        // Notice that this function expects the rectangle to be relative
        // to the wxGrid window itself, i.e. the origin (0, 0) at the top
        // left corner of the window. and will correctly refresh the sub-
        // windows for us, including the frozen ones, but only the parts
        // intersecting with rect will be refreshed of course. So if we
        // want to refresh a rectangle in a grid area, we should pass that
        // rectangle shifted by the position of the area in the grid. e.g.:
        // wxRect rect = ... // rect calculated relative to cells area
        // rect.Offset(GetRowLabelSize(), GetColLabelSize());
        // Refresh(true, &rect);
=======
        if (rect)
        {
            int rect_x, rect_y, rectWidth, rectHeight;
            int width_label, width_cell, height_label, height_cell;
            int x, y;

            // Copy rectangle can get scroll offsets..
            rect_x = rect->GetX();
            rect_y = rect->GetY();
            rectWidth = rect->GetWidth();
            rectHeight = rect->GetHeight();

            width_label = m_rowLabelWidth - rect_x;
            if (width_label > rectWidth)
                width_label = rectWidth;

            height_label = m_colLabelHeight - rect_y;
            if (height_label > rectHeight)
                height_label = rectHeight;

            if (rect_x > m_rowLabelWidth)
            {
                x = rect_x - m_rowLabelWidth;
                width_cell = rectWidth;
            }
            else
            {
                x = 0;
                width_cell = rectWidth - (m_rowLabelWidth - rect_x);
            }

            if (rect_y > m_colLabelHeight)
            {
                y = rect_y - m_colLabelHeight;
                height_cell = rectHeight;
            }
            else
            {
                y = 0;
                height_cell = rectHeight - (m_colLabelHeight - rect_y);
            }

            // Paint corner label part intersecting rect.
            if ( width_label > 0 && height_label > 0 )
            {
                wxRect anotherrect(rect_x, rect_y, width_label, height_label);
                m_cornerLabelWin->Refresh(eraseb, &anotherrect);
            }

            // Paint col labels part intersecting rect.
            if ( width_cell > 0 && height_label > 0 )
            {
                wxRect anotherrect(x, rect_y, width_cell, height_label);
                m_colLabelWin->Refresh(eraseb, &anotherrect);
            }

            // Paint row labels part intersecting rect.
            if ( width_label > 0 && height_cell > 0 )
            {
                wxRect anotherrect(rect_x, y, width_label, height_cell);
                m_rowLabelWin->Refresh(eraseb, &anotherrect);
            }

            // Paint cell area part intersecting rect.
            if ( width_cell > 0 && height_cell > 0 )
            {
                wxRect anotherrect(x, y, width_cell, height_cell);
                m_gridWin->Refresh(eraseb, &anotherrect);
            }
        }
        else
        {
            m_cornerLabelWin->Refresh(eraseb, nullptr);
            m_colLabelWin->Refresh(eraseb, nullptr);
            m_rowLabelWin->Refresh(eraseb, nullptr);
            m_gridWin->Refresh(eraseb, nullptr);

            if ( m_frozenColGridWin )
            {
                m_frozenColGridWin->Refresh(eraseb, nullptr);
                m_colFrozenLabelWin->Refresh(eraseb, nullptr);
            }
            if ( m_frozenRowGridWin )
            {
                m_frozenRowGridWin->Refresh(eraseb, nullptr);
                m_rowFrozenLabelWin->Refresh(eraseb, nullptr);
            }
            if ( m_frozenCornerGridWin )
                m_frozenCornerGridWin->Refresh(eraseb, nullptr);
        }
>>>>>>> 78a041f2
    }
}

void wxGrid::RefreshBlock(const wxGridCellCoords& topLeft,
                          const wxGridCellCoords& bottomRight)
{
    RefreshBlock(topLeft.GetRow(), topLeft.GetCol(),
                 bottomRight.GetRow(), bottomRight.GetCol());
}

void wxGrid::RefreshBlock(int topRow, int leftCol,
                          int bottomRow, int rightCol)
{
    // Note that it is valid to call this function with wxGridNoCellCoords as
    // either or even both arguments, but we can't have a mix of valid and
    // invalid columns/rows for each corner coordinates.
    const bool noTopLeft = topRow == -1 || leftCol == -1;
    const bool noBottomRight = bottomRow == -1 || rightCol == -1;

    if ( noTopLeft )
    {
        // So check that either both or none of the components are valid.
        wxASSERT( topRow == -1 && leftCol == -1 );

        // And specifying bottom right corner when the top left one is not
        // specified doesn't make sense either.
        wxASSERT( noBottomRight );

        return;
    }

    if ( noBottomRight )
    {
        wxASSERT( bottomRow == -1 && rightCol == -1 );

        bottomRow = topRow;
        rightCol = leftCol;
    }


    int row = topRow;
    int col = leftCol;

    // corner grid
    if ( GetRowPos(topRow) < m_numFrozenRows && GetColPos(leftCol) < m_numFrozenCols && m_frozenCornerGridWin )
    {
        row = wxMin(bottomRow, m_numFrozenRows - 1);
        col = wxMin(rightCol, m_numFrozenCols - 1);

        wxRect rect = BlockToDeviceRect(wxGridCellCoords(topRow, leftCol),
                                        wxGridCellCoords(row, col),
                                        m_frozenCornerGridWin);
        m_frozenCornerGridWin->Refresh(false, &rect);
        row++; col++;
    }

    // frozen cols grid
    if ( GetColPos(leftCol) < m_numFrozenCols && GetRowPos(bottomRow) >= m_numFrozenRows && m_frozenColGridWin )
    {
        col = wxMin(rightCol, m_numFrozenCols - 1);

        wxRect rect = BlockToDeviceRect(wxGridCellCoords(row, leftCol),
                                        wxGridCellCoords(bottomRow, col),
                                        m_frozenColGridWin);
        m_frozenColGridWin->Refresh(false, &rect);
        col++;
    }

    // frozen rows grid
    if ( GetRowPos(topRow) < m_numFrozenRows && GetColPos(rightCol) >= m_numFrozenCols && m_frozenRowGridWin )
    {
        row = wxMin(bottomRow, m_numFrozenRows - 1);

        wxRect rect = BlockToDeviceRect(wxGridCellCoords(topRow, col),
                                        wxGridCellCoords(row, rightCol),
                                        m_frozenRowGridWin);
        m_frozenRowGridWin->Refresh(false, &rect);
        row++;
    }

    // main grid
    if ( GetRowPos(bottomRow) >= m_numFrozenRows && GetColPos(rightCol) >= m_numFrozenCols )
    {
        const wxRect rect = BlockToDeviceRect(wxGridCellCoords(row, col),
                                              wxGridCellCoords(bottomRow, rightCol),
                                              m_gridWin);
        if ( !rect.IsEmpty() )
            m_gridWin->Refresh(false, &rect);
    }
}

void wxGrid::RefreshArea(int areas)
{
    if ( areas == wxGA_All )
    {
        // Normally if we want to refresh the entire grid we call
        // Refresh() instead, but to make this function consistent
        // and correct, just forward to it if the argument is wxGA_All.
        Refresh();
        return;
    }

    // Corner area
    if ( (areas & wxGA_Corner) != 0 )
        m_cornerLabelWin->Refresh();

    int cw, ch;
    GetClientSize(&cw, &ch);

    // Cells area
    if ( (areas & wxGA_Cells) != 0 )
    {
        const wxRect rect(GetRowLabelSize(), GetColLabelSize(), cw, ch);

        Refresh(true, &rect);
    }

    // RowLabels area
    if ( (areas & wxGA_RowLabels) != 0 && GetRowLabelSize() > 0 )
    {
        const wxRect rect(0, GetColLabelSize(), GetRowLabelSize(), ch);

        Refresh(true, &rect);
    }

    // ColLabels area
    if ( (areas & wxGA_ColLabels) != 0 && GetColLabelSize() > 0 )
    {
        const wxRect rect(GetRowLabelSize(), 0, cw, GetColLabelSize());

        Refresh(true, &rect);
    }
}

void wxGrid::OnSize(wxSizeEvent& event)
{
    if (m_targetWindow != this) // check whether initialisation has been done
    {
        // reposition our children windows
        CalcWindowSizes();
        event.Skip();
    }
}

void wxGrid::OnDPIChanged(wxDPIChangedEvent& event)
{
    InitPixelFields();

    // If we have any non-default row sizes, we need to scale them (default
    // ones will be scaled due to the reinitialization of m_defaultRowHeight
    // inside InitPixelFields() above).
    if ( !m_rowHeights.empty() )
    {
        int total = 0;
        for ( unsigned i = 0; i < m_rowHeights.size(); ++i )
        {
            int height = m_rowHeights[i];

            // Skip hidden rows.
            if ( height <= 0 )
                continue;

            height = event.ScaleY(height);
            total += height;

            m_rowHeights[i] = height;
            m_rowBottoms[i] = total;
        }
    }

    // Similarly for columns, except that here we need to update the native
    // control even if none of the widths had been changed, as it's not going
    // to do it on its own when redisplayed.
    wxHeaderCtrl* const
        colHeader = m_useNativeHeader ? GetGridColHeader() : nullptr;
    if ( !m_colWidths.empty() )
    {
        int total = 0;
        for ( unsigned i = 0; i < m_colWidths.size(); ++i )
        {
            int width = m_colWidths[i];

            if ( width <= 0 )
                continue;

            width = event.ScaleX(width);
            total += width;

            m_colWidths[i] = width;
            m_colRights[i] = total;

            if ( colHeader )
                colHeader->UpdateColumn(i);
        }
    }
    else if ( colHeader )
    {
        for ( int i = 0; i < m_numCols; ++i )
        {
            colHeader->UpdateColumn(i);
        }
    }

    InvalidateBestSize();

    CalcDimensions();

    event.Skip();
}

void wxGrid::OnKeyDown( wxKeyEvent& event )
{
    // propagate the event up and see if it gets processed
    wxWindow *parent = GetParent();
    wxKeyEvent keyEvt( event );
    keyEvt.SetEventObject( parent );

    if ( !parent->ProcessWindowEvent( keyEvt ) )
    {
        if (GetLayoutDirection() == wxLayout_RightToLeft)
        {
            if (event.GetKeyCode() == WXK_RIGHT)
                event.m_keyCode = WXK_LEFT;
            else if (event.GetKeyCode() == WXK_LEFT)
                event.m_keyCode = WXK_RIGHT;
        }

        // try local handlers
        switch ( event.GetKeyCode() )
        {
            case WXK_UP:
                DoMoveCursorFromKeyboard
                (
                    event,
                    wxGridBackwardOperations(this, wxGridRowOperations())
                );
                break;

            case WXK_DOWN:
                DoMoveCursorFromKeyboard
                (
                    event,
                    wxGridForwardOperations(this, wxGridRowOperations())
                );
                break;

            case WXK_LEFT:
                DoMoveCursorFromKeyboard
                (
                    event,
                    wxGridBackwardOperations(this, wxGridColumnOperations())
                );
                break;

            case WXK_RIGHT:
                DoMoveCursorFromKeyboard
                (
                    event,
                    wxGridForwardOperations(this, wxGridColumnOperations())
                );
                break;

            case WXK_RETURN:
            case WXK_NUMPAD_ENTER:
                if ( event.ControlDown() )
                {
                    event.Skip();  // to let the edit control have the return
                }
                else
                {
                    // We want to accept the changes in the editor when Enter
                    // is pressed in any case, so do it (note that in many
                    // cases this would be done by MoveCursorDown() itself, but
                    // not always, e.g. it wouldn't do it when editing the
                    // cells in the last row or when using Shift-Enter).
                    DisableCellEditControl();

                    MoveCursorDown( event.ShiftDown() );
                }
                break;

            case WXK_ESCAPE:
                if ( m_isDragging && m_winCapture )
                {
                    switch ( m_cursorMode )
                    {
                        case WXGRID_CURSOR_MOVE_COL:
                        case WXGRID_CURSOR_MOVE_ROW:
                            // end row/column moving
                            m_winCapture->Refresh();
                            m_dragLastPos = -1;
                            m_dragLastColour = nullptr;
                            break;

                        case WXGRID_CURSOR_RESIZE_ROW:
                        case WXGRID_CURSOR_RESIZE_COL:
                            // reset to size from before dragging
                            (m_cursorMode == WXGRID_CURSOR_RESIZE_ROW
                                ? static_cast<const wxGridOperations&>(wxGridRowOperations())
                                : static_cast<const wxGridOperations&>(wxGridColumnOperations())
                            ).SetLineSize(this, m_dragRowOrCol, m_dragRowOrColOldSize);

                            m_dragRowOrCol = -1;
                            break;

                        case WXGRID_CURSOR_SELECT_CELL:
                        case WXGRID_CURSOR_SELECT_ROW:
                        case WXGRID_CURSOR_SELECT_COL:
                            if ( m_selection )
                                m_selection->CancelSelecting();
                            break;
                    }
                    EndDraggingIfNecessary();

                    // ensure that a new drag operation is only started after a LeftUp
                    m_cancelledDragging = true;
                }
                else
                {
                    ClearSelection();
                }
                break;

            case WXK_TAB:
                {
                    // send an event to the grid's parents for custom handling
                    wxGridEvent gridEvt(GetId(), wxEVT_GRID_TABBING, this,
                                        GetGridCursorRow(), GetGridCursorCol(),
                                        -1, -1, false, event);
                    if ( ProcessWindowEvent(gridEvt) )
                    {
                        // the event has been handled so no need for more processing
                        break;
                    }
                }
                DoGridProcessTab( event );
                break;

            case WXK_HOME:
            case WXK_END:
                if ( m_currentCellCoords != wxGridNoCellCoords )
                {
                    const bool goToBeginning = event.GetKeyCode() == WXK_HOME;

                    // Find the first or last visible row if we need to go to it
                    // (without Control, we keep the current row).
                    int row;
                    if ( event.ControlDown() )
                    {
                        if ( goToBeginning )
                        {
                            for ( row = 0; row < m_numRows; ++row )
                            {
                                if ( IsRowShown(row) )
                                    break;
                            }
                        }
                        else
                        {
                            for ( row = m_numRows - 1; row >= 0; --row )
                            {
                                if ( IsRowShown(row) )
                                    break;
                            }
                        }
                    }
                    else
                    {
                        // If we're extending the selection, try to continue in
                        // the same row, which may well be different from the
                        // one in which we started selecting.
                        if ( m_selection && event.ShiftDown() )
                        {
                            row = m_selection->GetExtensionAnchor().GetRow();
                        }
                        else // Just use the current row.
                        {
                            row = m_currentCellCoords.GetRow();
                        }
                    }

                    // Also find the last or first visible column in any case.
                    int col;
                    if ( goToBeginning )
                    {
                        for ( col = 0; col < m_numCols; ++col )
                        {
                            if ( IsColShown(GetColAt(col)) )
                                break;
                        }
                    }
                    else
                    {
                        for ( col = m_numCols - 1; col >= 0; --col )
                        {
                            if ( IsColShown(GetColAt(col)) )
                                break;
                        }
                    }

                    if ( event.ShiftDown() )
                    {
                        if ( m_selection )
                            m_selection->ExtendCurrentBlock(
                                             m_currentCellCoords,
                                             wxGridCellCoords(row, col),
                                             event);
                        MakeCellVisible(row, col);
                    }
                    else
                    {
                        ClearSelection();
                        GoToCell(row, GetColAt(col));
                    }
                }
                break;

            case WXK_PAGEUP:
                DoMoveCursorByPage
                (
                    event,
                    wxGridBackwardOperations(this, wxGridRowOperations())
                );
                break;

            case WXK_PAGEDOWN:
                DoMoveCursorByPage
                (
                    event,
                    wxGridForwardOperations(this, wxGridRowOperations())
                );
                break;

            case WXK_SPACE:
                // Ctrl-Space selects the current column or, if there is a
                // selection, all columns containing the selected cells,
                // Shift-Space -- the current row (or all selection rows) and
                // Ctrl-Shift-Space -- everything.
                {
                    wxGridCellCoords selStart, selEnd;
                    switch ( m_selection ? event.GetModifiers() : wxMOD_NONE )
                    {
                        case wxMOD_CONTROL:
                            selStart.Set(0, m_currentCellCoords.GetCol());
                            selEnd.Set(m_numRows - 1,
                                       m_selection->GetExtensionAnchor().GetCol());
                            break;

                        case wxMOD_SHIFT:
                            selStart.Set(m_currentCellCoords.GetRow(), 0);
                            selEnd.Set(m_selection->GetExtensionAnchor().GetRow(),
                                       m_numCols - 1);
                            break;

                        case wxMOD_CONTROL | wxMOD_SHIFT:
                            selStart.Set(0, 0);
                            selEnd.Set(m_numRows - 1, m_numCols - 1);
                            break;

                        case wxMOD_NONE:
                            if ( !IsEditable() )
                            {
                                MoveCursorRight(false);
                                break;
                            }
                            wxFALLTHROUGH;

                        default:
                            event.Skip();
                    }

                    if ( selStart != wxGridNoCellCoords )
                        m_selection->ExtendCurrentBlock(selStart, selEnd, event);
                }
                break;

#if wxUSE_CLIPBOARD
            case WXK_INSERT:
            case 'C':
                if ( event.GetModifiers() == wxMOD_CONTROL )
                {
                    // Coordinates of the selected block to copy to clipboard.
                    wxGridBlockCoords sel;

                    // Check if we have any selected blocks and if we don't
                    // have too many of them.
                    const wxGridBlocks blocks = GetSelectedBlocks();
                    wxGridBlocks::iterator iter = blocks.begin();
                    if ( iter == blocks.end() )
                    {
                        // No selection, copy just the current cell.
                        if ( m_currentCellCoords == wxGridNoCellCoords )
                        {
                            // But we don't even have it -- nothing to do then.
                            event.Skip();
                            break;
                        }

                        sel = wxGridBlockCoords(GetGridCursorRow(),
                                                GetGridCursorCol(),
                                                GetGridCursorRow(),
                                                GetGridCursorCol());
                    }
                    else // We do have at least one selected block.
                    {
                        sel = *blocks.begin();

                        if ( ++iter != blocks.end() )
                        {
                            // As we use simple text format, we can't copy more
                            // than one block to clipboard.
                            wxLogWarning
                            (
                                _("Copying more than one selected block "
                                  "to clipboard is not supported.")
                            );
                            break;
                        }
                    }

                    wxClipboardLocker lockClipboard;
                    if ( !lockClipboard )
                    {
                        // Error message should have been already given and we
                        // don't have much to add.
                        break;
                    }

                    wxString buf;
                    for ( int row = sel.GetTopRow(); row <= sel.GetBottomRow(); row++ )
                    {
                        bool first = true;

                        for ( int col = sel.GetLeftCol(); col <= sel.GetRightCol(); col++ )
                        {
                            if ( first )
                                first = false;
                            else
                                buf += '\t';

                            buf += GetCellValue(row, col);
                        }

                        buf += wxTextFile::GetEOL();
                    }

                    wxTheClipboard->SetData(new wxTextDataObject(buf));
                    break;
                }
                wxFALLTHROUGH;
#endif // wxUSE_CLIPBOARD

            default:
                event.Skip();
                break;
        }
    }
}

void wxGrid::OnKeyUp( wxKeyEvent& WXUNUSED(event) )
{
    // try local handlers
}

void wxGrid::OnChar( wxKeyEvent& event )
{
    // is it possible to edit the current cell at all?
    if ( !IsCellEditControlEnabled() && CanEnableCellControl() )
    {
        // yes, now check whether the cells editor accepts the key
        wxGridCellEditorPtr editor = GetCurrentCellEditorPtr();

        // <F2> is special and will always start editing, for
        // other keys - ask the editor itself
        const bool specialEditKey = event.GetKeyCode() == WXK_F2 &&
                                        !event.HasModifiers();
        if ( specialEditKey || editor->IsAcceptedKey(event) )
        {
            // ensure cell is visble
            MakeCellVisible(m_currentCellCoords);

            if ( DoEnableCellEditControl(wxGridActivationSource::From(event))
                    && !specialEditKey )
                editor->StartingKey(event);
        }
        else
        {
            event.Skip();
        }
    }
    else
    {
        event.Skip();
    }
}

void wxGrid::DoGridProcessTab(wxKeyboardState& kbdState)
{
    const bool isForwardTab = !kbdState.ShiftDown();

    // TAB processing only changes when we are at the borders of the grid, so
    // let's first handle the common behaviour when we are not at the border.
    if ( isForwardTab )
    {
        if ( GetGridCursorCol() < GetNumberCols() - 1 )
        {
            MoveCursorRight( false );
            return;
        }
    }
    else // going back
    {
        if ( GetGridCursorCol() )
        {
            MoveCursorLeft( false );
            return;
        }
    }


    // We only get here if the cursor is at the border of the grid, apply the
    // configured behaviour.
    switch ( m_tabBehaviour )
    {
        case Tab_Stop:
            // Nothing special to do, we remain at the current cell.
            break;

        case Tab_Wrap:
            // Go to the beginning of the next or the end of the previous row.
            if ( isForwardTab )
            {
                if ( GetGridCursorRow() < GetNumberRows() - 1 )
                {
                    GoToCell( GetGridCursorRow() + 1, 0 );
                    return;
                }
            }
            else
            {
                if ( GetGridCursorRow() > 0 )
                {
                    GoToCell( GetGridCursorRow() - 1, GetNumberCols() - 1 );
                    return;
                }
            }
            break;

        case Tab_Leave:
            if ( Navigate( isForwardTab ? wxNavigationKeyEvent::IsForward
                                        : wxNavigationKeyEvent::IsBackward ) )
                return;
            break;
    }

    // If we remain in this cell, stop editing it if we were doing so.
    DisableCellEditControl();
}

bool wxGrid::SetCurrentCell( const wxGridCellCoords& coords )
{
    switch ( SendEvent(wxEVT_GRID_SELECT_CELL, coords) )
    {
        case Event_Vetoed:
        case Event_CellDeleted:
            // We shouldn't do anything if the event was vetoed and can't do
            // anything if the cell doesn't exist any longer.
            return false;

        case Event_Unhandled:
        case Event_Handled:
            // But it doesn't matter here if the event was skipped or not.
            break;
    }

    if ( m_currentCellCoords != wxGridNoCellCoords )
    {
        DisableCellEditControl();

        if ( IsVisible( m_currentCellCoords, false ) )
        {
            RefreshBlock(m_currentCellCoords, m_currentCellCoords);
        }
    }

    m_currentCellCoords = coords;

    RefreshBlock(coords, coords);

    return true;
}

// Note - this function only draws cells that are in the list of
// exposed cells (usually set from the update region by
// CalcExposedCells)
//
void wxGrid::DrawGridCellArea( wxDC& dc, const wxGridCellCoordsArray& cells )
{
    if ( !m_numRows || !m_numCols )
        return;

    int i, numCells = cells.GetCount();
    wxGridCellCoordsArray redrawCells;

    for ( i = numCells - 1; i >= 0; i-- )
    {
        int row, col, cell_rows, cell_cols;
        row = cells[i].GetRow();
        col = cells[i].GetCol();

        // If this cell is part of a multicell block, find owner for repaint
        if ( GetCellSize( row, col, &cell_rows, &cell_cols ) == CellSpan_Inside )
        {
            wxGridCellCoords cell( row + cell_rows, col + cell_cols );
            bool marked = false;
            for ( int j = 0; j < numCells; j++ )
            {
                if ( cell == cells[j] )
                {
                    marked = true;
                    break;
                }
            }

            if (!marked)
            {
                int count = redrawCells.GetCount();
                for (int j = 0; j < count; j++)
                {
                    if ( cell == redrawCells[j] )
                    {
                        marked = true;
                        break;
                    }
                }

                if (!marked)
                    redrawCells.Add( cell );
            }

            // don't bother drawing this cell
            continue;
        }

        // If this cell is empty, find cell to left that might want to overflow
        if (m_table && m_table->IsEmptyCell(row, col))
        {
            for ( int l = 0; l < cell_rows; l++ )
            {
                // find a cell in this row to leave already marked for repaint
                int left = col;
                for (int k = 0; k < int(redrawCells.GetCount()); k++)
                    if ((redrawCells[k].GetCol() < left) &&
                        (redrawCells[k].GetRow() == row))
                    {
                        left = redrawCells[k].GetCol();
                    }

                if (left == col)
                    left = 0; // oh well

                for (int j = col - 1; j >= left; j--)
                {
                    if (!m_table->IsEmptyCell(row + l, j))
                    {
                        wxGridCellAttrPtr attr = GetCellAttrPtr(row + l, j);
                        int numRows, numCols;
                        attr->GetSize(&numRows, &numCols);
                        if ( GetCellSpan(numRows, numCols)
                                 == wxGrid::CellSpan_Inside )
                            // As above: don't bother drawing inside cells.
                            continue;

                        if ( attr->CanOverflow() )
                        {
                            wxGridCellCoords cell(row + l, j);
                            bool marked = false;

                            for (int k = 0; k < numCells; k++)
                            {
                                if ( cell == cells[k] )
                                {
                                    marked = true;
                                    break;
                                }
                            }

                            if (!marked)
                            {
                                int count = redrawCells.GetCount();
                                for (int k = 0; k < count; k++)
                                {
                                    if ( cell == redrawCells[k] )
                                    {
                                        marked = true;
                                        break;
                                    }
                                }
                                if (!marked)
                                    redrawCells.Add( cell );
                            }
                        }
                        break;
                    }
                }
            }
        }

        DrawCell( dc, cells[i] );
    }

    numCells = redrawCells.GetCount();

    for ( i = numCells - 1; i >= 0; i-- )
    {
        DrawCell( dc, redrawCells[i] );
    }
}

void wxGrid::DrawGridSpace( wxDC& dc, wxGridWindow *gridWindow )
{
  int cw, ch;
  gridWindow->GetClientSize( &cw, &ch );

  int right, bottom;
  wxPoint offset = GetGridWindowOffset(gridWindow);
  CalcGridWindowUnscrolledPosition(cw + offset.x, ch + offset.y, &right, &bottom, gridWindow);

  int rightCol = m_numCols > 0 ? GetColRight(GetColAt( m_numCols - 1 )) : 0;
  int bottomRow = m_numRows > 0 ? GetRowBottom(GetRowAt( m_numRows - 1 )) : 0;

  if ( right > rightCol || bottom > bottomRow )
  {
      int left, top;
      CalcGridWindowUnscrolledPosition(offset.x, offset.y, &left, &top, gridWindow);

      dc.SetBrush(GetDefaultCellBackgroundColour());
      dc.SetPen( *wxTRANSPARENT_PEN );

      if ( right > rightCol )
      {
          dc.DrawRectangle( rightCol, top, right - rightCol, ch );
      }

      if ( bottom > bottomRow )
      {
          dc.DrawRectangle( left, bottomRow, cw, bottom - bottomRow );
      }
  }
}

void wxGrid::DrawCell( wxDC& dc, const wxGridCellCoords& coords )
{
    int row = coords.GetRow();
    int col = coords.GetCol();

    if ( GetColWidth(col) <= 0 || GetRowHeight(row) <= 0 )
        return;

    // we draw the cell border ourselves
    wxGridCellAttrPtr attr = GetCellAttrPtr(row, col);

    bool isCurrent = coords == m_currentCellCoords;

    wxRect rect = CellToRect( row, col );

    // if the editor is shown, we should use it and not the renderer
    // Note: However, only if it is really _shown_, i.e. not hidden!
    if ( isCurrent && IsCellEditControlShown() )
    {
        attr->GetEditorPtr(this, row, col)->PaintBackground(dc, rect, *attr);
    }
    else
    {
        // but all the rest is drawn by the cell renderer and hence may be customized
        attr->GetRendererPtr(this, row, col)
            ->Draw(*this, *attr, dc, rect, row, col, IsInSelection(coords));
    }
}

void wxGrid::DrawCellHighlight( wxDC& dc, const wxGridCellAttr *attr )
{
    // don't show highlight when the grid doesn't have focus
    if ( !HasFocus() )
        return;

    int row = m_currentCellCoords.GetRow();
    int col = m_currentCellCoords.GetCol();

    if ( GetColWidth(col) <= 0 || GetRowHeight(row) <= 0 )
        return;

    wxRect rect = CellToRect(row, col);

    // hmmm... what could we do here to show that the cell is disabled?
    // for now, I just draw a thinner border than for the other ones, but
    // it doesn't look really good

    int penWidth = attr->IsReadOnly() ? m_cellHighlightROPenWidth : m_cellHighlightPenWidth;

    if (penWidth > 0)
    {
        // The center of the drawn line is where the position/width/height of
        // the rectangle is actually at (on wxMSW at least), so the
        // size of the rectangle is reduced to compensate for the thickness of
        // the line. If this is too strange on non-wxMSW platforms then
        // please #ifdef this appropriately.
#ifndef __WXQT__
        rect.x += penWidth / 2;
        rect.y += penWidth / 2;
        rect.width -= penWidth - 1;
        rect.height -= penWidth - 1;
#endif
        // Now draw the rectangle
        // use the cellHighlightColour if the cell is inside a selection, this
        // will ensure the cell is always visible.
        dc.SetPen(wxPen(IsInSelection(row,col) ? m_selectionForeground
                                               : m_cellHighlightColour,
                        penWidth));
        dc.SetBrush(*wxTRANSPARENT_BRUSH);
        dc.DrawRectangle(rect);
    }
}

wxPen wxGrid::GetDefaultGridLinePen()
{
    return wxPen(GetGridLineColour());
}

wxPen wxGrid::GetRowGridLinePen(int WXUNUSED(row))
{
    return GetDefaultGridLinePen();
}

wxPen wxGrid::GetColGridLinePen(int WXUNUSED(col))
{
    return GetDefaultGridLinePen();
}

void wxGrid::DrawCellBorder( wxDC& dc, const wxGridCellCoords& coords )
{
    int row = coords.GetRow();
    int col = coords.GetCol();
    if ( GetColWidth(col) <= 0 || GetRowHeight(row) <= 0 )
        return;


    wxRect rect = CellToRect( row, col );

    // right hand border
    dc.SetPen( GetColGridLinePen(col) );
    dc.DrawLine( rect.x + rect.width, rect.y,
                 rect.x + rect.width, rect.y + rect.height + 1 );

    // bottom border
    dc.SetPen( GetRowGridLinePen(row) );
    dc.DrawLine( rect.x, rect.y + rect.height,
                 rect.x + rect.width, rect.y + rect.height);
}

void wxGrid::DrawHighlight(wxDC& dc, const wxGridCellCoordsArray& cells)
{
    // This if block was previously in wxGrid::OnPaint but that doesn't
    // seem to get called under wxGTK - MB
    //
    if ( m_currentCellCoords == wxGridNoCellCoords &&
         m_numRows && m_numCols )
    {
        m_currentCellCoords.Set(0, 0);
    }

    if ( IsCellEditControlShown() )
    {
        // don't show highlight when the edit control is shown
        return;
    }

    // if the active cell was repainted, repaint its highlight too because it
    // might have been damaged by the grid lines
    size_t count = cells.GetCount();
    for ( size_t n = 0; n < count; n++ )
    {
        wxGridCellCoords cell = cells[n];

        // If we are using attributes, then we may have just exposed another
        // cell in a partially-visible merged cluster of cells. If the "anchor"
        // (upper left) cell of this merged cluster is the cell indicated by
        // m_currentCellCoords, then we need to refresh the cell highlight even
        // though the "anchor" itself is not part of our update segment.
        if ( CanHaveAttributes() )
        {
            int rows = 0,
                cols = 0;
            GetCellSize(cell.GetRow(), cell.GetCol(), &rows, &cols);

            if ( rows < 0 )
                cell.SetRow(cell.GetRow() + rows);

            if ( cols < 0 )
                cell.SetCol(cell.GetCol() + cols);
        }

        if ( cell == m_currentCellCoords )
        {
            wxGridCellAttrPtr attr = GetCellAttrPtr(m_currentCellCoords);
            DrawCellHighlight(dc, attr.get());

            break;
        }
    }
}

void wxGrid::DrawFrozenBorder(wxDC& dc, wxGridWindow *gridWindow)
{
    if ( gridWindow && m_numCols && m_numRows)
    {
        int top, bottom, left, right;
        int cw, ch;
        wxPoint gridOffset = GetGridWindowOffset(gridWindow);
        gridWindow->GetClientSize(&cw, &ch);
        CalcGridWindowUnscrolledPosition( gridOffset.x, gridOffset.y, &left, &top, gridWindow );
        CalcGridWindowUnscrolledPosition( cw + gridOffset.x, ch + gridOffset.y, &right, &bottom, gridWindow );

        if ( gridWindow->GetType() & wxGridWindow::wxGridWindowFrozenRow )
        {
            right = wxMin(right, GetColRight(m_numCols - 1));

            dc.SetPen(wxPen(m_gridFrozenBorderColour,
                            m_gridFrozenBorderPenWidth));
            dc.DrawLine(left, bottom, right, bottom);
        }

        if ( gridWindow->GetType() & wxGridWindow::wxGridWindowFrozenCol )
        {
            bottom = wxMin(bottom, GetRowBottom(m_numRows - 1));

            dc.SetPen(wxPen(m_gridFrozenBorderColour,
                            m_gridFrozenBorderPenWidth));
            dc.DrawLine(right, top, right, bottom);
        }
    }
}

void wxGrid::DrawLabelFrozenBorder(wxDC& dc, wxWindow *window, bool isRow)
{
    if ( window )
    {
        int cw, ch;
        window->GetClientSize(&cw, &ch);

        dc.SetPen(wxPen(m_gridFrozenBorderColour,
                        m_gridFrozenBorderPenWidth));

        if ( isRow )
            dc.DrawLine(0, ch, cw, ch);
        else
            dc.DrawLine(cw, 0, cw, ch);
    }
}

// Used by wxGrid::Render() to draw the grid lines only for the cells in the
// specified range.
void
wxGrid::DrawRangeGridLines(wxDC& dc,
                           const wxRegion& reg,
                           const wxGridCellCoords& topLeft,
                           const wxGridCellCoords& bottomRight)
{
    if ( !m_gridLinesEnabled )
         return;

    int top, left, width, height;
    reg.GetBox( left, top, width, height );

    // create a clipping region
    wxRegion clippedcells( dc.LogicalToDeviceX( left ),
                           dc.LogicalToDeviceY( top ),
                           dc.LogicalToDeviceXRel( width ),
                           dc.LogicalToDeviceYRel( height ) );

    // subtract multi cell span area from clipping region for lines
    wxRect rect;
    for ( int row = topLeft.GetRow(); row <= bottomRight.GetRow(); row++ )
    {
        for ( int col = topLeft.GetCol(); col <= bottomRight.GetCol(); col++ )
        {
            int cell_rows, cell_cols;
            switch ( GetCellSize( row, col, &cell_rows, &cell_cols ) )
            {
                case CellSpan_Main: // multi cell
                    rect = CellToRect( row, col );
                    // cater for scaling
                    // device origin already set in ::Render() for x, y
                    rect.x = dc.LogicalToDeviceX( rect.x );
                    rect.y = dc.LogicalToDeviceY( rect.y );
                    rect.width = dc.LogicalToDeviceXRel( rect.width );
                    rect.height = dc.LogicalToDeviceYRel( rect.height ) - 1;
                    clippedcells.Subtract( rect );
                    break;

                case CellSpan_Inside: // part of multicell
                    rect = CellToRect( row + cell_rows, col + cell_cols );
                    rect.x = dc.LogicalToDeviceX( rect.x );
                    rect.y = dc.LogicalToDeviceY( rect.y );
                    rect.width = dc.LogicalToDeviceXRel( rect.width );
                    rect.height = dc.LogicalToDeviceYRel( rect.height ) - 1;
                    clippedcells.Subtract( rect );
                    break;

                case CellSpan_None:
                    // Nothing special to do.
                    break;
            }
        }
    }

    dc.SetDeviceClippingRegion( clippedcells );

    DoDrawGridLines(dc,
                    top, left, top + height, left + width,
                    topLeft.GetRow(), topLeft.GetCol(),
                    bottomRight.GetRow(), bottomRight.GetCol());

    dc.DestroyClippingRegion();
}

// This is used to redraw all grid lines e.g. when the grid line colour
// has been changed
//
void wxGrid::DrawAllGridWindowLines(wxDC& dc, const wxRegion & WXUNUSED(reg), wxGridWindow *gridWindow)
{
    if ( !m_gridLinesEnabled || !gridWindow )
         return;

    int top, bottom, left, right;

    wxPoint gridOffset = GetGridWindowOffset(gridWindow);

    int cw, ch;
    gridWindow->GetClientSize(&cw, &ch);
    CalcGridWindowUnscrolledPosition( gridOffset.x, gridOffset.y, &left, &top, gridWindow );
    CalcGridWindowUnscrolledPosition( cw + gridOffset.x, ch + gridOffset.y, &right, &bottom, gridWindow );

    // avoid drawing grid lines past the last row and col
    if ( m_gridLinesClipHorz )
    {
        if ( !m_numCols )
            return;

        const int lastColRight = GetColRight(GetColAt(m_numCols - 1));
        if ( right > lastColRight )
            right = lastColRight;
    }

    if ( m_gridLinesClipVert )
    {
        if ( !m_numRows )
            return;

        const int lastRowBottom = GetRowBottom(GetRowAt(m_numRows - 1));
        if ( bottom > lastRowBottom )
            bottom = lastRowBottom;
    }

    // no gridlines inside multicells, clip them out
    int leftCol = GetColPos( internalXToCol(left, gridWindow) );
    int topRow = GetRowPos( internalYToRow(top, gridWindow) );
    int rightCol = GetColPos( internalXToCol(right, gridWindow) );
    int bottomRow = GetRowPos( internalYToRow(bottom, gridWindow) );

    if ( gridWindow == m_gridWin )
    {
        wxRegion clippedcells(0, 0, cw, ch);

        int cell_rows, cell_cols;
        wxRect rect;

        for ( int j = topRow; j <= bottomRow; j++ )
        {
            for ( int colPos = leftCol; colPos <= rightCol; colPos++ )
            {
                int i = GetColAt( colPos );

                switch ( GetCellSize( j, i, &cell_rows, &cell_cols ) )
                {
                    case CellSpan_Main:
                        rect = CellToRect(j,i);
                        rect.Offset(-gridOffset);
                        CalcScrolledPosition( rect.x, rect.y, &rect.x, &rect.y );
                        clippedcells.Subtract(rect);
                        break;

                    case CellSpan_Inside:
                        rect = CellToRect(j + cell_rows, i + cell_cols);
                        rect.Offset(-gridOffset);
                        CalcScrolledPosition( rect.x, rect.y, &rect.x, &rect.y );
                        clippedcells.Subtract(rect);
                        break;

                    case CellSpan_None:
                        // Nothing special to do.
                        break;
                }
            }
        }

        dc.SetDeviceClippingRegion( clippedcells );
    }

    DoDrawGridLines(dc,
                    top, left, bottom, right,
                    topRow, leftCol, m_numRows, m_numCols);

    dc.DestroyClippingRegion();
}

void wxGrid::DrawAllGridLines()
{
    if ( m_gridWin )
    {
        wxClientDC dc(m_gridWin);
        PrepareDCFor(dc, m_gridWin);

        DrawAllGridWindowLines(dc, wxRegion(), m_gridWin);
    }

    if ( m_frozenRowGridWin )
    {
        wxClientDC dc(m_frozenRowGridWin);
        PrepareDCFor(dc, m_frozenRowGridWin);

        DrawAllGridWindowLines(dc, wxRegion(), m_frozenRowGridWin);
    }

    if ( m_frozenColGridWin )
    {
        wxClientDC dc(m_frozenColGridWin);
        PrepareDCFor(dc, m_frozenColGridWin);

        DrawAllGridWindowLines(dc, wxRegion(), m_frozenColGridWin);
    }

    if ( m_frozenCornerGridWin )
    {
        wxClientDC dc(m_frozenCornerGridWin);
        PrepareDCFor(dc, m_frozenCornerGridWin);

        DrawAllGridWindowLines(dc, wxRegion(), m_frozenCornerGridWin);
    }
}

void
wxGrid::DoDrawGridLines(wxDC& dc,
                        int top, int left,
                        int bottom, int right,
                        int topRow, int leftCol,
                        int bottomRow, int rightCol)
{
    // horizontal grid lines
    for ( int rowPos = topRow; rowPos < bottomRow; rowPos++ )
    {
        int i = GetRowAt( rowPos );
        int bot = GetRowBottom(i) - 1;

        if ( bot > bottom )
            break;

        if ( bot >= top )
        {
            dc.SetPen( GetRowGridLinePen(i) );
            dc.DrawLine( left, bot, right, bot );
        }
    }

    // vertical grid lines
    for ( int colPos = leftCol; colPos < rightCol; colPos++ )
    {
        int i = GetColAt( colPos );

        int colRight = GetColRight(i);
#if defined(__WXGTK__) || defined(__WXQT__)
        if (GetLayoutDirection() != wxLayout_RightToLeft)
#endif
            colRight--;

        if ( colRight > right )
            break;

        if ( colRight >= left )
        {
            dc.SetPen( GetColGridLinePen(i) );
            dc.DrawLine( colRight, top, colRight, bottom );
        }
    }
}

void wxGrid::DrawRowLabels( wxDC& dc, const wxArrayInt& rows)
{
    if ( !m_numRows )
        return;

    const size_t numLabels = rows.GetCount();
    for ( size_t i = 0; i < numLabels; i++ )
    {
        DrawRowLabel( dc, rows[i] );
    }
}

void wxGrid::DrawRowLabel( wxDC& dc, int row )
{
    if ( GetRowHeight(row) <= 0 || m_rowLabelWidth <= 0 )
        return;

    wxGridCellAttrProvider * const
        attrProvider = m_table ? m_table->GetAttrProvider() : nullptr;

    // notice that an explicit static_cast is needed to avoid a compilation
    // error with VC7.1 which, for some reason, tries to instantiate (abstract)
    // wxGridRowHeaderRenderer class without it
    const wxGridRowHeaderRenderer&
        rend = attrProvider ? attrProvider->GetRowHeaderRenderer(row)
                            : static_cast<const wxGridRowHeaderRenderer&>
                                (gs_defaultHeaderRenderers.rowRenderer);

    wxRect rect(0, GetRowTop(row), m_rowLabelWidth, GetRowHeight(row));

    if ( m_cursorMode == WXGRID_CURSOR_MOVE_ROW )
    {
        // clear the background:
        // when called from ProcessRowColLabelMouseEvent the background is not
        // cleared at this point
        dc.SetPen(*wxTRANSPARENT_PEN);
        dc.SetBrush(m_colLabelWin->GetBackgroundColour());
        dc.DrawRectangle(rect);
    }

    // draw a border if the row is not being drag-moved
    // (in that case it's omitted to have a 'pressed' appearance)
    if (m_cursorMode != WXGRID_CURSOR_MOVE_ROW || row != m_dragMoveRowOrCol)
        rend.DrawBorder(*this, dc, rect);
    else
    {
        // just highlight the current row
        dc.SetPen(wxPen(wxSystemSettings::GetColour(wxSYS_COLOUR_HIGHLIGHT)));
        dc.DrawRectangle(rect);
        rect.Deflate(GetBorder() == wxBORDER_NONE ? 2 : 1);
    }

    int hAlign, vAlign;
    GetRowLabelAlignment(&hAlign, &vAlign);

    rend.DrawLabel(*this, dc, GetRowLabelValue(row),
                   rect, hAlign, vAlign, wxHORIZONTAL);
}

bool wxGrid::UseNativeColHeader(bool native)
{
    if ( native == m_useNativeHeader )
        return true;

    // Using native control doesn't work if any columns are frozen currently.
    if ( native && m_numFrozenCols )
        return false;

    delete m_colLabelWin;
    m_useNativeHeader = native;

    CreateColumnWindow();

    if ( m_useNativeHeader )
    {
        SetNativeHeaderColCount();

        wxHeaderCtrl* const colHeader = GetGridColHeader();
        colHeader->SetBackgroundColour( GetLabelBackgroundColour() );
        colHeader->SetForegroundColour( GetLabelTextColour() );
        colHeader->SetFont( GetLabelFont() );
    }

    CalcWindowSizes();

    return true;
}

void wxGrid::SetUseNativeColLabels( bool native )
{
    wxASSERT_MSG( !m_useNativeHeader,
                  "doesn't make sense when using native header" );

    m_nativeColumnLabels = native;
    if (native)
    {
        int height = wxRendererNative::Get().GetHeaderButtonHeight( this );
        SetColLabelSize( height );
    }

    RefreshArea(wxGA_Heading);
}

void wxGrid::DrawColLabels( wxDC& dc,const wxArrayInt& cols )
{
    if ( !m_numCols )
        return;

    const size_t numLabels = cols.GetCount();
    for ( size_t i = 0; i < numLabels; i++ )
    {
        DrawColLabel( dc, cols[i] );
    }
}

void wxGrid::DrawCornerLabel(wxDC& dc)
{
    wxRect rect(wxSize(m_rowLabelWidth, m_colLabelHeight));

    wxGridCellAttrProvider * const
        attrProvider = m_table ? m_table->GetAttrProvider() : nullptr;
    const wxGridCornerHeaderRenderer&
        rend = attrProvider ? attrProvider->GetCornerRenderer()
                            : static_cast<wxGridCornerHeaderRenderer&>
                                (gs_defaultHeaderRenderers.cornerRenderer);

    if ( m_nativeColumnLabels )
    {
        rect.Deflate(1);

        wxRendererNative::Get().DrawHeaderButton(m_cornerLabelWin, dc, rect, 0);
    }
    else
    {
        rect.width++;
        rect.height++;

        rend.DrawBorder(*this, dc, rect);
    }

    wxString label = GetCornerLabelValue();
    if( !label.IsEmpty() )
    {
        int hAlign, vAlign;
        GetCornerLabelAlignment(&hAlign, &vAlign);
        const int orient = GetCornerLabelTextOrientation();

        rend.DrawLabel(*this, dc, label, rect, hAlign, vAlign, orient);
    }
}

void wxGrid::DrawColLabel(wxDC& dc, int col)
{
    if ( GetColWidth(col) <= 0 || m_colLabelHeight <= 0 )
        return;

    int colLeft = GetColLeft(col);

    wxRect rect(colLeft, 0, GetColWidth(col), m_colLabelHeight);
    wxGridCellAttrProvider * const
        attrProvider = m_table ? m_table->GetAttrProvider() : nullptr;
    const wxGridColumnHeaderRenderer&
        rend = attrProvider ? attrProvider->GetColumnHeaderRenderer(col)
                            : static_cast<wxGridColumnHeaderRenderer&>
                                (gs_defaultHeaderRenderers.colRenderer);

    if ( m_nativeColumnLabels )
    {
        wxRendererNative::Get().DrawHeaderButton
                                (
                                    GetColLabelWindow(),
                                    dc,
                                    rect,
                                    0,
                                    IsSortingBy(col)
                                        ? IsSortOrderAscending()
                                            ? wxHDR_SORT_ICON_UP
                                            : wxHDR_SORT_ICON_DOWN
                                        : wxHDR_SORT_ICON_NONE
                                );
        rect.Deflate(2);
    }
    else
    {

        if ( m_cursorMode == WXGRID_CURSOR_MOVE_COL )
        {
            // clear the background:
            // when called from ProcessRowColLabelMouseEvent the background
            // is not cleared at this point
            wxDCBrushChanger setBrush(dc, m_colLabelWin->GetBackgroundColour());
            wxDCPenChanger setPen(dc, *wxTRANSPARENT_PEN);
            dc.DrawRectangle(rect);
        }

        // draw a border if the column is not being drag-moved
        // (in that case it's omitted to have a 'pressed' appearance)
        if (m_cursorMode != WXGRID_CURSOR_MOVE_COL || col != m_dragMoveRowOrCol)
            rend.DrawBorder(*this, dc, rect);
        else
        {
            // just highlight the current column
            dc.SetPen(wxPen(wxSystemSettings::GetColour(wxSYS_COLOUR_HIGHLIGHT)));
            dc.DrawRectangle(rect);
            rect.Deflate(GetBorder() == wxBORDER_NONE ? 2 : 1);
        }
    }

    int hAlign, vAlign;
    GetColLabelAlignment(&hAlign, &vAlign);
    const int orient = GetColLabelTextOrientation();

    rend.DrawLabel(*this, dc, GetColLabelValue(col), rect, hAlign, vAlign, orient);
}

// TODO: these 2 functions should be replaced with wxDC::DrawLabel() to which
//       we just have to add textOrientation support
void wxGrid::DrawTextRectangle( wxDC& dc,
                                const wxString& value,
                                const wxRect& rect,
                                int horizAlign,
                                int vertAlign,
                                int textOrientation ) const
{
    wxArrayString lines;

    StringToLines( value, lines );

    DrawTextRectangle(dc, lines, rect, horizAlign, vertAlign, textOrientation);
}

void wxGrid::DrawTextRectangle(wxDC& dc,
                               const wxArrayString& lines,
                               const wxRect& rect,
                               int horizAlign,
                               int vertAlign,
                               int textOrientation) const
{
    if ( lines.empty() )
        return;

    wxDCClipper clip(dc, rect);

    long textWidth,
         textHeight;

    if ( textOrientation == wxHORIZONTAL )
        GetTextBoxSize( dc, lines, &textWidth, &textHeight );
    else
        GetTextBoxSize( dc, lines, &textHeight, &textWidth );

    int x = 0,
        y = 0;
    switch ( vertAlign )
    {
        case wxALIGN_BOTTOM:
            if ( textOrientation == wxHORIZONTAL )
                y = rect.y + (rect.height - textHeight - GRID_TEXT_MARGIN);
            else
                x = rect.x + (rect.width - textWidth - GRID_TEXT_MARGIN);
            break;

        case wxALIGN_CENTRE:
            if ( textOrientation == wxHORIZONTAL )
                y = rect.y + ((rect.height - textHeight) / 2);
            else
                x = rect.x + ((rect.width - textWidth) / 2);
            break;

        case wxALIGN_TOP:
        default:
            if ( textOrientation == wxHORIZONTAL )
                y = rect.y + GRID_TEXT_MARGIN;
            else
                x = rect.x + GRID_TEXT_MARGIN;
            break;
    }

    // Align each line of a multi-line label
    size_t nLines = lines.GetCount();
    for ( size_t l = 0; l < nLines; l++ )
    {
        const wxString& line = lines[l];

        if ( line.empty() )
        {
            *(textOrientation == wxHORIZONTAL ? &y : &x) += dc.GetCharHeight();
            continue;
        }

        wxCoord lineWidth = 0,
             lineHeight = 0;
        dc.GetTextExtent(line, &lineWidth, &lineHeight);

        switch ( horizAlign )
        {
            case wxALIGN_RIGHT:
                if ( textOrientation == wxHORIZONTAL )
                    x = rect.x + (rect.width - lineWidth - GRID_TEXT_MARGIN);
                else
                    y = rect.y + lineWidth + GRID_TEXT_MARGIN;
                break;

            case wxALIGN_CENTRE:
                if ( textOrientation == wxHORIZONTAL )
                    x = rect.x + ((rect.width - lineWidth) / 2);
                else
                    y = rect.y + rect.height - ((rect.height - lineWidth) / 2);
                break;

            case wxALIGN_LEFT:
            default:
                if ( textOrientation == wxHORIZONTAL )
                    x = rect.x + GRID_TEXT_MARGIN;
                else
                    y = rect.y + rect.height - GRID_TEXT_MARGIN;
                break;
        }

        if ( textOrientation == wxHORIZONTAL )
        {
            dc.DrawText( line, x, y );
            y += lineHeight;
        }
        else
        {
            dc.DrawRotatedText( line, x, y, 90.0 );
            x += lineHeight;
        }
    }
}

void wxGrid::DrawTextRectangle(wxDC& dc,
                               const wxString& text,
                               const wxRect& rect,
                               const wxGridCellAttr& attr,
                               int hAlign,
                               int vAlign) const
{
    attr.GetNonDefaultAlignment(&hAlign, &vAlign);

    // This does nothing if there is no need to ellipsize.
    const wxString& ellipsizedText = wxControl::Ellipsize
                                     (
                                         text,
                                         dc,
                                         attr.GetFitMode().GetEllipsizeMode(),
                                         rect.GetWidth() - 2 * GRID_TEXT_MARGIN,
                                         wxELLIPSIZE_FLAGS_NONE
                                     );

    DrawTextRectangle(dc, ellipsizedText, rect, hAlign, vAlign);
}

// Split multi-line text up into an array of strings.
// Any existing contents of the string array are preserved.
//
// TODO: refactor wxTextFile::Read() and reuse the same code from here
void wxGrid::StringToLines( const wxString& value, wxArrayString& lines ) const
{
    int startPos = 0;
    wxString eol = wxTextFile::GetEOL( wxTextFileType_Unix );
    wxString tVal = wxTextFile::Translate( value, wxTextFileType_Unix );

    while ( startPos < (int)tVal.length() )
    {
        int pos;
        pos = tVal.Mid(startPos).Find( eol );
        if ( pos < 0 )
        {
            break;
        }
        else if ( pos == 0 )
        {
            lines.Add( wxEmptyString );
        }
        else
        {
            lines.Add( tVal.Mid(startPos, pos) );
        }

        startPos += pos + 1;
    }

    if ( startPos < (int)tVal.length() )
    {
        lines.Add( tVal.Mid( startPos ) );
    }
}

void wxGrid::GetTextBoxSize( const wxDC& dc,
                             const wxArrayString& lines,
                             long *width, long *height ) const
{
    wxCoord w = 0;
    wxCoord h = 0;
    wxCoord lineW = 0, lineH = 0;

    size_t i;
    for ( i = 0; i < lines.GetCount(); i++ )
    {
        if ( lines[i].empty() )
        {
            // GetTextExtent() would return 0 for empty lines, but we still
            // need to account for their height.
            h += dc.GetCharHeight();
        }
        else
        {
            dc.GetTextExtent( lines[i], &lineW, &lineH );
            w = wxMax( w, lineW );
            h += lineH;
        }
    }

    *width = w;
    *height = h;
}

//
// ------ Batch processing.
//
void wxGrid::EndBatch()
{
    if ( m_batchCount > 0 )
    {
        m_batchCount--;
        if ( !m_batchCount )
        {
            CalcDimensions();
            Refresh();
        }
    }
}

// Use this, rather than wxWindow::Refresh(), to force an immediate
// repainting of the grid. Has no effect if you are already inside a
// BeginBatch / EndBatch block.
//
void wxGrid::ForceRefresh()
{
    BeginBatch();
    EndBatch();
}

void wxGrid::DoEnable(bool enable)
{
    wxScrolledCanvas::DoEnable(enable);

    Refresh(false /* don't erase background */);
}

//
// ------ Edit control functions
//

void wxGrid::EnableEditing( bool edit )
{
    if ( edit != m_editable )
    {
        if (!edit)
            EnableCellEditControl(edit);
        m_editable = edit;
    }
}

void wxGrid::EnableCellEditControl( bool enable )
{
    if (! m_editable)
        return;

    if ( enable != m_cellEditCtrlEnabled )
    {
        if ( enable )
        {
            // this should be checked by the caller!
            wxCHECK_RET( CanEnableCellControl(), wxT("can't enable editing for this cell!") );

            DoEnableCellEditControl(wxGridActivationSource::FromProgram());
        }
        else
        {
            DoDisableCellEditControl();
        }
    }
}

bool wxGrid::DoEnableCellEditControl(const wxGridActivationSource& actSource)
{
    switch ( SendEvent(wxEVT_GRID_EDITOR_SHOWN) )
    {
        case Event_Vetoed:
        case Event_CellDeleted:
            // We shouldn't do anything if the event was vetoed and can't do
            // anything if the cell doesn't exist any longer.
            return false;

        case Event_Unhandled:
        case Event_Handled:
            // But it doesn't matter here if the event was skipped or not.
            break;
    }

    if ( !DoShowCellEditControl(actSource) )
    {
        // We have to send the HIDDEN event matching the SHOWN one above as the
        // user code may reasonably expect always getting them in pairs, so do
        // it even if the editor hadn't really been shown at all.
        SendEvent(wxEVT_GRID_EDITOR_HIDDEN);

        return false;
    }

    return true;
}

void wxGrid::DoDisableCellEditControl()
{
    SendEvent(wxEVT_GRID_EDITOR_HIDDEN);

    DoAcceptCellEditControl();
}

bool wxGrid::IsCurrentCellReadOnly() const
{
    return const_cast<wxGrid *>(this)->
                GetCellAttrPtr(m_currentCellCoords)->IsReadOnly();
}

bool wxGrid::CanEnableCellControl() const
{
    return m_editable && (m_currentCellCoords != wxGridNoCellCoords) &&
        !IsCurrentCellReadOnly();
}

bool wxGrid::IsCellEditControlShown() const
{
    bool isShown = false;

    if ( m_cellEditCtrlEnabled )
    {
        if ( wxGridCellEditorPtr editor = GetCurrentCellEditorPtr() )
        {
            if ( editor->IsCreated() )
            {
                isShown = editor->GetWindow()->IsShown();
            }
        }
    }

    return isShown;
}

void wxGrid::ShowCellEditControl()
{
    if ( IsCellEditControlEnabled() )
    {
        if ( !IsVisible( m_currentCellCoords, false ) )
        {
            m_cellEditCtrlEnabled = false;
            return;
        }

        DoShowCellEditControl(wxGridActivationSource::FromProgram());
    }
}

bool wxGrid::DoShowCellEditControl(const wxGridActivationSource& actSource)
{
    wxRect rect = CellToRect( m_currentCellCoords );
    int row = m_currentCellCoords.GetRow();
    int col = m_currentCellCoords.GetCol();

    wxGridCellAttrPtr attr = GetCellAttrPtr(row, col);
    wxGridCellEditorPtr editor = attr->GetEditorPtr(this, row, col);

    const wxGridActivationResult&
        res = editor->TryActivate(row, col, this, actSource);
    switch ( res.GetAction() )
    {
        case wxGridActivationResult::Change:
            // This is somewhat similar to what DoSaveEditControlValue() does.
            // but we don't allow vetoing CHANGED event here as this code is
            // new and shouldn't have to support this obsolete usage.
            switch ( SendEvent(wxEVT_GRID_CELL_CHANGING, res.GetNewValue()) )
            {
                case Event_Vetoed:
                case Event_CellDeleted:
                    break;

                case Event_Unhandled:
                case Event_Handled:
                    const wxString& oldval = GetCellValue(m_currentCellCoords);

                    editor->DoActivate(row, col, this);

                    // Show the new cell value.
                    RefreshBlock(m_currentCellCoords, m_currentCellCoords);

                    if ( SendEvent(wxEVT_GRID_CELL_CHANGED, oldval) == Event_Vetoed )
                    {
                        wxFAIL_MSG( "Vetoing wxEVT_GRID_CELL_CHANGED is ignored" );
                    }
                    break;
            }
            wxFALLTHROUGH;

        case wxGridActivationResult::Ignore:
            // In any case, don't start editing normally.
            return false;

        case wxGridActivationResult::ShowEditor:
            // Continue normally.
            break;
    }

    // It's not enabled just yet, but will be soon, and we need to set it
    // before generating any events in case their user-defined handlers decide
    // to call EnableCellEditControl() to avoid reentrancy problems.
    m_cellEditCtrlEnabled = true;

    wxGridWindow *gridWindow = CellToGridWindow(row, col);

    // if this is part of a multicell, find owner (topleft)
    int cell_rows, cell_cols;
    if ( GetCellSize( row, col, &cell_rows, &cell_cols ) == CellSpan_Inside )
    {
        row += cell_rows;
        col += cell_cols;
        m_currentCellCoords.SetRow( row );
        m_currentCellCoords.SetCol( col );
    }

    rect.Offset(-GetGridWindowOffset(gridWindow));

    // convert to scrolled coords
    CalcGridWindowScrolledPosition( rect.x, rect.y, &rect.x, &rect.y, gridWindow );

#ifdef __WXQT__
    // Substract 1 pixel in every dimension to fit in the cell area.
    // If not, Qt will draw the control outside the cell.
    // TODO: Check offsets under Qt.
    rect.Deflate(1, 1);
#endif

    if ( !editor->IsCreated() )
    {
        editor->Create(gridWindow, wxID_ANY,
                       new wxGridCellEditorEvtHandler(this, editor.get()));

        // Ensure the editor window has wxWANTS_CHARS flag, so that it
        // gets Tab, Enter and Esc keys, which need to be processed
        // specially by wxGridCellEditorEvtHandler.
        wxWindow* const editorWindow = editor->GetWindow();
        if ( editorWindow )
        {
            editorWindow->SetWindowStyle(editorWindow->GetWindowStyle()
                                            | wxWANTS_CHARS);
        }

        wxGridEditorCreatedEvent evt(GetId(),
                                     wxEVT_GRID_EDITOR_CREATED,
                                     this,
                                     row,
                                     col,
                                     editorWindow);
        ProcessWindowEvent(evt);
    }
    else if ( editor->GetWindow() &&
              editor->GetWindow()->GetParent() != gridWindow )
    {
        editor->GetWindow()->Reparent(gridWindow);
    }

    // resize editor to overflow into righthand cells if allowed
    int maxWidth = rect.width;
    wxString value = GetCellValue(row, col);
    if ( !value.empty() && attr->GetOverflow() )
    {
        int y;
        GetTextExtent(value, &maxWidth, &y, nullptr, nullptr, &attr->GetFont());
        if (maxWidth < rect.width)
            maxWidth = rect.width;
    }

    if ((maxWidth > rect.width) && (col < m_numCols) && m_table)
    {
        GetCellSize( row, col, &cell_rows, &cell_cols );
        // may have changed earlier
        for (int i = col + cell_cols; i < m_numCols; i++)
        {
            int c_rows, c_cols;
            GetCellSize( row, i, &c_rows, &c_cols );

            // looks weird going over a multicell
            if (m_table->IsEmptyCell( row, i ) &&
                    (rect.width < maxWidth) && (c_rows == 1))
            {
                rect.width += GetColWidth( i );
            }
            else
                break;
        }
    }

    editor->SetCellAttr( attr.get() );
    editor->SetSize( rect );

    // Note that the actual rectangle used by the editor could be
    // different from the one we proposed.
    rect = editor->GetWindow()->GetRect();

    // Ensure that the edit control fits into the visible part of the
    // window by shifting it if necessary: we don't want to truncate
    // any part of it by trying to position it too far to the left or
    // top and we definitely don't want to start showing scrollbars by
    // positioning it too far to the right or bottom.
    const wxSize sizeMax = gridWindow->GetClientSize();
    if ( !wxRect(sizeMax).Contains(rect) )
    {
        if ( rect.x < 0 )
            rect.x = 0;
        if ( rect.y < 0 )
            rect.y = 0;
        if ( rect.x > sizeMax.x - rect.width )
            rect.x = sizeMax.x - rect.width;
        if ( rect.y > sizeMax.y - rect.height )
            rect.y = sizeMax.y - rect.height;

        editor->GetWindow()->Move(rect.x, rect.y);
    }

    editor->Show( true, attr.get() );

    // recalc dimensions in case we need to
    // expand the scrolled window to account for editor
    CalcDimensions();

    editor->BeginEdit(row, col, this);
    editor->SetCellAttr(nullptr);

    return true;
}

void wxGrid::HideCellEditControl()
{
    if ( IsCellEditControlEnabled() )
    {
        DoHideCellEditControl();
    }
}

void wxGrid::DoHideCellEditControl()
{
    wxGridCellEditorPtr editor = GetCurrentCellEditorPtr();
    const bool editorHadFocus = editor->GetWindow()->IsDescendant(FindFocus());

    if ( editor->GetWindow()->GetParent() != m_gridWin )
        editor->GetWindow()->Reparent(m_gridWin);

    editor->Show( false );

    wxGridWindow *gridWindow = CellToGridWindow(m_currentCellCoords);
    // return the focus to the grid itself if the editor had it
    //
    // note that we must not do this unconditionally to avoid stealing
    // focus from the window which just received it if we are hiding the
    // editor precisely because we lost focus
    if ( editorHadFocus )
        gridWindow->SetFocus();

    // refresh whole row to the right
    wxRect rect( CellToRect(m_currentCellCoords) );
    rect.Offset( -GetGridWindowOffset(gridWindow) );
    CalcGridWindowScrolledPosition(rect.x, rect.y, &rect.x, &rect.y, gridWindow);
    rect.width = gridWindow->GetClientSize().GetWidth() - rect.x;

#ifdef __WXMAC__
    // ensure that the pixels under the focus ring get refreshed as well
    rect.Inflate(10, 10);
#endif

    gridWindow->Refresh( false, &rect );

    // refresh also the grid to the right
    wxGridWindow *rightGridWindow = nullptr;
    if ( gridWindow->GetType() == wxGridWindow::wxGridWindowFrozenCorner )
        rightGridWindow = m_frozenRowGridWin;
    else if ( gridWindow->GetType() == wxGridWindow::wxGridWindowFrozenCol )
        rightGridWindow = m_gridWin;

    if ( rightGridWindow )
    {
        rect.x = 0;
        rect.width = rightGridWindow->GetClientSize().GetWidth();
        rightGridWindow->Refresh( false, &rect );
    }
}

void wxGrid::AcceptCellEditControlIfShown()
{
    if ( IsCellEditControlShown() )
    {
        DoAcceptCellEditControl();
    }
}

void wxGrid::DoAcceptCellEditControl()
{
    // Reset it first to avoid any problems with recursion via
    // DisableCellEditControl() if it's called from the user-defined event
    // handlers.
    m_cellEditCtrlEnabled = false;

    DoHideCellEditControl();

    DoSaveEditControlValue();
}

void wxGrid::SaveEditControlValue()
{
    if ( IsCellEditControlEnabled() )
    {
        DoSaveEditControlValue();
    }
}

void wxGrid::DoSaveEditControlValue()
{
    int row = m_currentCellCoords.GetRow();
    int col = m_currentCellCoords.GetCol();

    wxString oldval = GetCellValue(m_currentCellCoords);

    wxGridCellEditorPtr editor = GetCurrentCellEditorPtr();

    wxString newval;
    if ( !editor->EndEdit(row, col, this, oldval, &newval) )
        return;

    switch ( SendEvent(wxEVT_GRID_CELL_CHANGING, newval) )
    {
        case Event_Vetoed:
        case Event_CellDeleted:
            break;

        case Event_Unhandled:
        case Event_Handled:
            editor->ApplyEdit(row, col, this);

            // for compatibility reasons dating back to wx 2.8 when this event
            // was called wxEVT_GRID_CELL_CHANGE and wxEVT_GRID_CELL_CHANGING
            // didn't exist we allow vetoing this one too
            if ( SendEvent(wxEVT_GRID_CELL_CHANGED, oldval) == Event_Vetoed )
            {
                // Event has been vetoed, set the data back.
                //
                // Note that we must use row and col here, which are sure to
                // not have been changed, while m_currentCellCoords could have
                // been changed by the event handler.
                SetCellValue(row, col, oldval);
            }
        }
}

//
// ------ Grid location functions
//  Note that all of these functions work with the logical coordinates of
//  grid cells and labels so you will need to convert from device
//  coordinates for mouse events etc.
//

wxGridCellCoords wxGrid::XYToCell(int x, int y, wxGridWindow *gridWindow) const
{
    int row = YToRow(y, false, gridWindow);
    int col = XToCol(x, false, gridWindow);

    return row == -1 || col == -1 ? wxGridNoCellCoords
                                  : wxGridCellCoords(row, col);
}

// compute row or column from some (unscrolled) coordinate value, using either
// m_defaultRowHeight/m_defaultColWidth or binary search on array of
// m_rowBottoms/m_colRights to do it quickly in O(log n) time.
// NOTE: This may not work correctly for reordered columns.
int wxGrid::PosToLinePos(int coord,
                         bool clipToMinMax,
                         const wxGridOperations& oper,
                         wxGridWindow *gridWindow) const
{
    const int numLines = oper.GetNumberOfLines(this, gridWindow);

    if ( coord < 0 )
        return clipToMinMax && numLines > 0 ? 0 : wxNOT_FOUND;

    const int defaultLineSize = oper.GetDefaultLineSize(this);
    wxCHECK_MSG( defaultLineSize, -1, "can't have 0 default line size" );

    int maxPos = coord / defaultLineSize;
    int minPos = oper.GetFirstLine(this, gridWindow);

    // check for the simplest case: if we have no explicit line sizes
    // configured, then we already know the line this position falls in
    const wxArrayInt& lineEnds = oper.GetLineEnds(this);
    if ( lineEnds.empty() )
    {
        if ( maxPos < (numLines + minPos) )
            return maxPos;

        return clipToMinMax ? numLines + minPos - 1 : -1;
    }

    // binary search is quite efficient and we can't really make any assumptions
    // on where to start here since row and columns could be of size 0 if they are
    // hidden. While this could be made more efficient, some profiling will be
    // necessary to determine if it really is a performance bottleneck
    maxPos = numLines + minPos - 1;

    // check if the position is beyond the last column
    const int lineAtMaxPos = oper.GetLineAt(this, maxPos);
    if ( coord >= lineEnds[lineAtMaxPos] )
        return clipToMinMax ? maxPos : wxNOT_FOUND;

    // or before the first one
    const int lineAt0 = oper.GetLineAt(this, minPos);
    if ( coord < oper.GetLineStartPos(this, lineAt0) )
        return clipToMinMax ? minPos : wxNOT_FOUND;
    else if ( coord < lineEnds[lineAt0] )
        return minPos;

    // finally do perform the binary search
    while ( minPos < maxPos )
    {
        wxCHECK_MSG( lineEnds[oper.GetLineAt(this, minPos)] <= coord &&
                        coord < lineEnds[oper.GetLineAt(this, maxPos)],
                     -1,
                     "wxGrid: internal error in PosToLinePos()" );

        if ( coord >= lineEnds[oper.GetLineAt(this, maxPos - 1)] )
            return maxPos;
        else
            maxPos--;

        const int median = minPos + (maxPos - minPos + 1) / 2;
        if ( coord < lineEnds[oper.GetLineAt(this, median)] )
            maxPos = median;
        else
            minPos = median;
    }

    return maxPos;
}

int
wxGrid::PosToLine(int coord,
                  bool clipToMinMax,
                  const wxGridOperations& oper,
                  wxGridWindow *gridWindow) const
{
    int pos = PosToLinePos(coord, clipToMinMax, oper, gridWindow);

    return pos == wxNOT_FOUND ? wxNOT_FOUND : oper.GetLineAt(this, pos);
}

int wxGrid::YToRow(int y, bool clipToMinMax, wxGridWindow *gridWindow) const
{
    return PosToLine(y, clipToMinMax, wxGridRowOperations(), gridWindow);
}

int wxGrid::XToCol(int x, bool clipToMinMax, wxGridWindow *gridWindow) const
{
    return PosToLine(x, clipToMinMax, wxGridColumnOperations(), gridWindow);
}

int wxGrid::YToPos(int y, wxGridWindow *gridWindow) const
{
    return PosToLinePos(y, true /* clip */, wxGridRowOperations(), gridWindow);
}

int wxGrid::XToPos(int x, wxGridWindow *gridWindow) const
{
    return PosToLinePos(x, true /* clip */, wxGridColumnOperations(), gridWindow);
}

// return the row/col number such that the pos is near the edge of, or -1 if
// not near an edge.
//
// notice that position can only possibly be near an edge if the row/column is
// large enough to still allow for an "inner" area that is _not_ near the edge
// (i.e., if the height/width is smaller than WXGRID_LABEL_EDGE_ZONE, pos will
// _never_ be considered to be near the edge).
int wxGrid::PosToEdgeOfLine(int pos, const wxGridOperations& oper) const
{
    // Get the bottom or rightmost line that could match.
    int line = oper.PosToLine(this, pos, nullptr, true);

    if ( line == wxNOT_FOUND )
        return -1;

    const int edge = FromDIP(WXGRID_LABEL_EDGE_ZONE);

    if ( oper.GetLineSize(this, line) > edge )
    {
        // We know that we are in this line, test whether we are close enough
        // to start or end border, respectively.
        if ( abs(oper.GetLineEndPos(this, line) - pos) < edge )
            return line;
        else if ( line > 0 && pos - oper.GetLineStartPos(this, line) < edge )
        {
            // We need to find the previous visible line, so skip all the
            // hidden (of size 0) ones.
            do
            {
                line = oper.GetLineBefore(this, line);
            }
            while ( line >= 0 && oper.GetLineSize(this, line) == 0 );

            // It can possibly be -1 here.
            return line;
        }
    }

    return -1;
}

int wxGrid::YToEdgeOfRow(int y) const
{
    return PosToEdgeOfLine(y, wxGridRowOperations());
}

int wxGrid::XToEdgeOfCol(int x) const
{
    return PosToEdgeOfLine(x, wxGridColumnOperations());
}

wxRect wxGrid::CellToRect( int row, int col ) const
{
    wxRect rect( -1, -1, -1, -1 );

    if ( row >= 0 && row < m_numRows &&
         col >= 0 && col < m_numCols )
    {
        int i, cell_rows, cell_cols;
        rect.width = rect.height = 0;
        if ( GetCellSize( row, col, &cell_rows, &cell_cols ) == CellSpan_Inside )
        {
            row += cell_rows;
            col += cell_cols;
            GetCellSize( row, col, &cell_rows, &cell_cols );
        }

        rect.x = GetColLeft(col);
        rect.y = GetRowTop(row);
        for (i=col; i < col + cell_cols; i++)
            rect.width += GetColWidth(i);
        for (i=row; i < row + cell_rows; i++)
            rect.height += GetRowHeight(i);

#ifndef __WXQT__
        // if grid lines are enabled, then the area of the cell is a bit smaller
        if (m_gridLinesEnabled)
        {
            rect.width -= 1;
            rect.height -= 1;
        }
#endif
    }

    return rect;
}

wxGridWindow* wxGrid::CellToGridWindow( int row, int col ) const
{
    // It may happen that we're called during grid creation, when the current
    // cell still has invalid coordinates -- don't return (possibly null)
    // frozen corner window in this case.
    if ( row == -1 && col == -1 )
        return m_gridWin;
    else if ( GetRowPos(row) < m_numFrozenRows && GetColPos(col) < m_numFrozenCols )
        return m_frozenCornerGridWin;
    else if ( GetRowPos(row) < m_numFrozenRows )
        return m_frozenRowGridWin;
    else if ( GetColPos(col) < m_numFrozenCols )
        return m_frozenColGridWin;

    return m_gridWin;
}

void wxGrid::GetGridWindowOffset(const wxGridWindow *gridWindow, int &x, int &y) const
{
    wxPoint pt = GetGridWindowOffset(gridWindow);

    x = pt.x;
    y = pt.y;
}

wxPoint wxGrid::GetGridWindowOffset(const wxGridWindow *gridWindow) const
{
    wxPoint pt(0, 0);

    if ( gridWindow )
    {
        if ( m_frozenRowGridWin &&
           (gridWindow->GetType() & wxGridWindow::wxGridWindowFrozenRow) == 0 )
        {
            pt.y = m_frozenRowGridWin->GetClientSize().y;
        }

        if ( m_frozenColGridWin &&
           (gridWindow->GetType() & wxGridWindow::wxGridWindowFrozenCol) == 0 )
        {
            pt.x = m_frozenColGridWin->GetClientSize().x;
        }
    }

    return pt;
}

wxGridWindow* wxGrid::DevicePosToGridWindow(wxPoint pos) const
{
    return DevicePosToGridWindow(pos.x, pos.y);
}

wxGridWindow* wxGrid::DevicePosToGridWindow(int x, int y) const
{
    if ( m_gridWin->GetRect().Contains(x, y) )
        return m_gridWin;
    else if ( m_frozenCornerGridWin && m_frozenCornerGridWin->GetRect().Contains(x, y) )
        return m_frozenCornerGridWin;
    else if ( m_frozenRowGridWin && m_frozenRowGridWin->GetRect().Contains(x, y) )
        return m_frozenRowGridWin;
    else if ( m_frozenColGridWin && m_frozenColGridWin->GetRect().Contains(x, y) )
        return m_frozenColGridWin;

    return nullptr;
}

void wxGrid::CalcGridWindowUnscrolledPosition(int x, int y, int *xx, int *yy,
                                              const wxGridWindow *gridWindow) const
{
    CalcUnscrolledPosition(x, y, xx, yy);

    if ( gridWindow )
    {
        if ( yy && (gridWindow->GetType() & wxGridWindow::wxGridWindowFrozenRow) )
            *yy = y;
        if ( xx && (gridWindow->GetType() & wxGridWindow::wxGridWindowFrozenCol) )
            *xx = x;
    }
}

wxPoint wxGrid::CalcGridWindowUnscrolledPosition(const wxPoint& pt,
                                                 const wxGridWindow *gridWindow) const
{
    wxPoint pt2;
    CalcGridWindowUnscrolledPosition(pt.x, pt.y, &pt2.x, &pt2.y, gridWindow);
    return pt2;
}

void wxGrid::CalcGridWindowScrolledPosition(int x, int y, int *xx, int *yy,
                                            const wxGridWindow *gridWindow) const
{
    CalcScrolledPosition(x, y, xx, yy);

    if ( gridWindow )
    {
        if ( yy && (gridWindow->GetType() & wxGridWindow::wxGridWindowFrozenRow) )
            *yy = y;
        if ( xx && (gridWindow->GetType() & wxGridWindow::wxGridWindowFrozenCol) )
            *xx = x;
    }
}

wxPoint wxGrid::CalcGridWindowScrolledPosition(const wxPoint& pt,
                                               const wxGridWindow *gridWindow) const
{
    wxPoint pt2;
    CalcGridWindowScrolledPosition(pt.x, pt.y, &pt2.x, &pt2.y, gridWindow);
    return pt2;
}

bool wxGrid::IsVisible( int row, int col, bool wholeCellVisible ) const
{
    // get the cell rectangle in logical coords
    //
    wxRect r( CellToRect( row, col ) );

    wxGridWindow *gridWindow = CellToGridWindow(row, col);
    r.Offset(-GetGridWindowOffset(gridWindow));

    // convert to device coords
    //
    int left, top, right, bottom;
    CalcGridWindowScrolledPosition( r.GetLeft(), r.GetTop(), &left, &top, gridWindow );
    CalcGridWindowScrolledPosition( r.GetRight(), r.GetBottom(), &right, &bottom, gridWindow );

    // check against the client area of the grid window
    int cw, ch;
    gridWindow->GetClientSize( &cw, &ch );

    if ( wholeCellVisible )
    {
        // is the cell wholly visible ?
        return ( left >= 0 && right <= cw &&
                 top >= 0 && bottom <= ch );
    }
    else
    {
        // is the cell partly visible ?
        //
        return ( ((left >= 0 && left < cw) || (right > 0 && right <= cw)) &&
                 ((top >= 0 && top < ch) || (bottom > 0 && bottom <= ch)) );
    }
}

// make the specified cell location visible by doing a minimal amount
// of scrolling
//
void wxGrid::MakeCellVisible( int row, int col )
{
    int xpos = -1, ypos = -1;

    if ( row < -1 || row >= m_numRows ||
         col < -1 || col >= m_numCols )
        return;

    // We don't scroll in the corresponding direction if "pixels per line" is 0.
    const bool processRow = row != -1 && m_yScrollPixelsPerLine != 0;
    const bool processCol = col != -1 && m_xScrollPixelsPerLine != 0;

    // Get the cell rectangle in logical coords.
    wxRect r;
    wxGridWindow *gridWindow;

    if ( processRow && processCol )
    {
        r = CellToRect(row, col);
        gridWindow = CellToGridWindow(row, col);
    }
    else if ( processRow )
    {
        r.SetTop(GetRowTop(row));
        r.SetHeight(GetRowHeight(row));
        gridWindow = row < m_numFrozenRows
                        ? m_frozenRowGridWin
                        : m_gridWin;
    }
    else if ( processCol )
    {
        r.SetLeft(GetColLeft(col));
        r.SetWidth(GetColWidth(col));
        gridWindow = col < m_numFrozenCols
                        ? m_frozenColGridWin
                        : m_gridWin;
    }
    else
    {
        return;
    }

    wxPoint gridOffset = GetGridWindowOffset(gridWindow);

    if ( processRow )
    {
        // Convert to device coords.
        int top, bottom;
        CalcGridWindowScrolledPosition(0, r.GetTop(), nullptr, &top, gridWindow);
        CalcGridWindowScrolledPosition(0, r.GetBottom(), nullptr, &bottom, gridWindow);

        int ch;
        gridWindow->GetClientSize(nullptr, &ch);

        if ( top < gridOffset.y )
        {
            ypos = r.GetTop() - gridOffset.y;
        }
        else if ( bottom > (ch + gridOffset.y) )
        {
            int h = r.GetHeight();

            ypos = r.GetTop() - gridOffset.y;

            int i;
            for ( i = row - 1; i >= 0; i-- )
            {
                int rowHeight = GetRowHeight(i);
                if ( h + rowHeight > ch )
                    break;

                h += rowHeight;
                ypos -= rowHeight;
            }

            // we divide it later by GRID_SCROLL_LINE, make sure that we don't
            // have rounding errors (this is important, because if we do,
            // we might not scroll at all and some cells won't be redrawn)
            //
            // Sometimes GRID_SCROLL_LINE / 2 is not enough,
            // so just add a full scroll unit...
            ypos += m_yScrollPixelsPerLine;
        }
    }

    if ( processCol )
    {
        // Convert to device coords.
        int left, right;
        CalcGridWindowScrolledPosition(r.GetLeft(), 0, &left, nullptr, gridWindow);
        CalcGridWindowScrolledPosition(r.GetRight(), 0, &right, nullptr, gridWindow);

        int cw;
        gridWindow->GetClientSize(&cw, nullptr);

        // special handling for wide cells - show always left part of the cell!
        // Otherwise, e.g. when stepping from row to row, it would jump between
        // left and right part of the cell on every step!
//      if ( left < 0 )
        if ( left < gridOffset.x || (right - left) >= cw )
        {
            xpos = r.GetLeft() - gridOffset.x;
        }
        else if ( right > (cw + gridOffset.x) )
        {
            // position the view so that the cell is on the right
            int x0, y0;
            CalcGridWindowUnscrolledPosition(0, 0, &x0, &y0, gridWindow);
            xpos = x0 + (right - cw);

            // see comment for ypos above
            xpos += m_xScrollPixelsPerLine;
        }
    }

    if ( xpos == -1 && ypos == -1 )
        return;

    if ( xpos != -1 )
        xpos /= m_xScrollPixelsPerLine;
    if ( ypos != -1 )
        ypos /= m_yScrollPixelsPerLine;
    Scroll(xpos, ypos);
    AdjustScrollbars();
}

int wxGrid::GetFirstFullyVisibleRow() const
{
    if ( m_numRows == 0 )
        return -1;

    int row;
    if ( GetNumberFrozenRows() > 0 )
    {
        row = 0;
    }
    else
    {
        int y;
        CalcGridWindowUnscrolledPosition(0, 0,
                                         nullptr, &y,
                                         m_gridWin);

        row = internalYToRow(y, m_gridWin);

        // If the row is not fully visible (if only 2 pixels is hidden
        // the row still looks fully visible).
        if ( GetRowTop(row) + 2 < y )
        {
            // Use the next visible row.
            for ( ;; )
            {
                // But we can't go beyond the last row anyhow.
                if ( row == m_numRows - 1 )
                    break;

                if ( IsRowShown(++row) )
                    break;
            }
        }
    }

    return row;
}

int wxGrid::GetFirstFullyVisibleColumn() const
{
    if ( m_numCols == 0 )
        return -1;

    int col;
    if ( GetNumberFrozenCols() > 0 )
    {
        col = 0;
    }
    else
    {
        int x;
        CalcGridWindowUnscrolledPosition(0, 0,
                                         &x, nullptr,
                                         m_gridWin);

        col = internalXToCol(x, m_gridWin);

        // If the column is not fully visible.
        if ( GetColLeft(col) < x )
        {
            // Use the next visible column.
            for ( ;; )
            {
                if ( col == m_numCols - 1 )
                    break;

                if ( IsColShown(GetColAt(++col)) )
                    break;
            }
        }
    }

    return col;
}

//
// ------ Grid cursor movement functions
//

namespace
{

// Helper function creating dummy wxKeyboardState object corresponding to the
// value of "expandSelection" flag specified to our public MoveCursorXXX().
// This function only exists to avoid breaking compatibility in the public API,
// all internal code should use the real, not dummy, wxKeyboardState.
inline
wxKeyboardState DummyKeyboardState(bool expandSelection)
{
    // Normally "expandSelection" is set depending on whether Shift is pressed
    // or not, but here we reconstruct the keyboard state from this flag.
    return wxKeyboardState(false /* control */, expandSelection /* shift */);
}

} // anonymous namespace

void
wxGrid::DoMoveCursorFromKeyboard(const wxKeyboardState& kbdState,
                                 const wxGridDirectionOperations& diroper)
{
    if ( kbdState.ControlDown() )
        DoMoveCursorByBlock(kbdState, diroper);
    else
        DoMoveCursor(kbdState, diroper);
}

bool
wxGrid::DoMoveCursor(const wxKeyboardState& kbdState,
                     const wxGridDirectionOperations& diroper)
{
    if ( m_currentCellCoords == wxGridNoCellCoords )
        return false;

    // Expand selection if Shift is pressed.
    if ( kbdState.ShiftDown() )
    {
        if ( !m_selection )
            return false;

        wxGridCellCoords coords(m_selection->GetExtensionAnchor());
        if ( !diroper.TryToAdvance(coords) )
            return false;

        if ( m_selection->ExtendCurrentBlock(m_currentCellCoords,
                                             coords,
                                             kbdState) )
        {
            // We want to show a line (a row or a column), not the end of
            // the selection block. And do it only if the selection block
            // was actually changed.
            MakeCellVisible(diroper.MakeWholeLineCoords(coords));
        }
    }
    else // don't expand selection
    {
        ClearSelection();

        wxGridCellCoords coords = m_currentCellCoords;
        if ( !diroper.TryToAdvance(coords) )
            return false;

        GoToCell(coords);
    }

    return true;
}

bool wxGrid::MoveCursorUp(bool expandSelection)
{
    return DoMoveCursor(DummyKeyboardState(expandSelection),
                        wxGridBackwardOperations(this, wxGridRowOperations()));
}

bool wxGrid::MoveCursorDown(bool expandSelection)
{
    return DoMoveCursor(DummyKeyboardState(expandSelection),
                        wxGridForwardOperations(this, wxGridRowOperations()));
}

bool wxGrid::MoveCursorLeft(bool expandSelection)
{
    return DoMoveCursor(DummyKeyboardState(expandSelection),
                        wxGridBackwardOperations(this, wxGridColumnOperations()));
}

bool wxGrid::MoveCursorRight(bool expandSelection)
{
    return DoMoveCursor(DummyKeyboardState(expandSelection),
                        wxGridForwardOperations(this, wxGridColumnOperations()));
}

bool
wxGrid::AdvanceByPage(wxGridCellCoords& coords,
                      const wxGridDirectionOperations& diroper)
{
    if ( diroper.IsAtBoundary(coords) )
        return false;

    const int oldRow = coords.GetRow();
    coords.SetRow(diroper.MoveByPixelDistance(oldRow, m_gridWin->GetClientSize().y));
    if ( coords.GetRow() == oldRow )
        diroper.Advance(coords);

    return true;
}

bool
wxGrid::DoMoveCursorByPage(const wxKeyboardState& kbdState,
                           const wxGridDirectionOperations& diroper)
{
    if ( m_currentCellCoords == wxGridNoCellCoords )
        return false;

    // We don't handle Ctrl-PageUp/Down, it's not really clear what are they
    // supposed to do, so don't do anything for now.
    if ( kbdState.ControlDown() )
        return false;

    if ( kbdState.ShiftDown() )
    {
        if ( !m_selection )
            return false;

        wxGridCellCoords coords = m_selection->GetExtensionAnchor();
        if ( !AdvanceByPage(coords, diroper) )
            return false;

        if ( m_selection->ExtendCurrentBlock(m_currentCellCoords, coords, kbdState) )
            MakeCellVisible(diroper.MakeWholeLineCoords(coords));
    }
    else
    {
        wxGridCellCoords coords(m_currentCellCoords);
        if ( !AdvanceByPage(coords, diroper) )
            return false;

        ClearSelection();
        GoToCell(coords);
    }

    return true;
}

bool wxGrid::MovePageUp()
{
    return DoMoveCursorByPage(DummyKeyboardState(false),
                wxGridBackwardOperations(this, wxGridRowOperations()));
}

bool wxGrid::MovePageDown()
{
    return DoMoveCursorByPage(DummyKeyboardState(false),
                wxGridForwardOperations(this, wxGridRowOperations()));
}

// helper of DoMoveCursorByBlock(): advance the cell coordinates using diroper
// until we find a non-empty cell or reach the grid end
void
wxGrid::AdvanceToNextNonEmpty(wxGridCellCoords& coords,
                              const wxGridDirectionOperations& diroper)
{
    while ( !diroper.IsAtBoundary(coords) )
    {
        diroper.Advance(coords);
        if ( !m_table->IsEmpty(coords) )
            break;
    }
}

bool
wxGrid::AdvanceByBlock(wxGridCellCoords& coords,
                       const wxGridDirectionOperations& diroper)
{
    if ( m_table->IsEmpty(coords) )
    {
        // we are in an empty cell: find the next block of non-empty cells
        AdvanceToNextNonEmpty(coords, diroper);
    }
    else // current cell is not empty
    {
        if ( !diroper.TryToAdvance(coords) )
            return false;

        if ( m_table->IsEmpty(coords) )
        {
            // we started at the end of a block, find the next one
            AdvanceToNextNonEmpty(coords, diroper);
        }
        else // we're in a middle of a block
        {
            // go to the end of it, i.e. find the last cell before the next
            // empty one
            while ( !diroper.IsAtBoundary(coords) )
            {
                wxGridCellCoords coordsNext(coords);
                diroper.Advance(coordsNext);
                if ( m_table->IsEmpty(coordsNext) )
                    break;

                coords = coordsNext;
            }
        }
    }

    return true;
}

bool
wxGrid::DoMoveCursorByBlock(const wxKeyboardState& kbdState,
                            const wxGridDirectionOperations& diroper)
{
    if ( !m_table )
        return false;

    wxGridCellCoords coords(m_currentCellCoords);
    if ( kbdState.ShiftDown() )
    {
        if ( !m_selection )
            return false;

        // Extending selection by block is tricky for several reasons. First of
        // all, we need to combine the coordinates of the current cell and the
        // anchor point of selection to find our starting point.
        //
        // To explain why we need to do this, consider the example of moving by
        // rows (i.e. vertically). In this case, it's the contents of column
        // containing the current cell which should determine the destination
        // of Shift-Ctrl-Up/Down movement, just as it does for Ctrl-Up/Down. In
        // fact, the column containing the selection anchor might not even be
        // visible at all, e.g. if a whole row is selected and that column is
        // the last one, so we definitely don't want to use the contents of
        // this column to determine the destination row.
        //
        // So instead of using the anchor itself here, use only its component
        // component in "our" direction with the current cell component.
        const wxGridCellCoords anchor = m_selection->GetExtensionAnchor();

        // This is a really ugly hack that we use to check if we're moving by
        // rows or columns here, but it's not worth adding a specific method
        // just for this, so just check if MakeWholeLineCoords() fixes the
        // column or the row as -1 to determine the direction we're moving in.
        const bool byRow = diroper.MakeWholeLineCoords(coords).GetCol() == -1;

        if ( byRow )
            coords.SetRow(anchor.GetRow());
        else
            coords.SetCol(anchor.GetCol());

        if ( !AdvanceByBlock(coords, diroper) )
            return false;

        // Second, now that we've found the destination, we need to copy the
        // other component, i.e. the one we didn't modify, from the anchor to
        // do as if we started from the anchor originally.
        //
        // Again, to understand why this is necessary, consider the same
        // example as above: if we didn't do this, we would lose the column of
        // the original anchor completely and end up with a single column
        // selection block even if we had started with the full row selection.
        if ( byRow )
            coords.SetCol(anchor.GetCol());
        else
            coords.SetRow(anchor.GetRow());

        if ( m_selection->ExtendCurrentBlock(m_currentCellCoords,
                                             coords,
                                             kbdState) )
        {
            // We want to show a line (a row or a column), not the end of
            // the selection block. And do it only if the selection block
            // was actually changed.
            MakeCellVisible(diroper.MakeWholeLineCoords(coords));
        }
    }
    else
    {
        if ( !AdvanceByBlock(coords, diroper) )
            return false;

        ClearSelection();
        GoToCell(coords);
    }

    return true;
}

bool wxGrid::MoveCursorUpBlock(bool expandSelection)
{
    return DoMoveCursorByBlock(
                DummyKeyboardState(expandSelection),
                wxGridBackwardOperations(this, wxGridRowOperations())
           );
}

bool wxGrid::MoveCursorDownBlock( bool expandSelection )
{
    return DoMoveCursorByBlock(
                DummyKeyboardState(expandSelection),
                wxGridForwardOperations(this, wxGridRowOperations())
           );
}

bool wxGrid::MoveCursorLeftBlock( bool expandSelection )
{
    return DoMoveCursorByBlock(
                DummyKeyboardState(expandSelection),
                wxGridBackwardOperations(this, wxGridColumnOperations())
           );
}

bool wxGrid::MoveCursorRightBlock( bool expandSelection )
{
    return DoMoveCursorByBlock(
                DummyKeyboardState(expandSelection),
                wxGridForwardOperations(this, wxGridColumnOperations())
           );
}

//
// ------ Label values and formatting
//

void wxGrid::GetRowLabelAlignment( int *horiz, int *vert ) const
{
    if ( horiz )
        *horiz = m_rowLabelHorizAlign;
    if ( vert )
        *vert  = m_rowLabelVertAlign;
}

void wxGrid::GetColLabelAlignment( int *horiz, int *vert ) const
{
    if ( horiz )
        *horiz = m_colLabelHorizAlign;
    if ( vert )
        *vert  = m_colLabelVertAlign;
}

int wxGrid::GetColLabelTextOrientation() const
{
    return m_colLabelTextOrientation;
}

void wxGrid::GetCornerLabelAlignment( int *horiz, int *vert ) const
{
    if ( horiz )
        *horiz = m_cornerLabelHorizAlign;
    if ( vert )
        *vert  = m_cornerLabelVertAlign;
}

int wxGrid::GetCornerLabelTextOrientation() const
{
    return m_cornerLabelTextOrientation;
}

wxString wxGrid::GetRowLabelValue( int row ) const
{
    if ( m_table )
    {
        return m_table->GetRowLabelValue( row );
    }
    else
    {
        wxString s;
        s << row;
        return s;
    }
}

wxString wxGrid::GetColLabelValue( int col ) const
{
    if ( m_table )
    {
        return m_table->GetColLabelValue( col );
    }
    else
    {
        wxString s;
        s << col;
        return s;
    }
}

wxString wxGrid::GetCornerLabelValue() const
{
    if ( m_table )
    {
        return m_table->GetCornerLabelValue();
    }
    else
    {
        return wxString();
    }
}

void wxGrid::SetRowLabelSize( int width )
{
    wxASSERT( width >= 0 || width == wxGRID_AUTOSIZE );

    if ( width == wxGRID_AUTOSIZE )
    {
        width = CalcColOrRowLabelAreaMinSize(wxGRID_ROW);
    }

    if ( width != m_rowLabelWidth )
    {
        if ( width == 0 )
        {
            m_rowLabelWin->Show( false );
            m_cornerLabelWin->Show( false );
        }
        else if ( m_rowLabelWidth == 0 )
        {
            m_rowLabelWin->Show( true );
            if ( m_colLabelHeight > 0 )
                m_cornerLabelWin->Show( true );
        }

        m_rowLabelWidth = width;
        InvalidateBestSize();
        CalcWindowSizes();
        Refresh();
    }
}

void wxGrid::SetColLabelSize( int height )
{
    wxASSERT( height >=0 || height == wxGRID_AUTOSIZE );

    if ( height == wxGRID_AUTOSIZE )
    {
        height = CalcColOrRowLabelAreaMinSize(wxGRID_COLUMN);
    }

    if ( height != m_colLabelHeight )
    {
        if ( height == 0 )
        {
            m_colLabelWin->Show( false );
            m_cornerLabelWin->Show( false );
        }
        else if ( m_colLabelHeight == 0 )
        {
            m_colLabelWin->Show( true );
            if ( m_rowLabelWidth > 0 )
                m_cornerLabelWin->Show( true );
        }

        m_colLabelHeight = height;
        InvalidateBestSize();
        CalcWindowSizes();
        Refresh();
    }
}

void wxGrid::SetLabelBackgroundColour( const wxColour& colour )
{
    if ( m_labelBackgroundColour != colour )
    {
        m_labelBackgroundColour = colour;
        m_rowLabelWin->SetBackgroundColour( colour );
        m_colLabelWin->SetBackgroundColour( colour );
        m_cornerLabelWin->SetBackgroundColour( colour );
        if ( m_rowFrozenLabelWin )
            m_rowFrozenLabelWin->SetBackgroundColour( colour );
        if ( m_colFrozenLabelWin )
            m_colFrozenLabelWin->SetBackgroundColour( colour );

        if ( ShouldRefresh() )
        {
            RefreshArea(wxGA_Labels);
        }
    }
}

void wxGrid::SetLabelTextColour( const wxColour& colour )
{
    if ( m_labelTextColour != colour )
    {
        m_labelTextColour = colour;

        if ( IsUsingNativeHeader() )
            GetGridColHeader()->SetForegroundColour( colour );

        if ( ShouldRefresh() )
        {
            RefreshArea(wxGA_Labels);
        }
    }
}

void wxGrid::SetLabelFont( const wxFont& font )
{
    m_labelFont = font;

    if ( IsUsingNativeHeader() )
        GetGridColHeader()->SetFont( font );

    if ( ShouldRefresh() )
    {
        RefreshArea(wxGA_Labels);
    }
}

void wxGrid::SetRowLabelAlignment( int horiz, int vert )
{
    // allow old (incorrect) defs to be used
    switch ( horiz )
    {
        case wxLEFT:   horiz = wxALIGN_LEFT; break;
        case wxRIGHT:  horiz = wxALIGN_RIGHT; break;
        case wxCENTRE: horiz = wxALIGN_CENTRE; break;
    }

    switch ( vert )
    {
        case wxTOP:    vert = wxALIGN_TOP;    break;
        case wxBOTTOM: vert = wxALIGN_BOTTOM; break;
        case wxCENTRE: vert = wxALIGN_CENTRE; break;
    }

    if ( horiz == wxALIGN_LEFT || horiz == wxALIGN_CENTRE || horiz == wxALIGN_RIGHT )
    {
        m_rowLabelHorizAlign = horiz;
    }

    if ( vert == wxALIGN_TOP || vert == wxALIGN_CENTRE || vert == wxALIGN_BOTTOM )
    {
        m_rowLabelVertAlign = vert;
    }

    if ( ShouldRefresh() )
    {
        RefreshArea(wxGA_RowLabels);
    }
}

void wxGrid::SetColLabelAlignment( int horiz, int vert )
{
    // allow old (incorrect) defs to be used
    switch ( horiz )
    {
        case wxLEFT:   horiz = wxALIGN_LEFT; break;
        case wxRIGHT:  horiz = wxALIGN_RIGHT; break;
        case wxCENTRE: horiz = wxALIGN_CENTRE; break;
    }

    switch ( vert )
    {
        case wxTOP:    vert = wxALIGN_TOP;    break;
        case wxBOTTOM: vert = wxALIGN_BOTTOM; break;
        case wxCENTRE: vert = wxALIGN_CENTRE; break;
    }

    if ( horiz == wxALIGN_LEFT || horiz == wxALIGN_CENTRE || horiz == wxALIGN_RIGHT )
    {
        m_colLabelHorizAlign = horiz;
    }

    if ( vert == wxALIGN_TOP || vert == wxALIGN_CENTRE || vert == wxALIGN_BOTTOM )
    {
        m_colLabelVertAlign = vert;
    }

    if ( ShouldRefresh() )
    {
        RefreshArea(wxGA_ColLabels);
    }
}

void wxGrid::SetCornerLabelAlignment( int horiz, int vert )
{
    // allow old (incorrect) defs to be used
    switch ( horiz )
    {
        case wxLEFT:   horiz = wxALIGN_LEFT; break;
        case wxRIGHT:  horiz = wxALIGN_RIGHT; break;
        case wxCENTRE: horiz = wxALIGN_CENTRE; break;
    }

    switch ( vert )
    {
        case wxTOP:    vert = wxALIGN_TOP;    break;
        case wxBOTTOM: vert = wxALIGN_BOTTOM; break;
        case wxCENTRE: vert = wxALIGN_CENTRE; break;
    }

    if ( horiz == wxALIGN_LEFT || horiz == wxALIGN_CENTRE || horiz == wxALIGN_RIGHT )
    {
        m_cornerLabelHorizAlign = horiz;
    }

    if ( vert == wxALIGN_TOP || vert == wxALIGN_CENTRE || vert == wxALIGN_BOTTOM )
    {
        m_cornerLabelVertAlign = vert;
    }

    if ( ShouldRefresh() )
    {
        m_cornerLabelWin->Refresh();
    }
}

// Note: under MSW, the default column label font must be changed because it
//       does not support vertical printing
//
// Example:
//      pGrid->SetLabelFont(wxFontInfo(9).Family(wxFONTFAMILY_SWISS));
//      pGrid->SetColLabelTextOrientation(wxVERTICAL);
//
void wxGrid::SetColLabelTextOrientation( int textOrientation )
{
    if ( textOrientation == wxHORIZONTAL || textOrientation == wxVERTICAL )
        m_colLabelTextOrientation = textOrientation;

    if ( ShouldRefresh() )
        RefreshArea(wxGA_ColLabels);
}

void wxGrid::SetCornerLabelTextOrientation( int textOrientation )
{
    if ( textOrientation == wxHORIZONTAL || textOrientation == wxVERTICAL )
        m_cornerLabelTextOrientation = textOrientation;

    if ( ShouldRefresh() )
        m_cornerLabelWin->Refresh();
}

void wxGrid::SetRowLabelValue( int row, const wxString& s )
{
    if ( m_table )
    {
        m_table->SetRowLabelValue( row, s );
        if ( ShouldRefresh() )
        {
            wxRect rect = CellToRect( row, 0 );
            if ( rect.height > 0 )
            {
                wxGridWindow* const gridWindow = CellToGridWindow(row, 0);
                CalcGridWindowScrolledPosition(0, rect.y, &rect.x, &rect.y, gridWindow);
                rect.x = 0;
                rect.width = GetRowLabelSize();
                rect.Offset(0, GetColLabelSize());
                Refresh(true, &rect);
            }
        }
    }
}

void wxGrid::SetColLabelValue( int col, const wxString& s )
{
    if ( m_table )
    {
        m_table->SetColLabelValue( col, s );
        if ( ShouldRefresh() )
        {
            if ( m_useNativeHeader )
            {
                GetGridColHeader()->UpdateColumn(col);
            }
            else
            {
                wxRect rect = CellToRect( 0, col );
                if ( rect.width > 0 )
                {
                    wxGridWindow* const gridWindow = CellToGridWindow(0, col);
                    CalcGridWindowScrolledPosition(rect.x, 0, &rect.x, &rect.y, gridWindow);
                    rect.y = 0;
                    rect.height = GetColLabelSize();
                    rect.Offset(GetRowLabelSize(), 0);
                    Refresh(true, &rect);
                }
            }
        }
    }
}

void wxGrid::SetCornerLabelValue( const wxString& s )
{
    if ( m_table )
    {
        m_table->SetCornerLabelValue( s );
        if ( ShouldRefresh() )
        {
            m_cornerLabelWin->Refresh();
        }
    }
}

void wxGrid::SetGridLineColour( const wxColour& colour )
{
    if ( m_gridLineColour != colour )
    {
        m_gridLineColour = colour;

        if ( GridLinesEnabled() )
            RedrawGridLines();
    }
}

void wxGrid::SetCellHighlightColour( const wxColour& colour )
{
    if ( m_cellHighlightColour != colour )
    {
        m_cellHighlightColour = colour;

        RefreshBlock(m_currentCellCoords, m_currentCellCoords);
    }
}

void wxGrid::SetCellHighlightPenWidth(int width)
{
    if (m_cellHighlightPenWidth != width)
    {
        m_cellHighlightPenWidth = width;

        // Just redrawing the cell highlight is not enough since that won't
        // make any visible change if the thickness is getting smaller.
        int row = m_currentCellCoords.GetRow();
        int col = m_currentCellCoords.GetCol();
        if ( row == -1 || col == -1 || GetColWidth(col) <= 0 || GetRowHeight(row) <= 0 )
            return;

        wxRect rect = CellToRect(row, col);
        wxGridWindow *gridWindow = CellToGridWindow(row, col);
        gridWindow->Refresh(true, &rect);
    }
}

void wxGrid::SetCellHighlightROPenWidth(int width)
{
    if (m_cellHighlightROPenWidth != width)
    {
        m_cellHighlightROPenWidth = width;

        // Just redrawing the cell highlight is not enough since that won't
        // make any visible change if the thickness is getting smaller.
        int row = m_currentCellCoords.GetRow();
        int col = m_currentCellCoords.GetCol();
        if ( row == -1 || col == -1 ||
                GetColWidth(col) <= 0 || GetRowHeight(row) <= 0 )
            return;

        wxRect rect = CellToRect(row, col);
        wxGridWindow *gridWindow = CellToGridWindow(row, col);
        gridWindow->Refresh(true, &rect);
    }
}

void wxGrid::SetGridFrozenBorderColour(const wxColour &colour)
{
    if ( m_gridFrozenBorderColour != colour )
    {
        m_gridFrozenBorderColour = colour;

        if ( ShouldRefresh() )
        {
            if ( m_frozenRowGridWin )
                m_frozenRowGridWin->Refresh();
            if ( m_frozenColGridWin )
                m_frozenColGridWin->Refresh();
        }
    }
}

void wxGrid::SetGridFrozenBorderPenWidth(int width)
{
    if ( m_gridFrozenBorderPenWidth != width )
    {
        m_gridFrozenBorderPenWidth = width;

        if ( ShouldRefresh() )
        {
            if ( m_frozenRowGridWin )
                m_frozenRowGridWin->Refresh();
            if ( m_frozenColGridWin )
                m_frozenColGridWin->Refresh();
        }
    }
}

void wxGrid::RedrawGridLines()
{
    // the lines will be redrawn when the window is thawed or shown
    if ( ShouldRefresh() )
        RefreshArea(wxGA_Cells);
}

void wxGrid::EnableGridLines( bool enable )
{
    if ( enable != m_gridLinesEnabled )
    {
        m_gridLinesEnabled = enable;

        RedrawGridLines();
    }
}

void wxGrid::DoClipGridLines(bool& var, bool clip)
{
    if ( clip != var )
    {
        var = clip;

        if ( GridLinesEnabled() )
            RedrawGridLines();
    }
}

int wxGrid::GetDefaultRowSize() const
{
    return m_defaultRowHeight;
}

int wxGrid::GetRowSize( int row ) const
{
    wxCHECK_MSG( row >= 0 && row < m_numRows, 0, wxT("invalid row index") );

    return GetRowHeight(row);
}

int wxGrid::GetDefaultColSize() const
{
    return m_defaultColWidth;
}

int wxGrid::GetColSize( int col ) const
{
    wxCHECK_MSG( col >= 0 && col < m_numCols, 0, wxT("invalid column index") );

    return GetColWidth(col);
}

// ============================================================================
// access to the grid attributes: each of them has a default value in the grid
// itself and may be overidden on a per-cell basis
// ============================================================================

// ----------------------------------------------------------------------------
// setting default attributes
// ----------------------------------------------------------------------------

void wxGrid::SetDefaultCellBackgroundColour( const wxColour& col )
{
    m_defaultCellAttr->SetBackgroundColour(col);
#if defined(__WXGTK__) || defined(__WXQT__)
    m_gridWin->SetBackgroundColour(col);
#endif
}

void wxGrid::SetDefaultCellTextColour( const wxColour& col )
{
    m_defaultCellAttr->SetTextColour(col);
}

void wxGrid::SetDefaultCellAlignment( int horiz, int vert )
{
    m_defaultCellAttr->SetAlignment(horiz, vert);
}

void wxGrid::SetDefaultCellFitMode(wxGridFitMode fitMode)
{
    m_defaultCellAttr->SetFitMode(fitMode);
}

void wxGrid::SetDefaultCellFont( const wxFont& font )
{
    m_defaultCellAttr->SetFont(font);
}

// For editors and renderers the type registry takes precedence over the
// default attr, so we need to register the new editor/renderer for the string
// data type in order to make setting a default editor/renderer appear to
// work correctly.

void wxGrid::SetDefaultRenderer(wxGridCellRenderer *renderer)
{
    RegisterDataType(wxGRID_VALUE_STRING,
                     renderer,
                     GetDefaultEditorForType(wxGRID_VALUE_STRING));
}

void wxGrid::SetDefaultEditor(wxGridCellEditor *editor)
{
    RegisterDataType(wxGRID_VALUE_STRING,
                     GetDefaultRendererForType(wxGRID_VALUE_STRING),
                     editor);
}

// ----------------------------------------------------------------------------
// access to the default attributes
// ----------------------------------------------------------------------------

wxColour wxGrid::GetDefaultCellBackgroundColour() const
{
    return m_defaultCellAttr->GetBackgroundColour();
}

wxColour wxGrid::GetDefaultCellTextColour() const
{
    return m_defaultCellAttr->GetTextColour();
}

wxFont wxGrid::GetDefaultCellFont() const
{
    return m_defaultCellAttr->GetFont();
}

void wxGrid::GetDefaultCellAlignment( int *horiz, int *vert ) const
{
    m_defaultCellAttr->GetAlignment(horiz, vert);
}

wxGridFitMode wxGrid::GetDefaultCellFitMode() const
{
    return m_defaultCellAttr->GetFitMode();
}

wxGridCellRenderer *wxGrid::GetDefaultRenderer() const
{
    return m_defaultCellAttr->GetRenderer(nullptr, 0, 0);
}

wxGridCellEditor *wxGrid::GetDefaultEditor() const
{
    return m_defaultCellAttr->GetEditor(nullptr, 0, 0);
}

// ----------------------------------------------------------------------------
// access to cell attributes
// ----------------------------------------------------------------------------

wxColour wxGrid::GetCellBackgroundColour(int row, int col) const
{
    return GetCellAttrPtr(row, col)->GetBackgroundColour();
}

wxColour wxGrid::GetCellTextColour( int row, int col ) const
{
    return GetCellAttrPtr(row, col)->GetTextColour();
}

wxFont wxGrid::GetCellFont( int row, int col ) const
{
    return  GetCellAttrPtr(row, col)->GetFont();
}

void wxGrid::GetCellAlignment( int row, int col, int *horiz, int *vert ) const
{
    return  GetCellAttrPtr(row, col)->GetAlignment(horiz, vert);
}

wxGridFitMode wxGrid::GetCellFitMode( int row, int col ) const
{
    return GetCellAttrPtr(row, col)->GetFitMode();
}

wxGrid::CellSpan
wxGrid::GetCellSize( int row, int col, int *num_rows, int *num_cols ) const
{
    GetCellAttrPtr(row, col)->GetSize( num_rows, num_cols );

    return GetCellSpan(*num_rows, *num_cols);
}

wxGridCellRenderer* wxGrid::GetCellRenderer(int row, int col) const
{
    return  GetCellAttrPtr(row, col)->GetRenderer(this, row, col);
}

wxGridCellEditor* wxGrid::GetCellEditor(int row, int col) const
{
    return GetCellAttrPtr(row, col)->GetEditor(this, row, col);
}

bool wxGrid::IsReadOnly(int row, int col) const
{
    return GetCellAttrPtr(row, col)->IsReadOnly();
}

// ----------------------------------------------------------------------------
// attribute support: cache, automatic provider creation, ...
// ----------------------------------------------------------------------------

bool wxGrid::CanHaveAttributes() const
{
    if ( !m_table )
    {
        return false;
    }

    return m_table->CanHaveAttributes();
}

void wxGrid::ClearAttrCache()
{
    if ( m_attrCache.row != -1 )
    {
        wxGridCellAttr *oldAttr = m_attrCache.attr;
        m_attrCache.attr = nullptr;
        m_attrCache.row = -1;
        // wxSafeDecRec(...) might cause event processing that accesses
        // the cached attribute, if one exists (e.g. by deleting the
        // editor stored within the attribute). Therefore it is important
        // to invalidate the cache  before calling wxSafeDecRef!
        wxSafeDecRef(oldAttr);
    }
}

void wxGrid::RefreshAttr(int row, int col)
{
    if ( m_attrCache.row == row && m_attrCache.col == col )
        ClearAttrCache();
}


void wxGrid::CacheAttr(int row, int col, wxGridCellAttr *attr) const
{
    if ( attr != nullptr )
    {
        wxGrid * const self = const_cast<wxGrid *>(this);

        self->ClearAttrCache();
        self->m_attrCache.row = row;
        self->m_attrCache.col = col;
        self->m_attrCache.attr = attr;
        wxSafeIncRef(attr);
    }
}

bool wxGrid::LookupAttr(int row, int col, wxGridCellAttr **attr) const
{
    if ( row == m_attrCache.row && col == m_attrCache.col )
    {
        *attr = m_attrCache.attr;
        wxSafeIncRef(m_attrCache.attr);

#ifdef DEBUG_ATTR_CACHE
        gs_nAttrCacheHits++;
#endif

        return true;
    }
    else
    {
#ifdef DEBUG_ATTR_CACHE
        gs_nAttrCacheMisses++;
#endif

        return false;
    }
}

wxGridCellAttr *wxGrid::GetCellAttr(int row, int col) const
{
    wxGridCellAttr *attr = nullptr;
    // Additional test to avoid looking at the cache e.g. for
    // wxNoCellCoords, as this will confuse memory management.
    if ( row >= 0 )
    {
        if ( !LookupAttr(row, col, &attr) )
        {
            attr = m_table ? m_table->GetAttr(row, col, wxGridCellAttr::Any)
                           : nullptr;
            CacheAttr(row, col, attr);
        }
    }

    if (attr)
    {
        attr->SetDefAttr(m_defaultCellAttr);
    }
    else
    {
        attr = m_defaultCellAttr;
        attr->IncRef();
    }

    return attr;
}

wxGridCellAttr *wxGrid::GetOrCreateCellAttr(int row, int col) const
{
    wxGridCellAttr *attr = nullptr;
    const bool canHave = CanHaveAttributes();

    wxCHECK_MSG( canHave, attr, wxT("Cell attributes not allowed"));
    wxCHECK_MSG( m_table, attr, wxT("must have a table") );

    attr = m_table->GetAttr(row, col, wxGridCellAttr::Cell);
    if ( !attr )
    {
        attr = new wxGridCellAttr(m_defaultCellAttr);

        // artificially inc the ref count to match DecRef() in caller
        attr->IncRef();
        m_table->SetAttr(attr, row, col);
    }

    return attr;
}

// ----------------------------------------------------------------------------
// setting column attributes (wrappers around SetColAttr)
// ----------------------------------------------------------------------------

void wxGrid::SetColFormatBool(int col)
{
    SetColFormatCustom(col, wxGRID_VALUE_BOOL);
}

void wxGrid::SetColFormatNumber(int col)
{
    SetColFormatCustom(col, wxGRID_VALUE_NUMBER);
}

void wxGrid::SetColFormatFloat(int col, int width, int precision)
{
    wxString typeName = wxGRID_VALUE_FLOAT;
    if ( (width != -1) || (precision != -1) )
    {
        typeName << wxT(':') << width << wxT(',') << precision;
    }

    SetColFormatCustom(col, typeName);
}

void wxGrid::SetColFormatDate(int col, const wxString& format)
{
    wxString typeName = wxGRID_VALUE_DATE;
    if ( !format.empty() )
    {
        typeName << ':' << format;
    }
    SetColFormatCustom(col, typeName);
}

void wxGrid::SetColFormatCustom(int col, const wxString& typeName)
{
    wxGridCellAttr *attr = m_table->GetAttr(-1, col, wxGridCellAttr::Col );
    if (!attr)
        attr = new wxGridCellAttr;
    wxGridCellRenderer *renderer = GetDefaultRendererForType(typeName);
    attr->SetRenderer(renderer);
    wxGridCellEditor *editor = GetDefaultEditorForType(typeName);
    attr->SetEditor(editor);

    SetColAttr(col, attr);

}

// ----------------------------------------------------------------------------
// setting cell attributes: this is forwarded to the table
// ----------------------------------------------------------------------------

void wxGrid::SetAttr(int row, int col, wxGridCellAttr *attr)
{
    if ( CanHaveAttributes() )
    {
        m_table->SetAttr(attr, row, col);
        ClearAttrCache();
    }
    else
    {
        wxSafeDecRef(attr);
    }
}

void wxGrid::SetRowAttr(int row, wxGridCellAttr *attr)
{
    if ( CanHaveAttributes() )
    {
        m_table->SetRowAttr(attr, row);
        ClearAttrCache();
    }
    else
    {
        wxSafeDecRef(attr);
    }
}

void wxGrid::SetColAttr(int col, wxGridCellAttr *attr)
{
    if ( CanHaveAttributes() )
    {
        m_table->SetColAttr(attr, col);
        ClearAttrCache();
    }
    else
    {
        wxSafeDecRef(attr);
    }
}

void wxGrid::SetCellBackgroundColour( int row, int col, const wxColour& colour )
{
    if ( CanHaveAttributes() )
    {
        GetOrCreateCellAttrPtr(row, col)->SetBackgroundColour(colour);
    }
}

void wxGrid::SetCellTextColour( int row, int col, const wxColour& colour )
{
    if ( CanHaveAttributes() )
    {
        GetOrCreateCellAttrPtr(row, col)->SetTextColour(colour);
    }
}

void wxGrid::SetCellFont( int row, int col, const wxFont& font )
{
    if ( CanHaveAttributes() )
    {
        GetOrCreateCellAttrPtr(row, col)->SetFont(font);
    }
}

void wxGrid::SetCellAlignment( int row, int col, int horiz, int vert )
{
    if ( CanHaveAttributes() )
    {
        GetOrCreateCellAttrPtr(row, col)->SetAlignment(horiz, vert);
    }
}

void wxGrid::SetCellFitMode( int row, int col, wxGridFitMode fitMode )
{
    if ( CanHaveAttributes() )
    {
        GetOrCreateCellAttrPtr(row, col)->SetFitMode(fitMode);
    }
}

void wxGrid::SetCellSize( int row, int col, int num_rows, int num_cols )
{
    if ( CanHaveAttributes() )
    {
        int cell_rows, cell_cols;

        wxGridCellAttrPtr attr = GetOrCreateCellAttrPtr(row, col);
        attr->GetSize(&cell_rows, &cell_cols);
        attr->SetSize(num_rows, num_cols);

        // Cannot set the size of a cell to 0 or negative values
        // While it is perfectly legal to do that, this function cannot
        // handle all the possibilies, do it by hand by getting the CellAttr.
        // You can only set the size of a cell to 1,1 or greater with this fn
        wxASSERT_MSG( !((cell_rows < 1) || (cell_cols < 1)),
                      wxT("wxGrid::SetCellSize setting cell size that is already part of another cell"));
        wxASSERT_MSG( !((num_rows < 1) || (num_cols < 1)),
                      wxT("wxGrid::SetCellSize setting cell size to < 1"));

        // if this was already a multicell then "turn off" the other cells first
        if ((cell_rows > 1) || (cell_cols > 1))
        {
            int i, j;
            for (j=row; j < row + cell_rows; j++)
            {
                for (i=col; i < col + cell_cols; i++)
                {
                    if ((i != col) || (j != row))
                    {
                        GetOrCreateCellAttrPtr(j, i)->SetSize( 1, 1 );
                    }
                }
            }
        }

        // mark the cells that will be covered by this cell to
        // negative or zero values to point back at this cell
        if (((num_rows > 1) || (num_cols > 1)) && (num_rows >= 1) && (num_cols >= 1))
        {
            int i, j;
            for (j=row; j < row + num_rows; j++)
            {
                for (i=col; i < col + num_cols; i++)
                {
                    if ((i != col) || (j != row))
                    {
                        GetOrCreateCellAttrPtr(j, i)->SetSize( row - j, col - i );
                    }
                }
            }
        }
    }
}

void wxGrid::SetCellRenderer(int row, int col, wxGridCellRenderer *renderer)
{
    if ( CanHaveAttributes() )
    {
        GetOrCreateCellAttrPtr(row, col)->SetRenderer(renderer);
    }
}

void wxGrid::SetCellEditor(int row, int col, wxGridCellEditor* editor)
{
    if ( CanHaveAttributes() )
    {
        GetOrCreateCellAttrPtr(row, col)->SetEditor(editor);
    }
}

void wxGrid::SetReadOnly(int row, int col, bool isReadOnly)
{
    if ( CanHaveAttributes() )
    {
        GetOrCreateCellAttrPtr(row, col)->SetReadOnly(isReadOnly);
    }
}

// ----------------------------------------------------------------------------
// Data type registration
// ----------------------------------------------------------------------------

void wxGrid::RegisterDataType(const wxString& typeName,
                              wxGridCellRenderer* renderer,
                              wxGridCellEditor* editor)
{
    m_typeRegistry->RegisterDataType(typeName, renderer, editor);
}


wxGridCellEditor * wxGrid::GetDefaultEditorForCell(int row, int col) const
{
    if ( !m_table )
        return nullptr;

    wxString typeName = m_table->GetTypeName(row, col);
    return GetDefaultEditorForType(typeName);
}

wxGridCellRenderer * wxGrid::GetDefaultRendererForCell(int row, int col) const
{
    if ( !m_table )
        return nullptr;

    wxString typeName = m_table->GetTypeName(row, col);
    return GetDefaultRendererForType(typeName);
}

wxGridCellEditor * wxGrid::GetDefaultEditorForType(const wxString& typeName) const
{
    int index = m_typeRegistry->FindOrCloneDataType(typeName);
    if ( index == wxNOT_FOUND )
    {
        wxFAIL_MSG(wxString::Format(wxT("Unknown data type name [%s]"), typeName.c_str()));

        return nullptr;
    }

    return m_typeRegistry->GetEditor(index);
}

wxGridCellRenderer * wxGrid::GetDefaultRendererForType(const wxString& typeName) const
{
    int index = m_typeRegistry->FindOrCloneDataType(typeName);
    if ( index == wxNOT_FOUND )
    {
        wxFAIL_MSG(wxString::Format(wxT("Unknown data type name [%s]"), typeName.c_str()));

        return nullptr;
    }

    return m_typeRegistry->GetRenderer(index);
}

// ----------------------------------------------------------------------------
// row/col size
// ----------------------------------------------------------------------------

void wxGrid::DoDisableLineResize(int line, wxGridFixedIndicesSet *& setFixed)
{
    if ( !setFixed )
    {
        setFixed = new wxGridFixedIndicesSet;
    }

    setFixed->insert(line);
}

void wxGrid::DoEnableLineResize(int line, wxGridFixedIndicesSet* setFixed)
{
    if ( setFixed )
        setFixed->erase(line);
}

bool
wxGrid::DoCanResizeLine(int line, const wxGridFixedIndicesSet *setFixed) const
{
    return !setFixed || !setFixed->count(line);
}

void wxGrid::EnableDragRowSize( bool enable )
{
    m_canDragRowSize = enable;
}

void wxGrid::EnableDragColSize( bool enable )
{
    m_canDragColSize = enable;
}

void wxGrid::EnableDragGridSize( bool enable )
{
    m_canDragGridSize = enable;
}

void wxGrid::EnableDragCell( bool enable )
{
    m_canDragCell = enable;
}

void wxGrid::SetDefaultRowSize( int height, bool resizeExistingRows )
{
    m_defaultRowHeight = wxMax( height, m_minAcceptableRowHeight );

    if ( resizeExistingRows )
    {
        // since we are resizing all rows to the default row size,
        // we can simply clear the row heights and row bottoms
        // arrays (which also allows us to take advantage of
        // some speed optimisations)
        m_rowHeights.Empty();
        m_rowBottoms.Empty();
        CalcDimensions();
    }
}

namespace
{

// This is a common part of SetRowSize() and SetColSize() which takes care of
// updating the height/width of a row/column depending on its current value and
// the new one.
//
// Returns the difference between the new and the old size.
int UpdateRowOrColSize(int& sizeCurrent, int sizeNew)
{
    // On input here sizeCurrent can be negative if it's currently hidden (the
    // real size is its absolute value then). And sizeNew can be 0 to indicate
    // that the row/column should be hidden or -1 to indicate that it should be
    // shown again.

    if ( sizeNew < 0 )
    {
        // We're showing back a previously hidden row/column.
        wxASSERT_MSG( sizeNew == -1, wxS("New size must be positive or -1.") );

        // If it's already visible, simply do nothing.
        if ( sizeCurrent >= 0 )
            return 0;

        // Otherwise show it by restoring its old size.
        sizeCurrent = -sizeCurrent;

        // This is positive which is correct.
        return sizeCurrent;
    }
    else if ( sizeNew == 0 )
    {
        // We're hiding a row/column.

        // If it's already hidden, simply do nothing.
        if ( sizeCurrent <= 0 )
            return 0;

        // Otherwise hide it and also remember the shown size to be able to
        // restore it later.
        sizeCurrent = -sizeCurrent;

        // This is negative which is correct.
        return sizeCurrent;
    }
    else // We're just changing the row/column size.
    {
        // Here it could have been hidden or not previously.
        const int sizeOld = sizeCurrent < 0 ? 0 : sizeCurrent;

        sizeCurrent = sizeNew;

        return sizeCurrent - sizeOld;
    }
}

} // anonymous namespace

void wxGrid::SetRowSize( int row, int height )
{
    // See comment in SetColSize
    if ( height > 0 && height < GetRowMinimalAcceptableHeight())
        return;

    // The value of -1 is special and means to fit the height to the row label.
    // As with the columns, ignore attempts to auto-size the hidden rows.
    if ( height == -1 && GetRowHeight(row) != 0 )
    {
        long w, h;
        wxArrayString lines;
        wxClientDC dc(m_rowLabelWin);
        dc.SetFont(GetLabelFont());
        StringToLines(GetRowLabelValue( row ), lines);
        GetTextBoxSize( dc, lines, &w, &h );

        // As with the columns, don't make the row smaller than minimal height.
        height = wxMax(h, GetRowMinimalHeight(row));
    }

    DoSetRowSize(row, height);
}

void wxGrid::DoSetRowSize( int row, int height )
{
    wxCHECK_RET( row >= 0 && row < m_numRows, wxT("invalid row index") );

    if ( m_rowHeights.IsEmpty() )
    {
        // need to really create the array
        InitRowHeights();
    }

    const int diff = UpdateRowOrColSize(m_rowHeights[row], height);
    if ( !diff )
        return;


    for ( int rowPos = GetRowPos(row); rowPos < m_numRows; rowPos++ )
    {
        m_rowBottoms[GetRowAt(rowPos)] += diff;
    }

    InvalidateBestSize();

    CalcDimensions();

    if ( ShouldRefresh() )
    {
        // We need to check the size of all the currently visible cells and
        // decrease the row to cover the start of the multirow cells, if any,
        // because we need to refresh such cells entirely when resizing.
        int topRow = row;

        // Note that we don't care about the cells in frozen windows here as
        // they can't have multiple rows currently.
        const wxRect rect = m_gridWin->GetRect();
        int left, right;
        CalcUnscrolledPosition(rect.GetLeft(), 0, &left, nullptr);
        CalcUnscrolledPosition(rect.GetRight(), 0, &right, nullptr);

        const int posLeft = XToPos(left, m_gridWin);
        const int posRight = XToPos(right, m_gridWin);
        for ( int pos = posLeft; pos <= posRight; ++pos )
        {
            int col = GetColAt(pos);

            int numRows, numCols;
            if ( GetCellSize(row, col, &numRows, &numCols) == CellSpan_Inside )
            {
                // Notice that numRows here is negative.
                if ( row + numRows < topRow )
                    topRow = row + numRows;
            }
        }

        int y;
        CalcScrolledPosition(0, GetRowTop(topRow), nullptr, &y);

        // Refresh the lower part of the window below the y position
        int cw, ch;
        GetClientSize(&cw, &ch);

        const wxRect updateRect(0, y, cw, ch - y);
        Refresh(true, &updateRect);
    }
}

void wxGrid::SetDefaultColSize( int width, bool resizeExistingCols )
{
    // we dont allow zero default column width
    m_defaultColWidth = wxMax( wxMax( width, m_minAcceptableColWidth ), 1 );

    if ( resizeExistingCols )
    {
        // since we are resizing all columns to the default column size,
        // we can simply clear the col widths and col rights
        // arrays (which also allows us to take advantage of
        // some speed optimisations)
        m_colWidths.Empty();
        m_colRights.Empty();

        CalcDimensions();
    }
}

void wxGrid::SetColSize( int col, int width )
{
    // we intentionally don't test whether the width is less than
    // GetColMinimalWidth() here but we do compare it with
    // GetColMinimalAcceptableWidth() as otherwise things currently break (see
    // #651) -- and we also always allow the width of 0 as it has the special
    // sense of hiding the column
    if ( width > 0 && width < GetColMinimalAcceptableWidth() )
        return;

    // The value of -1 is special and means to fit the width to the column label.
    //
    // Notice that we currently don't support auto-sizing hidden columns (we
    // could, but it's not clear whether this is really needed and it would
    // make the code more complex), and for them passing -1 simply means to
    // show the column back using its old size.
    if ( width == -1 && GetColWidth(col) != 0 )
    {
        if ( m_useNativeHeader )
        {
            width = GetGridColHeader()->GetColumnTitleWidth(col);
        }
        else
        {
            long w, h;
            wxArrayString lines;
            wxClientDC dc(m_colLabelWin);
            dc.SetFont(GetLabelFont());
            StringToLines(GetColLabelValue(col), lines);
            if ( GetColLabelTextOrientation() == wxHORIZONTAL )
                GetTextBoxSize( dc, lines, &w, &h );
            else
                GetTextBoxSize( dc, lines, &h, &w );
            width = w + 6;
        }

        // Check that it is not less than the minimal width and do use the
        // possibly greater than minimal-acceptable-width minimal-width itself
        // here as we shouldn't become too small when auto-sizing, otherwise
        // the column could be resized to be too small by double clicking its
        // divider line (which ends up in a call to this function) even though
        // it couldn't be resized to this size by dragging it.
        width = wxMax(width, GetColMinimalWidth(col));
    }

    DoSetColSize(col, width);
}

void wxGrid::DoSetColSize( int col, int width )
{
    wxCHECK_RET( col >= 0 && col < m_numCols, wxT("invalid column index") );

    if ( m_colWidths.IsEmpty() )
    {
        // need to really create the array
        InitColWidths();
    }

    const int diff = UpdateRowOrColSize(m_colWidths[col], width);
    if ( !diff )
        return;

    if ( m_useNativeHeader )
    {
        // We have to update the native control if we're called from the
        // program (directly or indirectly, e.g. via AutoSizeColumn()), but we
        // want to avoid doing it when the column is being resized
        // interactively, as this is unnecessary and results in very visible
        // flicker, so take care to call the special method of our header
        // control checking for whether it's being resized interactively
        // instead of the usual UpdateColumn().
        static_cast<wxGridHeaderCtrl*>(m_colLabelWin)->UpdateIfNotResizing(col);
    }
    //else: will be refreshed when the header is redrawn

    for ( int colPos = GetColPos(col); colPos < m_numCols; colPos++ )
    {
        m_colRights[GetColAt(colPos)] += diff;
    }

    InvalidateBestSize();

    CalcDimensions();

    if ( ShouldRefresh() )
    {
        // This code is symmetric with DoSetRowSize(), see there for more
        // comments.

        int leftCol = col;

        const wxRect rect = m_gridWin->GetRect();
        int top, bottom;
        CalcUnscrolledPosition(0, rect.GetTop(), nullptr, &top);
        CalcUnscrolledPosition(0, rect.GetBottom(), nullptr, &bottom);

        const int posTop = YToPos(top, m_gridWin);
        const int posBottom = YToPos(bottom, m_gridWin);
        for ( int pos = posTop; pos <= posBottom; ++pos )
        {
            int row = GetRowAt(pos);

            int numRows, numCols;
            if ( GetCellSize(row, col, &numRows, &numCols) == CellSpan_Inside )
            {
                if ( col + numCols < leftCol )
                    leftCol = col + numCols;
            }
        }

        int x;
        CalcScrolledPosition(GetColLeft(leftCol), 0, &x, nullptr);

        // Refresh the further part of the window to the right (LTR)
        // or to the left (RTL) of the x position
        int cw, ch;
        GetClientSize(&cw, &ch);

        const wxRect updateRect(x, 0, cw - x, ch);
        Refresh(true, &updateRect);
    }
}

void wxGrid::SetColMinimalWidth( int col, int width )
{
    if (width > GetColMinimalAcceptableWidth())
    {
        wxLongToLongHashMap::key_type key = (wxLongToLongHashMap::key_type)col;
        m_colMinWidths[key] = width;
    }
}

void wxGrid::SetRowMinimalHeight( int row, int width )
{
    if (width > GetRowMinimalAcceptableHeight())
    {
        wxLongToLongHashMap::key_type key = (wxLongToLongHashMap::key_type)row;
        m_rowMinHeights[key] = width;
    }
}

int wxGrid::GetColMinimalWidth(int col) const
{
    wxLongToLongHashMap::key_type key = (wxLongToLongHashMap::key_type)col;
    wxLongToLongHashMap::const_iterator it = m_colMinWidths.find(key);

    return it != m_colMinWidths.end() ? (int)it->second : m_minAcceptableColWidth;
}

int wxGrid::GetRowMinimalHeight(int row) const
{
    wxLongToLongHashMap::key_type key = (wxLongToLongHashMap::key_type)row;
    wxLongToLongHashMap::const_iterator it = m_rowMinHeights.find(key);

    return it != m_rowMinHeights.end() ? (int)it->second : m_minAcceptableRowHeight;
}

void wxGrid::SetColMinimalAcceptableWidth( int width )
{
    // We do allow a width of 0 since this gives us
    // an easy way to temporarily hiding columns.
    if ( width >= 0 )
        m_minAcceptableColWidth = width;
}

void wxGrid::SetRowMinimalAcceptableHeight( int height )
{
    // We do allow a height of 0 since this gives us
    // an easy way to temporarily hiding rows.
    if ( height >= 0 )
        m_minAcceptableRowHeight = height;
}

int  wxGrid::GetColMinimalAcceptableWidth() const
{
    return m_minAcceptableColWidth;
}

int  wxGrid::GetRowMinimalAcceptableHeight() const
{
    return m_minAcceptableRowHeight;
}

void wxGrid::SetNativeHeaderColCount()
{
    wxASSERT_MSG( m_useNativeHeader, "no column header window" );

    GetGridColHeader()->SetColumnCount(m_numCols);

    SetNativeHeaderColOrder();
}

void wxGrid::SetNativeHeaderColOrder()
{
    wxASSERT_MSG( m_useNativeHeader, "no column header window" );

    if ( !m_colAt.empty() )
        GetGridColHeader()->SetColumnsOrder(m_colAt);
    else
        GetGridColHeader()->ResetColumnsOrder();
}

// ----------------------------------------------------------------------------
// auto sizing
// ----------------------------------------------------------------------------

void
wxGrid::AutoSizeColOrRow(int colOrRow, bool setAsMin, wxGridDirection direction)
{
    const bool column = direction == wxGRID_COLUMN;

    // We don't support auto-sizing hidden rows or columns, this doesn't seem
    // to make much sense.
    if ( column )
    {
        if ( GetColWidth(colOrRow) == 0 )
            return;
    }
    else
    {
        if ( GetRowHeight(colOrRow) == 0 )
            return;
    }

    wxClientDC dc(m_gridWin);

    AcceptCellEditControlIfShown();

    // initialize both of them just to avoid compiler warnings even if only
    // really needs to be initialized here
    int row,
        col;
    if ( column )
    {
        row = -1;
        col = colOrRow;
    }
    else
    {
        row = colOrRow;
        col = -1;
    }

    // If possible, reuse the same attribute and renderer for all cells: this
    // is an important optimization (resulting in up to 80% speed up of
    // AutoSizeColumns()) as finding the attribute and renderer for the cell
    // are very slow operations, due to the number of steps involved in them.
    const bool canReuseAttr = column && m_table->CanMeasureColUsingSameAttr(col);
    wxGridCellAttrPtr attr;
    wxGridCellRendererPtr renderer;

    wxCoord extent, extentMax = 0;
    int max = column ? m_numRows : m_numCols;
    for ( int rowOrCol = 0; rowOrCol < max; rowOrCol++ )
    {
        if ( column )
        {
            if ( !IsRowShown(rowOrCol) )
                continue;

            row = rowOrCol;
            col = colOrRow;
        }
        else
        {
            if ( !IsColShown(rowOrCol) )
                continue;

            row = colOrRow;
            col = rowOrCol;
        }

        // we need to account for the cells spanning multiple columns/rows:
        // while they may need a lot of space, they don't need all of it in
        // this column/row
        int numRows, numCols;
        const CellSpan span = GetCellSize(row, col, &numRows, &numCols);
        if ( span == CellSpan_Inside )
        {
            // we need to get the size of the main cell, not of a cell hidden
            // by it
            row += numRows;
            col += numCols;

            // get the size of the main cell too
            GetCellSize(row, col, &numRows, &numCols);
        }

        // get cell ( main cell if CellSpan_Inside ) renderer best size
        if ( !canReuseAttr || !attr )
        {
            attr = GetCellAttrPtr(row, col);
            renderer = attr->GetRendererPtr(this, row, col);

            if ( canReuseAttr )
            {
                // Try to get the best width for the entire column at once, if
                // it's supported by the renderer.
                extent = renderer->GetMaxBestSize(*this, *attr, dc).x;

                if ( extent != wxDefaultCoord )
                {
                    extentMax = extent;

                    // No need to check all the values.
                    break;
                }
            }
        }

        if ( renderer )
        {
            extent = column
                        ? renderer->GetBestWidth(*this, *attr, dc, row, col,
                                                 GetRowHeight(row))
                        : renderer->GetBestHeight(*this, *attr, dc, row, col,
                                                  GetColWidth(col));

            if ( span != CellSpan_None )
            {
                // we spread the size of a spanning cell over all the cells it
                // covers evenly -- this is probably not ideal but we can't
                // really do much better here
                //
                // notice that numCols and numRows are never 0 as they
                // correspond to the size of the main cell of the span and not
                // of the cell inside it
                extent /= column ? numCols : numRows;
            }

            if ( extent > extentMax )
                extentMax = extent;
        }
    }

    // now also compare with the column label extent
    wxCoord extentLabel;
    dc.SetFont( GetLabelFont() );

    // We add some margin around text for better readability.
    const int margin = FromDIP(column ? 10 : 6);

    if ( column )
    {
        if ( m_useNativeHeader )
        {
            extentLabel = GetGridColHeader()->GetColumnTitleWidth(colOrRow);

            // Note that GetColumnTitleWidth already adds margins internally,
            // so we don't need to add them here.
        }
        else
        {
            const wxSize
                size = dc.GetMultiLineTextExtent(GetColLabelValue(colOrRow));
            extentLabel = GetColLabelTextOrientation() == wxVERTICAL
                            ? size.y
                            : size.x;

            // Add some margins around text for better readability.
            extentLabel += margin;
        }
    }
    else
    {
        extentLabel = dc.GetMultiLineTextExtent(GetRowLabelValue(colOrRow)).y;

        // As above, add some margins for readability, although a smaller one
        // in vertical direction.
        extentLabel += margin;
    }


    // Finally determine the suitable extent fitting both the cells contents
    // and the label.
    if ( !extentMax )
    {
        // Special case: all the cells are empty, use the label extent.
        extentMax = extentLabel;
        if ( !extentMax )
        {
            // But if the label is empty too, use the default width/height.
            extentMax = column ? m_defaultColWidth : m_defaultRowHeight;
        }
    }
    else // We have some data in the column cells.
    {
        // Ensure we have the same margin around the cells text as we use
        // around the label.
        extentMax += margin;

        // And increase it to fit the label if necessary.
        if ( extentLabel > extentMax )
            extentMax = extentLabel;
    }


    if ( column )
    {
        // Ensure automatic width is not less than minimal width. See the
        // comment in SetColSize() for explanation of why this isn't done
        // in SetColSize().
        if ( !setAsMin )
            extentMax = wxMax(extentMax, GetColMinimalWidth(colOrRow));

        SetColSize( colOrRow, extentMax );
        if ( ShouldRefresh() )
        {
            if ( m_useNativeHeader )
            {
                GetGridColHeader()->UpdateColumn(colOrRow);
            }
            else
            {
                int cw, ch;
                m_gridWin->GetClientSize( &cw, &ch );
                wxRect rect ( CellToRect( 0, colOrRow ) );
                rect.y = 0;
                CalcScrolledPosition(rect.x, 0, &rect.x, nullptr);
                rect.width = cw - rect.x;
                rect.height = m_colLabelHeight;
                GetColLabelWindow()->Refresh( true, &rect );
            }
        }
    }
    else
    {
        // Ensure automatic width is not less than minimal height. See the
        // comment in SetColSize() for explanation of why this isn't done
        // in SetRowSize().
        if ( !setAsMin )
            extentMax = wxMax(extentMax, GetRowMinimalHeight(colOrRow));

        SetRowSize(colOrRow, extentMax);
        if ( ShouldRefresh() )
        {
            int cw, ch;
            m_gridWin->GetClientSize( &cw, &ch );
            wxRect rect( CellToRect( colOrRow, 0 ) );
            rect.x = 0;
            CalcScrolledPosition(0, rect.y, nullptr, &rect.y);
            rect.width = m_rowLabelWidth;
            rect.height = ch - rect.y;
            m_rowLabelWin->Refresh( true, &rect );
        }
    }

    if ( setAsMin )
    {
        if ( column )
            SetColMinimalWidth(colOrRow, extentMax);
        else
            SetRowMinimalHeight(colOrRow, extentMax);
    }
}

wxCoord wxGrid::CalcColOrRowLabelAreaMinSize(wxGridDirection direction)
{
    // calculate size for the rows or columns?
    const bool calcRows = direction == wxGRID_ROW;

    wxClientDC dc(calcRows ? GetGridRowLabelWindow()
                           : GetGridColLabelWindow());
    dc.SetFont(GetLabelFont());

    // which dimension should we take into account for calculations?
    //
    // for columns, the text can be only horizontal so it's easy but for rows
    // we also have to take into account the text orientation
    const bool
        useWidth = calcRows || (GetColLabelTextOrientation() == wxVERTICAL);

    wxArrayString lines;
    wxCoord extentMax = 0;

    const int numRowsOrCols = calcRows ? m_numRows : m_numCols;
    for ( int rowOrCol = 0; rowOrCol < numRowsOrCols; rowOrCol++ )
    {
        lines.Clear();

        wxString label = calcRows ? GetRowLabelValue(rowOrCol)
                                  : GetColLabelValue(rowOrCol);
        StringToLines(label, lines);

        long w, h;
        GetTextBoxSize(dc, lines, &w, &h);

        const wxCoord extent = useWidth ? w : h;
        if ( extent > extentMax )
            extentMax = extent;
    }

    if ( !extentMax )
    {
        // empty column - give default extent (notice that if extentMax is less
        // than default extent but != 0, it's OK)
        extentMax = calcRows ? GetDefaultRowLabelSize()
                             : GetDefaultColLabelSize();
    }

    // leave some space around text (taken from AutoSizeColOrRow)
    if ( calcRows )
        extentMax += 10;
    else
        extentMax += 6;

    return extentMax;
}

void wxGrid::AutoSizeColumns(bool setAsMin)
{
    wxGridUpdateLocker locker(this);

    for ( int col = 0; col < m_numCols; col++ )
        AutoSizeColumn(col, setAsMin);
}

void wxGrid::AutoSizeRows(bool setAsMin)
{
    wxGridUpdateLocker locker(this);

    for ( int row = 0; row < m_numRows; row++ )
        AutoSizeRow(row, setAsMin);
}

void wxGrid::AutoSize()
{
    wxGridUpdateLocker locker(this);

    AutoSizeColumns();
    AutoSizeRows();

    // we know that we're not going to have scrollbars so disable them now to
    // avoid trouble in SetClientSize() which can otherwise set the correct
    // client size but also leave space for (not needed any more) scrollbars
    SetScrollbars(m_xScrollPixelsPerLine, m_yScrollPixelsPerLine,
                  0, 0, 0, 0, true);

    SetSize(DoGetBestSize());
}

void wxGrid::AutoSizeRowLabelSize( int row )
{
    // Hide the edit control, so it
    // won't interfere with drag-shrinking.
    AcceptCellEditControlIfShown();

    // autosize row height depending on label text
    SetRowSize(row, -1);

    ForceRefresh();
}

void wxGrid::AutoSizeColLabelSize( int col )
{
    // Hide the edit control, so it
    // won't interfere with drag-shrinking.
    AcceptCellEditControlIfShown();

    // autosize column width depending on label text
    SetColSize(col, -1);

    ForceRefresh();
}

wxSize wxGrid::DoGetBestSize() const
{
    wxSize size(m_rowLabelWidth + m_extraWidth,
                m_colLabelHeight + m_extraHeight);

    if ( m_colWidths.empty() )
    {
        size.x += m_defaultColWidth*m_numCols;
    }
    else
    {
        for ( int col = 0; col < m_numCols; col++ )
            size.x += GetColWidth(col);
    }

    if ( m_rowHeights.empty() )
    {
        size.y += m_defaultRowHeight*m_numRows;
    }
    else
    {
        for ( int row = 0; row < m_numRows; row++ )
            size.y += GetRowHeight(row);
    }

    return size + GetWindowBorderSize();
}

void wxGrid::Fit()
{
    AutoSize();
}

void wxGrid::SetFocus()
{
    m_gridWin->SetFocus();
}

// ----------------------------------------------------------------------------
// cell value accessor functions
// ----------------------------------------------------------------------------

void wxGrid::SetCellValue( int row, int col, const wxString& s )
{
    if ( s == GetCellValue(row, col) )
    {
        // Avoid flicker by not doing anything in this case.
        return;
    }

    if ( m_table )
    {
        m_table->SetValue( row, col, s );
        if ( ShouldRefresh() )
        {
            wxRect rect( CellToRect( row, col ) );
            CalcScrolledPosition(0, rect.y, NULL, &rect.y);
            // Refresh the entire row to account for overflowing cells
            rect.x = 0;
            rect.width = GetClientSize().GetWidth() - GetRowLabelSize();
            rect.Offset(GetRowLabelSize(), GetColLabelSize());
            Refresh(true, &rect);
        }

        if ( m_currentCellCoords.GetRow() == row &&
             m_currentCellCoords.GetCol() == col &&
             IsCellEditControlShown())
             // Note: If we are using IsCellEditControlEnabled,
             // this interacts badly with calling SetCellValue from
             // an EVT_GRID_CELL_CHANGE handler.
        {
            HideCellEditControl();
            ShowCellEditControl(); // will reread data from table
        }
    }
}

// ----------------------------------------------------------------------------
// block, row and column selection
// ----------------------------------------------------------------------------

void wxGrid::SelectRow( int row, bool addToSelected )
{
    if ( !m_selection )
        return;

    if ( !addToSelected )
        ClearSelection();

    m_selection->SelectRow(row);
}

void wxGrid::SelectCol( int col, bool addToSelected )
{
    if ( !m_selection )
        return;

    if ( !addToSelected )
        ClearSelection();

    m_selection->SelectCol(col);
}

void wxGrid::SelectBlock(int topRow, int leftCol, int bottomRow, int rightCol,
                         bool addToSelected)
{
    if ( !m_selection )
        return;

    if ( !addToSelected )
        ClearSelection();

    m_selection->SelectBlock(topRow, leftCol, bottomRow, rightCol);
}

void wxGrid::SelectAll()
{
    if ( m_selection )
        m_selection->SelectAll();
}

// ----------------------------------------------------------------------------
// cell, row and col deselection
// ----------------------------------------------------------------------------

void wxGrid::DeselectRow(int row)
{
    wxCHECK_RET( row >= 0 && row < m_numRows, wxT("invalid row index") );

    if ( m_selection )
        m_selection->DeselectBlock(wxGridBlockCoords(row, 0, row, m_numCols - 1));
}

void wxGrid::DeselectCol(int col)
{
    wxCHECK_RET( col >= 0 && col < m_numCols, wxT("invalid column index") );

    if ( m_selection )
        m_selection->DeselectBlock(wxGridBlockCoords(0, col, m_numRows - 1, col));
}

void wxGrid::DeselectCell( int row, int col )
{
    wxCHECK_RET( row >= 0 && row < m_numRows &&
                 col >= 0 && col < m_numCols,
                 wxT("invalid cell coords") );

    if ( m_selection )
        m_selection->DeselectBlock(wxGridBlockCoords(row, col, row, col));
}

bool wxGrid::IsSelection() const
{
    return m_selection && m_selection->IsSelection();
}

bool wxGrid::IsInSelection( int row, int col ) const
{
    return m_selection && m_selection->IsInSelection(row, col);
}

wxGridBlocks wxGrid::GetSelectedBlocks() const
{
    if ( !m_selection )
        return wxGridBlocks();

    const wxGridBlockCoordsVector& blocks = m_selection->GetBlocks();
    return wxGridBlocks(blocks.begin(), blocks.end());
}

static
wxGridBlockCoordsVector
DoGetRowOrColBlocks(wxGridBlocks blocks, const wxGridOperations& oper)
{
    wxGridBlockCoordsVector res;

    for ( wxGridBlocks::iterator it = blocks.begin(); it != blocks.end(); ++it )
    {
        const int firstNew = oper.SelectFirst(*it);
        const int lastNew = oper.SelectLast(*it);

        // Check if this block intersects any of the existing ones.
        //
        // We use simple linear search because we assume there are only a few
        // blocks in all, and it's not worth complicating the code to use
        // anything more advanced, but this definitely could be improved to use
        // the fact that the vector is always sorted.
        for ( size_t n = 0;; )
        {
            if ( n == res.size() )
            {
                // We didn't find any overlapping blocks, so add this one to
                // the end.
                res.push_back(*it);
                break;
            }

            wxGridBlockCoords& block = res[n];
            const int firstThis = oper.SelectFirst(block);
            const int lastThis = oper.SelectLast(block);

            if ( lastNew < firstThis )
            {
                // Not only it doesn't overlap this block, but it won't overlap
                // any subsequent ones either, so insert it here and stop.
                res.insert(res.begin() + n, *it);
                break;
            }

            if ( lastThis < firstNew )
            {
                // It doesn't overlap this one, but continue checking.
                n++;
                continue;
            }

            // The blocks overlap, combine them by adjusting the bounds of the
            // current block.

            // The first bound is simple as we know that firstNew must be
            // strictly greater than the last coordinate of all the previous
            // elements, otherwise we would have combined it with them earlier.
            if ( firstNew < firstThis )
                oper.SetFirst(block, firstNew);

            // But for the last one, we need to find the last element it
            // overlaps (which may be this block itself). We call its index n2
            // to avoid confusion with "last" used for the block component.
            size_t n2 = n;
            for ( ;; )
            {
                const wxGridBlockCoords& block2 = res[n2];
                if ( lastNew < oper.SelectFirst(block2) )
                {
                    oper.SetLast(block, lastNew);
                    break;
                }

                // Do it here as we'll need to remove the current block if it's
                // the last overlapping one and we break just below.
                n2++;

                if ( lastNew < oper.SelectLast(block2) )
                {
                    oper.SetLast(block, oper.SelectLast(block2));
                    break;
                }

                if ( n2 == res.size() )
                {
                    oper.SetLast(block, lastNew);
                    break;
                }
            }

            if ( n2 > n + 1 )
                res.erase(res.begin() + n + 1, res.begin() + n2);

            break;
        }
    }

    // This is another inefficiency: it would be also possible to do everything
    // in one pass, combining the adjacent ranges in the loop above. But this
    // is more complicated and doesn't seem to be worth it, for the arrays of
    // small sizes that we work with here, so do an extra path combining the
    // adjacent ranges.
    for ( size_t n = 0;; )
    {
        if ( n + 1 >= res.size() )
            break;

        if ( oper.SelectFirst(res[n + 1]) == oper.SelectLast(res[n]) + 1 )
        {
            // The ranges touch, combine them.
            oper.SetLast(res[n], oper.SelectLast(res[n + 1]));

            // And erase the subsumed range.
            res.erase(res.begin() + n + 1, res.begin() + n + 2);
        }
        else // Just go to the next one.
        {
            n++;
        }
    }

    return res;
}

wxGridBlockCoordsVector wxGrid::GetSelectedRowBlocks() const
{
    if ( !m_selection || m_selection->GetSelectionMode() != wxGridSelectRows )
        return wxGridBlockCoordsVector();

    return DoGetRowOrColBlocks(GetSelectedBlocks(), wxGridRowOperations());
}

wxGridBlockCoordsVector wxGrid::GetSelectedColBlocks() const
{
    if ( !m_selection || m_selection->GetSelectionMode() != wxGridSelectColumns )
        return wxGridBlockCoordsVector();

    return DoGetRowOrColBlocks(GetSelectedBlocks(), wxGridColumnOperations());
}

wxGridCellCoordsArray wxGrid::GetSelectedCells() const
{
    if (!m_selection)
    {
        wxGridCellCoordsArray a;
        return a;
    }

    return m_selection->GetCellSelection();
}

wxGridCellCoordsArray wxGrid::GetSelectionBlockTopLeft() const
{
    if (!m_selection)
    {
        wxGridCellCoordsArray a;
        return a;
    }

    return m_selection->GetBlockSelectionTopLeft();
}

wxGridCellCoordsArray wxGrid::GetSelectionBlockBottomRight() const
{
    if (!m_selection)
    {
        wxGridCellCoordsArray a;
        return a;
    }

    return m_selection->GetBlockSelectionBottomRight();
}

wxArrayInt wxGrid::GetSelectedRows() const
{
    if (!m_selection)
    {
        wxArrayInt a;
        return a;
    }

    return m_selection->GetRowSelection();
}

wxArrayInt wxGrid::GetSelectedCols() const
{
    if (!m_selection)
    {
        wxArrayInt a;
        return a;
    }

    return m_selection->GetColSelection();
}

void wxGrid::ClearSelection()
{
    if ( IsSelection() )
        m_selection->ClearSelection();
}

// This function returns the rectangle that encloses the given block
// in device coords clipped to the client size of the grid window.
//
wxRect wxGrid::BlockToDeviceRect( const wxGridCellCoords& topLeft,
                                  const wxGridCellCoords& bottomRight,
                                  const wxGridWindow *gridWindow) const
{
    wxRect resultRect;
    wxRect tempCellRect = CellToRect(topLeft);
    if ( tempCellRect != wxGridNoCellRect )
    {
        resultRect = tempCellRect;
    }
    else
    {
        resultRect = wxRect(0, 0, 0, 0);
    }

    tempCellRect = CellToRect(bottomRight);
    if ( tempCellRect != wxGridNoCellRect )
    {
        resultRect += tempCellRect;
    }
    else
    {
        // If both inputs were "wxGridNoCellRect," then there's nothing to do.
        return wxGridNoCellRect;
    }

    // Ensure that left/right and top/bottom pairs are in order.
    int left = resultRect.GetLeft();
    int top = resultRect.GetTop();
    int right = resultRect.GetRight();
    int bottom = resultRect.GetBottom();

    int leftCol = topLeft.GetCol();
    int topRow = topLeft.GetRow();
    int rightCol = bottomRight.GetCol();
    int bottomRow = bottomRight.GetRow();

    if (left > right)
    {
        int tmp = left;
        left = right;
        right = tmp;

        tmp = leftCol;
        leftCol = rightCol;
        rightCol = tmp;
    }

    if (top > bottom)
    {
        int tmp = top;
        top = bottom;
        bottom = tmp;

        tmp = topRow;
        topRow = bottomRow;
        bottomRow = tmp;
    }

    if ( !gridWindow )
        gridWindow = m_gridWin;

    int cw, ch;
    gridWindow->GetClientSize( &cw, &ch );
    wxPoint offset = GetGridWindowOffset(gridWindow);

    // The following loop is ONLY necessary to detect and handle merged cells.
    if ( gridWindow == m_gridWin )
    {
        // Get the origin coordinates: notice that they will be negative if the
        // grid is scrolled downwards/to the right.
        int gridOriginX = offset.x;
        int gridOriginY = offset.y;
        CalcScrolledPosition(gridOriginX, gridOriginY, &gridOriginX, &gridOriginY);

        int onScreenLeftmostCol = internalXToCol(-gridOriginX, m_gridWin);
        int onScreenUppermostRow = internalYToRow(-gridOriginY, m_gridWin);

        int onScreenRightmostCol = internalXToCol(-gridOriginX + cw, m_gridWin);
        int onScreenBottommostRow = internalYToRow(-gridOriginY + ch, m_gridWin);

        // Bound our loop so that we only examine the portion of the selected block
        // that is shown on screen. Therefore, we compare the Top-Left block values
        // to the Top-Left screen values, and the Bottom-Right block values to the
        // Bottom-Right screen values, choosing appropriately.
        const int visibleTopRow = wxMax(topRow, onScreenUppermostRow);
        const int visibleBottomRow = wxMin(bottomRow, onScreenBottommostRow);
        const int visibleLeftCol = wxMax(leftCol, onScreenLeftmostCol);
        const int visibleRightCol = wxMin(rightCol, onScreenRightmostCol);

        for ( int j = visibleTopRow; j <= visibleBottomRow; j++ )
        {
            for ( int i = visibleLeftCol; i <= visibleRightCol; i++ )
            {
                if ( (j == visibleTopRow) || (j == visibleBottomRow) ||
                        (i == visibleLeftCol) || (i == visibleRightCol) )
                {
                    tempCellRect = CellToRect( j, i );

                    if (tempCellRect.x < left)
                        left = tempCellRect.x;
                    if (tempCellRect.y < top)
                        top = tempCellRect.y;
                    if (tempCellRect.x + tempCellRect.width > right)
                        right = tempCellRect.x + tempCellRect.width;
                    if (tempCellRect.y + tempCellRect.height > bottom)
                        bottom = tempCellRect.y + tempCellRect.height;
                }
                else
                {
                    i = visibleRightCol; // jump over inner cells.
                }
            }
        }
    }

    // Convert to scrolled coords
    CalcGridWindowScrolledPosition( left - offset.x, top - offset.y, &left, &top, gridWindow );
    CalcGridWindowScrolledPosition( right - offset.x, bottom - offset.y, &right, &bottom, gridWindow );

    if ( right < 0 || bottom < 0 || left > cw || top > ch )
        return wxRect(0,0,0,0);

    resultRect.SetLeft( wxMax(0, left) );
    resultRect.SetTop( wxMax(0, top) );
    resultRect.SetRight( wxMin(cw, right) );
    resultRect.SetBottom( wxMin(ch, bottom) );

    return resultRect;
}

void wxGrid::DoSetSizes(const wxGridSizesInfo& sizeInfo,
                        const wxGridOperations& oper)
{
    BeginBatch();
    oper.SetDefaultLineSize(this, sizeInfo.m_sizeDefault, true);
    const int numLines = oper.GetNumberOfLines(this, nullptr);
    for ( int i = 0; i < numLines; i++ )
    {
        int size = sizeInfo.GetSize(i);
        if ( size != sizeInfo.m_sizeDefault)
            oper.SetLineSize(this, i, size);
    }
    EndBatch();
}

void wxGrid::SetColSizes(const wxGridSizesInfo& sizeInfo)
{
    DoSetSizes(sizeInfo, wxGridColumnOperations());
}

void wxGrid::SetRowSizes(const wxGridSizesInfo& sizeInfo)
{
    DoSetSizes(sizeInfo, wxGridRowOperations());
}

wxGridSizesInfo::wxGridSizesInfo(int defSize, const wxArrayInt& allSizes)
{
    m_sizeDefault = defSize;
    for ( size_t i = 0; i < allSizes.size(); i++ )
    {
        if ( allSizes[i] != defSize )
            m_customSizes[i] = allSizes[i];
    }
}

int wxGridSizesInfo::GetSize(unsigned pos) const
{
    wxUnsignedToIntHashMap::const_iterator it = m_customSizes.find(pos);

    // if it's not found return the default
    if ( it == m_customSizes.end() )
      return m_sizeDefault;

    // otherwise return 0 if it's hidden, currently there is no way to get
    // its size before it had been hidden
    if ( it->second < 0 )
      return 0;

    return it->second;
}

// ----------------------------------------------------------------------------
// drop target
// ----------------------------------------------------------------------------

#if wxUSE_DRAG_AND_DROP

// this allow setting drop target directly on wxGrid
void wxGrid::SetDropTarget(wxDropTarget *dropTarget)
{
    GetGridWindow()->SetDropTarget(dropTarget);
}

#endif // wxUSE_DRAG_AND_DROP

// ----------------------------------------------------------------------------
// grid event classes
// ----------------------------------------------------------------------------

wxIMPLEMENT_DYNAMIC_CLASS(wxGridEvent, wxNotifyEvent);

wxGridEvent::wxGridEvent( int id, wxEventType type, wxObject* obj,
                          int row, int col, int x, int y, bool sel,
                          bool control, bool shift, bool alt, bool meta )
        : wxNotifyEvent( type, id ),
          wxKeyboardState(control, shift, alt, meta)
{
    Init(row, col, x, y, sel);

    SetEventObject(obj);
}

wxIMPLEMENT_DYNAMIC_CLASS(wxGridSizeEvent, wxNotifyEvent);

wxGridSizeEvent::wxGridSizeEvent( int id, wxEventType type, wxObject* obj,
                                  int rowOrCol, int x, int y,
                                  bool control, bool shift, bool alt, bool meta )
        : wxNotifyEvent( type, id ),
          wxKeyboardState(control, shift, alt, meta)
{
    Init(rowOrCol, x, y);

    SetEventObject(obj);
}


wxIMPLEMENT_DYNAMIC_CLASS(wxGridRangeSelectEvent, wxNotifyEvent);

wxGridRangeSelectEvent::wxGridRangeSelectEvent(int id, wxEventType type, wxObject* obj,
                                               const wxGridCellCoords& topLeft,
                                               const wxGridCellCoords& bottomRight,
                                               bool sel, bool control,
                                               bool shift, bool alt, bool meta )
        : wxNotifyEvent( type, id ),
          wxKeyboardState(control, shift, alt, meta)
{
    Init(topLeft, bottomRight, sel);

    SetEventObject(obj);
}


wxIMPLEMENT_DYNAMIC_CLASS(wxGridEditorCreatedEvent, wxCommandEvent);

wxGridEditorCreatedEvent::wxGridEditorCreatedEvent(int id, wxEventType type,
                                                   wxObject* obj, int row,
                                                   int col, wxWindow* window)
    : wxCommandEvent(type, id)
{
    SetEventObject(obj);
    m_row = row;
    m_col = col;
    m_window = window;
}


// ----------------------------------------------------------------------------
// wxGridTypeRegistry
// ----------------------------------------------------------------------------

wxGridTypeRegistry::~wxGridTypeRegistry()
{
    size_t count = m_typeinfo.GetCount();
    for ( size_t i = 0; i < count; i++ )
        delete m_typeinfo[i];
}

void wxGridTypeRegistry::RegisterDataType(const wxString& typeName,
                                          wxGridCellRenderer* renderer,
                                          wxGridCellEditor* editor)
{
    wxGridDataTypeInfo* info = new wxGridDataTypeInfo(typeName, renderer, editor);

    // is it already registered?
    int loc = FindRegisteredDataType(typeName);
    if ( loc != wxNOT_FOUND )
    {
        delete m_typeinfo[loc];
        m_typeinfo[loc] = info;
    }
    else
    {
        m_typeinfo.Add(info);
    }
}

int wxGridTypeRegistry::FindRegisteredDataType(const wxString& typeName)
{
    size_t count = m_typeinfo.GetCount();
    for ( size_t i = 0; i < count; i++ )
    {
        if ( typeName == m_typeinfo[i]->m_typeName )
        {
            return i;
        }
    }

    return wxNOT_FOUND;
}

int wxGridTypeRegistry::FindDataType(const wxString& typeName)
{
    int index = FindRegisteredDataType(typeName);
    if ( index == wxNOT_FOUND )
    {
        // check whether this is one of the standard ones, in which case
        // register it "on the fly"
#if wxUSE_TEXTCTRL
        if ( typeName == wxGRID_VALUE_STRING )
        {
            RegisterDataType(wxGRID_VALUE_STRING,
                             new wxGridCellStringRenderer,
                             new wxGridCellTextEditor);
        }
        else
#endif // wxUSE_TEXTCTRL
#if wxUSE_CHECKBOX
        if ( typeName == wxGRID_VALUE_BOOL )
        {
            RegisterDataType(wxGRID_VALUE_BOOL,
                             new wxGridCellBoolRenderer,
                             new wxGridCellBoolEditor);
        }
        else
#endif // wxUSE_CHECKBOX
#if wxUSE_TEXTCTRL
        if ( typeName == wxGRID_VALUE_NUMBER )
        {
            RegisterDataType(wxGRID_VALUE_NUMBER,
                             new wxGridCellNumberRenderer,
                             new wxGridCellNumberEditor);
        }
        else if ( typeName == wxGRID_VALUE_FLOAT )
        {
            RegisterDataType(wxGRID_VALUE_FLOAT,
                             new wxGridCellFloatRenderer,
                             new wxGridCellFloatEditor);
        }
        else
#endif // wxUSE_TEXTCTRL
#if wxUSE_COMBOBOX
        if ( typeName == wxGRID_VALUE_CHOICE )
        {
            RegisterDataType(wxGRID_VALUE_CHOICE,
                             new wxGridCellChoiceRenderer,
                             new wxGridCellChoiceEditor);
        }
        else
#endif // wxUSE_COMBOBOX
#if wxUSE_DATEPICKCTRL
        if ( typeName == wxGRID_VALUE_DATE )
        {
            RegisterDataType(wxGRID_VALUE_DATE,
                             new wxGridCellDateRenderer,
                             new wxGridCellDateEditor);
        }
        else
#endif // wxUSE_DATEPICKCTRL
        {
            return wxNOT_FOUND;
        }

        // we get here only if just added the entry for this type, so return
        // the last index
        index = m_typeinfo.GetCount() - 1;
    }

    return index;
}

int wxGridTypeRegistry::FindOrCloneDataType(const wxString& typeName)
{
    int index = FindDataType(typeName);
    if ( index == wxNOT_FOUND )
    {
        // the first part of the typename is the "real" type, anything after ':'
        // are the parameters for the renderer
        index = FindDataType(typeName.BeforeFirst(wxT(':')));
        if ( index == wxNOT_FOUND )
        {
            return wxNOT_FOUND;
        }

        wxGridCellRenderer* const
            renderer = wxGridCellRendererPtr(GetRenderer(index))->Clone();

        wxGridCellEditor* const
            editor = wxGridCellEditorPtr(GetEditor(index))->Clone();

        // do it even if there are no parameters to reset them to defaults
        wxString params = typeName.AfterFirst(wxT(':'));
        renderer->SetParameters(params);
        editor->SetParameters(params);

        // register the new typename
        RegisterDataType(typeName, renderer, editor);

        // we just registered it, it's the last one
        index = m_typeinfo.GetCount() - 1;
    }

    return index;
}

wxGridCellRenderer* wxGridTypeRegistry::GetRenderer(int index)
{
    wxGridCellRenderer* renderer = m_typeinfo[index]->m_renderer;
    if (renderer)
        renderer->IncRef();

    return renderer;
}

wxGridCellEditor* wxGridTypeRegistry::GetEditor(int index)
{
    wxGridCellEditor* editor = m_typeinfo[index]->m_editor;
    if (editor)
        editor->IncRef();

    return editor;
}

wxRect
wxGetContentRect(wxSize contentSize,
                 const wxRect& cellRect,
                 int hAlign,
                 int vAlign)
{
    // Keep square aspect ratio for the checkbox, but ensure that it fits into
    // the available space, even if it's smaller than the standard size.
    const wxCoord minSize = wxMin(cellRect.width, cellRect.height);
    if ( contentSize.x >= minSize || contentSize.y >= minSize )
    {
        // It must still have positive size, however.
        const int fittingSize = wxMax(1, minSize - 2*GRID_CELL_CHECKBOX_MARGIN);

        contentSize.x =
        contentSize.y = fittingSize;
    }

    wxRect contentRect(contentSize);

    if ( hAlign & wxALIGN_CENTER_HORIZONTAL )
    {
        contentRect = contentRect.CentreIn(cellRect, wxHORIZONTAL);
    }
    else if ( hAlign & wxALIGN_RIGHT )
    {
        contentRect.SetX(cellRect.x + cellRect.width
                          - contentSize.x - GRID_CELL_CHECKBOX_MARGIN);
    }
    else // ( hAlign == wxALIGN_LEFT ) and invalid alignment value
    {
        contentRect.SetX(cellRect.x + GRID_CELL_CHECKBOX_MARGIN);
    }

    if ( vAlign & wxALIGN_CENTER_VERTICAL )
    {
        contentRect = contentRect.CentreIn(cellRect, wxVERTICAL);
    }
    else if ( vAlign & wxALIGN_BOTTOM )
    {
        contentRect.SetY(cellRect.y + cellRect.height
                          - contentSize.y - GRID_CELL_CHECKBOX_MARGIN);
    }
    else // wxALIGN_TOP
    {
        contentRect.SetY(cellRect.y + GRID_CELL_CHECKBOX_MARGIN);
    }

    return contentRect;
}

#endif // wxUSE_GRID<|MERGE_RESOLUTION|>--- conflicted
+++ resolved
@@ -5648,7 +5648,6 @@
     {
         wxScrolledCanvas::Refresh(eraseb, rect);
 
-<<<<<<< HEAD
         // Notice that this function expects the rectangle to be relative
         // to the wxGrid window itself, i.e. the origin (0, 0) at the top
         // left corner of the window. and will correctly refresh the sub-
@@ -5659,98 +5658,6 @@
         // wxRect rect = ... // rect calculated relative to cells area
         // rect.Offset(GetRowLabelSize(), GetColLabelSize());
         // Refresh(true, &rect);
-=======
-        if (rect)
-        {
-            int rect_x, rect_y, rectWidth, rectHeight;
-            int width_label, width_cell, height_label, height_cell;
-            int x, y;
-
-            // Copy rectangle can get scroll offsets..
-            rect_x = rect->GetX();
-            rect_y = rect->GetY();
-            rectWidth = rect->GetWidth();
-            rectHeight = rect->GetHeight();
-
-            width_label = m_rowLabelWidth - rect_x;
-            if (width_label > rectWidth)
-                width_label = rectWidth;
-
-            height_label = m_colLabelHeight - rect_y;
-            if (height_label > rectHeight)
-                height_label = rectHeight;
-
-            if (rect_x > m_rowLabelWidth)
-            {
-                x = rect_x - m_rowLabelWidth;
-                width_cell = rectWidth;
-            }
-            else
-            {
-                x = 0;
-                width_cell = rectWidth - (m_rowLabelWidth - rect_x);
-            }
-
-            if (rect_y > m_colLabelHeight)
-            {
-                y = rect_y - m_colLabelHeight;
-                height_cell = rectHeight;
-            }
-            else
-            {
-                y = 0;
-                height_cell = rectHeight - (m_colLabelHeight - rect_y);
-            }
-
-            // Paint corner label part intersecting rect.
-            if ( width_label > 0 && height_label > 0 )
-            {
-                wxRect anotherrect(rect_x, rect_y, width_label, height_label);
-                m_cornerLabelWin->Refresh(eraseb, &anotherrect);
-            }
-
-            // Paint col labels part intersecting rect.
-            if ( width_cell > 0 && height_label > 0 )
-            {
-                wxRect anotherrect(x, rect_y, width_cell, height_label);
-                m_colLabelWin->Refresh(eraseb, &anotherrect);
-            }
-
-            // Paint row labels part intersecting rect.
-            if ( width_label > 0 && height_cell > 0 )
-            {
-                wxRect anotherrect(rect_x, y, width_label, height_cell);
-                m_rowLabelWin->Refresh(eraseb, &anotherrect);
-            }
-
-            // Paint cell area part intersecting rect.
-            if ( width_cell > 0 && height_cell > 0 )
-            {
-                wxRect anotherrect(x, y, width_cell, height_cell);
-                m_gridWin->Refresh(eraseb, &anotherrect);
-            }
-        }
-        else
-        {
-            m_cornerLabelWin->Refresh(eraseb, nullptr);
-            m_colLabelWin->Refresh(eraseb, nullptr);
-            m_rowLabelWin->Refresh(eraseb, nullptr);
-            m_gridWin->Refresh(eraseb, nullptr);
-
-            if ( m_frozenColGridWin )
-            {
-                m_frozenColGridWin->Refresh(eraseb, nullptr);
-                m_colFrozenLabelWin->Refresh(eraseb, nullptr);
-            }
-            if ( m_frozenRowGridWin )
-            {
-                m_frozenRowGridWin->Refresh(eraseb, nullptr);
-                m_rowFrozenLabelWin->Refresh(eraseb, nullptr);
-            }
-            if ( m_frozenCornerGridWin )
-                m_frozenCornerGridWin->Refresh(eraseb, nullptr);
-        }
->>>>>>> 78a041f2
     }
 }
 
