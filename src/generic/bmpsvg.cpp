--- conflicted
+++ resolved
@@ -19,8 +19,6 @@
 // for compilers that support precompilation, includes "wx.h".
 #include "wx/wxprec.h"
 
-<<<<<<< HEAD
-=======
 #if defined(wxUSE_LUNASVG)
     #if !(__cplusplus >= 201703L || (defined(_MSVC_LANG) && _MSVC_LANG >= 201703L))
         #warning "C++17 or later is required for wxLunaSVG support -- switching to NanoSVG"
@@ -32,7 +30,6 @@
 #pragma message("wxHAS_SVG not defined")
 #endif
 
->>>>>>> dd73c6cb
 #if defined(wxHAS_SVG) && !wxUSE_NANOSVG_EXTERNAL && !wxUSE_LUNASVG
 
 // Try to help people updating their sources from Git and forgetting to
@@ -62,13 +59,10 @@
 #include "wx/rawbmp.h"
 #include "wx/private/bmpbndl.h"
 
-<<<<<<< HEAD
-=======
 #ifndef WX_PRECOMP
     #include "wx/utils.h"  // Only for wxMin()
 #endif // WX_PRECOMP
 
->>>>>>> dd73c6cb
 #if wxUSE_LUNASVG
 
 #include <memory>
@@ -78,25 +72,17 @@
 
 // Try to help people updating their sources from Git and forgetting to
 // initialize new submodules, if possible: if you get this error, it means that
-<<<<<<< HEAD
-// your source tree doesn't contain 3rdparty/lunasvg and you should initialize
-// and update the corresponding submodule.
-=======
 // your source tree doesn't contain 3rdparty/lunasvg or 3rdparty/plutovg and you
 // should initialize and update the corresponding submodule.
->>>>>>> dd73c6cb
 #ifdef __has_include
     #if ! __has_include("../../3rdparty/lunasvg/include/lunasvg.h")
         #error You need to run "git submodule update --init 3rdparty/lunasvg" from the wxWidgets directory.
         #undef wxHAS_SVG
     #endif
-<<<<<<< HEAD
-=======
     #if ! __has_include("../../3rdparty/plutovg/include/plutovg.h")
         #error You need to run "git submodule update --init 3rdparty/plutovg" from the wxWidgets directory.
         #undef wxHAS_SVG
     #endif
->>>>>>> dd73c6cb
 #endif // __has_include
 
 #include "../../3rdparty/lunasvg/include/lunasvg.h"
@@ -170,24 +156,6 @@
     return wxBitmapBundle(new wxBitmapBundleImplSVG(std::move(svgDocument), sizeDef));
 }
 
-<<<<<<< HEAD
-/* static */
-wxBitmapBundle wxBitmapBundle::FromSVG(const std::string& data, const wxSize& sizeDef)
-{
-    wxCHECK_MSG(sizeDef.GetWidth() > 0 && sizeDef.GetHeight() > 0, wxBitmapBundle(), "invalid default size");
-    auto svgDocument = wxlunasvg::Document::loadFromData(data);
-    return wxBitmapBundle(new wxBitmapBundleImplSVG(std::move(svgDocument), sizeDef));
-}
-
-/* static */
-wxBitmapBundle wxBitmapBundle::FromSVG(std::unique_ptr<wxlunasvg::Document> document, const wxSize& sizeDef)
-{
-    wxCHECK_MSG(sizeDef.GetWidth() > 0 && sizeDef.GetHeight() > 0, wxBitmapBundle(), "invalid default size");
-    return wxBitmapBundle(new wxBitmapBundleImplSVG(std::move(document), sizeDef));
-}
-
-=======
->>>>>>> dd73c6cb
 bool wxBitmapBundleImplSVG::IsOk() const
 {
     return m_svgDocument != nullptr;
@@ -195,26 +163,11 @@
 
 wxBitmap wxBitmapBundleImplSVG::DoRasterize(const wxSize& size)
 {
-<<<<<<< HEAD
-    if ( IsOk() )
-    {
-        const auto scale = wxMin(size.x / m_svgDocument->width(), size.y / m_svgDocument->height());
-        const auto documentMatrix = m_svgDocument->matrix();
-        const auto scaleMatrix = documentMatrix.scaled(scale, scale);
-        wxlunasvg::Bitmap lbmp(size.x, size.y);
-
-        lbmp.clear(0);
-        m_svgDocument->render(lbmp, scaleMatrix);
-
-        // conversion to wxBitmap is based on the code in wxlunasvg::Bitmap::convert()
-        if ( lbmp.valid() )
-=======
     if (IsOk())
     {
         const wxlunasvg::Bitmap lbmp = m_svgDocument->renderToBitmap(size.x, size.y);
 
         if (lbmp.valid())
->>>>>>> dd73c6cb
         {
             const auto width = lbmp.width();
             const auto height = lbmp.height();
@@ -225,20 +178,12 @@
             wxAlphaPixelData bmpdata(bmp);
             wxAlphaPixelData::Iterator dst(bmpdata);
 
-<<<<<<< HEAD
-            for ( std::uint32_t y = 0; y < height; ++y )
-=======
             for (int y = 0; y < height; ++y)
->>>>>>> dd73c6cb
             {
                 auto data = rowData;
                 dst.MoveTo(bmpdata, 0, y);
 
-<<<<<<< HEAD
-                for ( std::uint32_t x = 0; x < width; ++x, ++dst )
-=======
                 for (int x = 0; x < width; ++x, ++dst)
->>>>>>> dd73c6cb
                 {
                     auto b = data[0];
                     auto g = data[1];
@@ -307,13 +252,6 @@
     #pragma warning(pop)
 #endif
 
-<<<<<<< HEAD
-#ifndef WX_PRECOMP
-    #include "wx/utils.h"                   // Only for wxMin()
-#endif // WX_PRECOMP
-
-=======
->>>>>>> dd73c6cb
 // ----------------------------------------------------------------------------
 // private helpers
 // ----------------------------------------------------------------------------
