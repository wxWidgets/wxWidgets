/////////////////////////////////////////////////////////////////////////////
// Name:        src/common/intl.cpp
// Purpose:     Internationalization and localisation for wxWidgets
// Author:      Vadim Zeitlin
// Modified by: Michael N. Filippov <michael@idisys.iae.nsk.su>
//              (2003/09/30 - PluralForms support)
// Created:     29/01/98
// Copyright:   (c) 1998 Vadim Zeitlin <zeitlin@dptmaths.ens-cachan.fr>
// Licence:     wxWindows licence
/////////////////////////////////////////////////////////////////////////////

// ============================================================================
// declaration
// ============================================================================

// ----------------------------------------------------------------------------
// headers
// ----------------------------------------------------------------------------

// For compilers that support precompilation, includes "wx.h".
#include "wx/wxprec.h"


#if wxUSE_INTL

#ifndef WX_PRECOMP
    #include "wx/dynarray.h"
    #include "wx/string.h"
    #include "wx/intl.h"
    #include "wx/log.h"
    #include "wx/utils.h"
    #include "wx/app.h"
    #include "wx/hashmap.h"
    #include "wx/module.h"
#endif // WX_PRECOMP

#include <locale.h>

// standard headers
#include <ctype.h>
#include <stdlib.h>
#ifdef HAVE_LANGINFO_H
    #include <langinfo.h>
#endif

#ifdef __WIN32__
    #include "wx/dynlib.h"
    #include "wx/msw/private.h"

    #ifndef LOCALE_SNAME
    #define LOCALE_SNAME 0x5c
    #endif
#endif

#include "wx/file.h"
#include "wx/filename.h"
#include "wx/tokenzr.h"
#include "wx/fontmap.h"
#include "wx/scopedptr.h"
#include "wx/apptrait.h"
#include "wx/stdpaths.h"
#include "wx/hashset.h"

#if defined(__WXOSX__)
    #include "wx/osx/core/cfref.h"
    #include "wx/osx/core/cfstring.h"
    #include <CoreFoundation/CFLocale.h>
    #include <CoreFoundation/CFDateFormatter.h>
    #include <CoreFoundation/CFString.h>
#endif

// ----------------------------------------------------------------------------
// constants
// ----------------------------------------------------------------------------

#define TRACE_I18N wxS("i18n")

// ============================================================================
// implementation
// ============================================================================

// ----------------------------------------------------------------------------
// global functions
// ----------------------------------------------------------------------------

static wxLocale *wxSetLocale(wxLocale *pLocale);

namespace
{

#if defined(__UNIX__)
// get just the language part ("en" in "en_GB")
inline wxString ExtractLang(const wxString& langFull)
{
    return langFull.BeforeFirst('_');
}
#endif

// helper functions of GetSystemLanguage()
#ifdef __UNIX__

// get everything else (including the leading '_')
inline wxString ExtractNotLang(const wxString& langFull)
{
    size_t pos = langFull.find('_');
    if ( pos != wxString::npos )
        return langFull.substr(pos);
    else
        return wxString();
}

#endif // __UNIX__

} // anonymous namespace

// ----------------------------------------------------------------------------
// wxLanguageInfo
// ----------------------------------------------------------------------------

#ifdef __WINDOWS__

// helper used by wxLanguageInfo::GetLocaleName() and elsewhere to determine
// whether the locale is Unicode-only (it is if this function returns empty
// string)
static wxString wxGetANSICodePageForLocale(LCID lcid)
{
    wxString cp;

    wxChar buffer[16];
    if ( ::GetLocaleInfo(lcid, LOCALE_IDEFAULTANSICODEPAGE,
                        buffer, WXSIZEOF(buffer)) > 0 )
    {
        if ( buffer[0] != wxT('0') || buffer[1] != wxT('\0') )
            cp = buffer;
        //else: this locale doesn't use ANSI code page
    }

    return cp;
}

wxUint32 wxLanguageInfo::GetLCID() const
{
    return MAKELCID(MAKELANGID(WinLang, WinSublang), SORT_DEFAULT);
}

const char* wxLanguageInfo::TrySetLocale() const
{
    wxString locale;

    const LCID lcid = GetLCID();

    wxChar buffer[256];
    buffer[0] = wxT('\0');

    // Prefer to use the new (Vista and later) locale names instead of locale
    // identifiers if supported, both at the OS level (LOCALE_SNAME) and by the
    // CRT (check by calling setlocale()).
    if ( wxGetWinVersion() >= wxWinVersion_Vista )
    {
        if ( ::GetLocaleInfo(lcid, LOCALE_SNAME, buffer, WXSIZEOF(buffer)) )
        {
            locale = buffer;
        }
        else
        {
            wxLogLastError(wxT("GetLocaleInfo(LOCALE_SNAME)"));
        }

        const char* const retloc = wxSetlocale(LC_ALL, locale);
        if ( retloc )
            return retloc;
        //else: fall back to LOCALE_SENGLANGUAGE
    }

    if ( !::GetLocaleInfo(lcid, LOCALE_SENGLANGUAGE, buffer, WXSIZEOF(buffer)) )
    {
        wxLogLastError(wxT("GetLocaleInfo(LOCALE_SENGLANGUAGE)"));
        return NULL;
    }

    locale = buffer;
    if ( ::GetLocaleInfo(lcid, LOCALE_SENGCOUNTRY,
                        buffer, WXSIZEOF(buffer)) > 0 )
    {
        locale << wxT('_') << buffer;
    }

    const wxString cp = wxGetANSICodePageForLocale(lcid);
    if ( !cp.empty() )
    {
        locale << wxT('.') << cp;
    }

    return wxSetlocale(LC_ALL, locale);
}

#else // !__WINDOWS__

const char* wxLanguageInfo::TrySetLocale() const
{
    return wxSetlocale(LC_ALL, CanonicalName);
}

#endif // __WINDOWS__/!__WINDOWS__

wxString wxLanguageInfo::GetLocaleName() const
{
    const char* const orig = wxSetlocale(LC_ALL, NULL);

    const char* const ret = TrySetLocale();
    wxString retval;
    if ( ret )
    {
        // Note that we must copy the returned value before calling setlocale()
        // again as the string "ret" points to can (and, at least under Linux
        // with glibc, actually always will) be changed by this call.
        retval = ret;
        wxSetlocale(LC_ALL, orig);
    }

    return retval;
}

// ----------------------------------------------------------------------------
// wxLocale
// ----------------------------------------------------------------------------

#include "wx/arrimpl.cpp"
WX_DECLARE_USER_EXPORTED_OBJARRAY(wxLanguageInfo, wxLanguageInfoArray, WXDLLIMPEXP_BASE);
WX_DEFINE_OBJARRAY(wxLanguageInfoArray)

wxLanguageInfoArray *wxLocale::ms_languagesDB = NULL;

/*static*/ void wxLocale::CreateLanguagesDB()
{
    if (ms_languagesDB == NULL)
    {
        ms_languagesDB = new wxLanguageInfoArray;
        InitLanguagesDB();
    }
}

/*static*/ void wxLocale::DestroyLanguagesDB()
{
    wxDELETE(ms_languagesDB);
}


void wxLocale::DoCommonInit()
{
    // Store the current locale in order to be able to restore it in the dtor.
    m_pszOldLocale = wxSetlocale(LC_ALL, NULL);
    if ( m_pszOldLocale )
        m_pszOldLocale = wxStrdup(m_pszOldLocale);


    m_pOldLocale = wxSetLocale(this);

    // Set translations object, but only if the user didn't do so yet.
    // This is to preserve compatibility with wx-2.8 where wxLocale was
    // the only API for translations. wxLocale works as a stack, with
    // latest-created one being the active one:
    //     wxLocale loc_fr(wxLANGUAGE_FRENCH);
    //     // _() returns French
    //     {
    //         wxLocale loc_cs(wxLANGUAGE_CZECH);
    //         // _() returns Czech
    //     }
    //     // _() returns French again
    wxTranslations *oldTrans = wxTranslations::Get();
    if ( !oldTrans ||
         (m_pOldLocale && oldTrans == &m_pOldLocale->m_translations) )
    {
        wxTranslations::SetNonOwned(&m_translations);
    }

    m_language = wxLANGUAGE_UNKNOWN;
    m_initialized = false;
}

// NB: this function has (desired) side effect of changing current locale
bool wxLocale::Init(const wxString& name,
                    const wxString& shortName,
                    const wxString& locale,
                    bool            bLoadDefault
#if WXWIN_COMPATIBILITY_2_8
                   ,bool            WXUNUSED_UNLESS_DEBUG(bConvertEncoding)
#endif
                    )
{
#if WXWIN_COMPATIBILITY_2_8
    wxASSERT_MSG( bConvertEncoding,
                  wxS("wxLocale::Init with bConvertEncoding=false is no longer supported, add charset to your catalogs") );
#endif

    // change current locale (default: same as long name)
    wxString szLocale(locale);
    if ( szLocale.empty() )
    {
        // the argument to setlocale()
        szLocale = shortName;

        wxCHECK_MSG( !szLocale.empty(), false,
                    wxS("no locale to set in wxLocale::Init()") );
    }

    if ( const wxLanguageInfo* langInfo = FindLanguageInfo(szLocale) )
    {
        // Prefer to use Init(wxLanguage) overload if possible as it will
        // correctly set our m_language and also set the locale correctly under
        // MSW, where just calling wxSetLocale() as we do below is not enough.
        //
        // However don't do it if the parameters are incompatible with this
        // language, e.g. if we are called with something like ("French", "de")
        // to use French locale but German translations: this seems unlikely to
        // happen but, in principle, it could.
        if ( langInfo->CanonicalName.StartsWith(shortName) )
        {
            return Init(langInfo->Language,
                        bLoadDefault ? wxLOCALE_LOAD_DEFAULT : 0);
        }
    }

    // the short name will be used to look for catalog files as well,
    // so we need something here
    wxString strShort(shortName);
    if ( strShort.empty() ) {
        // FIXME I don't know how these 2 letter abbreviations are formed,
        //       this wild guess is surely wrong
        if ( !szLocale.empty() )
        {
            strShort += (wxChar)wxTolower(szLocale[0]);
            if ( szLocale.length() > 1 )
                strShort += (wxChar)wxTolower(szLocale[1]);
        }
    }

    DoInit(name, strShort, wxLANGUAGE_UNKNOWN);

    const bool ret = wxSetlocale(LC_ALL, szLocale) != NULL;

    return DoCommonPostInit(ret, szLocale, shortName, bLoadDefault);
}

void wxLocale::DoInit(const wxString& name,
                      const wxString& shortName,
                      int language)
{
    wxASSERT_MSG( !m_initialized,
                    wxS("you can't call wxLocale::Init more than once") );

    m_initialized = true;
    m_strLocale = name;
    m_strShort = shortName;
    m_language = language;
}

bool wxLocale::DoCommonPostInit(bool success,
                                const wxString& name,
                                const wxString& shortName,
                                bool bLoadDefault)
{
    if ( !success )
    {
        wxLogWarning(_("Cannot set locale to language \"%s\"."), name);

        // As we failed to change locale, there is no need to restore the
        // previous one: it's still valid.
        free(const_cast<char *>(m_pszOldLocale));
        m_pszOldLocale = NULL;

        // continue nevertheless and try to load at least the translations for
        // this language
    }

    wxTranslations *t = wxTranslations::Get();
    if ( t )
    {
        t->SetLanguage(shortName);

        if ( bLoadDefault )
            t->AddStdCatalog();
    }

    return success;
}

#if defined(__UNIX__) && wxUSE_UNICODE && !defined(__WXMAC__)
static const char *wxSetlocaleTryUTF8(int c, const wxString& lc)
{
    const char *l = NULL;

    // NB: We prefer to set UTF-8 locale if it's possible and only fall back to
    //     non-UTF-8 locale if it fails

    if ( !lc.empty() )
    {
        wxString buf(lc);
        wxString buf2;
        buf2 = buf + wxS(".UTF-8");
        l = wxSetlocale(c, buf2);
        if ( !l )
        {
            buf2 = buf + wxS(".utf-8");
            l = wxSetlocale(c, buf2);
        }
        if ( !l )
        {
            buf2 = buf + wxS(".UTF8");
            l = wxSetlocale(c, buf2);
        }
        if ( !l )
        {
            buf2 = buf + wxS(".utf8");
            l = wxSetlocale(c, buf2);
        }
    }

    // if we can't set UTF-8 locale, try non-UTF-8 one:
    if ( !l )
        l = wxSetlocale(c, lc);

    return l;
}
#else
#define wxSetlocaleTryUTF8(c, lc)  wxSetlocale(c, lc)
#endif

bool wxLocale::Init(int language, int flags)
{
#if WXWIN_COMPATIBILITY_2_8
    wxASSERT_MSG( !(flags & wxLOCALE_CONV_ENCODING),
                  wxS("wxLOCALE_CONV_ENCODING is no longer supported, add charset to your catalogs") );
#endif

    int lang = language;
    if (lang == wxLANGUAGE_DEFAULT)
    {
        // auto detect the language
        lang = GetSystemLanguage();
    }

    // We failed to detect system language, so we will use English:
    if (lang == wxLANGUAGE_UNKNOWN)
    {
        return false;
    }

    const wxLanguageInfo *info = GetLanguageInfo(lang);

    // Unknown language:
    if (info == NULL)
    {
        wxLogError(wxS("Unknown language %i."), lang);
        return false;
    }

    const wxString& name = info->Description;
    DoInit(name, info->CanonicalName, lang);

    // Set the locale:
#if defined(__UNIX__) && !defined(__WXMAC__)
    const wxString& locale = info->CanonicalName;

    const char *retloc = wxSetlocaleTryUTF8(LC_ALL, locale);

    const wxString langOnly = ExtractLang(locale);
    if ( !retloc )
    {
        // Some C libraries don't like xx_YY form and require xx only
        retloc = wxSetlocaleTryUTF8(LC_ALL, langOnly);
    }

#if wxUSE_FONTMAP
    // some systems (e.g. FreeBSD and HP-UX) don't have xx_YY aliases but
    // require the full xx_YY.encoding form, so try using UTF-8 because this is
    // the only thing we can do generically
    //
    // TODO: add encodings applicable to each language to the lang DB and try
    //       them all in turn here
    if ( !retloc )
    {
        const wxChar **names =
            wxFontMapperBase::GetAllEncodingNames(wxFONTENCODING_UTF8);
        while ( *names )
        {
            retloc = wxSetlocale(LC_ALL, locale + wxS('.') + *names++);
            if ( retloc )
                break;
        }
    }
#endif // wxUSE_FONTMAP

    if ( !retloc )
    {
        // Some C libraries (namely glibc) still use old ISO 639,
        // so will translate the abbrev for them
        wxString localeAlt;
        if ( langOnly == wxS("he") )
            localeAlt = wxS("iw") + ExtractNotLang(locale);
        else if ( langOnly == wxS("id") )
            localeAlt = wxS("in") + ExtractNotLang(locale);
        else if ( langOnly == wxS("yi") )
            localeAlt = wxS("ji") + ExtractNotLang(locale);
        else if ( langOnly == wxS("nb") )
            localeAlt = wxS("no_NO");
        else if ( langOnly == wxS("nn") )
            localeAlt = wxS("no_NY");

        if ( !localeAlt.empty() )
        {
            retloc = wxSetlocaleTryUTF8(LC_ALL, localeAlt);
            if ( !retloc )
                retloc = wxSetlocaleTryUTF8(LC_ALL, ExtractLang(localeAlt));
        }
    }

#ifdef __AIX__
    // at least in AIX 5.2 libc is buggy and the string returned from
    // setlocale(LC_ALL) can't be passed back to it because it returns 6
    // strings (one for each locale category), i.e. for C locale we get back
    // "C C C C C C"
    //
    // this contradicts IBM own docs but this is not of much help, so just work
    // around it in the crudest possible manner
    char* p = const_cast<char*>(wxStrchr(retloc, ' '));
    if ( p )
        *p = '\0';
#endif // __AIX__

#elif defined(__WIN32__)
    const char *retloc = "C";
    if ( info->WinLang == 0 )
    {
        wxLogWarning(wxS("Locale '%s' not supported by OS."), name);
        // retloc already set to "C"
    }
    else // language supported by Windows
    {
        const wxUint32 lcid = info->GetLCID();

        // change locale used by Windows functions
        ::SetThreadLocale(lcid);

        // SetThreadUILanguage() is available on XP, but with unclear
        // behavior, so avoid calling it there.
        if ( wxGetWinVersion() >= wxWinVersion_Vista )
        {
            wxLoadedDLL dllKernel32(wxS("kernel32.dll"));
            typedef LANGID(WINAPI *SetThreadUILanguage_t)(LANGID);
            SetThreadUILanguage_t pfnSetThreadUILanguage = NULL;
            wxDL_INIT_FUNC(pfn, SetThreadUILanguage, dllKernel32);
            if (pfnSetThreadUILanguage)
                pfnSetThreadUILanguage(LANGIDFROMLCID(lcid));
        }

        // and also call setlocale() to change locale used by the CRT
        retloc = info->TrySetLocale();
    }
#if wxUSE_UNICODE && (defined(__VISUALC__) || defined(__MINGW32__))
    // VC++ setlocale() (also used by Mingw) can't set locale to languages that
    // can only be written using Unicode, therefore wxSetlocale() call fails
    // for such languages but we don't want to report it as an error -- so that
    // at least message catalogs can be used.
    if ( !retloc )
    {
        if ( wxGetANSICodePageForLocale(LOCALE_USER_DEFAULT).empty() )
        {
            // we set the locale to a Unicode-only language, don't treat the
            // inability of CRT to use it as an error
            retloc = "C";
        }
    }
#endif // CRT not handling Unicode-only languages
#elif defined(__WXMAC__)
    const wxString& locale = info->CanonicalName;

    const char *retloc = wxSetlocale(LC_ALL, locale);

    if ( !retloc )
    {
        // Some C libraries don't like xx_YY form and require xx only
        retloc = wxSetlocale(LC_ALL, ExtractLang(locale));
    }
#else
    wxUnusedVar(flags);
    return false;
    #define WX_NO_LOCALE_SUPPORT
#endif

#ifndef WX_NO_LOCALE_SUPPORT
    // NB: don't use 'lang' here, 'language'
    return DoCommonPostInit
           (
                retloc != NULL,
                name,
                language == wxLANGUAGE_DEFAULT
                    ? wxString()
                    : info->CanonicalName,
                flags & wxLOCALE_LOAD_DEFAULT
           );
#endif // !WX_NO_LOCALE_SUPPORT
}

namespace
{

#if defined(__UNIX__) && !defined(__WXOSX__)
// Small helper function: get the value of the given environment variable and
// return true only if the variable was found and has non-empty value.
inline bool wxGetNonEmptyEnvVar(const wxString& name, wxString* value)
{
    return wxGetEnv(name, value) && !value->empty();
}
#endif

} // anonymous namespace

/*static*/ int wxLocale::GetSystemLanguage()
{
    CreateLanguagesDB();

    // init i to avoid compiler warning
    size_t i = 0,
        count = ms_languagesDB->GetCount();

#if defined(__UNIX__)
    // first get the string identifying the language from the environment
    wxString langFull;
#ifdef __WXOSX__
    wxCFRef<CFLocaleRef> userLocaleRef(CFLocaleCopyCurrent());

    // because the locale identifier (kCFLocaleIdentifier) is formatted a little bit differently, eg
    // az_Cyrl_AZ@calendar=buddhist;currency=JPY we just recreate the base info as expected by wx here

    wxCFStringRef str(wxCFRetain((CFStringRef)CFLocaleGetValue(userLocaleRef, kCFLocaleLanguageCode)));
    langFull = str.AsString()+"_";
    str.reset(wxCFRetain((CFStringRef)CFLocaleGetValue(userLocaleRef, kCFLocaleCountryCode)));
    langFull += str.AsString();
#else
    if (!wxGetNonEmptyEnvVar(wxS("LC_ALL"), &langFull) &&
        !wxGetNonEmptyEnvVar(wxS("LC_MESSAGES"), &langFull) &&
        !wxGetNonEmptyEnvVar(wxS("LANG"), &langFull))
    {
        // no language specified, treat it as English
        return wxLANGUAGE_ENGLISH_US;
    }

#endif

    // the language string has the following form
    //
    //      lang[_LANG][.encoding][@modifier]
    //
    // (see environ(5) in the Open Unix specification)
    //
    // where lang is the primary language, LANG is a sublang/territory,
    // encoding is the charset to use and modifier "allows the user to select
    // a specific instance of localization data within a single category"
    //
    // for example, the following strings are valid:
    //      fr
    //      fr_FR
    //      de_DE.iso88591
    //      de_DE@euro
    //      de_DE.iso88591@euro

    // for now we don't use the encoding, although we probably should (doing
    // translations of the msg catalogs on the fly as required) (TODO)
    //
    // we need the modified for languages like Valencian: ca_ES@valencia
    // though, remember it
    wxString modifier;
    size_t posModifier = langFull.find_first_of(wxS("@"));
    if ( posModifier != wxString::npos )
        modifier = langFull.Mid(posModifier);

    size_t posEndLang = langFull.find_first_of(wxS("@."));
    if ( posEndLang != wxString::npos )
    {
        langFull.Truncate(posEndLang);
    }

    if ( langFull == wxS("C") || langFull == wxS("POSIX") )
    {
        // default C locale is English too
        return wxLANGUAGE_ENGLISH_US;
    }

    // do we have just the language (or sublang too)?
    const bool justLang = langFull.find('_') == wxString::npos;

    // 0. Make sure the lang is according to latest ISO 639
    //    (this is necessary because glibc uses iw and in instead
    //    of he and id respectively).

    // the language itself (second part is the dialect/sublang)
    wxString langOrig = ExtractLang(langFull);

    wxString lang;
    if ( langOrig == wxS("iw"))
        lang = wxS("he");
    else if (langOrig == wxS("in"))
        lang = wxS("id");
    else if (langOrig == wxS("ji"))
        lang = wxS("yi");
    else if (langOrig == wxS("no_NO"))
        lang = wxS("nb_NO");
    else if (langOrig == wxS("no_NY"))
        lang = wxS("nn_NO");
    else if (langOrig == wxS("no"))
        lang = wxS("nb_NO");
    else
        lang = langOrig;

    // did we change it?
    if ( lang != langOrig )
    {
        langFull = lang + ExtractNotLang(langFull);
    }

    // 1. Try to find the language either as is:
    // a) With modifier if set
    if ( !modifier.empty() )
    {
        wxString langFullWithModifier = langFull + modifier;
        for ( i = 0; i < count; i++ )
        {
            if ( ms_languagesDB->Item(i).CanonicalName == langFullWithModifier )
                break;
        }
    }

    // b) Without modifier
    if ( modifier.empty() || i == count )
    {
        for ( i = 0; i < count; i++ )
        {
            if ( ms_languagesDB->Item(i).CanonicalName == langFull )
                break;
        }
    }

    // 2. If langFull is of the form xx_YY, try to find xx:
    if ( i == count && !justLang )
    {
        for ( i = 0; i < count; i++ )
        {
            if ( ms_languagesDB->Item(i).CanonicalName == lang )
            {
                break;
            }
        }
    }

    // 3. If langFull is of the form xx, try to find any xx_YY record:
    if ( i == count && justLang )
    {
        for ( i = 0; i < count; i++ )
        {
            if ( ExtractLang(ms_languagesDB->Item(i).CanonicalName)
                    == langFull )
            {
                break;
            }
        }
    }


    if ( i == count )
    {
        // In addition to the format above, we also can have full language
        // names in LANG env var - for example, SuSE is known to use
        // LANG="german" - so check for use of non-standard format and try to
        // find the name in verbose description.
        for ( i = 0; i < count; i++ )
        {
            if (ms_languagesDB->Item(i).Description.CmpNoCase(langFull) == 0)
            {
                break;
            }
        }
    }
#elif defined(__WIN32__)
    LCID lcid = GetUserDefaultLCID();
    if ( lcid != 0 )
    {
        wxUint32 lang = PRIMARYLANGID(LANGIDFROMLCID(lcid));
        wxUint32 sublang = SUBLANGID(LANGIDFROMLCID(lcid));

        for ( i = 0; i < count; i++ )
        {
            if (ms_languagesDB->Item(i).WinLang == lang &&
                ms_languagesDB->Item(i).WinSublang == sublang)
            {
                break;
            }
        }
    }
    //else: leave wxlang == wxLANGUAGE_UNKNOWN
#endif // Unix/Win32

    if ( i < count )
    {
        // we did find a matching entry, use it
        return ms_languagesDB->Item(i).Language;
    }

    // no info about this language in the database
    return wxLANGUAGE_UNKNOWN;
}

// ----------------------------------------------------------------------------
// encoding stuff
// ----------------------------------------------------------------------------

// this is a bit strange as under Windows we get the encoding name using its
// numeric value and under Unix we do it the other way round, but this just
// reflects the way different systems provide the encoding info

/* static */
wxString wxLocale::GetSystemEncodingName()
{
    wxString encname;

#if defined(__WIN32__)
    // FIXME: what is the error return value for GetACP()?
    const UINT codepage = ::GetACP();
    switch ( codepage )
    {
        case 65001:
            encname = "UTF-8";
            break;

        default:
            encname.Printf(wxS("windows-%u"), codepage);
    }
#elif defined(__WXMAC__)
    encname = wxCFStringRef::AsString(
                CFStringGetNameOfEncoding(CFStringGetSystemEncoding())
              );
#elif defined(__UNIX_LIKE__)

#if defined(HAVE_LANGINFO_H) && defined(CODESET)
    // GNU libc provides current character set this way (this conforms
    // to Unix98)
    char *oldLocale = strdup(setlocale(LC_CTYPE, NULL));
    setlocale(LC_CTYPE, "");
    encname = wxString::FromAscii(nl_langinfo(CODESET));
    setlocale(LC_CTYPE, oldLocale);
    free(oldLocale);

    if (encname.empty())
#endif // HAVE_LANGINFO_H
    {
        // if we can't get at the character set directly, try to see if it's in
        // the environment variables (in most cases this won't work, but I was
        // out of ideas)
        char *lang = getenv( "LC_ALL");
        char *dot = lang ? strchr(lang, '.') : NULL;
        if (!dot)
        {
            lang = getenv( "LC_CTYPE" );
            if ( lang )
                dot = strchr(lang, '.' );
        }
        if (!dot)
        {
            lang = getenv( "LANG");
            if ( lang )
                dot = strchr(lang, '.');
        }

        if ( dot )
        {
            encname = wxString::FromAscii( dot+1 );
        }
    }
#endif // Win32/Unix

    return encname;
}

/* static */
wxFontEncoding wxLocale::GetSystemEncoding()
{
#if defined(__WIN32__)
    const UINT codepage = ::GetACP();

    switch ( codepage )
    {
        case 1250:
        case 1251:
        case 1252:
        case 1253:
        case 1254:
        case 1255:
        case 1256:
        case 1257:
        case 1258:
            return (wxFontEncoding)(wxFONTENCODING_CP1250 + codepage - 1250);

        case 1361:
            return wxFONTENCODING_CP1361;

        case 874:
            return wxFONTENCODING_CP874;

        case 932:
            return wxFONTENCODING_CP932;

        case 936:
            return wxFONTENCODING_CP936;

        case 949:
            return wxFONTENCODING_CP949;

        case 950:
            return wxFONTENCODING_CP950;

        case 65001:
            return wxFONTENCODING_UTF8;
    }
#elif defined(__WXMAC__)
    CFStringEncoding encoding = 0 ;
    encoding = CFStringGetSystemEncoding() ;
    return wxMacGetFontEncFromSystemEnc( encoding ) ;
#elif defined(__UNIX_LIKE__) && wxUSE_FONTMAP
    const wxString encname = GetSystemEncodingName();
    if ( !encname.empty() )
    {
        wxFontEncoding enc = wxFontMapperBase::GetEncodingFromName(encname);

        // on some modern Linux systems (RedHat 8) the default system locale
        // is UTF8 -- but it isn't supported by wxGTK1 in ANSI build at all so
        // don't even try to use it in this case
#if !wxUSE_UNICODE && \
        ((defined(__WXGTK__) && !defined(__WXGTK20__)) || defined(__WXMOTIF__))
        if ( enc == wxFONTENCODING_UTF8 )
        {
            // the most similar supported encoding...
            enc = wxFONTENCODING_ISO8859_1;
        }
#endif // !wxUSE_UNICODE

        // GetEncodingFromName() returns wxFONTENCODING_DEFAULT for C locale
        // (a.k.a. US-ASCII) which is arguably a bug but keep it like this for
        // backwards compatibility and just take care to not return
        // wxFONTENCODING_DEFAULT from here as this surely doesn't make sense
        if ( enc == wxFONTENCODING_DEFAULT )
        {
            // we don't have wxFONTENCODING_ASCII, so use the closest one
            return wxFONTENCODING_ISO8859_1;
        }

        if ( enc != wxFONTENCODING_MAX )
        {
            return enc;
        }
        //else: return wxFONTENCODING_SYSTEM below
    }
#endif // Win32/Unix

    return wxFONTENCODING_SYSTEM;
}

/* static */
void wxLocale::AddLanguage(const wxLanguageInfo& info)
{
    CreateLanguagesDB();
    ms_languagesDB->Add(info);
}

/* static */
const wxLanguageInfo *wxLocale::GetLanguageInfo(int lang)
{
    CreateLanguagesDB();

    // calling GetLanguageInfo(wxLANGUAGE_DEFAULT) is a natural thing to do, so
    // make it work
    if ( lang == wxLANGUAGE_DEFAULT )
        lang = GetSystemLanguage();

    const size_t count = ms_languagesDB->GetCount();
    for ( size_t i = 0; i < count; i++ )
    {
        if ( ms_languagesDB->Item(i).Language == lang )
            return &ms_languagesDB->Item(i);
    }

    return NULL;
}

/* static */
wxString wxLocale::GetLanguageName(int lang)
{
    wxString string;

    if ( lang == wxLANGUAGE_DEFAULT || lang == wxLANGUAGE_UNKNOWN )
        return string;

    const wxLanguageInfo *info = GetLanguageInfo(lang);
    if (info)
        string = info->Description;

    return string;
}

/* static */
wxString wxLocale::GetLanguageCanonicalName(int lang)
{
    wxString string;

    if ( lang == wxLANGUAGE_DEFAULT || lang == wxLANGUAGE_UNKNOWN )
        return string;

    const wxLanguageInfo *info = GetLanguageInfo(lang);
    if (info)
        string = info->CanonicalName;

    return string;
}

/* static */
const wxLanguageInfo *wxLocale::FindLanguageInfo(const wxString& locale)
{
    CreateLanguagesDB();

    const wxLanguageInfo *infoRet = NULL;

    const size_t count = ms_languagesDB->GetCount();
    for ( size_t i = 0; i < count; i++ )
    {
        const wxLanguageInfo *info = &ms_languagesDB->Item(i);

        if ( wxStricmp(locale, info->CanonicalName) == 0 ||
                wxStricmp(locale, info->Description) == 0 )
        {
            // exact match, stop searching
            infoRet = info;
            break;
        }

        if ( wxStricmp(locale, info->CanonicalName.BeforeFirst(wxS('_'))) == 0 )
        {
            // a match -- but maybe we'll find an exact one later, so continue
            // looking
            //
            // OTOH, maybe we had already found a language match and in this
            // case don't overwrite it because the entry for the default
            // country always appears first in ms_languagesDB
            if ( !infoRet )
                infoRet = info;
        }
    }

    return infoRet;
}

wxString wxLocale::GetSysName() const
{
    return wxSetlocale(LC_ALL, NULL);
}

// clean up
wxLocale::~wxLocale()
{
    // Restore old translations object.
    // See DoCommonInit() for explanation of why this is needed for backward
    // compatibility.
    if ( wxTranslations::Get() == &m_translations )
    {
        if ( m_pOldLocale )
            wxTranslations::SetNonOwned(&m_pOldLocale->m_translations);
        else
            wxTranslations::Set(NULL);
    }

    // restore old locale pointer
    wxSetLocale(m_pOldLocale);

    if ( m_pszOldLocale )
    {
        wxSetlocale(LC_ALL, m_pszOldLocale);
        free(const_cast<char *>(m_pszOldLocale));
    }
}


// check if the given locale is provided by OS and C run time
/* static */
bool wxLocale::IsAvailable(int lang)
{
    const wxLanguageInfo *info = wxLocale::GetLanguageInfo(lang);
    if ( !info )
    {
        // The language is unknown (this normally only happens when we're
        // passed wxLANGUAGE_DEFAULT), so we can't support it.
        wxASSERT_MSG( lang == wxLANGUAGE_DEFAULT,
                      wxS("No info for a valid language?") );
        return false;
    }

#if defined(__WIN32__)
    if ( !info->WinLang )
        return false;

    if ( !::IsValidLocale(info->GetLCID(), LCID_INSTALLED) )
        return false;

#elif defined(__UNIX__)

    // Test if setting the locale works, then set it back.
    char * const oldLocale = wxStrdupA(setlocale(LC_ALL, NULL));

    // Some platforms don't like xx_YY form and require xx only so test for
    // it too.
    const bool
        available = wxSetlocaleTryUTF8(LC_ALL, info->CanonicalName) ||
                    wxSetlocaleTryUTF8(LC_ALL, ExtractLang(info->CanonicalName));

    // restore the original locale
    wxSetlocale(LC_ALL, oldLocale);

    free(oldLocale);

    if ( !available )
        return false;
#endif

    return true;
}


bool wxLocale::AddCatalog(const wxString& domain)
{
    wxTranslations *t = wxTranslations::Get();
    if ( !t )
        return false;
    return t->AddCatalog(domain);
}

bool wxLocale::AddCatalog(const wxString& domain, wxLanguage msgIdLanguage)
{
    wxTranslations *t = wxTranslations::Get();
    if ( !t )
        return false;
    return t->AddCatalog(domain, msgIdLanguage);
}

// add a catalog to our linked list
bool wxLocale::AddCatalog(const wxString& szDomain,
                        wxLanguage      msgIdLanguage,
                        const wxString& msgIdCharset)
{
    wxTranslations *t = wxTranslations::Get();
    if ( !t )
        return false;
#if wxUSE_UNICODE
    wxUnusedVar(msgIdCharset);
    return t->AddCatalog(szDomain, msgIdLanguage);
#else
    return t->AddCatalog(szDomain, msgIdLanguage, msgIdCharset);
#endif
}

bool wxLocale::IsLoaded(const wxString& domain) const
{
    wxTranslations *t = wxTranslations::Get();
    if ( !t )
        return false;
    return t->IsLoaded(domain);
}

wxString wxLocale::GetHeaderValue(const wxString& header,
                                  const wxString& domain) const
{
    wxTranslations *t = wxTranslations::Get();
    if ( !t )
        return wxEmptyString;
    return t->GetHeaderValue(header, domain);
}

// ----------------------------------------------------------------------------
// accessors for locale-dependent data
// ----------------------------------------------------------------------------

#if defined(__WINDOWS__) || defined(__WXOSX__)

namespace
{

bool IsAtTwoSingleQuotes(const wxString& fmt, wxString::const_iterator p)
{
    if ( p != fmt.end() && *p == '\'')
    {
        ++p;
        if ( p != fmt.end() && *p == '\'')
        {
            return true;
        }
    }

    return false;
}

} // anonymous namespace

// This function translates from Unicode date formats described at
//
//      http://unicode.org/reports/tr35/tr35-6.html#Date_Format_Patterns
//
// to strftime()-like syntax. This translation is not lossless but we try to do
// our best.

// The function is only exported because it is used in the unit test, it is not
// part of the public API.
WXDLLIMPEXP_BASE
wxString wxTranslateFromUnicodeFormat(const wxString& fmt)
{
    wxString fmtWX;
    fmtWX.reserve(fmt.length());

    char chLast = '\0';
    size_t lastCount = 0;

    const char* formatchars =
        "dghHmMsSy"
#ifdef __WINDOWS__
        "t"
#else
        "EcLawD"
#endif
        ;
    for ( wxString::const_iterator p = fmt.begin(); /* end handled inside */; ++p )
    {
        if ( p != fmt.end() )
        {
            if ( *p == chLast )
            {
                lastCount++;
                continue;
            }

            const wxUniChar ch = (*p).GetValue();
            if ( ch.IsAscii() && strchr(formatchars, ch) )
            {
                // these characters come in groups, start counting them
                chLast = ch;
                lastCount = 1;
                continue;
            }
        }

        // interpret any special characters we collected so far
        if ( lastCount )
        {
            switch ( chLast )
            {
                case 'd':
                    switch ( lastCount )
                    {
                        case 1: // d
                        case 2: // dd
                            // these two are the same as we don't distinguish
                            // between 1 and 2 digits for days
                            fmtWX += "%d";
                            break;
#ifdef __WINDOWS__
                        case 3: // ddd
                            fmtWX += "%a";
                            break;

                        case 4: // dddd
                            fmtWX += "%A";
                            break;
#endif
                        default:
                            wxFAIL_MSG( "too many 'd's" );
                    }
                    break;
#ifndef __WINDOWS__
                case 'D':
                    switch ( lastCount )
                    {
                        case 1: // D
                        case 2: // DD
                        case 3: // DDD
                            fmtWX += "%j";
                            break;

                        default:
                            wxFAIL_MSG( "wrong number of 'D's" );
                    }
                    break;
               case 'w':
                    switch ( lastCount )
                    {
                        case 1: // w
                        case 2: // ww
                            fmtWX += "%W";
                            break;

                        default:
                            wxFAIL_MSG( "wrong number of 'w's" );
                    }
                    break;
                case 'E':
                   switch ( lastCount )
                    {
                        case 1: // E
                        case 2: // EE
                        case 3: // EEE
                            fmtWX += "%a";
                            break;
                        case 4: // EEEE
                            fmtWX += "%A";
                            break;
                        case 5: // EEEEE
                        case 6: // EEEEEE
                            // no "narrow form" in strftime(), use abbrev.
                            fmtWX += "%a";
                            break;

                        default:
                            wxFAIL_MSG( "wrong number of 'E's" );
                    }
                    break;
                case 'c':
                    switch ( lastCount )
                {
                    case 1: // c
                        // TODO: unsupported: first day of week as numeric value
                        fmtWX += "1";
                        break;
                    case 3: // ccc
                        fmtWX += "%a";
                        break;
                    case 4: // cccc
                        fmtWX += "%A";
                        break;
                    case 5: // ccccc
                        // no "narrow form" in strftime(), use abbrev.
                        fmtWX += "%a";
                        break;

                    default:
                        wxFAIL_MSG( "wrong number of 'c's" );
                }
                    break;
                case 'L':
                    switch ( lastCount )
                {
                    case 1: // L
                    case 2: // LL
                        fmtWX += "%m";
                        break;

                    case 3: // LLL
                        fmtWX += "%b";
                        break;

                    case 4: // LLLL
                        fmtWX += "%B";
                        break;

                    case 5: // LLLLL
                        // no "narrow form" in strftime(), use abbrev.
                        fmtWX += "%b";
                        break;

                    default:
                        wxFAIL_MSG( "too many 'L's" );
                }
                    break;
#endif
                case 'M':
                    switch ( lastCount )
                    {
                        case 1: // M
                        case 2: // MM
                            // as for 'd' and 'dd' above
                            fmtWX += "%m";
                            break;

                        case 3:
                            fmtWX += "%b";
                            break;

                        case 4:
                            fmtWX += "%B";
                            break;

                        case 5:
                            // no "narrow form" in strftime(), use abbrev.
                            fmtWX += "%b";
                            break;

                        default:
                            wxFAIL_MSG( "too many 'M's" );
                    }
                    break;

                case 'y':
                    switch ( lastCount )
                    {
                        case 1: // y
                        case 2: // yy
                            fmtWX += "%y";
                            break;

                        case 4: // yyyy
                            fmtWX += "%Y";
                            break;

                        default:
                            wxFAIL_MSG( "wrong number of 'y's" );
                    }
                    break;

                case 'H':
                    switch ( lastCount )
                    {
                        case 1: // H
                        case 2: // HH
                            fmtWX += "%H";
                            break;

                        default:
                            wxFAIL_MSG( "wrong number of 'H's" );
                    }
                    break;

               case 'h':
                    switch ( lastCount )
                    {
                        case 1: // h
                        case 2: // hh
                            fmtWX += "%I";
                            break;

                        default:
                            wxFAIL_MSG( "wrong number of 'h's" );
                    }
                    break;

               case 'm':
                    switch ( lastCount )
                    {
                        case 1: // m
                        case 2: // mm
                            fmtWX += "%M";
                            break;

                        default:
                            wxFAIL_MSG( "wrong number of 'm's" );
                    }
                    break;

               case 's':
                    switch ( lastCount )
                    {
                        case 1: // s
                        case 2: // ss
                            fmtWX += "%S";
                            break;

                        default:
                            wxFAIL_MSG( "wrong number of 's's" );
                    }
                    break;

                case 'g':
                    // strftime() doesn't have era string,
                    // ignore this format
                    wxASSERT_MSG( lastCount <= 2, "too many 'g's" );

                    break;
#ifndef __WINDOWS__
                case 'a':
                    fmtWX += "%p";
                    break;
#endif
#ifdef __WINDOWS__
                case 't':
                    switch ( lastCount )
                    {
                        case 1: // t
                        case 2: // tt
                            fmtWX += "%p";
                            break;

                        default:
                            wxFAIL_MSG( "too many 't's" );
                    }
                    break;
#endif
                default:
                    wxFAIL_MSG( "unreachable" );
            }

            chLast = '\0';
            lastCount = 0;
        }

        if ( p == fmt.end() )
            break;

        /*
        Handle single quotes:
        "Two single quotes represents [sic] a literal single quote, either
        inside or outside single quotes. Text within single quotes is not
        interpreted in any way (except for two adjacent single quotes)."
        */

        if ( IsAtTwoSingleQuotes(fmt, p) )
        {
            fmtWX += '\'';
            ++p; // the 2nd single quote is skipped by the for loop's increment
            continue;
        }

        bool isEndQuote = false;
        if ( *p == '\'' )
        {
            ++p;
            while ( p != fmt.end() )
            {
                if ( IsAtTwoSingleQuotes(fmt, p) )
                {
                    fmtWX += '\'';
                    p += 2;
                    continue;
                }

                if ( *p == '\'' )
                {
                    isEndQuote = true;
                    break;
                }

                fmtWX += *p;
                ++p;
            }
        }

        if ( p == fmt.end() )
            break;

        if ( !isEndQuote )
        {
            // not a special character so must be just a separator, treat as is
            if ( *p == wxT('%') )
            {
                // this one needs to be escaped
                fmtWX += wxT('%');
            }

            fmtWX += *p;
        }
    }

    return fmtWX;
}


#endif // __WINDOWS__ || __WXOSX__

#if defined(__WINDOWS__)

namespace
{

LCTYPE GetLCTYPEFormatFromLocalInfo(wxLocaleInfo index)
{
    switch ( index )
    {
        case wxLOCALE_SHORT_DATE_FMT:
            return LOCALE_SSHORTDATE;

        case wxLOCALE_LONG_DATE_FMT:
            return LOCALE_SLONGDATE;

        case wxLOCALE_TIME_FMT:
            return LOCALE_STIMEFORMAT;

        default:
            wxFAIL_MSG( "no matching LCTYPE" );
    }

    return 0;
}

wxString
GetInfoFromLCID(LCID lcid,
                wxLocaleInfo index,
                wxLocaleCategory cat = wxLOCALE_CAT_DEFAULT)
{
    wxString str;

    wxChar buf[256];
    buf[0] = wxT('\0');

    switch ( index )
    {
        case wxLOCALE_THOUSANDS_SEP:
            if ( ::GetLocaleInfo(lcid, LOCALE_STHOUSAND, buf, WXSIZEOF(buf)) )
                str = buf;
            break;

        case wxLOCALE_DECIMAL_POINT:
            if ( ::GetLocaleInfo(lcid,
                                 cat == wxLOCALE_CAT_MONEY
                                     ? LOCALE_SMONDECIMALSEP
                                     : LOCALE_SDECIMAL,
                                 buf,
                                 WXSIZEOF(buf)) )
            {
                str = buf;

                // As we get our decimal point separator from Win32 and not the
                // CRT there is a possibility of mismatch between them and this
                // can easily happen if the user code called setlocale()
                // instead of using wxLocale to change the locale. And this can
                // result in very strange bugs elsewhere in the code as the
                // assumptions that formatted strings do use the decimal
                // separator actually fail, so check for it here.
                wxASSERT_MSG
                (
                    wxString::Format("%.3f", 1.23).find(str) != wxString::npos,
                    "Decimal separator mismatch -- did you use setlocale()?"
                    "If so, use wxLocale to change the locale instead."
                );
            }
            break;

        case wxLOCALE_SHORT_DATE_FMT:
        case wxLOCALE_LONG_DATE_FMT:
        case wxLOCALE_TIME_FMT:
            if ( ::GetLocaleInfo(lcid, GetLCTYPEFormatFromLocalInfo(index),
                                 buf, WXSIZEOF(buf)) )
            {
                return wxTranslateFromUnicodeFormat(buf);
            }
            break;

        case wxLOCALE_DATE_TIME_FMT:
            // there doesn't seem to be any specific setting for this, so just
            // combine date and time ones
            //
            // we use the short date because this is what "%c" uses by default
            // ("%#c" uses long date but we have no way to specify the
            // alternate representation here)
            {
                const wxString
                    datefmt = GetInfoFromLCID(lcid, wxLOCALE_SHORT_DATE_FMT);
                if ( datefmt.empty() )
                    break;

                const wxString
                    timefmt = GetInfoFromLCID(lcid, wxLOCALE_TIME_FMT);
                if ( timefmt.empty() )
                    break;

                str << datefmt << ' ' << timefmt;
            }
            break;

        default:
            wxFAIL_MSG( "unknown wxLocaleInfo" );
    }

    return str;
}

} // anonymous namespace

/* static */
wxString wxLocale::GetInfo(wxLocaleInfo index, wxLocaleCategory cat)
{
    const wxLanguageInfo * const
        info = wxGetLocale() ? GetLanguageInfo(wxGetLocale()->GetLanguage())
                             : NULL;
    if ( !info )
    {
        // wxSetLocale() hadn't been called yet of failed, hence CRT must be
        // using "C" locale -- but check it to detect bugs that would happen if
        // this were not the case.
        wxASSERT_MSG( strcmp(setlocale(LC_ALL, NULL), "C") == 0,
                      wxS("You probably called setlocale() directly instead ")
                      wxS("of using wxLocale and now there is a ")
                      wxS("mismatch between C/C++ and Windows locale.\n")
                      wxS("Things are going to break, please only change ")
                      wxS("locale by creating wxLocale objects to avoid this!") );


        // Return the hard coded values for C locale. This is really the right
        // thing to do as there is no LCID we can use in the code below in this
        // case, even LOCALE_INVARIANT is not quite the same as C locale (the
        // only difference is that it uses %Y instead of %y in the date format
        // but this difference is significant enough).
        switch ( index )
        {
            case wxLOCALE_THOUSANDS_SEP:
                return wxString();

            case wxLOCALE_DECIMAL_POINT:
                return ".";

            case wxLOCALE_SHORT_DATE_FMT:
                return "%m/%d/%y";

            case wxLOCALE_LONG_DATE_FMT:
                return "%A, %B %d, %Y";

            case wxLOCALE_TIME_FMT:
                return "%H:%M:%S";

            case wxLOCALE_DATE_TIME_FMT:
                return "%m/%d/%y %H:%M:%S";

            default:
                wxFAIL_MSG( "unknown wxLocaleInfo" );
        }
    }

    return GetInfoFromLCID(info->GetLCID(), index, cat);
}

/* static */
wxString wxLocale::GetOSInfo(wxLocaleInfo index, wxLocaleCategory cat)
{
    return GetInfoFromLCID(::GetThreadLocale(), index, cat);
}

#elif defined(__WXOSX__)

/* static */
wxString wxLocale::GetInfo(wxLocaleInfo index, wxLocaleCategory WXUNUSED(cat))
{
    CFLocaleRef userLocaleRefRaw;
    if ( wxGetLocale() )
    {
        userLocaleRefRaw = CFLocaleCreate
                        (
                                kCFAllocatorDefault,
                                wxCFStringRef(wxGetLocale()->GetCanonicalName())
                        );
    }
    else // no current locale, use the default one
    {
        userLocaleRefRaw = CFLocaleCopyCurrent();
    }

    wxCFRef<CFLocaleRef> userLocaleRef(userLocaleRefRaw);

    CFStringRef cfstr = 0;
    switch ( index )
    {
        case wxLOCALE_THOUSANDS_SEP:
            cfstr = (CFStringRef) CFLocaleGetValue(userLocaleRef, kCFLocaleGroupingSeparator);
            break;

        case wxLOCALE_DECIMAL_POINT:
            cfstr = (CFStringRef) CFLocaleGetValue(userLocaleRef, kCFLocaleDecimalSeparator);
            break;

        case wxLOCALE_SHORT_DATE_FMT:
        case wxLOCALE_LONG_DATE_FMT:
        case wxLOCALE_DATE_TIME_FMT:
        case wxLOCALE_TIME_FMT:
            {
                CFDateFormatterStyle dateStyle = kCFDateFormatterNoStyle;
                CFDateFormatterStyle timeStyle = kCFDateFormatterNoStyle;
                switch (index )
                {
                    case wxLOCALE_SHORT_DATE_FMT:
                        dateStyle = kCFDateFormatterShortStyle;
                        break;
                    case wxLOCALE_LONG_DATE_FMT:
                        dateStyle = kCFDateFormatterFullStyle;
                        break;
                    case wxLOCALE_DATE_TIME_FMT:
                        dateStyle = kCFDateFormatterFullStyle;
                        timeStyle = kCFDateFormatterMediumStyle;
                        break;
                    case wxLOCALE_TIME_FMT:
                        timeStyle = kCFDateFormatterMediumStyle;
                        break;
                    default:
                        wxFAIL_MSG( "unexpected time locale" );
                        return wxString();
                }
                wxCFRef<CFDateFormatterRef> dateFormatter( CFDateFormatterCreate
                    (NULL, userLocaleRef, dateStyle, timeStyle));
                wxCFStringRef cfs = wxCFRetain( CFDateFormatterGetFormat(dateFormatter ));
                wxString format = wxTranslateFromUnicodeFormat(cfs.AsString());
                // we always want full years
                format.Replace("%y","%Y");
                return format;
            }

        default:
            wxFAIL_MSG( "Unknown locale info" );
            return wxString();
    }

    wxCFStringRef str(wxCFRetain(cfstr));
    return str.AsString();
}

#else // !__WINDOWS__ && !__WXOSX__, assume generic POSIX

namespace
{

wxString GetDateFormatFromLangInfo(wxLocaleInfo index)
{
#ifdef HAVE_LANGINFO_H
    // array containing parameters for nl_langinfo() indexes by offset of index
    // from wxLOCALE_SHORT_DATE_FMT
    static const nl_item items[] =
    {
        D_FMT, D_T_FMT, D_T_FMT, T_FMT,
    };

    const int nlidx = index - wxLOCALE_SHORT_DATE_FMT;
    if ( nlidx < 0 || nlidx >= (int)WXSIZEOF(items) )
    {
        wxFAIL_MSG( "logic error in GetInfo() code" );
        return wxString();
    }

    const wxString fmt(nl_langinfo(items[nlidx]));

    // just return the format returned by nl_langinfo() except for long date
    // format which we need to recover from date/time format ourselves (but not
    // if we failed completely)
    if ( fmt.empty() || index != wxLOCALE_LONG_DATE_FMT )
        return fmt;

    // this is not 100% precise but the idea is that a typical date/time format
    // under POSIX systems is a combination of a long date format with time one
    // so we should be able to get just the long date format by removing all
    // time-specific format specifiers
    static const char *timeFmtSpecs = "HIklMpPrRsSTXzZ";
    static const char *timeSep = " :./-";

    wxString fmtDateOnly;
    const wxString::const_iterator end = fmt.end();
    wxString::const_iterator lastSep = end;
    for ( wxString::const_iterator p = fmt.begin(); p != end; ++p )
    {
        if ( strchr(timeSep, *p) )
        {
            if ( lastSep == end )
                lastSep = p;

            // skip it for now, we'll discard it if it's followed by a time
            // specifier later or add it to fmtDateOnly if it is not
            continue;
        }

        if ( *p == '%' &&
                (p + 1 != end) && strchr(timeFmtSpecs, p[1]) )
        {
            // time specified found: skip it and any preceding separators
            ++p;
            lastSep = end;
            continue;
        }

        if ( lastSep != end )
        {
            fmtDateOnly += wxString(lastSep, p);
            lastSep = end;
        }

        fmtDateOnly += *p;
    }

    return fmtDateOnly;
#else // !HAVE_LANGINFO_H
    wxUnusedVar(index);

    // no fallback, let the application deal with unavailability of
    // nl_langinfo() itself as there is no good way for us to do it (well, we
    // could try to reverse engineer the format from strftime() output but this
    // looks like too much trouble considering the relatively small number of
    // systems without nl_langinfo() still in use)
    return wxString();
#endif // HAVE_LANGINFO_H/!HAVE_LANGINFO_H
}

} // anonymous namespace

/* static */
wxString wxLocale::GetInfo(wxLocaleInfo index, wxLocaleCategory cat)
{
<<<<<<< HEAD
// TODO: as of 2014 Android doesn't has complete locale support (use java api)
// DONE: Supported by NDK21d
//#if !(defined(__WXQT__) && defined(__ANDROID__))
=======
>>>>>>> 2fa85198
    lconv * const lc = localeconv();
    if ( !lc )
        return wxString();

    switch ( index )
    {
        case wxLOCALE_THOUSANDS_SEP:
            if ( cat == wxLOCALE_CAT_NUMBER )
                return lc->thousands_sep;
            else if ( cat == wxLOCALE_CAT_MONEY )
                return lc->mon_thousands_sep;

            wxFAIL_MSG( "invalid wxLocaleCategory" );
            break;


        case wxLOCALE_DECIMAL_POINT:
            if ( cat == wxLOCALE_CAT_NUMBER )
                return lc->decimal_point;
            else if ( cat == wxLOCALE_CAT_MONEY )
                return lc->mon_decimal_point;

            wxFAIL_MSG( "invalid wxLocaleCategory" );
            break;

        case wxLOCALE_SHORT_DATE_FMT:
        case wxLOCALE_LONG_DATE_FMT:
        case wxLOCALE_DATE_TIME_FMT:
        case wxLOCALE_TIME_FMT:
            if ( cat != wxLOCALE_CAT_DATE && cat != wxLOCALE_CAT_DEFAULT )
            {
                wxFAIL_MSG( "invalid wxLocaleCategory" );
                break;
            }

            return GetDateFormatFromLangInfo(index);


        default:
            wxFAIL_MSG( "unknown wxLocaleInfo value" );
    }
<<<<<<< HEAD
//#endif
=======

>>>>>>> 2fa85198
    return wxString();
}

#endif // platform

#ifndef __WINDOWS__

/* static */
wxString wxLocale::GetOSInfo(wxLocaleInfo index, wxLocaleCategory cat)
{
    return GetInfo(index, cat);
}

#endif // !__WINDOWS__

// ----------------------------------------------------------------------------
// global functions and variables
// ----------------------------------------------------------------------------

// retrieve/change current locale
// ------------------------------

// the current locale object
static wxLocale *g_pLocale = NULL;

wxLocale *wxGetLocale()
{
    return g_pLocale;
}

wxLocale *wxSetLocale(wxLocale *pLocale)
{
    wxLocale *pOld = g_pLocale;
    g_pLocale = pLocale;
    return pOld;
}



// ----------------------------------------------------------------------------
// wxLocale module (for lazy destruction of languagesDB)
// ----------------------------------------------------------------------------

class wxLocaleModule: public wxModule
{
    wxDECLARE_DYNAMIC_CLASS(wxLocaleModule);
    public:
        wxLocaleModule() {}

        bool OnInit() wxOVERRIDE
        {
            return true;
        }

        void OnExit() wxOVERRIDE
        {
            wxLocale::DestroyLanguagesDB();
        }
};

wxIMPLEMENT_DYNAMIC_CLASS(wxLocaleModule, wxModule);

#endif // wxUSE_INTL<|MERGE_RESOLUTION|>--- conflicted
+++ resolved
@@ -1897,12 +1897,6 @@
 /* static */
 wxString wxLocale::GetInfo(wxLocaleInfo index, wxLocaleCategory cat)
 {
-<<<<<<< HEAD
-// TODO: as of 2014 Android doesn't has complete locale support (use java api)
-// DONE: Supported by NDK21d
-//#if !(defined(__WXQT__) && defined(__ANDROID__))
-=======
->>>>>>> 2fa85198
     lconv * const lc = localeconv();
     if ( !lc )
         return wxString();
@@ -1944,11 +1938,7 @@
         default:
             wxFAIL_MSG( "unknown wxLocaleInfo value" );
     }
-<<<<<<< HEAD
-//#endif
-=======
-
->>>>>>> 2fa85198
+
     return wxString();
 }
 
