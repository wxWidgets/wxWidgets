/////////////////////////////////////////////////////////////////////////////
// Name:        src/common/combocmn.cpp
// Purpose:     wxComboCtrlBase
// Author:      Jaakko Salli
// Modified by:
// Created:     Apr-30-2006
// Copyright:   (c) 2005 Jaakko Salli
// Licence:     wxWindows licence
/////////////////////////////////////////////////////////////////////////////

// ============================================================================
// declarations
// ============================================================================

// ----------------------------------------------------------------------------
// headers
// ----------------------------------------------------------------------------

#include "wx/wxprec.h"

#ifdef __BORLANDC__
    #pragma hdrstop
#endif

#include "wx/combo.h"

#ifdef __WXMSW__
#include "wx/msw/private.h"
#endif

#if wxUSE_COMBOBOX
#include "wx/combobox.h"
extern WXDLLEXPORT_DATA(const char) wxComboBoxNameStr[] = "comboBox";

// ----------------------------------------------------------------------------
// XTI
// ----------------------------------------------------------------------------

wxDEFINE_FLAGS( wxComboBoxStyle )
wxBEGIN_FLAGS( wxComboBoxStyle )
// new style border flags, we put them first to
// use them for streaming out
wxFLAGS_MEMBER(wxBORDER_SIMPLE)
wxFLAGS_MEMBER(wxBORDER_SUNKEN)
wxFLAGS_MEMBER(wxBORDER_DOUBLE)
wxFLAGS_MEMBER(wxBORDER_RAISED)
wxFLAGS_MEMBER(wxBORDER_STATIC)
wxFLAGS_MEMBER(wxBORDER_NONE)

// old style border flags
wxFLAGS_MEMBER(wxSIMPLE_BORDER)
wxFLAGS_MEMBER(wxSUNKEN_BORDER)
wxFLAGS_MEMBER(wxDOUBLE_BORDER)
wxFLAGS_MEMBER(wxRAISED_BORDER)
wxFLAGS_MEMBER(wxSTATIC_BORDER)
wxFLAGS_MEMBER(wxBORDER)

// standard window styles
wxFLAGS_MEMBER(wxTAB_TRAVERSAL)
wxFLAGS_MEMBER(wxCLIP_CHILDREN)
wxFLAGS_MEMBER(wxTRANSPARENT_WINDOW)
wxFLAGS_MEMBER(wxWANTS_CHARS)
wxFLAGS_MEMBER(wxFULL_REPAINT_ON_RESIZE)
wxFLAGS_MEMBER(wxALWAYS_SHOW_SB )
wxFLAGS_MEMBER(wxVSCROLL)
wxFLAGS_MEMBER(wxHSCROLL)

wxFLAGS_MEMBER(wxCB_SIMPLE)
wxFLAGS_MEMBER(wxCB_SORT)
wxFLAGS_MEMBER(wxCB_READONLY)
wxFLAGS_MEMBER(wxCB_DROPDOWN)

wxEND_FLAGS( wxComboBoxStyle )

wxIMPLEMENT_DYNAMIC_CLASS_XTI(wxComboBox, wxControl, "wx/combobox.h");

wxBEGIN_PROPERTIES_TABLE(wxComboBox)
wxEVENT_PROPERTY( Select, wxEVT_COMBOBOX, wxCommandEvent )
wxEVENT_PROPERTY( TextEnter, wxEVT_TEXT_ENTER, wxCommandEvent )

// TODO DELEGATES
wxPROPERTY( Font, wxFont, SetFont, GetFont, wxEMPTY_PARAMETER_VALUE, \
           0 /*flags*/, wxT("Helpstring"), wxT("group"))
wxPROPERTY_COLLECTION( Choices, wxArrayString, wxString, AppendString, \
                      GetStrings, 0 /*flags*/, wxT("Helpstring"), wxT("group"))
wxPROPERTY( Value,wxString, SetValue, GetValue, wxEMPTY_PARAMETER_VALUE, \
           0 /*flags*/, wxT("Helpstring"), wxT("group"))
wxPROPERTY( Selection,int, SetSelection, GetSelection, wxEMPTY_PARAMETER_VALUE, \
           0 /*flags*/, wxT("Helpstring"), wxT("group"))

wxPROPERTY_FLAGS( WindowStyle, wxComboBoxStyle, long, SetWindowStyleFlag, \
                 GetWindowStyleFlag, wxEMPTY_PARAMETER_VALUE, 0 /*flags*/, \
                 wxT("Helpstring"), wxT("group")) // style
wxEND_PROPERTIES_TABLE()

wxEMPTY_HANDLERS_TABLE(wxComboBox)

wxCONSTRUCTOR_5( wxComboBox, wxWindow*, Parent, wxWindowID, Id, \
                wxString, Value, wxPoint, Position, wxSize, Size )

#endif // wxUSE_COMBOBOX

#if wxUSE_COMBOCTRL

#ifndef WX_PRECOMP
    #include "wx/app.h"
    #include "wx/log.h"
    #include "wx/dcclient.h"
    #include "wx/settings.h"
    #include "wx/timer.h"
    #include "wx/textctrl.h"
#endif

#include "wx/tooltip.h"

// constants
// ----------------------------------------------------------------------------

#define DEFAULT_DROPBUTTON_WIDTH                19

#define BMP_BUTTON_MARGIN                       4

#define DEFAULT_POPUP_HEIGHT                    400

#define DEFAULT_TEXT_INDENT                     3

#define COMBO_MARGIN                            2 // spacing right of wxTextCtrl


#if defined(__WXMSW__)

// Let's use wxFrame as a fall-back solution until wxMSW gets wxNonOwnedWindow
#include "wx/frame.h"
#define wxCC_GENERIC_TLW_IS_FRAME
#define wxComboCtrlGenericTLW   wxFrame

#define USE_TRANSIENT_POPUP           1 // Use wxPopupWindowTransient (preferred, if it works properly on platform)
#define TRANSIENT_POPUPWIN_IS_PERFECT 0 // wxPopupTransientWindow works, its child can have focus, and common
                                        // native controls work on it like normal.
#define POPUPWIN_IS_PERFECT           0 // Same, but for non-transient popup window.
#define TEXTCTRL_TEXT_CENTERED        0 // 1 if text in textctrl is vertically centered
#define FOCUS_RING                    0 // No focus ring on wxMSW

//#undef wxUSE_POPUPWIN
//#define wxUSE_POPUPWIN 0

#elif defined(__WXGTK__)

// NB: It is not recommended to use wxDialog as popup on wxGTK, because of
//     this bug: If wxDialog is hidden, its position becomes corrupt
//     between hide and next show, but without internal coordinates being
//     reflected (or something like that - atleast commenting out ->Hide()
//     seemed to eliminate the position change).

#include "wx/dialog.h"
#define wxComboCtrlGenericTLW   wxDialog

#if defined(__WXGTK20__)
# include "wx/gtk/private.h"
#else
# include "wx/gtk1/private.h"
#endif

// NB: Let's not be afraid to use wxGTK's wxPopupTransientWindow as a
//     'perfect' popup, as it can successfully host child controls even in
//     popups that are shown in modal dialogs.

#define USE_TRANSIENT_POPUP           1 // Use wxPopupWindowTransient (preferred, if it works properly on platform)
#define TRANSIENT_POPUPWIN_IS_PERFECT 1 // wxPopupTransientWindow works, its child can have focus, and common
                                        // native controls work on it like normal.
#define POPUPWIN_IS_PERFECT           1 // Same, but for non-transient popup window.
#define TEXTCTRL_TEXT_CENTERED        0 // 1 if text in textctrl is vertically centered
#define FOCUS_RING                    0 // No focus ring on wxGTK

#elif defined(__WXMAC__)

#include "wx/nonownedwnd.h"
#define wxCC_GENERIC_TLW_IS_NONOWNEDWINDOW
#define wxComboCtrlGenericTLW   wxNonOwnedWindow

#define USE_TRANSIENT_POPUP           1 // Use wxPopupWindowTransient (preferred, if it works properly on platform)
#define TRANSIENT_POPUPWIN_IS_PERFECT 1 // wxPopupTransientWindow works, its child can have focus, and common
                                        // native controls work on it like normal.
#define POPUPWIN_IS_PERFECT           1 // Same, but for non-transient popup window.
#define TEXTCTRL_TEXT_CENTERED        0 // 1 if text in textctrl is vertically centered
#define FOCUS_RING                    3 // Reserve room for the textctrl's focus ring to display

#undef DEFAULT_DROPBUTTON_WIDTH
#define DEFAULT_DROPBUTTON_WIDTH      22
#undef COMBO_MARGIN
#define COMBO_MARGIN                  FOCUS_RING

#else

#include "wx/dialog.h"
#define wxComboCtrlGenericTLW   wxDialog

#define USE_TRANSIENT_POPUP           0 // Use wxPopupWindowTransient (preferred, if it works properly on platform)
#define TRANSIENT_POPUPWIN_IS_PERFECT 0 // wxPopupTransientWindow works, its child can have focus, and common
                                        // native controls work on it like normal.
#define POPUPWIN_IS_PERFECT           0 // Same, but for non-transient popup window.
#define TEXTCTRL_TEXT_CENTERED        1 // 1 if text in textctrl is vertically centered
#define FOCUS_RING                    0

#endif


// Popupwin is really only supported on wxMSW and wxGTK, regardless
// what the wxUSE_POPUPWIN says.
// FIXME: Why isn't wxUSE_POPUPWIN reliable any longer? (it was in wxW2.6.2)
#if (!defined(__WXMSW__) && !defined(__WXGTK__) && !defined(__WXMAC__))
#undef wxUSE_POPUPWIN
#define wxUSE_POPUPWIN 0
#endif


#if wxUSE_POPUPWIN
    #include "wx/popupwin.h"
#else
    #undef USE_TRANSIENT_POPUP
    #define USE_TRANSIENT_POPUP 0
#endif


// Define different types of popup windows
enum
{
    POPUPWIN_NONE                   = 0,
    POPUPWIN_WXPOPUPTRANSIENTWINDOW = 1,
    POPUPWIN_WXPOPUPWINDOW          = 2,
    POPUPWIN_GENERICTLW             = 3
};


#if USE_TRANSIENT_POPUP
    // wxPopupTransientWindow is implemented

    #define wxComboPopupWindowBase  wxPopupTransientWindow
    #define PRIMARY_POPUP_TYPE      POPUPWIN_WXPOPUPTRANSIENTWINDOW
    #define USES_WXPOPUPTRANSIENTWINDOW 1

    #if TRANSIENT_POPUPWIN_IS_PERFECT
        //
    #elif POPUPWIN_IS_PERFECT
        #define wxComboPopupWindowBase2     wxPopupWindow
        #define SECONDARY_POPUP_TYPE        POPUPWIN_WXPOPUPWINDOW
        #define USES_WXPOPUPWINDOW          1
    #else
        #define wxComboPopupWindowBase2     wxComboCtrlGenericTLW
        #define SECONDARY_POPUP_TYPE        POPUPWIN_GENERICTLW
        #define USES_GENERICTLW             1
    #endif

#elif wxUSE_POPUPWIN
    // wxPopupWindow (but not wxPopupTransientWindow) is properly implemented

    #define wxComboPopupWindowBase      wxPopupWindow
    #define PRIMARY_POPUP_TYPE          POPUPWIN_WXPOPUPWINDOW
    #define USES_WXPOPUPWINDOW          1

    #if !POPUPWIN_IS_PERFECT
        #define wxComboPopupWindowBase2     wxComboCtrlGenericTLW
        #define SECONDARY_POPUP_TYPE        POPUPWIN_GENERICTLW
        #define USES_GENERICTLW             1
    #endif

#else
    // wxPopupWindow is not implemented

    #define wxComboPopupWindowBase      wxComboCtrlGenericTLW
    #define PRIMARY_POPUP_TYPE          POPUPWIN_GENERICTLW
    #define USES_GENERICTLW             1

#endif


#ifndef USES_WXPOPUPTRANSIENTWINDOW
    #define USES_WXPOPUPTRANSIENTWINDOW 0
#endif

#ifndef USES_WXPOPUPWINDOW
    #define USES_WXPOPUPWINDOW          0
#endif

#ifndef USES_GENERICTLW
    #define USES_GENERICTLW             0
#endif


#if USES_WXPOPUPWINDOW
    #define INSTALL_TOPLEV_HANDLER      1
#else
    #define INSTALL_TOPLEV_HANDLER      0
#endif


// Returns true if given popup window type can be classified as perfect
// on this platform.
static inline bool IsPopupWinTypePerfect( wxByte popupWinType )
{
#if POPUPWIN_IS_PERFECT && TRANSIENT_POPUPWIN_IS_PERFECT
    wxUnusedVar(popupWinType);
    return true;
#else
    return ( popupWinType == POPUPWIN_GENERICTLW
        #if POPUPWIN_IS_PERFECT
             || popupWinType == POPUPWIN_WXPOPUPWINDOW
        #endif
        #if TRANSIENT_POPUPWIN_IS_PERFECT
             || popupWinType == POPUPWIN_WXPOPUPTRANSIENTWINDOW
        #endif
            );
#endif
}


//
// ** TODO **
// * wxComboPopupWindow for external use (ie. replace old wxUniv wxPopupComboWindow)
//


// ----------------------------------------------------------------------------
// wxComboFrameEventHandler takes care of hiding the popup when events happen
// in its top level parent.
// ----------------------------------------------------------------------------

#if INSTALL_TOPLEV_HANDLER

//
// This will no longer be necessary after wxTransientPopupWindow
// works well on all platforms.
//

class wxComboFrameEventHandler : public wxEvtHandler
{
public:
    wxComboFrameEventHandler( wxComboCtrlBase* pCb );
    virtual ~wxComboFrameEventHandler();

    void OnPopup();

    void OnIdle( wxIdleEvent& event );
    void OnMouseEvent( wxMouseEvent& event );
    void OnActivate( wxActivateEvent& event );
    void OnResize( wxSizeEvent& event );
    void OnMove( wxMoveEvent& event );
    void OnMenuEvent( wxMenuEvent& event );
    void OnClose( wxCloseEvent& event );

protected:
    wxWindow*                       m_focusStart;
    wxComboCtrlBase*     m_combo;

private:
    wxDECLARE_EVENT_TABLE();
};

wxBEGIN_EVENT_TABLE(wxComboFrameEventHandler, wxEvtHandler)
    EVT_IDLE(wxComboFrameEventHandler::OnIdle)
    EVT_LEFT_DOWN(wxComboFrameEventHandler::OnMouseEvent)
    EVT_RIGHT_DOWN(wxComboFrameEventHandler::OnMouseEvent)
    EVT_SIZE(wxComboFrameEventHandler::OnResize)
    EVT_MOVE(wxComboFrameEventHandler::OnMove)
    EVT_MENU_HIGHLIGHT(wxID_ANY,wxComboFrameEventHandler::OnMenuEvent)
    EVT_MENU_OPEN(wxComboFrameEventHandler::OnMenuEvent)
    EVT_ACTIVATE(wxComboFrameEventHandler::OnActivate)
    EVT_CLOSE(wxComboFrameEventHandler::OnClose)
wxEND_EVENT_TABLE()

wxComboFrameEventHandler::wxComboFrameEventHandler( wxComboCtrlBase* combo )
    : wxEvtHandler()
{
    m_combo = combo;
}

wxComboFrameEventHandler::~wxComboFrameEventHandler()
{
}

void wxComboFrameEventHandler::OnPopup()
{
    m_focusStart = ::wxWindow::FindFocus();
}

void wxComboFrameEventHandler::OnIdle( wxIdleEvent& event )
{
    wxWindow* winFocused = ::wxWindow::FindFocus();

    wxWindow* popup = m_combo->GetPopupControl()->GetControl();
    wxWindow* winpopup = m_combo->GetPopupWindow();

    if ( !winFocused || (
         winFocused != m_focusStart &&
         winFocused != popup &&
         winFocused->GetParent() != popup &&
         winFocused != winpopup &&
         winFocused->GetParent() != winpopup &&
         winFocused != m_combo &&
         winFocused != m_combo->GetButton() // GTK (atleast) requires this
        )
       )
    {
        m_combo->HidePopup(true);
    }

    event.Skip();
}

void wxComboFrameEventHandler::OnMenuEvent( wxMenuEvent& event )
{
    m_combo->HidePopup(true);
    event.Skip();
}

void wxComboFrameEventHandler::OnMouseEvent( wxMouseEvent& event )
{
    m_combo->HidePopup(true);
    event.Skip();
}

void wxComboFrameEventHandler::OnClose( wxCloseEvent& event )
{
    m_combo->HidePopup(true);
    event.Skip();
}

void wxComboFrameEventHandler::OnActivate( wxActivateEvent& event )
{
    m_combo->HidePopup(true);
    event.Skip();
}

void wxComboFrameEventHandler::OnResize( wxSizeEvent& event )
{
    m_combo->HidePopup(true);
    event.Skip();
}

void wxComboFrameEventHandler::OnMove( wxMoveEvent& event )
{
    m_combo->HidePopup(true);
    event.Skip();
}

#endif // INSTALL_TOPLEV_HANDLER

// ----------------------------------------------------------------------------
// wxComboPopupWindow is, in essence, wxPopupWindow customized for
// wxComboCtrl.
// ----------------------------------------------------------------------------

class wxComboPopupWindow : public wxComboPopupWindowBase
{
public:

    wxComboPopupWindow( wxComboCtrlBase *parent,
                        int style )
    #if USES_WXPOPUPWINDOW || USES_WXPOPUPTRANSIENTWINDOW
                       : wxComboPopupWindowBase(parent,style)
    #else
                       : wxComboPopupWindowBase(parent,
                                                wxID_ANY,
                                                wxEmptyString,
                                                wxPoint(-21,-21),
                                                wxSize(20,20),
                                                style)
    #endif
    {
        m_inShow = 0;
    }

#if USES_WXPOPUPTRANSIENTWINDOW
    virtual bool Show( bool show ) wxOVERRIDE;
    virtual bool ProcessLeftDown(wxMouseEvent& event) wxOVERRIDE;
protected:
    virtual void OnDismiss() wxOVERRIDE;
#endif

private:
    wxByte      m_inShow;
};


#if USES_WXPOPUPTRANSIENTWINDOW
bool wxComboPopupWindow::Show( bool show )
{
    // Guard against recursion
    if ( m_inShow )
        return wxComboPopupWindowBase::Show(show);

    m_inShow++;

    wxPopupTransientWindow* const
        ptw = static_cast<wxPopupTransientWindow*>(this);

    if ( show != ptw->IsShown() )
    {
        if ( show )
            // We used to do wxPopupTransientWindow::Popup here,
            // but this would hide normal Show, which we are
            // also going to need.
            ptw->Show();
        else
            ptw->Dismiss();
    }

    m_inShow--;

    return true;
}

bool wxComboPopupWindow::ProcessLeftDown(wxMouseEvent& event)
{
    return wxPopupTransientWindow::ProcessLeftDown(event);
}

// First thing that happens when a transient popup closes is that this method gets called.
void wxComboPopupWindow::OnDismiss()
{
    wxComboCtrlBase* combo = (wxComboCtrlBase*) GetParent();
    wxASSERT_MSG( wxDynamicCast(combo, wxComboCtrlBase),
                  wxT("parent might not be wxComboCtrl, but check wxIMPLEMENT_DYNAMIC_CLASS2() macro for correctness") );

    combo->OnPopupDismiss(true);
}
#endif // USES_WXPOPUPTRANSIENTWINDOW


// ----------------------------------------------------------------------------
// wxComboPopupWindowEvtHandler does bulk of the custom event handling
// of a popup window. It is separate so we can have different types
// of popup windows.
// ----------------------------------------------------------------------------

class wxComboPopupWindowEvtHandler : public wxEvtHandler
{
public:

    wxComboPopupWindowEvtHandler( wxComboCtrlBase *parent )
    {
        m_combo = parent;
    }

    void OnSizeEvent( wxSizeEvent& event );
    void OnKeyEvent(wxKeyEvent& event);
#if USES_GENERICTLW
    void OnActivate( wxActivateEvent& event );
#endif

private:
    wxComboCtrlBase*    m_combo;

    wxDECLARE_EVENT_TABLE();
};


wxBEGIN_EVENT_TABLE(wxComboPopupWindowEvtHandler, wxEvtHandler)
    EVT_KEY_DOWN(wxComboPopupWindowEvtHandler::OnKeyEvent)
    EVT_KEY_UP(wxComboPopupWindowEvtHandler::OnKeyEvent)
    EVT_CHAR(wxComboPopupWindowEvtHandler::OnKeyEvent)
#if USES_GENERICTLW
    EVT_ACTIVATE(wxComboPopupWindowEvtHandler::OnActivate)
#endif
    EVT_SIZE(wxComboPopupWindowEvtHandler::OnSizeEvent)
wxEND_EVENT_TABLE()


void wxComboPopupWindowEvtHandler::OnSizeEvent( wxSizeEvent& WXUNUSED(event) )
{
    // Block the event so that the popup control does not get auto-resized.
}

void wxComboPopupWindowEvtHandler::OnKeyEvent( wxKeyEvent& event )
{
    // Relay keyboard event to the main child controls
    wxWindowList children = m_combo->GetPopupWindow()->GetChildren();
    wxWindowList::iterator node = children.begin();
    wxWindow* child = (wxWindow*)*node;
    child->GetEventHandler()->ProcessEvent(event);
}

#if USES_GENERICTLW
void wxComboPopupWindowEvtHandler::OnActivate( wxActivateEvent& event )
{
    if ( !event.GetActive() )
    {
        // Tell combo control that we are dismissed.
        m_combo->HidePopup(true);

        event.Skip();
    }
}
#endif


// ----------------------------------------------------------------------------
// wxComboPopup
//
// ----------------------------------------------------------------------------

wxComboPopup::~wxComboPopup()
{
}

void wxComboPopup::OnPopup()
{
}

void wxComboPopup::OnDismiss()
{
}

wxComboCtrl* wxComboPopup::GetComboCtrl() const
{
    return wxStaticCast(m_combo, wxComboCtrl);
}

wxSize wxComboPopup::GetAdjustedSize( int minWidth,
                                      int prefHeight,
                                      int WXUNUSED(maxHeight) )
{
    return wxSize(minWidth,prefHeight);
}

void wxComboPopup::DefaultPaintComboControl( wxComboCtrlBase* combo,
                                             wxDC& dc, const wxRect& rect )
{
    if ( combo->GetWindowStyle() & wxCB_READONLY ) // ie. no textctrl
    {
        combo->PrepareBackground(dc,rect,0);

        dc.DrawText( combo->GetValue(),
                     rect.x + combo->m_marginLeft,
                     (rect.height-dc.GetCharHeight())/2 + rect.y );
    }
}

void wxComboPopup::PaintComboControl( wxDC& dc, const wxRect& rect )
{
    DefaultPaintComboControl(m_combo,dc,rect);
}

void wxComboPopup::OnComboKeyEvent( wxKeyEvent& event )
{
    event.Skip();
}

void wxComboPopup::OnComboCharEvent( wxKeyEvent& event )
{
    event.Skip();
}

void wxComboPopup::OnComboDoubleClick()
{
}

void wxComboPopup::SetStringValue( const wxString& WXUNUSED(value) )
{
}

bool wxComboPopup::FindItem(const wxString& WXUNUSED(item),
                            wxString* WXUNUSED(trueItem))
{
    return true;
}

bool wxComboPopup::LazyCreate()
{
    return false;
}

void wxComboPopup::Dismiss()
{
    m_combo->HidePopup(true);
}

void wxComboPopup::DestroyPopup()
{
    // Here we make sure that the popup control's Destroy() gets called.
    // This is necessary for the wxPersistentWindow to work properly.
    wxWindow* popupCtrl = GetControl();
    if ( popupCtrl )
    {
        // While all wxComboCtrl examples have m_popupInterface and
        // popupCtrl as the same class (that will be deleted via the
        // Destroy() call below), it is technically still possible to
        // have implementations where they are in fact not same
        // multiple-inherited class. Here we use C++ RTTI to check for
        // this rare case.
      #ifndef wxNO_RTTI
        // It is probably better to delete m_popupInterface first, so
        // that it retains access to its popup control window.
        if ( dynamic_cast<void*>(this) !=
             dynamic_cast<void*>(popupCtrl) )
            delete this;
      #endif
        popupCtrl->Destroy();
    }
    else
    {
        delete this;
    }
}

// ----------------------------------------------------------------------------
// input handling
// ----------------------------------------------------------------------------

//
// This is pushed to the event handler queue of the child textctrl.
//
class wxComboBoxExtraInputHandler : public wxEvtHandler
{
public:

    wxComboBoxExtraInputHandler( wxComboCtrlBase* combo )
        : wxEvtHandler()
    {
        m_combo = combo;
    }
    virtual ~wxComboBoxExtraInputHandler() { }
    void OnKey(wxKeyEvent& event);
    void OnFocus(wxFocusEvent& event);

protected:
    wxComboCtrlBase*   m_combo;

private:
    wxDECLARE_EVENT_TABLE();
};


wxBEGIN_EVENT_TABLE(wxComboBoxExtraInputHandler, wxEvtHandler)
    EVT_KEY_DOWN(wxComboBoxExtraInputHandler::OnKey)
    EVT_KEY_UP(wxComboBoxExtraInputHandler::OnKey)
    EVT_CHAR(wxComboBoxExtraInputHandler::OnKey)
    EVT_SET_FOCUS(wxComboBoxExtraInputHandler::OnFocus)
    EVT_KILL_FOCUS(wxComboBoxExtraInputHandler::OnFocus)
wxEND_EVENT_TABLE()


void wxComboBoxExtraInputHandler::OnKey(wxKeyEvent& event)
{
    // Let the wxComboCtrl event handler have a go first.
    wxComboCtrlBase* combo = m_combo;

    wxKeyEvent redirectedEvent(event);
    redirectedEvent.SetId(combo->GetId());
    redirectedEvent.SetEventObject(combo);

    if ( !combo->GetEventHandler()->ProcessEvent(redirectedEvent) )
    {
        event.Skip();
    }
}

void wxComboBoxExtraInputHandler::OnFocus(wxFocusEvent& event)
{
    // FIXME: This code does run when control is clicked,
    //        yet on Windows it doesn't select all the text.
    if ( event.GetEventType() == wxEVT_SET_FOCUS &&
        !(m_combo->GetInternalFlags() & wxCC_NO_TEXT_AUTO_SELECT) )
    {
        if ( m_combo->GetTextCtrl() )
            m_combo->GetTextCtrl()->SelectAll();
        else
            m_combo->SelectAll();
    }

    // Send focus indication to parent.
    // NB: This is needed for cases where the textctrl gets focus
    //     instead of its parent. While this may trigger multiple
    //     wxEVT_SET_FOCUSes (since m_text->SetFocus is called
    //     from combo's focus event handler), they should be quite
    //     harmless.
    wxFocusEvent evt2(event);
    evt2.SetId(m_combo->GetId());
    evt2.SetEventObject(m_combo);
    m_combo->GetEventHandler()->ProcessEvent(evt2);

    event.Skip();
}


//
// This is pushed to the event handler queue of the control in popup.
//

class wxComboPopupEvtHandler : public wxEvtHandler
{
public:

    wxComboPopupEvtHandler( wxComboCtrlBase* combo )
        : wxEvtHandler()
    {
        m_combo = combo;
        m_beenInside = false;

        // Let's make it so that the popup control will not receive mouse
        // events until mouse left button has been up.
        m_blockEventsToPopup = true;
    }
    virtual ~wxComboPopupEvtHandler() { }

    void OnMouseEvent( wxMouseEvent& event );

    // Called from wxComboCtrlBase::OnPopupDismiss
    void OnPopupDismiss()
    {
        m_beenInside = false;
        m_blockEventsToPopup = true;
    }

protected:
    wxComboCtrlBase*     m_combo;

    bool                m_beenInside;
    bool                m_blockEventsToPopup;

private:
    wxDECLARE_EVENT_TABLE();
};


wxBEGIN_EVENT_TABLE(wxComboPopupEvtHandler, wxEvtHandler)
    EVT_MOUSE_EVENTS(wxComboPopupEvtHandler::OnMouseEvent)
wxEND_EVENT_TABLE()


void wxComboPopupEvtHandler::OnMouseEvent( wxMouseEvent& event )
{
    wxPoint pt = event.GetPosition();
    wxSize sz = m_combo->GetPopupControl()->GetControl()->GetClientSize();
    int evtType = event.GetEventType();
    bool isInside = pt.x >= 0 && pt.y >= 0 && pt.x < sz.x && pt.y < sz.y;
    bool relayToButton = false;

    event.Skip();

    if ( !isInside || !m_combo->IsPopupShown() )
    {
        // Mouse is outside the popup or popup is not actually shown (yet)

        if ( evtType == wxEVT_MOTION ||
             evtType == wxEVT_LEFT_DOWN ||
             evtType == wxEVT_LEFT_UP ||
             evtType == wxEVT_RIGHT_DOWN )
        {
            // Block motion and click events outside the popup
            event.Skip(false);
        }
    }
    else
    {
        // Mouse is inside the popup, which is fully shown

        m_beenInside = true;

        // Do not let the popup control respond to mouse events until
        // mouse press used to display the popup has been lifted. This
        // is important for users with slower mouse fingers or mouse
        // drivers. Note that we have some redundancy here, just in
        // case the popup is some native control that does not emit all
        // mouse event types.
        if ( evtType == wxEVT_MOTION )
        {
            if ( m_blockEventsToPopup )
            {
                if ( event.LeftIsDown() )
                    event.Skip(false);
                else
                    m_blockEventsToPopup = false;
            }
        }
        else if ( evtType == wxEVT_LEFT_DOWN )
        {
            if ( m_blockEventsToPopup )
                m_blockEventsToPopup = false;
        }
        else if ( evtType == wxEVT_LEFT_UP )
        {
            if ( m_blockEventsToPopup )
            {
                // On first left up, stop blocking mouse events (but still
                // block this one)
                m_blockEventsToPopup = false;
                event.Skip(false);

                // Also, this button press was (probably) used to display
                // the popup, so relay it back to the drop-down button
                // (which supposedly originated it). This is necessary to
                // refresh it properly.
                relayToButton = true;
            }
        }
        else if ( m_blockEventsToPopup )
        {
            event.Skip(false);
        }
    }

    //
    // Some mouse events to popup that happen outside it, before cursor
    // has been inside the popup, need to be ignored by it but relayed to
    // the dropbutton.
    //
    if ( evtType == wxEVT_LEFT_UP )
    {
        if ( !m_combo->IsPopupShown() )
        {
            event.Skip(false);
            relayToButton = true;
        }
        else if ( !isInside && !m_beenInside )
        {
            // Popup is shown but the cursor is not inside, nor it has been
            relayToButton = true;
        }
    }

    if ( relayToButton )
    {
        wxWindow* btn = m_combo->GetButton();
        if ( btn )
            btn->GetEventHandler()->ProcessEvent(event);
        else
            // Bypass the event handling mechanism. Using it would be
            // confusing for the platform-specific wxComboCtrl
            // implementations.
            m_combo->HandleButtonMouseEvent(event, 0);
    }
}

// ----------------------------------------------------------------------------
// wxComboCtrlTextCtrl
// ----------------------------------------------------------------------------

class wxComboCtrlTextCtrl : public wxTextCtrl
{
public:
    wxComboCtrlTextCtrl() : wxTextCtrl() { }
    virtual ~wxComboCtrlTextCtrl() { }

    virtual wxWindow *GetMainWindowOfCompositeControl() wxOVERRIDE
    {
        wxComboCtrl* combo = (wxComboCtrl*) GetParent();

        // Returning this instead of just 'parent' lets FindFocus work
        // correctly even when parent control is a child of a composite
        // generic control (as is case with wxGenericDatePickerCtrl).
        return combo->GetMainWindowOfCompositeControl();
    }
};

// ----------------------------------------------------------------------------
// wxComboCtrlBase
// ----------------------------------------------------------------------------


wxBEGIN_EVENT_TABLE(wxComboCtrlBase, wxControl)
    EVT_SIZE(wxComboCtrlBase::OnSizeEvent)
    EVT_SET_FOCUS(wxComboCtrlBase::OnFocusEvent)
    EVT_KILL_FOCUS(wxComboCtrlBase::OnFocusEvent)
    EVT_IDLE(wxComboCtrlBase::OnIdleEvent)
    //EVT_BUTTON(wxID_ANY,wxComboCtrlBase::OnButtonClickEvent)
    EVT_KEY_DOWN(wxComboCtrlBase::OnKeyEvent)
    EVT_CHAR(wxComboCtrlBase::OnCharEvent)
    EVT_SYS_COLOUR_CHANGED(wxComboCtrlBase::OnSysColourChanged)
wxEND_EVENT_TABLE()


wxIMPLEMENT_ABSTRACT_CLASS(wxComboCtrlBase, wxControl);

void wxComboCtrlBase::Init()
{
    m_winPopup = NULL;
    m_popup = NULL;
    m_popupWinState = Hidden;
    m_btn = NULL;
    m_text = NULL;
    m_popupInterface = NULL;

    m_popupEvtHandler = NULL;
    m_textEvtHandler = NULL;

#if INSTALL_TOPLEV_HANDLER
    m_toplevEvtHandler = NULL;
#endif

    m_mainCtrlWnd = this;

    m_heightPopup = -1;
    m_widthMinPopup = -1;
    m_anchorSide = 0;
    m_widthCustomPaint = 0;
    m_widthCustomBorder = 0;

    m_btnState = 0;
    m_btnWidDefault = 0;
    m_blankButtonBg = false;
    m_ignoreEvtText = 0;
    m_popupWinType = POPUPWIN_NONE;
    m_btnWid = m_btnHei = -1;
    m_btnSide = wxRIGHT;
    m_btnSpacingX = 0;

    m_extLeft = 0;
    m_extRight = 0;
    m_marginLeft = -1;
    m_iFlags = 0;
    m_textCtrlStyle = 0;
    m_timeCanAcceptClick = 0;

    m_resetFocus = false;
    m_hasTcBgCol = false;
}

bool wxComboCtrlBase::Create(wxWindow *parent,
                             wxWindowID id,
                             const wxString& value,
                             const wxPoint& pos,
                             const wxSize& size,
                             long style,
                             const wxValidator& validator,
                             const wxString& name)
{
    if ( !wxControl::Create(parent,
                            id,
                            pos,
                            size,
                            style | wxWANTS_CHARS,
                            validator,
                            name) )
        return false;

    m_valueString = value;

    // Get colours
    OnThemeChange();
    m_marginLeft = GetNativeTextIndent();

    m_iFlags |= wxCC_IFLAG_CREATED;

    // If x and y indicate valid size, wxSizeEvent won't be
    // emitted automatically, so we need to add artificial one.
    if ( size.x > 0 && size.y > 0 )
    {
        wxSizeEvent evt(size,GetId());
        evt.SetEventObject(this);
        GetEventHandler()->AddPendingEvent(evt);
    }

    return true;
}

void wxComboCtrlBase::InstallInputHandlers()
{
    if ( m_text )
    {
        m_textEvtHandler = new wxComboBoxExtraInputHandler(this);
        m_text->PushEventHandler(m_textEvtHandler);
    }
}

void
wxComboCtrlBase::CreateTextCtrl(int style)
{
    if ( !(m_windowStyle & wxCB_READONLY) )
    {
        if ( m_text )
            m_text->Destroy();

        // wxTE_PROCESS_TAB is needed because on Windows, wxTAB_TRAVERSAL is
        // not used by the wxPropertyGrid and therefore the tab is processed by
        // looking at ancestors to see if they have wxTAB_TRAVERSAL. The
        // navigation event is then sent to the wrong window.
        style |= wxTE_PROCESS_TAB | m_textCtrlStyle;

        if ( HasFlag(wxTE_PROCESS_ENTER) )
            style |= wxTE_PROCESS_ENTER;

        // Ignore EVT_TEXT generated by the constructor (but only
        // if the event redirector already exists)
        // NB: This must be " = 1" instead of "++";
        if ( m_textEvtHandler )
            m_ignoreEvtText = 1;
        else
            m_ignoreEvtText = 0;

        m_text = new wxComboCtrlTextCtrl();
        m_text->Create(this, wxID_ANY, m_valueString,
                       wxDefaultPosition, wxSize(10,-1),
                       style);

        // Connecting the events is currently the most reliable way
        m_text->Bind(wxEVT_TEXT, &wxComboCtrlBase::OnTextCtrlEvent, this);
        if ( style & wxTE_PROCESS_ENTER )
        {
            m_text->Bind(wxEVT_TEXT_ENTER, &wxComboCtrlBase::OnTextCtrlEvent, this);
        }

        m_text->SetHint(m_hintText);
    }
}

void wxComboCtrlBase::OnThemeChange()
{
    // Because wxComboCtrl has transparent parts on most platforms, we
    // don't want to touch the actual background colour. Instead, we just
    // usually re-obtain m_tcBgCol here.

#if defined(__WXMSW__) || defined(__WXGTK__)
    wxVisualAttributes vattrs = wxComboBox::GetClassDefaultAttributes();
#else
    wxVisualAttributes vattrs;
    vattrs.colFg = wxSystemSettings::GetColour(wxSYS_COLOUR_WINDOWTEXT);
    vattrs.colBg = wxSystemSettings::GetColour(wxSYS_COLOUR_WINDOW);
#endif

    if ( !m_hasTcBgCol )
        m_tcBgCol = vattrs.colBg;

#ifndef __WXMAC__
    // Only change the colours if application has not specified
    // custom ones.
    if ( !m_hasFgCol )
    {
        SetOwnForegroundColour(vattrs.colFg);
    }
    if ( !HasTransparentBackground() )
    {
        SetOwnBackgroundColour(GetParent()->GetBackgroundColour());
    }
#endif // !__WXMAC__
}

wxComboCtrlBase::~wxComboCtrlBase()
{
    if ( HasCapture() )
        ReleaseMouse();

#if INSTALL_TOPLEV_HANDLER
    delete ((wxComboFrameEventHandler*)m_toplevEvtHandler);
    m_toplevEvtHandler = NULL;
#endif

    DestroyPopup();

    if ( m_text )
        m_text->RemoveEventHandler(m_textEvtHandler);

    delete m_textEvtHandler;
}


// ----------------------------------------------------------------------------
// geometry stuff
// ----------------------------------------------------------------------------

// Recalculates button and textctrl areas
void wxComboCtrlBase::CalculateAreas( int btnWidth )
{
    wxSize sz = GetClientSize();
    int customBorder = m_widthCustomBorder;
    int btnBorder; // border for button only

    // check if button should really be outside the border: we'll do it it if
    // its platform default or bitmap+pushbutton background is used, but not if
    // there is vertical size adjustment or horizontal spacing.
    if ( ( (m_iFlags & wxCC_BUTTON_OUTSIDE_BORDER) ||
                (m_bmpNormal.IsOk() && m_blankButtonBg) ) &&
         m_btnSpacingX == 0 &&
         m_btnHei <= 0 )
    {
        m_iFlags |= wxCC_IFLAG_BUTTON_OUTSIDE;
        btnBorder = 0;
    }
    else if ( (m_iFlags & wxCC_BUTTON_COVERS_BORDER) &&
              m_btnSpacingX == 0 && !m_bmpNormal.IsOk() )
    {
        m_iFlags &= ~(wxCC_IFLAG_BUTTON_OUTSIDE);
        btnBorder = 0;
    }
    else
    {
        m_iFlags &= ~(wxCC_IFLAG_BUTTON_OUTSIDE);
        btnBorder = customBorder;
    }

    // Defaul indentation
    if ( m_marginLeft < 0 )
        m_marginLeft = GetNativeTextIndent();

    int butWidth = btnWidth;

    if ( butWidth <= 0 )
        butWidth = m_btnWidDefault;
    else
        m_btnWidDefault = butWidth;

    if ( butWidth <= 0 )
        return;

    int butHeight = sz.y - btnBorder*2;

    // Adjust button width
    if ( m_btnWid > 0 )
        butWidth = m_btnWid;
    else
    {
        // Adjust button width to match aspect ratio
        // (but only if control is smaller than best size).
        int bestHeight = GetBestSize().y;
        int height = GetSize().y;

        if ( height < bestHeight )
        {
            // Make very small buttons square, as it makes
            // them accommodate arrow image better and still
            // looks decent.
            if ( height > FromDIP(18) )
                butWidth = (height*butWidth)/bestHeight;
            else
                butWidth = butHeight;
        }
    }

    // Adjust button height
    if ( m_btnHei > 0 )
        butHeight = m_btnHei;

    // Use size of normal bitmap if...
    //   It is larger
    //   OR
    //   button width is set to default and blank button bg is not drawn
    if ( m_bmpNormal.IsOk() )
    {
        int bmpReqWidth = m_bmpNormal.GetWidth();
        int bmpReqHeight = m_bmpNormal.GetHeight();

        // If drawing blank button background, we need to add some margin.
        if ( m_blankButtonBg )
        {
            bmpReqWidth += BMP_BUTTON_MARGIN*2;
            bmpReqHeight += BMP_BUTTON_MARGIN*2;
        }

        if ( butWidth < bmpReqWidth || ( m_btnWid == 0 && !m_blankButtonBg ) )
            butWidth = bmpReqWidth;
        if ( butHeight < bmpReqHeight || ( m_btnHei == 0 && !m_blankButtonBg ) )
            butHeight = bmpReqHeight;

        // Need to fix height?
        if ( (sz.y-(customBorder*2)) < butHeight && btnWidth == 0 )
        {
            int newY = butHeight+(customBorder*2);
            SetClientSize(wxDefaultCoord,newY);
            if ( m_bmpNormal.IsOk() || m_btnArea.width != butWidth || m_btnArea.height != butHeight )
                m_iFlags |= wxCC_IFLAG_HAS_NONSTANDARD_BUTTON;
            else
                m_iFlags &= ~wxCC_IFLAG_HAS_NONSTANDARD_BUTTON;

            sz.y = newY;
        }
    }

    int butAreaWid = butWidth + (m_btnSpacingX*2);

    m_btnSize.x = butWidth;
    m_btnSize.y = butHeight;

    m_btnArea.x = ( m_btnSide==wxRIGHT ? sz.x - butAreaWid - btnBorder : btnBorder );
    m_btnArea.y = btnBorder + FOCUS_RING;
    m_btnArea.width = butAreaWid;
    m_btnArea.height = sz.y - ((btnBorder+FOCUS_RING)*2);

    m_tcArea.x = ( m_btnSide==wxRIGHT ? 0 : butAreaWid ) + customBorder;
    m_tcArea.y = customBorder + FOCUS_RING;
    m_tcArea.width = sz.x - butAreaWid - (customBorder*2) - FOCUS_RING;
    m_tcArea.height = sz.y - ((customBorder+FOCUS_RING)*2);

/*
    if ( m_text )
    {
        ::wxMessageBox(wxString::Format(wxT("ButtonArea (%i,%i,%i,%i)\n"),m_btnArea.x,m_btnArea.y,m_btnArea.width,m_btnArea.height) +
                       wxString::Format(wxT("TextCtrlArea (%i,%i,%i,%i)"),m_tcArea.x,m_tcArea.y,m_tcArea.width,m_tcArea.height));
    }
*/
}

void wxComboCtrlBase::PositionTextCtrl( int textCtrlXAdjust, int textCtrlYAdjust )
{
    if ( !m_text )
        return;

    wxSize sz = GetClientSize();

    int customBorder = m_widthCustomBorder;
    if ( (m_text->GetWindowStyleFlag() & wxBORDER_MASK) == wxNO_BORDER )
    {
        int x;

        if ( !m_widthCustomPaint )
        {
            // No special custom paint area - we can use 0 left margin
            // with wxTextCtrl.
            if ( m_text->SetMargins(0) )
                textCtrlXAdjust = 0;
            x = m_tcArea.x + m_marginLeft + textCtrlXAdjust;
        }
        else
        {
            // There is special custom paint area - it is better to
            // use some margin with the wxTextCtrl.
            m_text->SetMargins(m_marginLeft);
            x = m_tcArea.x + m_widthCustomPaint +
                m_marginLeft + textCtrlXAdjust;
        }

        // Centre textctrl vertically, if needed
#if !TEXTCTRL_TEXT_CENTERED
        int tcSizeY = m_text->GetBestSize().y;
        int diff0 = sz.y - tcSizeY;
        int y = textCtrlYAdjust + (diff0/2);
#else
        wxUnusedVar(textCtrlYAdjust);
        int y = 0;
#endif

        if ( y < customBorder )
            y = customBorder;

        m_text->SetSize(x,
                        y,
                        m_tcArea.width - m_tcArea.x - x,
                        -1 );

        // Make sure textctrl doesn't exceed the bottom custom border
        wxSize tsz = m_text->GetSize();
        int diff1 = (y + tsz.y) - (sz.y - customBorder);
        if ( diff1 >= 0 )
        {
            tsz.y = tsz.y - diff1 - 1;
            m_text->SetSize(tsz);
        }
    }
    else
    {
        // If it has border, have textctrl fill the entire text field.
        int w = m_tcArea.width - m_widthCustomPaint;
        if (w < 0) w = 0;
        m_text->SetSize( m_tcArea.x + m_widthCustomPaint,
                         m_tcArea.y,
                         w,
                         m_tcArea.height );
    }
}

wxSize wxComboCtrlBase::DoGetBestSize() const
{
    int width = m_text ? m_text->GetBestSize().x : 80;

    return GetSizeFromTextSize(width);
}

wxSize wxComboCtrlBase::DoGetSizeFromTextSize(int xlen, int ylen) const
{
    // Calculate close-to-native control height

    int fhei;

#if defined(__WXMSW__) && !defined(__WXUNIVERSAL__)
    fhei = EDIT_HEIGHT_FROM_CHAR_HEIGHT(GetCharHeight());
#elif defined(__WXGTK__) && !defined(__WXUNIVERSAL__)
    // Control creation is not entirely cheap, so cache the heights to
    // avoid repeatedly creating dummy controls:
    static wxString s_last_font;
    static int s_last_fhei = -1;
    wxString fontdesc;
    if ( m_font.IsOk() )
        fontdesc = m_font.GetNativeFontInfoDesc();
    if ( s_last_fhei != -1 && fontdesc == s_last_font )
    {
        fhei = s_last_fhei;
    }
    else
    {
        wxComboBox* cb = new wxComboBox;
#ifndef __WXGTK3__
        // GTK3 returns zero for the preferred size of a hidden widget
        cb->Hide();
#endif
        cb->Create(const_cast<wxComboCtrlBase*>(this), wxID_ANY);
        if ( m_font.IsOk() )
            cb->SetFont(m_font);
        s_last_font = fontdesc;
        s_last_fhei = fhei = cb->GetBestSize().y;
        cb->Destroy();
    }
#else
    if ( m_font.IsOk() )
        fhei = (m_font.GetPointSize()*2) + 5;
    else if ( wxNORMAL_FONT->IsOk() )
        fhei = (wxNORMAL_FONT->GetPointSize()*2) + 5;
    else
        fhei = 22;
#endif // only for wxComboBox on MSW or GTK

    // Need to force height to accommodate bitmap?
    int btnSizeY = m_btnSize.y;
    if ( m_bmpNormal.IsOk() && fhei < btnSizeY )
        fhei = btnSizeY;

    // Control height doesn't depend on border
/*
    // Add border
    int border = m_windowStyle & wxBORDER_MASK;
    if ( border == wxSIMPLE_BORDER )
        fhei += 2;
    else if ( border == wxNO_BORDER )
        fhei += (m_widthCustomBorder*2);
    else
        // Sunken etc.
        fhei += 4;
*/

#ifdef __WXMAC__
    // these are the numbers from the HIG:
    switch ( m_windowVariant )
    {
        case wxWINDOW_VARIANT_NORMAL:
        default :
            fhei = 22;
            break;
        case wxWINDOW_VARIANT_SMALL:
            fhei = 19;
            break;
        case wxWINDOW_VARIANT_MINI:
            fhei = 15;
            break;
    }
#endif

    fhei += 2 * FOCUS_RING;

    // Calculate width
    int fwid = xlen + FOCUS_RING + COMBO_MARGIN + DEFAULT_DROPBUTTON_WIDTH;

    // Add the margins we have previously set
    wxPoint marg( GetMargins() );
    fwid += wxMax(0, marg.x);
    fhei += wxMax(0, marg.y);

    if ( ylen > 0 )
        fhei += ylen - GetCharHeight();

    return wxSize(fwid, fhei);
}

void wxComboCtrlBase::OnSizeEvent( wxSizeEvent& event )
{
    if ( !IsCreated() )
        return;

    // defined by actual wxComboCtrls
    OnResize();

    event.Skip();
}

// ----------------------------------------------------------------------------
// standard operations
// ----------------------------------------------------------------------------

bool wxComboCtrlBase::Enable(bool enable)
{
    if ( !wxControl::Enable(enable) )
        return false;

    if ( m_btn )
        m_btn->Enable(enable);
    if ( m_text )
        m_text->Enable(enable);

    Refresh();

    return true;
}

bool wxComboCtrlBase::Show(bool show)
{
    if ( !wxControl::Show(show) )
        return false;

    if (m_btn)
        m_btn->Show(show);

    if (m_text)
        m_text->Show(show);

    return true;
}

bool wxComboCtrlBase::SetFont ( const wxFont& font )
{
    if ( !wxControl::SetFont(font) )
        return false;

    if ( m_text )
    {
        // Without hiding the wxTextCtrl there would be some
        // visible 'flicker' (at least on Windows XP).
        m_text->Hide();
        m_text->SetFont(font);
        OnResize();
        m_text->Show();
    }

    return true;
}

#if wxUSE_TOOLTIPS
void wxComboCtrlBase::DoSetToolTip(wxToolTip *tooltip)
{
    wxControl::DoSetToolTip(tooltip);

    // Set tool tip for button and text box
    if ( tooltip )
    {
        const wxString &tip = tooltip->GetTip();
        if ( m_text ) m_text->SetToolTip(tip);
        if ( m_btn ) m_btn->SetToolTip(tip);
    }
    else
    {
        if ( m_text ) m_text->SetToolTip( NULL );
        if ( m_btn ) m_btn->SetToolTip( NULL );
    }
}
#endif // wxUSE_TOOLTIPS

bool wxComboCtrlBase::SetForegroundColour(const wxColour& colour)
{
    if ( wxControl::SetForegroundColour(colour) )
    {
        if ( m_text )
            m_text->SetForegroundColour(colour);
        return true;
    }
    return false;
}

bool wxComboCtrlBase::SetBackgroundColour(const wxColour& colour)
{
    if ( m_text )
        m_text->SetBackgroundColour(colour);
    m_tcBgCol = colour;
    m_hasTcBgCol = true;
    return true;
}

wxColour wxComboCtrlBase::GetBackgroundColour() const
{
    if ( m_text )
        return m_text->GetBackgroundColour();
    return m_tcBgCol;
}

// ----------------------------------------------------------------------------
// painting
// ----------------------------------------------------------------------------

#if (!defined(__WXMSW__)) || defined(__WXUNIVERSAL__)
// prepare combo box background on area in a way typical on platform
void wxComboCtrlBase::PrepareBackground( wxDC& dc, const wxRect& rect, int flags ) const
{
    wxSize sz = GetClientSize();
    bool isEnabled;
    bool doDrawFocusRect; // also selected

    // For smaller size control (and for disabled background) use less spacing
    int focusSpacingX;
    int focusSpacingY;

    if ( !(flags & wxCONTROL_ISSUBMENU) )
    {
        // Drawing control
        isEnabled = IsEnabled();
        doDrawFocusRect = ShouldDrawFocus() && !(m_iFlags & wxCC_FULL_BUTTON);

        // Windows-style: for smaller size control (and for disabled background) use less spacing
        focusSpacingX = isEnabled ? 2 : 1;
        focusSpacingY = sz.y > (GetCharHeight()+2) && isEnabled ? 2 : 1;
    }
    else
    {
        // Drawing a list item
        isEnabled = true; // they are never disabled
        doDrawFocusRect = (flags & wxCONTROL_SELECTED) != 0;

        focusSpacingX = 0;
        focusSpacingY = 0;
    }

    // Set the background sub-rectangle for selection, disabled etc
    wxRect selRect(rect);
    selRect.y += focusSpacingY;
    selRect.height -= (focusSpacingY*2);

    int wcp = 0;

    if ( !(flags & wxCONTROL_ISSUBMENU) )
        wcp += m_widthCustomPaint;

    selRect.x += wcp + focusSpacingX;
    selRect.width -= wcp + (focusSpacingX*2);

    wxColour bgCol;
    wxColour fgCol;

    bool doDrawSelRect = true;

    // Determine foreground colour
    if ( isEnabled )
    {
        if ( doDrawFocusRect )
        {
            fgCol = wxSystemSettings::GetColour(wxSYS_COLOUR_HIGHLIGHTTEXT);
        }
        else if ( m_hasFgCol )
        {
            // Honour the custom foreground colour
            fgCol = GetForegroundColour();
        }
        else
        {
            fgCol = wxSystemSettings::GetColour(wxSYS_COLOUR_WINDOWTEXT);
        }
    }
    else
    {
        fgCol = wxSystemSettings::GetColour(wxSYS_COLOUR_GRAYTEXT);
    }

    // Determine background colour
    if ( isEnabled )
    {
        if ( doDrawFocusRect )
        {
            bgCol = wxSystemSettings::GetColour(wxSYS_COLOUR_HIGHLIGHT);
        }
        else if ( m_hasTcBgCol )
        {
            // Honour the custom background colour
            bgCol = m_tcBgCol;
        }
        else
        {
#ifndef __WXMAC__  // see note in OnThemeChange
            doDrawSelRect = false;
            bgCol = GetBackgroundColour();
#else
            bgCol = wxSystemSettings::GetColour(wxSYS_COLOUR_WINDOW);
#endif
        }
    }
    else
    {
#ifndef __WXMAC__  // see note in OnThemeChange
        bgCol = GetBackgroundColour();
#else
        bgCol = wxSystemSettings::GetColour(wxSYS_COLOUR_WINDOW);
#endif
    }

    dc.SetTextForeground( fgCol );
    dc.SetBrush( bgCol );
    if ( doDrawSelRect )
    {
        dc.SetPen( bgCol );
        dc.DrawRectangle( selRect );
    }

    // Don't clip exactly to the selection rectangle so we can draw
    // to the non-selected area in front of it.
    wxRect clipRect(rect.x,rect.y,
                    (selRect.x+selRect.width)-rect.x,rect.height);
    dc.SetClippingRegion(clipRect);
}
#else
// Save the library size a bit for platforms that re-implement this.
void wxComboCtrlBase::PrepareBackground( wxDC&, const wxRect&, int ) const
{
}
#endif

void wxComboCtrlBase::DrawButton( wxDC& dc, const wxRect& rect, int flags )
{
    int drawState = m_btnState;

    if ( (m_iFlags & wxCC_BUTTON_STAYS_DOWN) &&
         GetPopupWindowState() >= Animating )
        drawState |= wxCONTROL_PRESSED;

    wxRect drawRect(rect.x+m_btnSpacingX,
                    rect.y+((rect.height-m_btnSize.y)/2),
                    m_btnSize.x,
                    m_btnSize.y);

    // Make sure area is not larger than the control
    if ( drawRect.y < rect.y )
        drawRect.y = rect.y;
    if ( drawRect.height > rect.height )
        drawRect.height = rect.height;

    bool enabled = IsEnabled();

    if ( !enabled )
        drawState |= wxCONTROL_DISABLED;

    // Need to clear button background even if m_btn is present
    // and also when using custom bitmap for the button
    if ( (flags & Button_PaintBackground) &&
            (!HasTransparentBackground() ||
             !(m_iFlags & wxCC_IFLAG_BUTTON_OUTSIDE)) )
    {
        wxColour bgCol;

        if ( m_iFlags & wxCC_IFLAG_BUTTON_OUTSIDE )
            bgCol = GetParent()->GetBackgroundColour();
        else
            bgCol = GetBackgroundColour();

        dc.SetBrush(bgCol);
        dc.SetPen(bgCol);
        dc.DrawRectangle(rect);
    }

    if ( !m_bmpNormal.IsOk() )
    {
        if ( flags & Button_BitmapOnly )
            return;

        // Draw standard button
        wxRendererNative::Get().DrawComboBoxDropButton(this,
                                                       dc,
                                                       drawRect,
                                                       drawState);
    }
    else
    {
        // Draw bitmap

        wxBitmap* pBmp;

        if ( !enabled )
            pBmp = &m_bmpDisabled;
        else if ( m_btnState & wxCONTROL_PRESSED )
            pBmp = &m_bmpPressed;
        else if ( m_btnState & wxCONTROL_CURRENT )
            pBmp = &m_bmpHover;
        else
            pBmp = &m_bmpNormal;

        if ( m_blankButtonBg )
        {
            if ( !(flags & Button_BitmapOnly) )
            {
                wxRendererNative::Get().DrawPushButton(this,
                                                       dc,
                                                       drawRect,
                                                       drawState);
            }
        }

        // Draw bitmap centered in drawRect
        dc.DrawBitmap(*pBmp,
                      drawRect.x + (drawRect.width-pBmp->GetWidth())/2,
                      drawRect.y + (drawRect.height-pBmp->GetHeight())/2,
                      true);
    }
}

void wxComboCtrlBase::RecalcAndRefresh()
{
    if ( IsCreated() )
    {
        wxSizeEvent evt(GetSize(),GetId());
        evt.SetEventObject(this);
        GetEventHandler()->ProcessEvent(evt);
        Refresh();
    }
}

// ----------------------------------------------------------------------------
// miscellaneous event handlers
// ----------------------------------------------------------------------------

void wxComboCtrlBase::OnTextCtrlEvent(wxCommandEvent& event)
{
    // Avoid infinite recursion
    if ( event.GetEventObject() == this )
    {
        event.Skip();
        return;
    }

    if ( event.GetEventType() == wxEVT_TEXT )
    {
        if ( m_ignoreEvtText > 0 )
        {
            m_ignoreEvtText--;
            return;
        }
    }

    // For safety, completely re-create a new wxCommandEvent
    wxCommandEvent evt2(event);
    evt2.SetId(GetId());
    evt2.SetEventObject(this);
    HandleWindowEvent(evt2);

    event.StopPropagation();
}

// call if cursor is on button area or mouse is captured for the button
bool wxComboCtrlBase::HandleButtonMouseEvent( wxMouseEvent& event,
                                              int flags )
{
    int type = event.GetEventType();

    if ( type == wxEVT_MOTION )
    {
        if ( (flags & wxCC_MF_ON_BUTTON) &&
             IsPopupWindowState(Hidden) )
        {
            if ( !(m_btnState & wxCONTROL_CURRENT) )
            {
                // Mouse hover begins
                m_btnState |= wxCONTROL_CURRENT;
                if ( HasCapture() ) // Retain pressed state.
                    m_btnState |= wxCONTROL_PRESSED;
                Refresh();
            }
        }
        else if ( (m_btnState & wxCONTROL_CURRENT) )
        {
            // Mouse hover ends
            m_btnState &= ~(wxCONTROL_CURRENT|wxCONTROL_PRESSED);
            Refresh();
        }
    }
    else if ( type == wxEVT_LEFT_DOWN || type == wxEVT_LEFT_DCLICK )
    {
        if ( flags & (wxCC_MF_ON_CLICK_AREA|wxCC_MF_ON_BUTTON) )
        {
            m_btnState |= wxCONTROL_PRESSED;
            Refresh();

            if ( !(m_iFlags & wxCC_POPUP_ON_MOUSE_UP) )
                OnButtonClick();
            else
                // If showing popup now, do not capture mouse or there will be interference
                CaptureMouse();
        }
    }
    else if ( type == wxEVT_LEFT_UP )
    {

        // Only accept event if mouse was left-press was previously accepted
        if ( HasCapture() )
            ReleaseMouse();

        if ( m_btnState & wxCONTROL_PRESSED )
        {
            // If mouse was inside, fire the click event.
            if ( m_iFlags & wxCC_POPUP_ON_MOUSE_UP )
            {
                if ( flags & (wxCC_MF_ON_CLICK_AREA|wxCC_MF_ON_BUTTON) )
                    OnButtonClick();
            }

            m_btnState &= ~(wxCONTROL_PRESSED);
            Refresh();
        }
    }
    else if ( type == wxEVT_LEAVE_WINDOW )
    {
        if ( m_btnState & (wxCONTROL_CURRENT|wxCONTROL_PRESSED) )
        {
            m_btnState &= ~(wxCONTROL_CURRENT);

            // Mouse hover ends
            if ( IsPopupWindowState(Hidden) )
            {
                m_btnState &= ~(wxCONTROL_PRESSED);
                Refresh();
            }
        }
    }
    else
        return false;

    // Never have 'hot' state when popup is being shown
    // (this is mostly needed because of the animation).
    if ( !IsPopupWindowState(Hidden) )
        m_btnState &= ~wxCONTROL_CURRENT;

    return true;
}

// returns true if event was consumed or filtered
bool wxComboCtrlBase::PreprocessMouseEvent( wxMouseEvent& event,
                                            int WXUNUSED(flags) )
{
    wxMilliClock_t t = ::wxGetLocalTimeMillis();
    int evtType = event.GetEventType();

#if USES_WXPOPUPWINDOW || USES_GENERICTLW
    if ( m_popupWinType != POPUPWIN_WXPOPUPTRANSIENTWINDOW )
    {
        if ( IsPopupWindowState(Visible) &&
             ( evtType == wxEVT_LEFT_DOWN || evtType == wxEVT_RIGHT_DOWN ) )
        {
            HidePopup(true);
            return true;
        }
    }
#endif

    // Filter out clicks on button immediately after popup dismiss
    if ( evtType == wxEVT_LEFT_DOWN && t < m_timeCanAcceptClick )
    {
        event.SetEventType(0);
        return true;
    }

    return false;
}

void wxComboCtrlBase::HandleNormalMouseEvent( wxMouseEvent& event )
{
    int evtType = event.GetEventType();

    if ( (evtType == wxEVT_LEFT_DOWN || evtType == wxEVT_LEFT_DCLICK) &&
         (m_windowStyle & wxCB_READONLY) )
    {
        if ( GetPopupWindowState() >= Animating )
        {
    #if USES_WXPOPUPWINDOW
            // Click here always hides the popup.
            if ( m_popupWinType == POPUPWIN_WXPOPUPWINDOW )
                HidePopup(true);
    #endif
        }
        else
        {
            if ( !(m_windowStyle & wxCC_SPECIAL_DCLICK) )
            {
                // In read-only mode, clicking the text is the
                // same as clicking the button.
                OnButtonClick();
            }
            else if ( /*evtType == wxEVT_LEFT_UP || */evtType == wxEVT_LEFT_DCLICK )
            {
                //if ( m_popupInterface->CycleValue() )
                //    Refresh();
                if ( m_popupInterface )
                    m_popupInterface->OnComboDoubleClick();
            }
        }
    }
    else if ( evtType == wxEVT_MOUSEWHEEL )
    {
        if ( IsPopupShown() )
        {
            // relay (some) mouse events to the popup
            m_popup->GetEventHandler()->ProcessEvent(event);
        }
        else if ( event.GetWheelAxis() == 0 &&
                  event.GetWheelRotation() != 0 &&
                  event.GetModifiers() == 0 )
        {
            // Translate mousewheel actions into key up/down. This is
            // the simplest way of getting native behaviour: scrolling the
            // wheel moves selection up/down by one item.
            wxKeyEvent kevent(wxEVT_KEY_DOWN);
            kevent.m_keyCode = event.GetWheelRotation() > 0
                               ? WXK_UP
                               : WXK_DOWN;

            if (!GetEventHandler()->ProcessEvent(kevent))
                event.Skip();
        }
        else
        {
            event.Skip();
        }
    }
    else if ( evtType )
    {
        event.Skip();
    }
}

void wxComboCtrlBase::OnKeyEvent(wxKeyEvent& event)
{
    if ( IsPopupShown() )
    {
        // pass it to the popped up control
        GetPopupControl()->GetControl()->GetEventHandler()->ProcessEvent(event);
    }
    else // no popup
    {
        wxWindow* mainCtrl = GetMainWindowOfCompositeControl();

        if ( mainCtrl->GetParent()->HasFlag(wxTAB_TRAVERSAL) )
        {
            if ( mainCtrl->HandleAsNavigationKey(event) )
                return;
        }

        if ( IsKeyPopupToggle(event) )
        {
            OnButtonClick();
            return;
        }

        int comboStyle = GetWindowStyle();
        wxComboPopup* popupInterface = GetPopupControl();

        if ( !popupInterface )
        {
            event.Skip();
            return;
        }

        int keycode = event.GetKeyCode();

        if ( (comboStyle & wxCB_READONLY) ||
             (keycode != WXK_RIGHT && keycode != WXK_LEFT) )
        {
            popupInterface->OnComboKeyEvent(event);
        }
        else
            event.Skip();
    }
}

void wxComboCtrlBase::OnCharEvent(wxKeyEvent& event)
{
    if ( IsPopupShown() )
    {
        // pass it to the popped up control
        GetPopupControl()->GetControl()->GetEventHandler()->ProcessEvent(event);
    }
    else // no popup
    {
        wxComboPopup* popupInterface = GetPopupControl();
        if ( popupInterface )
        {
            popupInterface->OnComboCharEvent(event);
        }
        else
        {
            event.Skip();
        }
    }
}

void wxComboCtrlBase::OnFocusEvent( wxFocusEvent& event )
{
    // On Mac, setting focus here led to infinite recursion so
    // m_resetFocus is used as a guard

    if ( event.GetEventType() == wxEVT_SET_FOCUS )
    {
        if ( !m_resetFocus && GetTextCtrl() && !GetTextCtrl()->HasFocus() )
        {
            m_resetFocus = true;
            GetTextCtrl()->SetFocus();
            m_resetFocus = false;
        }
    }

    Refresh();
}

void wxComboCtrlBase::OnIdleEvent( wxIdleEvent& WXUNUSED(event) )
{
    if ( m_resetFocus )
    {
        m_resetFocus = false;
        if ( GetTextCtrl() )
            GetTextCtrl()->SetFocus();
    }
}

void wxComboCtrlBase::OnSysColourChanged(wxSysColourChangedEvent& WXUNUSED(event))
{
    OnThemeChange();
    // left margin may also have changed
    if ( !(m_iFlags & wxCC_IFLAG_LEFT_MARGIN_SET) )
        m_marginLeft = GetNativeTextIndent();
    RecalcAndRefresh();
}

// ----------------------------------------------------------------------------
// popup handling
// ----------------------------------------------------------------------------

// Create popup window and the child control
void wxComboCtrlBase::CreatePopup()
{
    wxComboPopup* popupInterface = m_popupInterface;
    wxWindow* popup;

    if ( !m_winPopup )
    {
#ifdef wxComboPopupWindowBase2
        if ( m_iFlags & wxCC_IFLAG_USE_ALT_POPUP )
        {
        #if !USES_GENERICTLW
            m_winPopup = new wxComboPopupWindowBase2( this, wxNO_BORDER );
        #else
            int tlwFlags = wxNO_BORDER;
          #ifdef wxCC_GENERIC_TLW_IS_FRAME
            tlwFlags |= wxFRAME_NO_TASKBAR;
          #endif

          #ifdef wxCC_GENERIC_TLW_IS_NONOWNEDWINDOW
            m_winPopup = new wxComboPopupWindowBase2( this, wxID_ANY,
                                                      wxPoint(-21,-21), wxSize(20, 20),
                                                      tlwFlags );
          #else
            m_winPopup = new wxComboPopupWindowBase2( this, wxID_ANY, wxEmptyString,
                                                      wxPoint(-21,-21), wxSize(20, 20),
                                                      tlwFlags );
          #endif
        #endif
            m_popupWinType = SECONDARY_POPUP_TYPE;
        }
        else
#endif // wxComboPopupWindowBase2
        {
            m_winPopup = new wxComboPopupWindow( this, wxNO_BORDER );
            m_popupWinType = PRIMARY_POPUP_TYPE;
        }
        m_popupWinEvtHandler = new wxComboPopupWindowEvtHandler(this);
        m_winPopup->PushEventHandler(m_popupWinEvtHandler);
    }

    popupInterface->Create(m_winPopup);
    m_popup = popup = popupInterface->GetControl();

    m_popupEvtHandler = new wxComboPopupEvtHandler(this);
    popup->PushEventHandler( m_popupEvtHandler );

    // This may be helpful on some platforms
    //   (eg. it bypasses a wxGTK popupwindow bug where
    //    window is not initially hidden when it should be)
    m_winPopup->Hide();

    popupInterface->m_iFlags |= wxCP_IFLAG_CREATED;
}

// Destroy popup window and the child control
void wxComboCtrlBase::DestroyPopup()
{
    HidePopup(true);

    if ( m_popup )
        m_popup->RemoveEventHandler(m_popupEvtHandler);

    wxDELETE(m_popupEvtHandler);

    if ( m_popupInterface )
    {
        // NB: DestroyPopup() performs 'delete this'.
        m_popupInterface->DestroyPopup();
        m_popupInterface = NULL;
    }

    if ( m_winPopup )
    {
        m_winPopup->RemoveEventHandler(m_popupWinEvtHandler);
        wxDELETE(m_popupWinEvtHandler);
        m_winPopup->Destroy();
        m_winPopup = NULL;
    }

    m_popup = NULL;
}

void wxComboCtrlBase::DoSetPopupControl(wxComboPopup* iface)
{
    wxCHECK_RET( iface, wxT("no popup interface set for wxComboCtrl") );

    DestroyPopup();

    iface->InitBase(this);
    iface->Init();

    m_popupInterface = iface;

    if ( !iface->LazyCreate() )
    {
        CreatePopup();
    }
    else
    {
        m_popup = NULL;
    }

    // This must be done after creation
    if ( !m_valueString.empty() )
    {
        iface->SetStringValue(m_valueString);
        //Refresh();
    }
}

// Ensures there is atleast the default popup
void wxComboCtrlBase::EnsurePopupControl()
{
    if ( !m_popupInterface )
        SetPopupControl(NULL);
}

void wxComboCtrlBase::OnButtonClick()
{
    // Derived classes can override this method for totally custom
    // popup action
    switch ( GetPopupWindowState() )
    {
        case Hidden:
        {
            Popup();
            break;
        }

        case Animating:
        case Visible:
        {
            HidePopup(true);
            break;
        }
    }
}

void wxComboCtrlBase::Popup()
{
    wxCommandEvent event(wxEVT_COMBOBOX_DROPDOWN, GetId());
    event.SetEventObject(this);
    HandleWindowEvent(event);

    ShowPopup();
}

void wxComboCtrlBase::ShowPopup()
{
    EnsurePopupControl();
    wxCHECK_RET( !IsPopupWindowState(Visible), wxT("popup window already shown") );

    if ( IsPopupWindowState(Animating) )
        return;

    SetFocus();

    // Space above and below
    int screenHeight;
    wxPoint scrPos;
    int spaceAbove;
    int spaceBelow;
    int maxHeightPopup;
    wxSize ctrlSz = GetSize();

<<<<<<< HEAD
    screenHeight = wxSystemSettings::GetMetric( wxSYS_SCREEN_Y );
    scrPos = GetScreenPosition();
=======
    screenHeight = wxSystemSettings::GetMetric( wxSYS_SCREEN_Y, this );
    scrPos = GetParent()->ClientToScreen(GetPosition());
>>>>>>> 85de3a20

    spaceAbove = scrPos.y;
    spaceBelow = screenHeight - spaceAbove - ctrlSz.y;

    maxHeightPopup = spaceBelow;
    if ( spaceAbove > spaceBelow )
        maxHeightPopup = spaceAbove;

    // Width
    int widthPopup = ctrlSz.x + m_extLeft + m_extRight;

    if ( widthPopup < m_widthMinPopup )
        widthPopup = m_widthMinPopup;

    wxWindow* winPopup = m_winPopup;
    wxWindow* popup;

    // Need to disable tab traversal of parent
    //
    // NB: This is to fix a bug in wxMSW. In theory it could also be fixed
    //     by, for instance, adding check to window.cpp:wxWindowMSW::MSWProcessMessage
    //     that if transient popup is open, then tab traversal is to be ignored.
    //     However, I think this code would still be needed for cases where
    //     transient popup doesn't work yet.
    wxWindow* mainCtrl = GetMainWindowOfCompositeControl();
    wxWindow* parent = mainCtrl->GetParent();
    int parentFlags = parent->GetWindowStyle();
    if ( parentFlags & wxTAB_TRAVERSAL )
    {
        parent->SetWindowStyle( parentFlags & ~(wxTAB_TRAVERSAL) );
        m_iFlags |= wxCC_IFLAG_PARENT_TAB_TRAVERSAL;
    }

    if ( !winPopup )
    {
        CreatePopup();
        winPopup = m_winPopup;
        popup = m_popup;
    }
    else
    {
        popup = m_popup;
    }

    winPopup->Enable();

    wxASSERT( !m_popup || m_popup == popup ); // Consistency check.

    wxSize adjustedSize = m_popupInterface->GetAdjustedSize(widthPopup,
                                                            m_heightPopup<=0?DEFAULT_POPUP_HEIGHT:m_heightPopup,
                                                            maxHeightPopup);

    popup->SetSize(adjustedSize);
    popup->Move(0,0);
    m_popupInterface->OnPopup();

    //
    // Reposition and resize popup window
    //

    wxSize szp = popup->GetSize();

    int popupX;
    int popupY = scrPos.y + ctrlSz.y;

    // Default anchor is wxLEFT
    int anchorSide = m_anchorSide;
    if ( !anchorSide )
        anchorSide = wxLEFT;

    int rightX = scrPos.x + ctrlSz.x + m_extRight - szp.x;
    int leftX = scrPos.x - m_extLeft;

    if ( wxTheApp->GetLayoutDirection() == wxLayout_RightToLeft )
        leftX -= ctrlSz.x;

    int screenWidth = wxSystemSettings::GetMetric( wxSYS_SCREEN_X, this );

    // If there is not enough horizontal space, anchor on the other side.
    // If there is no space even then, place the popup at x 0.
    if ( anchorSide == wxRIGHT )
    {
        if ( rightX < 0 )
        {
            if ( (leftX+szp.x) < screenWidth )
                anchorSide = wxLEFT;
            else
                anchorSide = 0;
        }
    }
    else
    {
        if ( (leftX+szp.x) >= screenWidth )
        {
            if ( rightX >= 0 )
                anchorSide = wxRIGHT;
            else
                anchorSide = 0;
        }
    }

    // Select x coordinate according to the anchor side
    if ( anchorSide == wxRIGHT )
        popupX = rightX;
    else if ( anchorSide == wxLEFT )
        popupX = leftX;
    else
        popupX = 0;

    int showFlags = CanDeferShow;

    if ( spaceBelow < szp.y )
    {
        popupY = scrPos.y - szp.y;
        showFlags |= ShowAbove;
    }

#if INSTALL_TOPLEV_HANDLER
    // Put top level window event handler into place
    if ( m_popupWinType == POPUPWIN_WXPOPUPWINDOW )
    {
        if ( !m_toplevEvtHandler )
            m_toplevEvtHandler = new wxComboFrameEventHandler(this);

        wxWindow* toplev = ::wxGetTopLevelParent( this );
        wxASSERT( toplev );
        ((wxComboFrameEventHandler*)m_toplevEvtHandler)->OnPopup();
        toplev->PushEventHandler( m_toplevEvtHandler );
    }
#endif

    // Set string selection (must be this way instead of SetStringSelection)
    if ( m_text )
    {
        if ( !(m_iFlags & wxCC_NO_TEXT_AUTO_SELECT) )
            m_text->SelectAll();

        m_popupInterface->SetStringValue( m_text->GetValue() );
    }
    else
    {
        // This is neede since focus/selection indication may change when popup is shown
        Refresh();
    }

    // This must be after SetStringValue
    m_popupWinState = Animating;

    wxRect popupWinRect( popupX, popupY, szp.x, szp.y );

    m_popup = popup;
    if ( (m_iFlags & wxCC_IFLAG_DISABLE_POPUP_ANIM) ||
         AnimateShow( popupWinRect, showFlags ) )
    {
        DoShowPopup( popupWinRect, showFlags );
    }
}


#ifdef __WXMAC__
bool wxComboCtrlBase::AnimateShow( const wxRect& rect, int WXUNUSED(flags) )
{
    // Overridden AnimateShow() will call Raise() and ShowWithEffect() so do
    // here to avoid duplication. Raise and Show are needed for some contained
    // control's scrollbars, selection highlights, hit-test accuracy and popup
    // close via left mousedown when the mouse is not over the parent app.
    if ( GetPopupWindow() )
    {
        GetPopupWindow()->SetSize(rect);
        GetPopupWindow()->Raise();
        GetPopupWindow()->Show();
    }
    return true;
}
#else
bool wxComboCtrlBase::AnimateShow( const wxRect& WXUNUSED(rect), int WXUNUSED(flags) )
{
    return true;
}
#endif

void wxComboCtrlBase::DoShowPopup( const wxRect& rect, int WXUNUSED(flags) )
{
    wxWindow* winPopup = m_winPopup;

    if ( IsPopupWindowState(Animating) )
    {
        // Make sure the popup window is shown in the right position.
        // Should not matter even if animation already did this.

        // Some platforms (GTK) may like SetSize and Move to be separate
        // (though the bug was probably fixed).
        winPopup->SetSize( rect );

#if USES_WXPOPUPTRANSIENTWINDOW
        if ( m_popupWinType == POPUPWIN_WXPOPUPTRANSIENTWINDOW )
            ((wxPopupTransientWindow*)winPopup)->Popup(m_popup);
        else
#endif
            winPopup->Show();

        m_popupWinState = Visible;

        // If popup window was a generic top-level window, or the
        // wxPopupWindow implementation on this platform is classified as
        // perfect, then we should be able to safely set focus to the popup
        // control.
        // In x11 backend, popup window neither generic top-level nor
        // perfect native window. So shouldn't be set focus to the popup control
        // same in the OnPopupDismiss function.
#if !defined(__WXX11__)
        if ( IsPopupWinTypePerfect(m_popupWinType) )
            m_popup->SetFocus();
#endif
    }
    else if ( IsPopupWindowState(Hidden) )
    {
        // Animation was aborted

        wxASSERT( !winPopup->IsShown() );

        m_popupWinState = Hidden;
    }

    Refresh();
}

void wxComboCtrlBase::OnPopupDismiss(bool generateEvent)
{
    // Just in case, avoid double dismiss
    if ( IsPopupWindowState(Hidden) )
        return;

    // This must be set before focus - otherwise there will be recursive
    // OnPopupDismisses.
    m_popupWinState = Hidden;

    //SetFocus();
    m_winPopup->Disable();

    // Inform popup control itself
    m_popupInterface->OnDismiss();

    if ( m_popupEvtHandler )
        ((wxComboPopupEvtHandler*)m_popupEvtHandler)->OnPopupDismiss();

#if INSTALL_TOPLEV_HANDLER
    // Remove top level window event handler
    if ( m_toplevEvtHandler )
    {
        wxWindow* toplev = ::wxGetTopLevelParent( this );
        if ( toplev )
            toplev->RemoveEventHandler( m_toplevEvtHandler );
    }
#endif

    m_timeCanAcceptClick = ::wxGetLocalTimeMillis();

    if ( m_popupWinType == POPUPWIN_WXPOPUPTRANSIENTWINDOW )
        m_timeCanAcceptClick += 150;

    // If cursor not on dropdown button, then clear its state
    // (technically not required by all ports, but do it for all just in case)
    if ( !m_btnArea.Contains(ScreenToClient(::wxGetMousePosition())) )
        m_btnState = 0;

    // Return parent's tab traversal flag.
    // See ShowPopup for notes.
    if ( m_iFlags & wxCC_IFLAG_PARENT_TAB_TRAVERSAL )
    {
        wxWindow* parent = GetParent();
        parent->SetWindowStyle( parent->GetWindowStyle() | wxTAB_TRAVERSAL );
        m_iFlags &= ~(wxCC_IFLAG_PARENT_TAB_TRAVERSAL);
    }

    // refresh control (necessary even if m_text)
    Refresh();

#if !defined(__WXX11__)
    SetFocus();
#endif

    if ( generateEvent )
    {
        wxCommandEvent event(wxEVT_COMBOBOX_CLOSEUP, GetId());
        event.SetEventObject(this);
        HandleWindowEvent(event);
    }
}

void wxComboCtrlBase::HidePopup(bool generateEvent)
{
    // Should be able to call this without popup interface
    if ( IsPopupWindowState(Hidden) || IsPopupWindowState(Closing) )
        return;
    m_popupWinState = Closing; // To prevent from reentering

    // transfer value and show it in textctrl, if any
    if ( !IsPopupWindowState(Animating) )
        SetValueByUser( m_popupInterface->GetStringValue() );

    m_winPopup->Hide();

    OnPopupDismiss(generateEvent);
}

// ----------------------------------------------------------------------------
// customization methods
// ----------------------------------------------------------------------------

void wxComboCtrlBase::SetButtonPosition( int width, int height,
                                         int side, int spacingX )
{
    m_btnWid = width;
    m_btnHei = height;
    m_btnSide = side;
    m_btnSpacingX = spacingX;

    if ( width > 0 || height > 0 || spacingX )
        m_iFlags |= wxCC_IFLAG_HAS_NONSTANDARD_BUTTON;

    RecalcAndRefresh();
}

wxSize wxComboCtrlBase::GetButtonSize()
{
    if ( m_btnSize.x > 0 )
        return m_btnSize;

    wxSize retSize(m_btnWid,m_btnHei);

    // Need to call CalculateAreas now if button size is
    // is not explicitly specified.
    if ( retSize.x <= 0 || retSize.y <= 0)
    {
        OnResize();

        retSize = m_btnSize;
    }

    return retSize;
}

void wxComboCtrlBase::SetButtonBitmaps( const wxBitmap& bmpNormal,
                                           bool blankButtonBg,
                                           const wxBitmap& bmpPressed,
                                           const wxBitmap& bmpHover,
                                           const wxBitmap& bmpDisabled )
{
    m_bmpNormal = bmpNormal;
    m_blankButtonBg = blankButtonBg;

    if ( bmpPressed.IsOk() )
        m_bmpPressed = bmpPressed;
    else
        m_bmpPressed = bmpNormal;

    if ( bmpHover.IsOk() )
        m_bmpHover = bmpHover;
    else
        m_bmpHover = bmpNormal;

    if ( bmpDisabled.IsOk() )
        m_bmpDisabled = bmpDisabled;
    else
        m_bmpDisabled = bmpNormal;

    RecalcAndRefresh();
}

void wxComboCtrlBase::SetCustomPaintWidth( int width )
{
    if ( m_text )
    {
        // move textctrl accordingly
        wxRect r = m_text->GetRect();
        int inc = width - m_widthCustomPaint;
        r.x += inc;
        r.width -= inc;
        m_text->SetSize( r );
    }

    m_widthCustomPaint = width;

    RecalcAndRefresh();
}

bool wxComboCtrlBase::DoSetMargins(const wxPoint& margins)
{
    // For general sanity's sake, we ignore top margin. Instead
    // we will always try to center the text vertically.
    bool res = true;

    if ( margins.x != -1 )
    {
        m_marginLeft = margins.x;
        m_iFlags |= wxCC_IFLAG_LEFT_MARGIN_SET;
    }
    else
    {
        m_marginLeft = GetNativeTextIndent();
        m_iFlags &= ~(wxCC_IFLAG_LEFT_MARGIN_SET);
    }

    if ( margins.y != -1 )
    {
        res = false;
    }

    RecalcAndRefresh();

    return res;
}

wxPoint wxComboCtrlBase::DoGetMargins() const
{
    return wxPoint(m_marginLeft, -1);
}

#if WXWIN_COMPATIBILITY_2_8
void wxComboCtrlBase::SetTextIndent( int indent )
{
    if ( indent < 0 )
    {
        m_marginLeft = GetNativeTextIndent();
        m_iFlags &= ~(wxCC_IFLAG_LEFT_MARGIN_SET);
    }
    else
    {
        m_marginLeft = indent;
        m_iFlags |= wxCC_IFLAG_LEFT_MARGIN_SET;
    }

    RecalcAndRefresh();
}

wxCoord wxComboCtrlBase::GetTextIndent() const
{
    return m_marginLeft;
}
#endif

wxCoord wxComboCtrlBase::GetNativeTextIndent() const
{
    return DEFAULT_TEXT_INDENT;
}

void wxComboCtrlBase::SetTextCtrlStyle( int style )
{
    m_textCtrlStyle = style;

    if ( m_text )
        m_text->SetWindowStyle(style);
}

// ----------------------------------------------------------------------------
// wxTextEntry interface
// ----------------------------------------------------------------------------

wxString wxComboCtrlBase::DoGetValue() const
{
    if ( m_text )
        return m_text->GetValue();
    return m_valueString;
}

void wxComboCtrlBase::SetValueWithEvent(const wxString& value,
                                        bool withEvent)
{
    DoSetValue(value, withEvent ? SetValue_SendEvent : 0);
}

void wxComboCtrlBase::OnSetValue(const wxString& value)
{
    // Note: before wxComboCtrl inherited from wxTextEntry,
    //       this code used to be in SetValueWithEvent().

    // Since wxComboPopup may want to paint the combo as well, we need
    // to set the string value here (as well as sometimes in ShowPopup).
    if ( m_valueString != value )
    {
        bool found = true;
        wxString trueValue = value;

        // Conform to wxComboBox behaviour: read-only control can only accept
        // valid list items and empty string
        if ( m_popupInterface && HasFlag(wxCB_READONLY) && value.length() )
        {
            found = m_popupInterface->FindItem(value,
                                               &trueValue);
        }

        if ( found )
        {
            m_valueString = trueValue;

            EnsurePopupControl();

            if ( m_popupInterface )
                m_popupInterface->SetStringValue(trueValue);
        }
    }

    Refresh();
}

void wxComboCtrlBase::SetValueByUser(const wxString& value)
{
    // NB: Order of function calls is important here. Otherwise
    //     the SelectAll() may not work.

    if ( m_text )
    {
        m_text->SetValue(value);

        if ( !(m_iFlags & wxCC_NO_TEXT_AUTO_SELECT) )
            m_text->SelectAll();
    }

    OnSetValue(value);
}

// In this SetValue variant wxComboPopup::SetStringValue is not called
void wxComboCtrlBase::SetText(const wxString& value)
{
    // Unlike in SetValue(), this must be called here or
    // the behaviour will no be consistent in readonlys.
    EnsurePopupControl();

    m_valueString = value;

    if ( m_text )
    {
        m_ignoreEvtText++;
        m_text->SetValue( value );
    }

    Refresh();
}

void wxComboCtrlBase::Copy()
{
    if ( m_text )
        m_text->Copy();
}

void wxComboCtrlBase::Cut()
{
    if ( m_text )
        m_text->Cut();
}

void wxComboCtrlBase::Paste()
{
    if ( m_text )
        m_text->Paste();
}

void wxComboCtrlBase::SetInsertionPoint(long pos)
{
    if ( m_text )
        m_text->SetInsertionPoint(pos);
}

long wxComboCtrlBase::GetInsertionPoint() const
{
    if ( m_text )
        return m_text->GetInsertionPoint();

    return 0;
}

long wxComboCtrlBase::GetLastPosition() const
{
    if ( m_text )
        return m_text->GetLastPosition();

    return 0;
}

void wxComboCtrlBase::WriteText(const wxString& text)
{
    if ( m_text )
    {
        m_text->WriteText(text);
        OnSetValue(m_text->GetValue());
    }
    else
    {
        OnSetValue(text);
    }
}

void wxComboCtrlBase::DoSetValue(const wxString& value, int flags)
{
    if ( m_text )
    {
        if ( flags & SetValue_SendEvent )
            m_text->SetValue(value);
        else
            m_text->ChangeValue(value);
    }

    OnSetValue(value);
}

void wxComboCtrlBase::Replace(long from, long to, const wxString& value)
{
    if ( m_text )
    {
        m_text->Replace(from, to, value);
        OnSetValue(m_text->GetValue());
    }
}

void wxComboCtrlBase::Remove(long from, long to)
{
    if ( m_text )
    {
        m_text->Remove(from, to);
        OnSetValue(m_text->GetValue());
    }
}

void wxComboCtrlBase::SetSelection(long from, long to)
{
    if ( m_text )
        m_text->SetSelection(from, to);
}

void wxComboCtrlBase::GetSelection(long *from, long *to) const
{
    if ( m_text )
    {
        m_text->GetSelection(from, to);
    }
    else
    {
        *from = 0;
        *to = 0;
    }
}

bool wxComboCtrlBase::IsEditable() const
{
    if ( m_text )
        return m_text->IsEditable();
    return false;
}

void wxComboCtrlBase::SetEditable(bool editable)
{
    if ( m_text )
        m_text->SetEditable(editable);
}

void wxComboCtrlBase::Undo()
{
    if ( m_text )
        m_text->Undo();
}

void wxComboCtrlBase::Redo()
{
    if ( m_text )
        m_text->Redo();
}

bool wxComboCtrlBase::CanUndo() const
{
    if ( m_text )
        return m_text->CanUndo();

    return false;
}

bool wxComboCtrlBase::CanRedo() const
{
    if ( m_text )
        return m_text->CanRedo();

    return false;
}

bool wxComboCtrlBase::SetHint(const wxString& hint)
{
    m_hintText = hint;
    bool res = true;
    if ( m_text )
        res = m_text->SetHint(hint);
    Refresh();
    return res;
}

wxString wxComboCtrlBase::GetHint() const
{
    return m_hintText;
}

#endif // wxUSE_COMBOCTRL<|MERGE_RESOLUTION|>--- conflicted
+++ resolved
@@ -2276,13 +2276,8 @@
     int maxHeightPopup;
     wxSize ctrlSz = GetSize();
 
-<<<<<<< HEAD
-    screenHeight = wxSystemSettings::GetMetric( wxSYS_SCREEN_Y );
+    screenHeight = wxSystemSettings::GetMetric( wxSYS_SCREEN_Y, this );
     scrPos = GetScreenPosition();
-=======
-    screenHeight = wxSystemSettings::GetMetric( wxSYS_SCREEN_Y, this );
-    scrPos = GetParent()->ClientToScreen(GetPosition());
->>>>>>> 85de3a20
 
     spaceAbove = scrPos.y;
     spaceBelow = screenHeight - spaceAbove - ctrlSz.y;
