/////////////////////////////////////////////////////////////////////////////
// Name:        src/common/uri.cpp
// Purpose:     Implementation of a URI parser
// Author:      Ryan Norton,
//              Vadim Zeitlin (UTF-8 URI support, many other changes)
// Created:     10/26/04
// Copyright:   (c) 2004 Ryan Norton,
//                  2008 Vadim Zeitlin
// Licence:     wxWindows licence
/////////////////////////////////////////////////////////////////////////////

// ===========================================================================
// declarations
// ===========================================================================

// ---------------------------------------------------------------------------
// headers
// ---------------------------------------------------------------------------

// For compilers that support precompilation, includes "wx.h".
#include "wx/wxprec.h"


#ifndef WX_PRECOMP
    #include "wx/crt.h"
#endif

#include "wx/uri.h"

// ---------------------------------------------------------------------------
// definitions
// ---------------------------------------------------------------------------

wxIMPLEMENT_CLASS(wxURI, wxObject);

// ===========================================================================
// wxURI implementation
// ===========================================================================

// ---------------------------------------------------------------------------
// Constructors and cleanup
// ---------------------------------------------------------------------------

wxURI::wxURI()
     : m_hostType(wxURI_REGNAME),
       m_fields(0)
{
}

wxURI::wxURI(const wxString& uri)
     : m_hostType(wxURI_REGNAME),
       m_fields(0)
{
    Create(uri);
}

bool wxURI::Create(const wxString& uri)
{
    if (m_fields)
        Clear();

    return Parse(uri.utf8_str());
}

void wxURI::Clear()
{
    m_scheme.clear();
    m_userinfo.clear();
    m_server.clear();
    m_port.clear();
    m_path.clear();
    m_query.clear();
    m_fragment.clear();

    m_hostType = wxURI_REGNAME;

    m_fields = 0;
}

// ---------------------------------------------------------------------------
// Escaped characters handling
// ---------------------------------------------------------------------------

// Converts a character into a numeric hexadecimal value, or -1 if the passed
// in character is not a valid hex character

/* static */
int wxURI::CharToHex(char c)
{
    if ((c >= 'A') && (c <= 'F'))
        return c - 'A' + 10;
    if ((c >= 'a') && (c <= 'f'))
        return c - 'a' + 10;
    if ((c >= '0') && (c <= '9'))
        return c - '0';

    return -1;
}

/* static */
wxString wxURI::Unescape(const wxString& uri)
{
    // URIs can contain escaped 8-bit characters that have to be decoded using
    // UTF-8 (see RFC 3986), however in our (probably broken...) case we can
    // also end up with not escaped Unicode characters in the URI string which
    // can't be decoded as UTF-8. So what we do here is to encode all Unicode
    // characters as UTF-8 only to decode them back below. This is obviously
    // inefficient but there doesn't seem to be anything else to do, other than
    // not allowing to mix Unicode characters with escapes in the first place,
    // but this seems to be done in a lot of places, unfortunately.
    const wxScopedCharBuffer& uriU8(uri.utf8_str());
    const size_t len = uriU8.length();

    // the unescaped version can't be longer than the original one
    wxCharBuffer buf(uriU8.length());
    char *p = buf.data();

    const char* const end = uriU8.data() + len;
    for ( const char* s = uriU8.data(); s != end; ++s, ++p )
    {
        char c = *s;
        if ( c == '%' && s < end - 2 && IsHex(s[1]) && IsHex(s[2]) )
        {
            c = (CharToHex(s[1]) << 4) | CharToHex(s[2]);
            s += 2;
        }

        *p = c;
    }

    *p = '\0';

    return wxString::FromUTF8(buf);
}

void wxURI::AppendNextEscaped(wxString& s, const char *& p)
{
    // check for an already encoded character:
    //
    // pct-encoded   = "%" HEXDIG HEXDIG
    if ( p[0] == '%' && IsHex(p[1]) && IsHex(p[2]) )
    {
        s += *p++;
        s += *p++;
        s += *p++;
    }
    else // really needs escaping
    {
        static const char* hexDigits = "0123456789abcdef";

        const char c = *p++;

        s += '%';
        s += hexDigits[(c >> 4) & 15];
        s += hexDigits[c & 15];
    }
}

// ---------------------------------------------------------------------------
// GetUser
// GetPassword
//
// Gets the username and password via the old URL method.
// ---------------------------------------------------------------------------
wxString wxURI::GetUser() const
{
    // if there is no colon at all, find() returns npos and this method returns
    // the entire string which is correct as it means that password was omitted
    return m_userinfo(0, m_userinfo.find(':'));
}

wxString wxURI::GetPassword() const
{
      size_t posColon = m_userinfo.find(':');

      if ( posColon == wxString::npos )
          return wxString();

      return m_userinfo(posColon + 1, wxString::npos);
}

// combine all URI fields in a single string, applying funcDecode to each
// component which it may make sense to decode (i.e. "unescape")
wxString wxURI::DoBuildURI(wxString (*funcDecode)(const wxString&)) const
{
    wxString ret;

    if (HasScheme())
        ret += m_scheme + ":";

    if (HasServer())
    {
        ret += "//";

        if (HasUserInfo())
            ret += funcDecode(m_userinfo) + "@";

        if (m_hostType == wxURI_REGNAME)
            ret += funcDecode(m_server);
        else
            ret += m_server;

        if (HasPort())
            ret += ":" + m_port;
    }

    ret += funcDecode(m_path);

    if (HasQuery())
        ret += "?" + funcDecode(m_query);

    if (HasFragment())
        ret += "#" + funcDecode(m_fragment);

    return ret;
}

// ---------------------------------------------------------------------------
// Comparison
// ---------------------------------------------------------------------------

bool wxURI::operator==(const wxURI& uri) const
{
    if (HasScheme())
    {
        if(m_scheme != uri.m_scheme)
            return false;
    }
    else if (uri.HasScheme())
        return false;


    if (HasServer())
    {
        if (HasUserInfo())
        {
            if (m_userinfo != uri.m_userinfo)
                return false;
        }
        else if (uri.HasUserInfo())
            return false;

        if (m_server != uri.m_server ||
            m_hostType != uri.m_hostType)
            return false;

        if (HasPort())
        {
            if(m_port != uri.m_port)
                return false;
        }
        else if (uri.HasPort())
            return false;
    }
    else if (uri.HasServer())
        return false;


    if (HasPath())
    {
        if(m_path != uri.m_path)
            return false;
    }
    else if (uri.HasPath())
        return false;

    if (HasQuery())
    {
        if (m_query != uri.m_query)
            return false;
    }
    else if (uri.HasQuery())
        return false;

    if (HasFragment())
    {
        if (m_fragment != uri.m_fragment)
            return false;
    }
    else if (uri.HasFragment())
        return false;

    return true;
}

// ---------------------------------------------------------------------------
// IsReference
//
// if there is no authority or scheme, it is a reference.
// May be needed to have an RFC Deviation here where file doesn't need to
// have a server so that raw file paths work as users expect. I.E.:
// return !HasScheme() || (!HasServer() && m_scheme != wxT("file"));
// ---------------------------------------------------------------------------

bool wxURI::IsReference() const
{
    return !HasScheme() || !HasServer();
}

// ---------------------------------------------------------------------------
// IsRelative
// ---------------------------------------------------------------------------

bool wxURI::IsRelative() const
{
    return !HasScheme() && !HasServer();
}

// ---------------------------------------------------------------------------
// Parse
//
// Master URI parsing method.  Just calls the individual parsing methods
//
// URI = scheme ":" hier-part [ "?" query ] [ "#" fragment ]
// URI-reference = URI / relative
// ---------------------------------------------------------------------------

bool wxURI::Parse(const char *uri)
{
    uri = ParseScheme(uri);
    if ( uri )
        uri = ParseAuthority(uri);
    if ( uri )
        uri = ParsePath(uri);
    if ( uri )
        uri = ParseQuery(uri);
    if ( uri )
        uri = ParseFragment(uri);

    // we only succeed if we parsed the entire string
    return uri && *uri == '\0';
}

const char* wxURI::ParseScheme(const char *uri)
{
    const char * const start = uri;

    // assume that we have a scheme if we have the valid start of it
    if ( IsAlpha(*uri) )
    {
        m_scheme += *uri++;

        //scheme        = ALPHA *( ALPHA / DIGIT / "+" / "-" / "." )
        while (IsAlpha(*uri) || IsDigit(*uri) ||
               *uri == '+'   ||
               *uri == '-'   ||
               *uri == '.')
        {
            m_scheme += *uri++;
        }

        //valid scheme?
        if (*uri == ':')
        {
            //mark the scheme as valid
            m_fields |= wxURI_SCHEME;

            //move reference point up to input buffer
            ++uri;
        }
        else // no valid scheme finally
        {
            uri = start; // rewind
            m_scheme.clear();
        }
    }
    //else: can't have schema, possible a relative URI

    return uri;
}

const char* wxURI::ParseAuthority(const char* uri)
{
    // URI			 = scheme ":" hier-part [ "?" query ] [ "#" fragment ]
    // hier-part	 = "//" authority path-abempty
<<<<<<< HEAD
    if ( uri[0] == '/' && uri[1] == '/' )
=======
    bool leadswithdoubleslash = uri[0] == '/' && uri[1] == '/';
    if(leadswithdoubleslash)
>>>>>>> baa2ea02
    {
        //skip past the two slashes
        uri += 2;
    }

<<<<<<< HEAD
        // ############# DEVIATION FROM RFC #########################
        // Don't parse the server component for file URIs
        // authority	 = [ userinfo "@" ] host [ ":" port ]
        if (m_scheme != "file") // RFC 8089 allows for leading "//" with file
        { // file-hier-part = ( "//" auth-path ) / local-path
            const char* uristart = uri;
            uri = ParseUserInfo(uri);
            uri = ParseServer(uri);
            if (!HasServer() && HasUserInfo()) // in practice this case doesn't happen without scheme-based parsing
            { // userinfo can't exist without host, backtrack and reparse
                m_userinfo.erase();
                m_fields &= ~wxURI_USERINFO;
                uri = uristart;
                uri = ParseServer(uri);
            }
            uri = ParsePort(uri);
            if (!HasServer()) // in practice this case doesn't happen without scheme-based parsing
            {
                m_port.erase(); // port can't exist without host
                m_fields &= ~wxURI_PORT;
                uri = uristart - 2; // nothing found, skip to before the leading "//"
            }
=======
    // ############# DEVIATION FROM RFC #########################
    // Evidence shows us that users expect us to parse the
    // server component in the case of [server][#fragment].
    // Otherwise they don't want us to parse the server at all
    // for file uris.
    if (m_scheme == "file") // RFC 8089 allows for leading "//" with file
    { // look for [server][#fragment] case
        bool serverfragmentfound = false;
        const char* uristart = uri;
        uri = ParseServer(uri);
        if(HasServer())
        {
            uri = ParseFragment(uri);
            serverfragmentfound = HasFragment();
        }
        if(!serverfragmentfound)
        { // nope... clear fields, return to point after opening slashes
            uri = uristart;
            m_server.erase();
            m_fields &= ~wxURI_SERVER;
        }
    }
    else if(leadswithdoubleslash)
    { // normal RFC-based authority parsing
        // authority	 = [ userinfo "@" ] host [ ":" port ]
        // file-hier-part = ( "//" auth-path ) / local-path
        const char* uristart = uri;
        uri = ParseUserInfo(uri);
        uri = ParseServer(uri);
        if (!HasServer() && HasUserInfo()) // in practice this case doesn't happen without scheme-based parsing
        { // userinfo can't exist without host, backtrack and reparse
            m_userinfo.erase();
            m_fields &= ~wxURI_USERINFO;
            uri = uristart;
            uri = ParseServer(uri);
        }
        uri = ParsePort(uri);
        if (!HasServer()) // in practice this case doesn't happen without scheme-based parsing
        {
            m_port.erase(); // port can't exist without host
            m_fields &= ~wxURI_PORT;
            uri = uristart - 2; // nothing found, skip to before the leading "//"
>>>>>>> baa2ea02
        }
    }

    return uri;
}

const char* wxURI::ParseUserInfo(const char* uri)
{
    const char * const start = uri;

    // userinfo      = *( unreserved / pct-encoded / sub-delims / ":" )
    while ( *uri && *uri != '@' && *uri != '/' && *uri != '#' && *uri != '?' )
    {
        if ( IsUnreserved(*uri) || IsSubDelim(*uri) || *uri == ':' )
            m_userinfo += *uri++;
        else
            AppendNextEscaped(m_userinfo, uri);
    }

    if ( *uri++ == '@' )
    {
        // valid userinfo
        m_fields |= wxURI_USERINFO;
    }
    else
    {
        uri = start; // rewind
        m_userinfo.clear();
    }

    return uri;
}

const char* wxURI::ParseServer(const char* uri)
{
    const char * const start = uri;

    // host          = IP-literal / IPv4address / reg-name
    // IP-literal    = "[" ( IPv6address / IPvFuture  ) "]"
    if (*uri == '[')
    {
        ++uri;
        if (ParseIPv6address(uri) && *uri == ']')
        {
            m_hostType = wxURI_IPV6ADDRESS;

            m_server.assign(start + 1, uri - start - 1);
            ++uri;
        }
        else
        {
            uri = start + 1; // skip the leading '[' again

            if (ParseIPvFuture(uri) && *uri == ']')
            {
                m_hostType = wxURI_IPVFUTURE;

                m_server.assign(start + 1, uri - start - 1);
                ++uri;
            }
            else // unrecognized IP literal
            {
                uri = start;
            }
        }
    }
    else // IPv4 or a reg-name
    {
        if (ParseIPv4address(uri) && (!*uri || *uri == '/' || *uri == ':'))
        {
            m_hostType = wxURI_IPV4ADDRESS;

            m_server.assign(start, uri - start);
        }
        else
        {
            uri = start;
        }
    }

    if ( m_hostType == wxURI_REGNAME )
    {
        uri = start;
        // reg-name      = *( unreserved / pct-encoded / sub-delims )
        while ( *uri && *uri != '/' && *uri != ':' && *uri != '#' && *uri != '?' )
        {
            if ( IsUnreserved(*uri) || IsSubDelim(*uri) )
                m_server += *uri++;
            else
                AppendNextEscaped(m_server, uri);
        }
    }

    m_fields |= wxURI_SERVER;

    return uri;
}


const char* wxURI::ParsePort(const char* uri)
{
    // port          = *DIGIT
    if( *uri == ':' )
    {
        ++uri;
        while ( IsDigit(*uri) )
        {
            m_port += *uri++;
        }

        m_fields |= wxURI_PORT;
    }

    return uri;
}

const char* wxURI::ParsePath(const char* uri)
{
    // hier-part     = "//" authority path-abempty
    //               / path-absolute
    //               / path-rootless
    //               / path-empty
    //
    // relative-part = "//" authority path-abempty
    //               / path-absolute
    //               / path-noscheme
    //               / path-empty
    //
    // path-abempty  = *( "/" segment )
    // path-absolute = "/" [ segment-nz *( "/" segment ) ]
    // path-noscheme = segment-nz-nc *( "/" segment )
    // path-rootless = segment-nz *( "/" segment )
    // path-empty    = 0<pchar>
    //
    // segment       = *pchar
    // segment-nz    = 1*pchar
    // segment-nz-nc = 1*( unreserved / pct-encoded / sub-delims / "@" )
    //               ; non-zero-length segment without any colon ":"
    //
    // pchar         = unreserved / pct-encoded / sub-delims / ":" / "@"

    if (IsEndPath(*uri)
        // When authority is present,
        // the path must either be empty or begin with a slash ("/") character.
        // When authority is not present,
        // the path cannot begin with two slash characters ("//").
        || (m_server.length() ? (!(!*uri || *uri == '/')) : (*uri == '/' && *(uri+1) == '/')))
        return uri;
    const char* uristart = uri;
    const bool isAbsolute = *uri == '/';
    if (isAbsolute)
    {
        m_path += *uri++;
        // segment-nz	 = 1*pchar
        while (!IsEndPath(*uri))
        {
            if (IsPCharNE(*uri) || *uri == '/')
                m_path += *uri++;
            else
                AppendNextEscaped(m_path, uri);
        }
        m_fields |= wxURI_PATH; //mark the path as valid
    }
    else if (*uri) //Relative path
    {
        if (!HasScheme())
        {
            // segment-nz-nc = 1*( unreserved / pct-encoded / sub-delims / "@" )
            //				 ; non-zero-length segment without any colon ":"
            while (!IsEndPath(*uri))
            {
                if (IsPCharNCNE(*uri) || *uri == '/')
                    m_path += *uri++;
                else
                    AppendNextEscaped(m_path, uri);
            }
        }
        else
        {
            // segment-nz	 = 1*pchar
            while (!IsEndPath(*uri))
            {
                if (IsPCharNE(*uri) || *uri == '/')
                    m_path += *uri++;
                else
                    AppendNextEscaped(m_path, uri);
            }
        }
        if (uri != uristart)
            m_fields |= wxURI_PATH; // mark the path as valid
    }
    return uri;
}


const char* wxURI::ParseQuery(const char* uri)
{
    // query         = *( pchar / "/" / "?" )
    if ( *uri == '?' )
    {
        ++uri;
        while ( *uri && *uri != '#' )
        {
            if ( IsPCharNE(*uri) || *uri == '/' || *uri == '?' )
                m_query += *uri++;
            else
                AppendNextEscaped(m_query, uri);
        }

        m_fields |= wxURI_QUERY;
    }

    return uri;
}


const char* wxURI::ParseFragment(const char* uri)
{
    // fragment      = *( pchar / "/" / "?" )
    if ( *uri == '#' )
    {
        ++uri;
        while ( *uri )
        {
            if ( IsPCharNE(*uri) || *uri == '/' || *uri == '?' )
                m_fragment += *uri++;
            else
                AppendNextEscaped(m_fragment, uri);
        }

        m_fields |= wxURI_FRAGMENT;
    }

    return uri;
}

// ---------------------------------------------------------------------------
// Resolve
//
// Builds missing components of this uri from a base uri
//
// A version of the algorithm outlined in the RFC is used here
// (it is shown in comments)
//
// Note that an empty URI inherits all components
// ---------------------------------------------------------------------------

/* static */
wxArrayString wxURI::SplitInSegments(const wxString& path)
{
    return wxSplit(path, '/', '\0' /* no escape character */);
}

void wxURI::Resolve(const wxURI& base, int flags)
{
<<<<<<< HEAD
    // RFC Deviation: Files don't need to have a server so that raw file paths
    // can work correctly.
    wxASSERT_MSG((!base.IsReference()
        || base.GetScheme().CompareTo(wxT("file"), wxString::ignoreCase) == 0),
=======
    wxASSERT_MSG((!base.IsReference()),
>>>>>>> baa2ea02
        "wxURI to inherit from must not be a reference!");

    // If we aren't being strict, enable the older (pre-RFC2396) loophole that
    // allows this uri to inherit other properties from the base uri - even if
    // the scheme is defined
    if ( !(flags & wxURI_STRICT) &&
            HasScheme() && base.HasScheme() &&
                m_scheme == base.m_scheme )
    {
        m_fields -= wxURI_SCHEME;
    }


    // Do nothing if this is an absolute wxURI
    //    if defined(R.scheme) then
    //       T.scheme    = R.scheme;
    //       T.authority = R.authority;
    //       T.path      = remove_dot_segments(R.path);
    //       T.query     = R.query;
    if (HasScheme())
        return;

    //No scheme - inherit
    m_scheme = base.m_scheme;
    m_fields |= wxURI_SCHEME;

    // All we need to do for relative URIs with an
    // authority component is just inherit the scheme
    //       if defined(R.authority) then
    //          T.authority = R.authority;
    //          T.path      = remove_dot_segments(R.path);
    //          T.query     = R.query;
    if (HasServer())
        return;

    //No authority - inherit
    if (base.HasUserInfo())
    {
        m_userinfo = base.m_userinfo;
        m_fields |= wxURI_USERINFO;
    }

    m_server = base.m_server;
    m_hostType = base.m_hostType;
    m_fields |= wxURI_SERVER;

    if (base.HasPort())
    {
        m_port = base.m_port;
        m_fields |= wxURI_PORT;
    }


    // Simple path inheritance from base
    if (!HasPath())
    {
        // T.path = Base.path;
        m_path = base.m_path;
        m_fields |= wxURI_PATH;


        // if defined(R.query) then
        //     T.query = R.query;
        // else
        //     T.query = Base.query;
        // endif;
        if (!HasQuery())
        {
            m_query = base.m_query;
            m_fields |= wxURI_QUERY;
        }
    }
    else
    {
        // if (R.path starts-with "/") then
        //     T.path = remove_dot_segments(R.path);
        // else
        //     T.path = merge(Base.path, R.path);
        //     T.path = remove_dot_segments(T.path);
        // endif;
        //     T.query = R.query;
        //
        // So we just normalize (./.. handling) absolute paths and
        // merge the two together if the one we are resolving with
        // (right side/operand) is relative

        wxArrayString our(SplitInSegments(m_path)),
                      result(SplitInSegments(base.m_path));
        bool isRightAbsolute = !m_path.empty() && m_path[0u] == '/';

        if ( !result.empty() )
        {
            if ( isRightAbsolute )
                result.clear(); // just resolve right side
            else
                result.pop_back();
        }

        if ( our.empty() )
        {
            // if we have an empty path it means we were constructed from a "."
            // string or something similar (e.g. "././././"), it should count
            // as (empty) segment
            our.push_back(wxString());
        }

        const wxArrayString::const_iterator end = our.end();
        for ( wxArrayString::const_iterator i = our.begin(); i != end; ++i )
        {
            //. _or_ ./ - remove (6.2.2.3. Path Segment Normalization)
            if ( i->empty() || *i == "." || *i == "/")
            {
                // as in ParsePath(), while normally we ignore the empty
                // segments, we need to take account of them at the end
                if ( i == end - 1 )
                    result.push_back(wxString());
                continue;
            }

            //.. _or_ ../ - remove as well as previous path if it exists (6.2.2.3)
            if ( *i == ".." || *i == "../")
            {
                if ( !result.empty() )
                {
                    result.pop_back();

                    if ( i == end - 1 )
                        result.push_back(wxString());
                }
                //else: just ignore, extra ".." don't accumulate
            }
            else
            {
                if ( result.empty() )
                {
                    // ensure that the resulting path will always be absolute
                    result.push_back(wxString());
                }

                result.push_back(*i);
            }
        }

        m_path = wxJoin(result, '/', '\0');
    }

    //T.fragment = R.fragment;
    // (done implicitly)
}

// ---------------------------------------------------------------------------
// ParseH16
//
// Parses 1 to 4 hex values.  Returns true if the first character of the input
// string is a valid hex character.  It is the caller's responsibility to move
// the input string back to its original position on failure.
// ---------------------------------------------------------------------------

bool wxURI::ParseH16(const char*& uri)
{
    // h16           = 1*4HEXDIG
    if(!IsHex(*uri))
        return false;

    if(IsHex(*++uri) && IsHex(*++uri) && IsHex(*++uri))
        ++uri;

    return true;
}

// ---------------------------------------------------------------------------
// ParseIPXXX
//
// Parses a certain version of an IP address and moves the input string past
// it.  Returns true if the input  string contains the proper version of an ip
// address.  It is the caller's responsibility to move the input string back
// to its original position on failure.
// ---------------------------------------------------------------------------

bool wxURI::ParseIPv4address(const char*& uri)
{
    //IPv4address   = dec-octet "." dec-octet "." dec-octet "." dec-octet
    //
    //dec-octet     =      DIGIT                    ; 0-9
    //                / %x31-39 DIGIT               ; 10-99
    //                / "1" 2DIGIT                  ; 100-199
    //                / "2" %x30-34 DIGIT           ; 200-249
    //                / "25" %x30-35                ; 250-255
    size_t iIPv4 = 0;
    const char* uriOrig = uri;
    if (IsDigit(*uri))
    {
        ++iIPv4;


        //each ip part must be between 0-255 (dupe of version in for loop)
        if( (IsDigit(*++uri) && IsDigit(*++uri) &&
           //100 or less  (note !)
           !( (*(uri-2) == '1') ||
           //240 or less
             (*(uri-2) == '2' &&
               (*(uri-1) < '5' || (*(uri-1) == '5' && *uri <= '5'))
             )
            )
          ) || ((uri - uriOrig >= 2) && (*uriOrig == '0')) // leading 0
         )
        {
            return false;
        }

        if(IsDigit(*uri))
            ++uri;

        //compilers should unroll this loop
        for(; iIPv4 < 4; ++iIPv4)
        {
            if (*uri != '.' || !IsDigit(*++uri))
                break;

            //each ip part must be between 0-255
            uriOrig = uri;
            if( (IsDigit(*++uri) && IsDigit(*++uri) &&
               //100 or less  (note !)
               !( (*(uri-2) == '1') ||
               //240 or less
                 (*(uri-2) == '2' &&
                   (*(uri-1) < '5' || (*(uri-1) == '5' && *uri <= '5'))
                 )
                )
               ) || ((uri - uriOrig >= 2) && (*uriOrig == '0')) // leading 0
              )
            {
                return false;
            }
            if(IsDigit(*uri))
                ++uri;
        }
    }
    return iIPv4 == 4;
}

bool wxURI::ParseIPv6address(const char*& uri)
{
    // IPv6address   =                            6( h16 ":" ) ls32
    //               /                       "::" 5( h16 ":" ) ls32
    //               / [               h16 ] "::" 4( h16 ":" ) ls32
    //               / [ *1( h16 ":" ) h16 ] "::" 3( h16 ":" ) ls32
    //               / [ *2( h16 ":" ) h16 ] "::" 2( h16 ":" ) ls32
    //               / [ *3( h16 ":" ) h16 ] "::"    h16 ":"   ls32
    //               / [ *4( h16 ":" ) h16 ] "::"              ls32
    //               / [ *5( h16 ":" ) h16 ] "::"              h16
    //               / [ *6( h16 ":" ) h16 ] "::"

    size_t leftHexpairs = 0, rightHexpairs, maxRightHexpairs;
    const char* uristart;
    bool doublecolon = false;
    if (*uri == ':' && *(uri+1) == ':')
        doublecolon = true;
    else
    {
        uristart = uri;
        if (ParseH16(uri))
        {
            ++leftHexpairs;
            if (*uri == ':' && *(uri+1) == ':')
                doublecolon = true;
            else
            {
                for (;leftHexpairs < 7;)
                { // skip up to 6 leading [":" h16] pairs
                    if (*uri == ':')
                    {
                        ++uri; // skip over single colon
                        uristart = uri;
                        if (!ParseH16(uri) || (*uri != ':' && *uri))
                        {
                            uri = uristart;
                            break;
                        }
                        ++leftHexpairs;
                    }
                    else
                        break;
                    if (*uri == ':' && *(uri+1) == ':')
                    {
                        doublecolon = true;
                        break;
                    }
                } // [":" h16] skipping loop
                if (!doublecolon && leftHexpairs == 7 && *uri == ':')
                    ++uri; // skip over single colon
            }//leading h16 :: check
        }//h16
        else
            uri = uristart;
    }
    if (doublecolon)
    {
        uri += 2;
        if (leftHexpairs < 5)
            maxRightHexpairs = 5 - leftHexpairs;
        else
            maxRightHexpairs = 0;
    }
    else
    {
        if (leftHexpairs < 6)
            maxRightHexpairs = 6 - leftHexpairs;
        else
            maxRightHexpairs = 0;
    }
    for (rightHexpairs = 0; rightHexpairs < maxRightHexpairs; ++rightHexpairs)
    { // skip up to 6 trailing [h16 ":"] pairs
        uristart = uri;
        if (!ParseH16(uri) || *uri != ':')
        {
            uri = uristart;
            break;
        }
        ++uri;
    }
    if (!doublecolon)
    {
        if (leftHexpairs < 6)
            return false;
        rightHexpairs = leftHexpairs;
        leftHexpairs = 0;
    }
    uristart = uri;
    if (leftHexpairs < 6 && rightHexpairs < 7) // ls32 = ( h16 ":" h16 ) / IPv4address
    {
        if (ParseH16(uri) && *uri++ == ':' && ParseH16(uri) && *uri == ']')
            return true;
        uri = uristart;
        if (ParseIPv4address(uri) && *uri == ']')
            return true;
        uri = uristart;
    }
    if (leftHexpairs < 7 && (doublecolon || rightHexpairs == 7)
        && ParseH16(uri) && *uri == ']') // final single h16 case or tail end of ending ls32
        return true;
    return doublecolon && *uri == ']'; // can only be empty if a "::" was detecte
}

bool wxURI::ParseIPvFuture(const char*& uri)
{
    // IPvFuture     = "v" 1*HEXDIG "." 1*( unreserved / sub-delims / ":" )
    if (*++uri != 'v' || !IsHex(*++uri))
        return false;

    while (IsHex(*++uri))
        ;

    if (*uri != '.' || !(IsUnreserved(*++uri) || IsSubDelim(*uri) || *uri == ':'))
        return false;

    while(IsUnreserved(*++uri) || IsSubDelim(*uri) || *uri == ':') {}

    return true;
}


// ---------------------------------------------------------------------------
// IsXXX
//
// Returns true if the passed in character meets the criteria of the method
// ---------------------------------------------------------------------------

// unreserved    = ALPHA / DIGIT / "-" / "." / "_" / "~"
bool wxURI::IsUnreserved(char c)
{
    return IsAlpha(c) ||
           IsDigit(c) ||
           c == '-' ||
           c == '.' ||
           c == '_' ||
           c == '~'
           ;
}

bool wxURI::IsReserved(char c)
{
    return IsGenDelim(c) || IsSubDelim(c);
}

// gen-delims    = ":" / "/" / "?" / "#" / "[" / "]" / "@"
bool wxURI::IsGenDelim(char c)
{
    return c == ':' ||
           c == '/' ||
           c == '?' ||
           c == '#' ||
           c == '[' ||
           c == ']' ||
           c == '@';
}

// sub-delims    = "!" / "$" / "&" / "'" / "(" / ")"
//               / "*" / "+" / "," / ";" / "="
bool wxURI::IsSubDelim(char c)
{
    return c == '!' ||
           c == '$' ||
           c == '&' ||
           c == '\'' ||
           c == '(' ||
           c == ')' ||
           c == '*' ||
           c == '+' ||
           c == ',' ||
           c == ';' ||
           c == '='
           ;
}

bool wxURI::IsHex(char c)
{
    return IsDigit(c) ||
           (c >= 'a' && c <= 'f') ||
           (c >= 'A' && c <= 'F');
}

bool wxURI::IsAlpha(char c)
{
    return (c >= 'a' && c <= 'z') || (c >= 'A' && c <= 'Z');
}

bool wxURI::IsDigit(char c)
{
    return c >= '0' && c <= '9';
}

bool wxURI::IsEndPath(char c)
{
    return c == '\0' || c == '#' || c == '?';
}

// pchar		 = unreserved / pct-encoded / sub-delims / ":" / "@"
// pct-encoded handled outside, NC is for no colon for relative paths
bool wxURI::IsPCharNCNE(char c)
{
    return IsUnreserved(c) || IsSubDelim(c) || c == '@' || c == '/';
}

bool wxURI::IsPCharNE(char c)
{
    return IsPCharNCNE(c) || c == ':';
}<|MERGE_RESOLUTION|>--- conflicted
+++ resolved
@@ -373,41 +373,13 @@
 {
     // URI			 = scheme ":" hier-part [ "?" query ] [ "#" fragment ]
     // hier-part	 = "//" authority path-abempty
-<<<<<<< HEAD
-    if ( uri[0] == '/' && uri[1] == '/' )
-=======
     bool leadswithdoubleslash = uri[0] == '/' && uri[1] == '/';
     if(leadswithdoubleslash)
->>>>>>> baa2ea02
     {
         //skip past the two slashes
         uri += 2;
     }
 
-<<<<<<< HEAD
-        // ############# DEVIATION FROM RFC #########################
-        // Don't parse the server component for file URIs
-        // authority	 = [ userinfo "@" ] host [ ":" port ]
-        if (m_scheme != "file") // RFC 8089 allows for leading "//" with file
-        { // file-hier-part = ( "//" auth-path ) / local-path
-            const char* uristart = uri;
-            uri = ParseUserInfo(uri);
-            uri = ParseServer(uri);
-            if (!HasServer() && HasUserInfo()) // in practice this case doesn't happen without scheme-based parsing
-            { // userinfo can't exist without host, backtrack and reparse
-                m_userinfo.erase();
-                m_fields &= ~wxURI_USERINFO;
-                uri = uristart;
-                uri = ParseServer(uri);
-            }
-            uri = ParsePort(uri);
-            if (!HasServer()) // in practice this case doesn't happen without scheme-based parsing
-            {
-                m_port.erase(); // port can't exist without host
-                m_fields &= ~wxURI_PORT;
-                uri = uristart - 2; // nothing found, skip to before the leading "//"
-            }
-=======
     // ############# DEVIATION FROM RFC #########################
     // Evidence shows us that users expect us to parse the
     // server component in the case of [server][#fragment].
@@ -450,7 +422,6 @@
             m_port.erase(); // port can't exist without host
             m_fields &= ~wxURI_PORT;
             uri = uristart - 2; // nothing found, skip to before the leading "//"
->>>>>>> baa2ea02
         }
     }
 
@@ -706,14 +677,7 @@
 
 void wxURI::Resolve(const wxURI& base, int flags)
 {
-<<<<<<< HEAD
-    // RFC Deviation: Files don't need to have a server so that raw file paths
-    // can work correctly.
-    wxASSERT_MSG((!base.IsReference()
-        || base.GetScheme().CompareTo(wxT("file"), wxString::ignoreCase) == 0),
-=======
     wxASSERT_MSG((!base.IsReference()),
->>>>>>> baa2ea02
         "wxURI to inherit from must not be a reference!");
 
     // If we aren't being strict, enable the older (pre-RFC2396) loophole that
