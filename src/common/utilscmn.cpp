--- conflicted
+++ resolved
@@ -95,7 +95,6 @@
 #if wxUSE_GUI && defined(__WXQT__)
     #include <QtGlobal>       // for QT_VERSION_STR constants
 #endif
-
 #if wxUSE_BASE
 
 // ============================================================================
@@ -386,17 +385,10 @@
     if (platform == wxOS_UNIX)
         return true;
 #endif
-<<<<<<< HEAD
-#ifdef __WXCOCOA__
-    if (platform == wxPORT_MAC)
-        return true;
-#endif
 #ifdef __WXQT__
     if (platform == wxPORT_QT)
         return true;
 #endif
-=======
->>>>>>> 960eedb9
 
     if (sm_customPlatforms && sm_customPlatforms->Index(platform) != wxNOT_FOUND)
         return true;
@@ -1011,7 +1003,8 @@
 // implemented in a port-specific utils source file:
 bool wxDoLaunchDefaultBrowser(const wxString& url, const wxString& scheme, int flags);
 
-#elif defined(__WXX11__) || defined(__WXGTK__) || defined(__WXMOTIF__) || defined(__WXOSX__)
+#elif defined(__WXX11__) || defined(__WXGTK__) || defined(__WXMOTIF__) || defined(__WXCOCOA__) || \
+      (defined(__WXOSX__) )
 
 // implemented in a port-specific utils source file:
 bool wxDoLaunchDefaultBrowser(const wxString& url, int flags);
@@ -1019,7 +1012,7 @@
 #else
 
 // a "generic" implementation:
-bool wxDoLaunchDefaultBrowser(const wxString& url, int WXUNUSED( flags ))
+bool wxDoLaunchDefaultBrowser(const wxString& url, int flags)
 {
     // on other platforms try to use mime types or wxExecute...
 
@@ -1393,7 +1386,7 @@
 #ifdef __WXQT__
     msg += wxString::Format("Compile-time QT version is %s.\n",
                             QT_VERSION_STR);
-#endif // __WXGTK__
+#endif // __WXQT__
 
     return wxVersionInfo(wxS("wxWidgets"),
                          wxMAJOR_VERSION,
