///////////////////////////////////////////////////////////////////////////////
// Name:        src/common/webrequest_curl.h
// Purpose:     wxWebRequest implementation using libcurl
// Author:      Tobias Taschner
// Created:     2018-10-25
// Copyright:   (c) 2018 wxWidgets development team
// Licence:     wxWindows licence
///////////////////////////////////////////////////////////////////////////////

// For compilers that support precompilation, includes "wx.h".
#include "wx/wxprec.h"

#include "wx/webrequest.h"

#if wxUSE_WEBREQUEST && wxUSE_WEBREQUEST_CURL

#include "wx/private/webrequest_curl.h"

#ifndef WX_PRECOMP
    #include "wx/log.h"
    #include "wx/translation.h"
    #include "wx/utils.h"
#endif

#include "wx/uri.h"
#include "wx/private/socket.h"
#include "wx/evtloop.h"

#ifdef __WINDOWS__
    #include "wx/msw/wrapwin.h"

    #include <unordered_set>
#else
    #include "wx/evtloopsrc.h"
    #include "wx/evtloop.h"

    #include <unordered_map>
#endif


// Define symbols that might be missing from older libcurl headers
#ifndef CURL_AT_LEAST_VERSION
#define CURL_VERSION_BITS(x,y,z) ((x)<<16|(y)<<8|z)
#define CURL_AT_LEAST_VERSION(x,y,z) \
  (LIBCURL_VERSION_NUM >= CURL_VERSION_BITS(x, y, z))
#endif

// The new name was introduced in curl 7.21.6.
#ifndef CURLOPT_ACCEPT_ENCODING
    #define CURLOPT_ACCEPT_ENCODING CURLOPT_ENCODING
#endif

// Define libcurl timeout constants
# define LIBCURL_DEFAULT_CONNECT_TIMEOUT 300000

//
// wxWebResponseCURL
//

static size_t wxCURLWriteData(void* buffer, size_t size, size_t nmemb, void* userdata)
{
    wxCHECK_MSG( userdata, 0, "invalid curl write callback data" );

    return static_cast<wxWebResponseCURL*>(userdata)->CURLOnWrite(buffer, size * nmemb);
}

static size_t wxCURLHeader(char *buffer, size_t size, size_t nitems, void *userdata)
{
    wxCHECK_MSG( userdata, 0, "invalid curl header callback data" );

    return static_cast<wxWebResponseCURL*>(userdata)->CURLOnHeader(buffer, size * nitems);
}

static int wxCURLXferInfo(void* clientp, curl_off_t dltotal,
                          curl_off_t WXUNUSED(dlnow),
                          curl_off_t WXUNUSED(ultotal),
                          curl_off_t WXUNUSED(ulnow))
{
    wxCHECK_MSG( clientp, 0, "invalid curl progress callback data" );

    wxWebResponseCURL* response = reinterpret_cast<wxWebResponseCURL*>(clientp);
    return response->CURLOnProgress(dltotal);
}

static int wxCURLProgress(void* clientp, double dltotal, double dlnow,
                          double ultotal, double ulnow)
{
    return wxCURLXferInfo(clientp, static_cast<curl_off_t>(dltotal),
                          static_cast<curl_off_t>(dlnow),
                          static_cast<curl_off_t>(ultotal),
                          static_cast<curl_off_t>(ulnow));
}

// Replace dangerous variadic curl_easy_setopt() with safe overloads.
namespace
{

void wxCURLSetOpt(CURL* handle, CURLoption option, long long value)
{
    CURLcode res = curl_easy_setopt(handle, option, value);
    if ( res != CURLE_OK )
    {
        wxLogDebug("curl_easy_setopt(%d, %lld) failed: %s",
                   static_cast<int>(option), value, curl_easy_strerror(res));
    }
}

void wxCURLSetOpt(CURL* handle, CURLoption option, unsigned long value)
{
    CURLcode res = curl_easy_setopt(handle, option, value);
    if ( res != CURLE_OK )
    {
        wxLogDebug("curl_easy_setopt(%d, %lx) failed: %s",
                   static_cast<int>(option), value, curl_easy_strerror(res));
    }
}

void wxCURLSetOpt(CURL* handle, CURLoption option, long value)
{
    CURLcode res = curl_easy_setopt(handle, option, value);
    if ( res != CURLE_OK )
    {
        wxLogDebug("curl_easy_setopt(%d, %ld) failed: %s",
                   static_cast<int>(option), value, curl_easy_strerror(res));
    }
}

void wxCURLSetOpt(CURL* handle, CURLoption option, int value)
{
    wxCURLSetOpt(handle, option, static_cast<long>(value));
}

void wxCURLSetOpt(CURL* handle, CURLoption option, const void* value)
{
    CURLcode res = curl_easy_setopt(handle, option, value);
    if ( res != CURLE_OK )
    {
        wxLogDebug("curl_easy_setopt(%d, %p) failed: %s",
                   static_cast<int>(option), value, curl_easy_strerror(res));
    }
}

// Overload for function pointers used for various callbacks.
template <typename R, typename... Args>
void wxCURLSetOpt(CURL* handle, CURLoption option, R (*func)(Args...))
{
    wxCURLSetOpt(handle, option, reinterpret_cast<void*>(func));
}

void wxCURLSetOpt(CURL* handle, CURLoption option, const char* value)
{
    CURLcode res = curl_easy_setopt(handle, option, value);
    if ( res != CURLE_OK )
    {
        wxLogDebug("curl_easy_setopt(%d, \"%s\") failed: %s",
                   static_cast<int>(option), value, curl_easy_strerror(res));
    }
}

void wxCURLSetOpt(CURL* handle, CURLoption option, const wxString& value)
{
    wxCURLSetOpt(handle, option, value.utf8_str().data());
}

// Define wrapper function for initializing CURL handles.
CURL* wxCURLEasyInit()
{
    CURL* handle = curl_easy_init();
    if ( !handle )
    {
        wxLogDebug("curl_easy_init() failed");
        return nullptr;
    }

    // Honour the same environment variables that curl tool itself uses for
    // customizing the certificates locations.
    wxString path;
    if ( wxGetEnv("CURL_CA_BUNDLE", &path) )
    {
        wxCURLSetOpt(handle, CURLOPT_CAINFO, path);
    }
    else // CURL_CA_BUNDLE overrides SSL_CERT_XXX
    {
        if ( wxGetEnv("SSL_CERT_DIR", &path) )
            wxCURLSetOpt(handle, CURLOPT_CAPATH, path);

        if ( wxGetEnv("SSL_CERT_FILE", &path) )
            wxCURLSetOpt(handle, CURLOPT_CAINFO, path);
    }

    return handle;
}

} // anonymous namespace

wxWebResponseCURL::wxWebResponseCURL(wxWebRequestCURL& request) :
    wxWebResponseImpl(request)
{
    m_knownDownloadSize = 0;

    wxCURLSetOpt(GetHandle(), CURLOPT_WRITEDATA, this);
    wxCURLSetOpt(GetHandle(), CURLOPT_HEADERDATA, this);

 // Set the progress callback.
    #if CURL_AT_LEAST_VERSION(7, 32, 0)
        if ( wxWebSessionCURL::CurlRuntimeAtLeastVersion(7, 32, 0) )
        {
            wxCURLSetOpt(GetHandle(), CURLOPT_XFERINFOFUNCTION, wxCURLXferInfo);
            wxCURLSetOpt(GetHandle(), CURLOPT_XFERINFODATA, this);
        }
        else
    #endif
        {
            // We know that these constants are deprecated, but we still need
            // to use them with this old version.
            wxGCC_WARNING_SUPPRESS(deprecated-declarations)

            wxCURLSetOpt(GetHandle(), CURLOPT_PROGRESSFUNCTION, wxCURLProgress);
            wxCURLSetOpt(GetHandle(), CURLOPT_PROGRESSDATA, this);

            wxGCC_WARNING_RESTORE(deprecated-declarations)
        }

    // Have curl call the progress callback.
    wxCURLSetOpt(GetHandle(), CURLOPT_NOPROGRESS, 0L);
}

size_t wxWebResponseCURL::CURLOnWrite(void* buffer, size_t size)
{
    void* buf = GetDataBuffer(size);
    memcpy(buf, buffer, size);
    ReportDataReceived(size);
    return size;
}

size_t wxWebResponseCURL::CURLOnHeader(const char * buffer, size_t size)
{
    // HTTP headers are supposed to only contain ASCII data, so any encoding
    // should work here, but use Latin-1 for compatibility with some servers
    // that send it directly and to at least avoid losing data entirely when
    // the current encoding is UTF-8 but the input doesn't decode correctly.
    wxString hdr = wxString::From8BitData(buffer, size);
    hdr.Trim();

    if ( hdr.StartsWith("HTTP/") )
    {
        // First line of the headers contains status text after
        // version and status
        m_statusText = hdr.AfterFirst(' ').AfterFirst(' ');
        m_headers.clear();
    }
    else if ( !hdr.empty() )
    {
        wxString hdrValue;
        wxString hdrName = hdr.BeforeFirst(':', &hdrValue).Strip(wxString::trailing);
        hdrName.MakeUpper();
        m_headers[hdrName].push_back(hdrValue.Strip(wxString::leading));
    }

    return size;
}

int wxWebResponseCURL::CURLOnProgress(curl_off_t total)
{
    if ( m_knownDownloadSize != total )
    {
        if ( m_request.GetStorage() == wxWebRequest::Storage_Memory )
        {
            PreAllocBuffer(static_cast<size_t>(total));
        }
        m_knownDownloadSize = total;
    }

    return 0;
}

wxFileOffset wxWebResponseCURL::GetContentLength() const
{
#if CURL_AT_LEAST_VERSION(7, 55, 0)
    curl_off_t len = 0;
    curl_easy_getinfo(GetHandle(), CURLINFO_CONTENT_LENGTH_DOWNLOAD_T, &len);
    return len;
#else
    double len = 0;
    curl_easy_getinfo(GetHandle(), CURLINFO_CONTENT_LENGTH_DOWNLOAD, &len);
    return (wxFileOffset)len;
#endif
}

wxString wxWebResponseCURL::GetURL() const
{
    char* urlp = nullptr;
    curl_easy_getinfo(GetHandle(), CURLINFO_EFFECTIVE_URL, &urlp);

    // While URLs should contain ASCII characters only as per
    // https://tools.ietf.org/html/rfc3986#section-2 we still want to avoid
    // losing data if they somehow contain something else but are not in UTF-8
    // by interpreting it as Latin-1.
    return wxString::From8BitData(urlp);
}

wxString wxWebResponseCURL::GetHeader(const wxString& name) const
{
    const auto it = m_headers.find(name.Upper());
    if ( it != m_headers.end() )
        return it->second.back();

    return wxString();
}

std::vector<wxString> wxWebResponseCURL::GetAllHeaderValues(const wxString& name) const
{
    const auto it = m_headers.find(name.Upper());
    if ( it != m_headers.end() )
        return it->second;

    return {};
}

int wxWebResponseCURL::GetStatus() const
{
    long status = 0;
    curl_easy_getinfo(GetHandle(), CURLINFO_RESPONSE_CODE, &status);
    return status;
}

//
// wxWebRequestCURL
//

static size_t wxCURLRead(char *buffer, size_t size, size_t nitems, void *userdata)
{
    wxCHECK_MSG( userdata, 0, "invalid curl read callback data" );

    return static_cast<wxWebRequestCURL*>(userdata)->CURLOnRead(buffer, size * nitems);
}

wxWebRequestCURL::wxWebRequestCURL(wxWebSession & session,
                                   wxWebSessionCURL& sessionImpl,
                                   wxEvtHandler* handler,
                                   const wxString & url,
                                   int id):
    wxWebRequestImpl(session, sessionImpl, handler, id),
    m_sessionCURL(&sessionImpl),
    m_handle(wxCURLEasyInit())
{

    DoStartPrepare(url);
}

wxWebRequestCURL::wxWebRequestCURL(wxWebSessionSyncCURL& sessionImpl,
                                   const wxString& url) :
    wxWebRequestImpl(sessionImpl),
    m_sessionCURL(nullptr),
    m_handle(sessionImpl.GetHandle())
{
    DoStartPrepare(url);
}

void wxWebRequestCURL::DoStartPrepare(const wxString& url)
{
    if ( !m_handle )
    {
        wxStrlcpy(m_errorBuffer, "libcurl initialization failed", CURL_ERROR_SIZE);
        return;
    }

    // Set error buffer to get more detailed CURL status
    m_errorBuffer[0] = '\0';
    wxCURLSetOpt(m_handle, CURLOPT_ERRORBUFFER, m_errorBuffer);
    // Set URL to handle: note that we must use wxURI to escape characters not
    // allowed in the URLs correctly (URL API is only available in libcurl
    // since the relatively recent v7.62.0, so we don't want to rely on it).
    wxCURLSetOpt(m_handle, CURLOPT_URL, wxURI(url).BuildURI());
    // Set callback functions
    wxCURLSetOpt(m_handle, CURLOPT_WRITEFUNCTION, wxCURLWriteData);
    wxCURLSetOpt(m_handle, CURLOPT_HEADERFUNCTION, wxCURLHeader);
    wxCURLSetOpt(m_handle, CURLOPT_READFUNCTION, wxCURLRead);
    wxCURLSetOpt(m_handle, CURLOPT_READDATA, this);
    // Enable gzip, etc decompression
    wxCURLSetOpt(m_handle, CURLOPT_ACCEPT_ENCODING, "");
    // Enable redirection handling
    wxCURLSetOpt(m_handle, CURLOPT_FOLLOWLOCATION, 1L);
    // Limit redirect to HTTP
    #if CURL_AT_LEAST_VERSION(7, 85, 0)
    if ( wxWebSessionCURL::CurlRuntimeAtLeastVersion(7, 85, 0) )
    {
        wxCURLSetOpt(m_handle, CURLOPT_REDIR_PROTOCOLS_STR, "http,https");
    }
    else
    #endif // curl >= 7.85
    {
        wxGCC_WARNING_SUPPRESS(deprecated-declarations)

        wxCURLSetOpt(m_handle, CURLOPT_REDIR_PROTOCOLS,
            CURLPROTO_HTTP | CURLPROTO_HTTPS);

        wxGCC_WARNING_RESTORE(deprecated-declarations)
    }

    // Configure proxy settings.
    const wxWebProxy& proxy = GetSessionImpl().GetProxy();
    bool usingProxy = true;
    switch ( proxy.GetType() )
    {
        case wxWebProxy::Type::URL:
            wxCURLSetOpt(m_handle, CURLOPT_PROXY, proxy.GetURL());
            break;

        case wxWebProxy::Type::Disabled:
            // This is a special value disabling use of proxy.
            wxCURLSetOpt(m_handle, CURLOPT_PROXY, "");
            usingProxy = false;
            break;

        case wxWebProxy::Type::Default:
            // Nothing to do, libcurl will use the standard http_proxy and
            // other similar environment variables by default.
            break;
    }

    // Enable all supported authentication methods
    wxCURLSetOpt(m_handle, CURLOPT_HTTPAUTH, CURLAUTH_ANY);
    if ( usingProxy )
        wxCURLSetOpt(m_handle, CURLOPT_PROXYAUTH, CURLAUTH_ANY);
}

wxWebRequestCURL::~wxWebRequestCURL()
{
    if ( m_headerList )
        curl_slist_free_all(m_headerList);

    if ( IsAsync() )
    {
        m_sessionCURL->RequestHasTerminated(this);

        curl_easy_cleanup(m_handle);
    }
}

wxWebRequest::Result wxWebRequestCURL::DoFinishPrepare()
{
    m_response.reset(new wxWebResponseCURL(*this));

    const auto result = m_response->InitFileStorage();
    if ( !result )
        return result;

    const wxString method = GetHTTPMethod();

    if ( method == "GET" )
    {
        // Nothing to do, libcurl defaults to GET. We could explicitly set
        // CURLOPT_HTTPGET option to 1, but this would be useless, as we always
        // reset the handle after making a request anyhow and curl_easy_reset()
        // already resets the method to GET.
    }
    else if ( method == "POST" )
    {
        wxCURLSetOpt(m_handle, CURLOPT_POSTFIELDSIZE_LARGE,
                     static_cast<long long>(m_dataSize));
        wxCURLSetOpt(m_handle, CURLOPT_POST, 1L);
    }
    else if ( method == "HEAD" )
    {
        wxCURLSetOpt(m_handle, CURLOPT_NOBODY, 1L);
    }
    else if ( method != "PUT" || m_dataSize == 0 )
    {
        wxCURLSetOpt(m_handle, CURLOPT_CUSTOMREQUEST, method);
    }
    //else: PUT will be used by default if we have any data to send (and if we
    //      don't, which should never happen but is nevertheless formally
    //      allowed, we've set it as custom request above).

    // POST is handled specially by libcurl, but for everything else, including
    // PUT as well as any other method, such as e.g. DELETE, we need to
    // explicitly request uploading the data, if any.
    if ( m_dataSize && method != "POST" )
    {
        wxCURLSetOpt(m_handle, CURLOPT_UPLOAD, 1L);
        wxCURLSetOpt(m_handle, CURLOPT_INFILESIZE_LARGE,
                     static_cast<long long>(m_dataSize));
    }

    for ( wxWebRequestHeaderMap::const_iterator it = m_headers.begin();
        it != m_headers.end(); ++it )
    {
        // TODO: We need to implement RFC 2047 encoding here instead of blindly
        //       sending UTF-8 which is against the standard.
        wxString hdrStr = wxString::Format("%s: %s", it->first, it->second);
        m_headerList = curl_slist_append(m_headerList, hdrStr.utf8_str());
    }
    wxCURLSetOpt(m_handle, CURLOPT_HTTPHEADER, m_headerList);

    const int securityFlags = GetSecurityFlags();
    if ( securityFlags & wxWebRequest::Ignore_Certificate )
        wxCURLSetOpt(m_handle, CURLOPT_SSL_VERIFYPEER, 0);
    if ( securityFlags & wxWebRequest::Ignore_Host )
        wxCURLSetOpt(m_handle, CURLOPT_SSL_VERIFYHOST, 0);

    return Result::Ok();
}

wxWebRequest::Result wxWebRequestCURL::Execute()
{
    const auto result = DoFinishPrepare();
    if ( result.state == wxWebRequest::State_Failed )
        return result;

    const CURLcode err = curl_easy_perform(m_handle);
    if ( err != CURLE_OK )
    {
        // This ensures that DoHandleCompletion() returns failure and uses
        // libcurl error message.
        m_response.reset(nullptr);
    }

    return DoHandleCompletion();
}

void wxWebRequestCURL::Start()
{
    if ( !CheckResult(DoFinishPrepare()) )
        return;

    StartRequest();
}

void wxWebRequestCURL::SetTimeouts(long connectionTimeoutMs,
                                   long dataTimeoutMs)
{
<<<<<<< HEAD
    long timeout = connectionTimeoutMs + dataTimeoutMs;
=======
    long timeout;
    connectionTimeoutMs = connectionTimeoutMs == wxWebRequest::Timeout_Default ?
        LIBCURL_DEFAULT_CONNECT_TIMEOUT : connectionTimeoutMs;

    if ( connectionTimeoutMs == wxWebRequest::Timeout_Infinite )
        connectionTimeoutMs = LONG_MAX;

    if ( dataTimeoutMs == wxWebRequest::Timeout_Infinite ||
         dataTimeoutMs == wxWebRequest::Timeout_Default )
    {
        timeout = wxWebRequest::Timeout_Infinite;
    }
    else
    {
        // Checking if connectionTimeoutMs + dataTimeoutMs will overflow.
        long overflowDiff = LONG_MAX - connectionTimeoutMs;
        if ( dataTimeoutMs > overflowDiff )
        {
            wxLogTrace(wxTRACE_WEBREQUEST,
                "Timeout overflow, using default value LONG_MAX.");
            timeout = LONG_MAX;
        }
        else
            timeout = connectionTimeoutMs + dataTimeoutMs;
    }

    wxCURLSetOpt(m_handle, CURLOPT_CONNECTTIMEOUT_MS, connectionTimeoutMs);

>>>>>>> 4523dad2
    wxCURLSetOpt(m_handle, CURLOPT_TIMEOUT_MS, timeout);
}

bool wxWebRequestCURL::StartRequest()
{
    m_bytesSent = 0;

    if ( !m_sessionCURL->StartRequest(*this) )
    {
        SetState(wxWebRequest::State_Failed);
        return false;
    }

    return true;
}

void wxWebRequestCURL::DoCancel()
{
    m_sessionCURL->CancelRequest(this);
}

wxWebRequest::Result wxWebRequestCURL::DoHandleCompletion()
{
    // This is a special case, we want to use libcurl error message if there is
    // no response at all.
    if ( !m_response || m_response->GetStatus() == 0 )
        return Result::Error(GetError());

    return GetResultFromHTTPStatus(m_response);
}

void wxWebRequestCURL::HandleCompletion()
{
    HandleResult(DoHandleCompletion());

    if ( GetState() == wxWebRequest::State_Unauthorized )
    {
        m_authChallenge.reset(
            new wxWebAuthChallengeCURL(
                m_response->GetStatus() == 407
                    ? wxWebAuthChallenge::Source_Proxy
                    : wxWebAuthChallenge::Source_Server,
                    *this
            )
        );
    }
}

wxString wxWebRequestCURL::GetError() const
{
    // We don't know what encoding is used for libcurl errors, so do whatever
    // is needed in order to interpret this data at least somehow.
    return wxString(m_errorBuffer, wxConvWhateverWorks);
}

size_t wxWebRequestCURL::CURLOnRead(char* buffer, size_t size)
{
    if ( m_dataStream )
    {
        m_dataStream->Read(buffer, size);
        size_t readSize = m_dataStream->LastRead();
        m_bytesSent += readSize;
        return readSize;
    }
    else
        return 0;
}

wxFileOffset wxWebRequestCURL::GetBytesSent() const
{
    return m_bytesSent;
}

wxFileOffset wxWebRequestCURL::GetBytesExpectedToSend() const
{
    return m_dataSize;
}

//
// wxWebAuthChallengeCURL
//

wxWebAuthChallengeCURL::wxWebAuthChallengeCURL(wxWebAuthChallenge::Source source,
                                               wxWebRequestCURL& request) :
    wxWebAuthChallengeImpl(source),
    m_request(request)
{
}

void wxWebAuthChallengeCURL::SetCredentials(const wxWebCredentials& cred)
{
    const wxSecretString authStr =
        wxString::Format
        (
            "%s:%s",
            cred.GetUser(),
            static_cast<const wxString&>(wxSecretString(cred.GetPassword()))
        );
    wxCURLSetOpt(m_request.GetHandle(),
        (GetSource() == wxWebAuthChallenge::Source_Proxy) ? CURLOPT_PROXYUSERPWD : CURLOPT_USERPWD,
        authStr);

    m_request.StartRequest();
}

//
// SocketPoller - a helper class for wxWebSessionCURL
//

namespace
{

wxDECLARE_EVENT(wxEVT_SOCKET_POLLER_RESULT, wxThreadEvent);
wxDEFINE_EVENT(wxEVT_SOCKET_POLLER_RESULT, wxThreadEvent);

// These look like scoped enums but are not, actually, because we need to use
// them as bit masks.
namespace PollAction
{
    enum
    {
        INVALID_ACTION = 0x00,
        POLL_FOR_READ = 0x01,
        POLL_FOR_WRITE = 0x02
    };
};

namespace PollResult
{
    enum
    {
        INVALID_RESULT = 0x00,
        READY_FOR_READ = 0x01,
        READY_FOR_WRITE = 0x02,
        HAS_ERROR = 0x04
    };
};

#ifdef __WINDOWS__

class WinSock1SocketPoller
{
public:
    explicit WinSock1SocketPoller(wxEvtHandler*);
    ~WinSock1SocketPoller();
    bool StartPolling(curl_socket_t, int);
    void StopPolling(curl_socket_t);
    void ResumePolling(curl_socket_t);

private:
    static LRESULT CALLBACK MsgProc(HWND hwnd, WXUINT uMsg, WXWPARAM wParam,
                                    WXLPARAM lParam);
    static const WXUINT SOCKET_MESSAGE;

    using SocketSet = std::unordered_set<curl_socket_t>;

    SocketSet m_polledSockets;
    WXHWND m_hwnd;
};

const WXUINT WinSock1SocketPoller::SOCKET_MESSAGE = WM_USER + 1;

WinSock1SocketPoller::WinSock1SocketPoller(wxEvtHandler* hndlr)
{
    // Initialize winsock in case it's not already done.
    WORD wVersionRequested = MAKEWORD(1,1);
    WSADATA wsaData;
    WSAStartup(wVersionRequested, &wsaData);

    // Create a dummy message only window.
    m_hwnd = CreateWindowEx(
        0,              //DWORD     dwExStyle,
        TEXT("STATIC"), //LPCSTR    lpClassName,
        nullptr,        //LPCSTR    lpWindowName,
        0,              //DWORD     dwStyle,
        0,              //int       X,
        0,              //int       Y,
        0,              //int       nWidth,
        0,              //int       nHeight,
        HWND_MESSAGE,   //HWND      hWndParent,
        nullptr,        //HMENU     hMenu,
        nullptr,        //HINSTANCE hInstance,
        nullptr         //LPVOID    lpParam
    );

    if ( m_hwnd == nullptr )
    {
        wxLogError("Unable to create message window for WinSock1SocketPoller");
        return;
    }

    // Set the event handler to be the message window's user data. Also set the
    // message window to use our MsgProc to process messages it receives.
    SetWindowLongPtr(m_hwnd, GWLP_USERDATA, reinterpret_cast<LONG_PTR>(hndlr));
    SetWindowLongPtr(m_hwnd, GWLP_WNDPROC,
                     reinterpret_cast<LONG_PTR>(WinSock1SocketPoller::MsgProc));
}

WinSock1SocketPoller::~WinSock1SocketPoller()
{
    // Stop monitoring any leftover sockets.
    for ( SocketSet::iterator it = m_polledSockets.begin() ;
          it != m_polledSockets.end() ; ++it )
    {
        WSAAsyncSelect(*it, m_hwnd, 0, 0);
    }

    // Close the message window.
    if ( m_hwnd )
    {
        DestroyWindow(m_hwnd);
    }

    // Cleanup winsock.
    WSACleanup();
}

bool WinSock1SocketPoller::StartPolling(curl_socket_t sock, int pollAction)
{
    StopPolling(sock);

    // Convert pollAction to a flag that can be used by winsock.
    int winActions = 0;

    if ( pollAction & PollAction::POLL_FOR_READ )
    {
        winActions |= FD_READ;
    }

    if ( pollAction & PollAction::POLL_FOR_WRITE )
    {
        winActions |= FD_WRITE;
    }

    // Have winsock send a message to our window whenever activity is
    // detected on the socket.
    WSAAsyncSelect(sock, m_hwnd, SOCKET_MESSAGE, winActions);

    m_polledSockets.insert(sock);
    return true;
}

void WinSock1SocketPoller::StopPolling(curl_socket_t sock)
{
    SocketSet::iterator it = m_polledSockets.find(sock);

    if ( it != m_polledSockets.end() )
    {
        // Stop sending messages when there is activity on the socket.
        WSAAsyncSelect(sock, m_hwnd, 0, 0);
        m_polledSockets.erase(it);
    }
}

void WinSock1SocketPoller::ResumePolling(curl_socket_t WXUNUSED(sock))
{
}

LRESULT CALLBACK WinSock1SocketPoller::MsgProc(WXHWND hwnd, WXUINT uMsg,
                                               WXWPARAM wParam, WXLPARAM lParam)
{
    // We only handle 1 message - the message we told winsock to send when
    // it notices activity on sockets we are monitoring.

    if ( uMsg == SOCKET_MESSAGE )
    {
        // Extract the result and any errors from lParam.
        int winResult = LOWORD(lParam);
        int error = HIWORD(lParam);

        // Convert the result/errors to a PollResult flag.
        int pollResult = 0;

        if ( winResult & FD_READ )
        {
            pollResult |= PollResult::READY_FOR_READ;
        }

        if ( winResult & FD_WRITE )
        {
            pollResult |= PollResult::READY_FOR_WRITE;
        }

        if ( error != 0 )
        {
            pollResult |= PollResult::HAS_ERROR;
        }

        // If there is a significant result, send an event.
        if ( pollResult != 0 )
        {
            // The event handler is stored in the window's user data and the
            // socket with activity is given by wParam.
            LONG_PTR userData = GetWindowLongPtr(hwnd, GWLP_USERDATA);
            wxEvtHandler* hndlr = reinterpret_cast<wxEvtHandler*>(userData);
            curl_socket_t sock = wParam;

            wxThreadEvent* event =
                new wxThreadEvent(wxEVT_SOCKET_POLLER_RESULT);
            event->SetPayload<curl_socket_t>(sock);
            event->SetInt(pollResult);

            if ( wxThread::IsMain() )
            {
                hndlr->ProcessEvent(*event);
                delete event;
            }
            else
            {
                wxQueueEvent(hndlr, event);
            }
        }

        return 0;
    }
    else
    {
        return DefWindowProc(hwnd, uMsg, wParam, lParam);
    }
}

using SocketPollerBase = WinSock1SocketPoller;

#else

#if wxUSE_LOG_TRACE
constexpr const char* TRACE_CURL = "curl";
#endif

// SocketPollerSourceHandler - a source handler used by the SocketPoller class.

class SourceSocketPoller;

class SocketPollerSourceHandler: public wxEventLoopSourceHandler
{
public:
    SocketPollerSourceHandler(curl_socket_t sock, SourceSocketPoller* poller)
        : m_socket(sock), m_poller(poller) {}

    void OnReadWaiting() override;
    void OnWriteWaiting() override;
    void OnExceptionWaiting() override;
    ~SocketPollerSourceHandler(){}
private:
    void SendEvent(int);
    curl_socket_t m_socket;
    SourceSocketPoller* const m_poller;
};

void SocketPollerSourceHandler::OnReadWaiting()
{
    SendEvent(PollResult::READY_FOR_READ);
}

void SocketPollerSourceHandler::OnWriteWaiting()
{
    SendEvent(PollResult::READY_FOR_WRITE);
}

void SocketPollerSourceHandler::OnExceptionWaiting()
{
    SendEvent(PollResult::HAS_ERROR);
}

// SourceSocketPoller - a SocketPollerImpl based on event loop sources.

class SourceSocketPoller
{
public:
    explicit SourceSocketPoller(wxEvtHandler*);
    ~SourceSocketPoller();
    bool StartPolling(curl_socket_t, int);
    void StopPolling(curl_socket_t);
    void ResumePolling(curl_socket_t);

    void SendEvent(curl_socket_t sock, int result);

private:
    using SocketDataMap = std::unordered_map<curl_socket_t, wxEventLoopSource*>;

    void CleanUpSocketSource(wxEventLoopSource*);

    SocketDataMap m_socketData;
    wxEvtHandler* m_handler;

    // The socket for which we're currently processing a write IO notification.
    curl_socket_t m_activeWriteSocket = 0;

    // The sockets that we couldn't clean up yet but should do if/when we get
    // an error notification for them.
    std::vector<curl_socket_t> m_socketsToCleanUp;
};

// This function must be implemented after full SourceSocketPoller declaration.
void SocketPollerSourceHandler::SendEvent(int result)
{
    m_poller->SendEvent(m_socket, result);
}

SourceSocketPoller::SourceSocketPoller(wxEvtHandler* hndlr)
{
    m_handler = hndlr;
}

SourceSocketPoller::~SourceSocketPoller()
{
    wxLogTrace(TRACE_CURL, "Cleaning up all %zu socket pollers",
               m_socketData.size());

    // Clean up any leftover socket data.
    for ( SocketDataMap::iterator it = m_socketData.begin() ;
          it != m_socketData.end() ; ++it )
    {
        CleanUpSocketSource(it->second);
    }
}

static int SocketPoller2EventSource(int pollAction)
{
    // Convert the PollAction value to a flag that can be used
    // by wxEventLoopSource.

    // Always check for errors.
    int eventSourceFlag = wxEVENT_SOURCE_EXCEPTION;

    if ( pollAction & PollAction::POLL_FOR_READ )
    {
        eventSourceFlag |= wxEVENT_SOURCE_INPUT;
    }

    if ( pollAction & PollAction::POLL_FOR_WRITE )
    {
        eventSourceFlag |= wxEVENT_SOURCE_OUTPUT;
    }

    return eventSourceFlag;
}

bool SourceSocketPoller::StartPolling(curl_socket_t sock, int pollAction)
{
    SocketDataMap::iterator it = m_socketData.find(sock);
    wxEventLoopSourceHandler* srcHandler = nullptr;

    if ( it != m_socketData.end() )
    {
        wxLogTrace(TRACE_CURL, "Reusing socket poller for %d", sock);

        // If this socket is already being polled, reuse the old handler. Also
        // delete the old source object to stop the old polling operations.
        wxEventLoopSource* oldSrc = it->second;
        srcHandler = oldSrc->GetHandler();

        delete oldSrc;
    }
    else
    {
        wxLogTrace(TRACE_CURL, "Creating new socket poller for %d", sock);

        srcHandler = new SocketPollerSourceHandler(sock, this);
    }

    // Get a new source object for these polling checks.
    bool socketIsPolled = true;
    int eventSourceFlag = SocketPoller2EventSource(pollAction);
    wxEventLoopSource* newSrc =
        wxEventLoopBase::AddSourceForFD(sock, srcHandler, eventSourceFlag);

    if ( newSrc == nullptr )
    {
        // We were not able to add a source for this socket.
        wxLogDebug("Unable to create event loop source for %d", sock);

        delete srcHandler;
        socketIsPolled = false;

        if ( it != m_socketData.end() )
        {
            m_socketData.erase(it);
        }
    }
    else
    {
        m_socketData[sock] = newSrc;
    }

    return socketIsPolled;
}

void SourceSocketPoller::StopPolling(curl_socket_t sock)
{
    if ( sock == m_activeWriteSocket )
    {
        // We can't clean up the socket while we're inside OnWriteWaiting() for
        // it because it could be followed by OnExceptionWaiting() and we'd
        // crash if we deleted it already.
        wxLogTrace(TRACE_CURL, "Delaying cleanup of socket poller for %d", sock);

        m_socketsToCleanUp.push_back(sock);
        return;
    }

    SocketDataMap::iterator it = m_socketData.find(sock);

    if ( it != m_socketData.end() )
    {
        wxLogTrace(TRACE_CURL, "Cleaning up socket poller for %d", sock);

        CleanUpSocketSource(it->second);
        m_socketData.erase(it);
    }
}

void SourceSocketPoller::ResumePolling(curl_socket_t WXUNUSED(sock))
{
}

void SourceSocketPoller::SendEvent(curl_socket_t sock, int result)
{
    if ( result == PollResult::READY_FOR_WRITE )
    {
        // Prevent the handler from this socket from being deleted in case we
        // get a HAS_ERROR event for it immediately after this one.
        m_activeWriteSocket = sock;
    }

    wxThreadEvent event(wxEVT_SOCKET_POLLER_RESULT);
    event.SetPayload<curl_socket_t>(sock);
    event.SetInt(result);
    m_handler->ProcessEvent(event);

    m_activeWriteSocket = 0;

    if ( result == PollResult::HAS_ERROR )
    {
        // Check if we have any sockets to clean up and do it now, it should be
        // safe.
        for ( auto sck : m_socketsToCleanUp )
        {
            StopPolling(sck);
        }

        m_socketsToCleanUp.clear();
    }
}

void SourceSocketPoller::CleanUpSocketSource(wxEventLoopSource* source)
{
    wxEventLoopSourceHandler* srcHandler = source->GetHandler();
    delete source;
    delete srcHandler;
}

using SocketPollerBase = SourceSocketPoller;

#endif

} // anonymous namespace

// We need to define the forward-declared SocketPoller as a class, not just a
// typedef or alias.
class SocketPoller : public SocketPollerBase
{
public:
    explicit SocketPoller(wxEvtHandler* hndlr) : SocketPollerBase(hndlr) {}
};


//
// wxWebSessionBaseCURL
//

int wxWebSessionBaseCURL::ms_activeSessions = 0;
unsigned int wxWebSessionBaseCURL::ms_runtimeVersion = 0;

wxWebSessionBaseCURL::wxWebSessionBaseCURL(Mode mode)
    : wxWebSessionImpl(mode)
{
    // Initialize CURL globally if no sessions are active
    if ( ms_activeSessions == 0 )
    {
        if ( curl_global_init(CURL_GLOBAL_ALL) )
        {
            wxLogError(_("libcurl could not be initialized"));
        }
        else
        {
            curl_version_info_data* data = curl_version_info(CURLVERSION_NOW);
            ms_runtimeVersion = data->version_num;
        }
    }

    ms_activeSessions++;
}

wxWebSessionBaseCURL::~wxWebSessionBaseCURL()
{
    // Global CURL cleanup if this is the last session
    --ms_activeSessions;
    if ( ms_activeSessions == 0 )
        curl_global_cleanup();
}

//
// wxWebSessionSyncCURL
//

wxWebSessionSyncCURL::wxWebSessionSyncCURL()
    : wxWebSessionBaseCURL(Mode::Sync)
{
}

wxWebSessionSyncCURL::~wxWebSessionSyncCURL()
{
    if ( m_handle )
        curl_easy_cleanup(m_handle);
}

wxWebRequestImplPtr
wxWebSessionSyncCURL::CreateRequestSync(wxWebSessionSync& WXUNUSED(session),
                                        const wxString& url)
{
    if ( !m_handle )
    {
        // Allocate it the first time we need it and keep it later.
        m_handle = wxCURLEasyInit();
    }
    else
    {
        // But when reusing it subsequently, we must reset all the previously
        // set options to prevent the settings from one request from applying
        // to the subsequent ones.
        curl_easy_reset(m_handle);
    }

    return wxWebRequestImplPtr(new wxWebRequestCURL(*this, url));
}

//
// wxWebSessionCURL
//

wxWebSessionCURL::wxWebSessionCURL()
    : wxWebSessionBaseCURL(Mode::Async)
{
    m_socketPoller = new SocketPoller(this);
    m_timeoutTimer.SetOwner(this);
    Bind(wxEVT_TIMER, &wxWebSessionCURL::TimeoutNotification, this);
    Bind(wxEVT_SOCKET_POLLER_RESULT,
         &wxWebSessionCURL::ProcessSocketPollerResult, this);
}

wxWebSessionCURL::~wxWebSessionCURL()
{
    if ( m_handle )
        curl_multi_cleanup(m_handle);

    // Note that this object could be used by curl_multi_cleanup(), so we can
    // only destroy it after finishing with using libcurl.
    delete m_socketPoller;
}

wxWebRequestImplPtr
wxWebSessionCURL::CreateRequest(wxWebSession& session,
                                wxEvtHandler* handler,
                                const wxString& url,
                                int id)
{
    // Allocate our handle on demand.
    if ( !m_handle )
    {
        m_handle = curl_multi_init();
        if ( !m_handle )
        {
            wxLogDebug("curl_multi_init() failed");
            return wxWebRequestImplPtr();
        }
        else
        {
            curl_multi_setopt(m_handle, CURLMOPT_SOCKETDATA, this);
            curl_multi_setopt(m_handle, CURLMOPT_SOCKETFUNCTION, SocketCallback);
            curl_multi_setopt(m_handle, CURLMOPT_TIMERDATA, this);
            curl_multi_setopt(m_handle, CURLMOPT_TIMERFUNCTION, TimerCallback);
        }
    }

    return wxWebRequestImplPtr(new wxWebRequestCURL(session, *this, handler, url, id));
}

bool wxWebSessionCURL::StartRequest(wxWebRequestCURL & request)
{
    // Add request easy handle to multi handle
    CURL* curl = request.GetHandle();
    int code = curl_multi_add_handle(m_handle, curl);

    if ( code == CURLM_OK )
    {
        request.SetState(wxWebRequest::State_Active);
        m_activeTransfers[curl] = &request;

        // Report a timeout to curl to initiate this transfer.
        int runningHandles;
        curl_multi_socket_action(m_handle, CURL_SOCKET_TIMEOUT, 0,
                                 &runningHandles);

        return true;
    }
    else
    {
        return false;
    }
}

void wxWebSessionCURL::CancelRequest(wxWebRequestCURL* request)
{
    // If this transfer is currently active, stop it.
    CURL* curl = request->GetHandle();
    StopActiveTransfer(curl);

    request->SetState(wxWebRequest::State_Cancelled);
}

void wxWebSessionCURL::RequestHasTerminated(wxWebRequestCURL* request)
{
    // If this transfer is currently active, stop it.
    CURL* curl = request->GetHandle();
    StopActiveTransfer(curl);
}

wxVersionInfo wxWebSessionBaseCURL::GetLibraryVersionInfo() const
{
    const curl_version_info_data* vi = curl_version_info(CURLVERSION_NOW);
    wxString desc = wxString::Format("libcurl/%s", vi->version);
    if (vi->ssl_version[0])
        desc += " " + wxString(vi->ssl_version);
    return wxVersionInfo("libcurl",
        vi->version_num >> 16 & 0xff,
        vi->version_num >> 8 & 0xff,
        vi->version_num & 0xff,
        desc);
}

bool wxWebSessionBaseCURL::CurlRuntimeAtLeastVersion(unsigned int major,
                                                     unsigned int minor,
                                                     unsigned int patch)
{
    return (ms_runtimeVersion >= CURL_VERSION_BITS(major, minor, patch));
}

// curl interacts with the wxWebSessionCURL class through 2 callback functions
// 1) TimerCallback is called whenever curl wants us to start or stop a timer.
// 2) SocketCallback is called when curl wants us to start monitoring a socket
//     for activity.
//
// curl accomplishes the network transfers by calling the
// curl_multi_socket_action function to move pieces of the transfer to or from
// the system's network services. Consequently we call this function when a
// timeout occurs or when activity is detected on a socket.

int wxWebSessionCURL::TimerCallback(CURLM* WXUNUSED(multi), long timeoutms,
                                    void *userp)
{
    wxWebSessionCURL* session = reinterpret_cast<wxWebSessionCURL*>(userp);
    session->ProcessTimerCallback(timeoutms);
    return 0;
}

int wxWebSessionCURL::SocketCallback(CURL* curl, curl_socket_t sock, int what,
                                     void* userp, void* WXUNUSED(sp))
{
    wxWebSessionCURL* session = reinterpret_cast<wxWebSessionCURL*>(userp);
    session->ProcessSocketCallback(curl, sock, what);
    return CURLM_OK;
};

void wxWebSessionCURL::ProcessTimerCallback(long timeoutms)
{
    // When this callback is called, curl wants us to start or stop a timer.
    // If timeoutms = -1, we should stop the timer. If timeoutms > 0, we should
    // start a oneshot timer and when that timer expires, we should call
    // curl_multi_socket_action(m_handle, CURL_SOCKET_TIMEOUT,...
    //
    // In the special case that timeoutms = 0, we should signal a timeout as
    // soon as possible (as above by calling curl_multi_socket_action). But
    // according to the curl documentation, we can't do that from this callback
    // or we might cause an infinite loop. So use CallAfter to report the
    // timeout at a slightly later time.

    if ( timeoutms > 0)
    {
        m_timeoutTimer.StartOnce(timeoutms);
    }
    else if ( timeoutms < 0 )
    {
        m_timeoutTimer.Stop();
    }
    else // timeoutms == 0
    {
        CallAfter(&wxWebSessionCURL::ProcessTimeoutNotification);
    }
}

void wxWebSessionCURL::TimeoutNotification(wxTimerEvent& WXUNUSED(event))
{
    ProcessTimeoutNotification();
}

void wxWebSessionCURL::ProcessTimeoutNotification()
{
    int runningHandles;
    curl_multi_socket_action(m_handle, CURL_SOCKET_TIMEOUT, 0, &runningHandles);

    CheckForCompletedTransfers();
}

static int CurlPoll2SocketPoller(int what)
{
    int pollAction = PollAction::INVALID_ACTION;

    if ( what == CURL_POLL_IN )
    {
        pollAction = PollAction::POLL_FOR_READ ;
    }
    else if ( what == CURL_POLL_OUT )
    {
        pollAction = PollAction::POLL_FOR_WRITE;
    }
    else if ( what == CURL_POLL_INOUT )
    {
        pollAction = PollAction::POLL_FOR_READ | PollAction::POLL_FOR_WRITE;
    }

    return pollAction;
}

void wxWebSessionCURL::ProcessSocketCallback(CURL* curl, curl_socket_t s,
                                             int what)
{
    // Have the socket poller start or stop monitoring a socket depending of
    // the value of what.

    switch ( what )
    {
        case CURL_POLL_IN:
            wxFALLTHROUGH;
        case CURL_POLL_OUT:
            wxFALLTHROUGH;
        case CURL_POLL_INOUT:
            {
                m_activeSockets[curl] = s;

                int pollAction = CurlPoll2SocketPoller(what);
                bool socketIsMonitored = m_socketPoller->StartPolling(s,
                                                                      pollAction);

                if ( !socketIsMonitored )
                {
                    TransferSet::iterator it = m_activeTransfers.find(curl);

                    if ( it != m_activeTransfers.end() )
                    {
                        FailRequest(curl,
                            "wxWebSession failed to monitor a socket for this "
                            "transfer");
                    }
                }
            }
            break;
        case CURL_POLL_REMOVE:
            m_socketPoller->StopPolling(s);
            RemoveActiveSocket(curl);
            break;
        default:
            wxLogDebug("Unknown socket action in ProcessSocketCallback");
            break;
    }
}

static int SocketPollerResult2CurlSelect(int socketEventFlag)
{
    int curlSelect = 0;

    if ( socketEventFlag & PollResult::READY_FOR_READ )
    {
        curlSelect |= CURL_CSELECT_IN;
    }

    if ( socketEventFlag & PollResult::READY_FOR_WRITE )
    {
        curlSelect |= CURL_CSELECT_OUT;
    }

    if ( socketEventFlag &  PollResult::HAS_ERROR )
    {
        curlSelect |= CURL_CSELECT_ERR;
    }

    return curlSelect;
}

void wxWebSessionCURL::ProcessSocketPollerResult(wxThreadEvent& event)
{
    // Convert the socket poller result to an action flag needed by curl.
    // Then call curl_multi_socket_action.
    curl_socket_t sock = event.GetPayload<curl_socket_t>();
    int action = SocketPollerResult2CurlSelect(event.GetInt());
    int runningHandles;
    curl_multi_socket_action(m_handle, sock, action, &runningHandles);

    CheckForCompletedTransfers();
    m_socketPoller->ResumePolling(sock);
}

void wxWebSessionCURL::CheckForCompletedTransfers()
{
    // Process CURL message queue
    int msgQueueCount;
    while ( CURLMsg* msg = curl_multi_info_read(m_handle, &msgQueueCount) )
    {
        if ( msg->msg == CURLMSG_DONE )
        {
            CURL* curl = msg->easy_handle;
            TransferSet::iterator it = m_activeTransfers.find(curl);

            if ( it != m_activeTransfers.end() )
            {
                wxWebRequestCURL* request = it->second;
                curl_multi_remove_handle(m_handle, curl);
                request->HandleCompletion();
                m_activeTransfers.erase(it);
                RemoveActiveSocket(curl);
            }
        }
    }
}

void wxWebSessionCURL::FailRequest(CURL* curl,const wxString& msg)
{
    TransferSet::iterator it = m_activeTransfers.find(curl);

    if ( it != m_activeTransfers.end() )
    {
        wxWebRequestCURL* request = it->second;
        StopActiveTransfer(curl);

        request->SetState(wxWebRequest::State_Failed, msg);
    }
}

void wxWebSessionCURL::StopActiveTransfer(CURL* curl)
{
    TransferSet::iterator it = m_activeTransfers.find(curl);

    if ( it != m_activeTransfers.end() )
    {
        // Record the current active socket now since it should be removed from
        // the m_activeSockets map when we call curl_multi_remove_handle.
        curl_socket_t activeSocket = CURL_SOCKET_BAD;
        CurlSocketMap::iterator it2 = m_activeSockets.find(curl);

        if ( it2 != m_activeSockets.end() )
        {
            activeSocket = it2->second;
        }

        // Remove the CURL easy handle from the CURLM multi handle.
        curl_multi_remove_handle(m_handle, curl);

        // If the transfer was active, close its socket.
        if ( activeSocket != CURL_SOCKET_BAD )
        {
            wxCloseSocket(activeSocket);
        }

        // Clean up the maps.
        RemoveActiveSocket(curl);
        m_activeTransfers.erase(it);
    }
}

void wxWebSessionCURL::RemoveActiveSocket(CURL* curl)
{
    CurlSocketMap::iterator it = m_activeSockets.find(curl);

    if ( it != m_activeSockets.end() )
    {
        m_activeSockets.erase(it);
    }
}

#endif // wxUSE_WEBREQUEST_CURL<|MERGE_RESOLUTION|>--- conflicted
+++ resolved
@@ -530,9 +530,6 @@
 void wxWebRequestCURL::SetTimeouts(long connectionTimeoutMs,
                                    long dataTimeoutMs)
 {
-<<<<<<< HEAD
-    long timeout = connectionTimeoutMs + dataTimeoutMs;
-=======
     long timeout;
     connectionTimeoutMs = connectionTimeoutMs == wxWebRequest::Timeout_Default ?
         LIBCURL_DEFAULT_CONNECT_TIMEOUT : connectionTimeoutMs;
@@ -561,7 +558,6 @@
 
     wxCURLSetOpt(m_handle, CURLOPT_CONNECTTIMEOUT_MS, connectionTimeoutMs);
 
->>>>>>> 4523dad2
     wxCURLSetOpt(m_handle, CURLOPT_TIMEOUT_MS, timeout);
 }
 
