/////////////////////////////////////////////////////////////////////////////
// Name:        src/common/arrstr.cpp
// Purpose:     wxArrayString class
// Author:      Vadim Zeitlin
// Modified by:
// Created:     29/01/98
// Copyright:   (c) 1998 Vadim Zeitlin <zeitlin@dptmaths.ens-cachan.fr>
// Licence:     wxWindows licence
/////////////////////////////////////////////////////////////////////////////

// ===========================================================================
// headers, declarations, constants
// ===========================================================================

// For compilers that support precompilation, includes "wx.h".
#include "wx/wxprec.h"

#ifdef __BORLANDC__
    #pragma hdrstop
#endif

#include "wx/arrstr.h"
#include "wx/scopedarray.h"

#include "wx/beforestd.h"
#include <algorithm>
#include <functional>
#include "wx/afterstd.h"
#include "wx/regex.h"

<<<<<<< HEAD
#ifdef __WXMSW__
    #include "shlwapi.h"
#elseifdef __GNU__
    #include <string.h>
=======
#ifdef __WINDOWS__
    #include <shlwapi.h>
>>>>>>> 635ef2fc
#endif


// ============================================================================
// ArrayString
// ============================================================================

wxArrayString::wxArrayString(size_t sz, const char** a)
{
#if !wxUSE_STD_CONTAINERS
    Init(false);
#endif
    assign(a, a + sz);
}

wxArrayString::wxArrayString(size_t sz, const wchar_t** a)
{
#if !wxUSE_STD_CONTAINERS
    Init(false);
#endif
    assign(a, a + sz);
}

wxArrayString::wxArrayString(size_t sz, const wxString* a)
{
#if !wxUSE_STD_CONTAINERS
    Init(false);
#endif
    assign(a, a + sz);
}

#if !wxUSE_STD_CONTAINERS

#ifndef   ARRAY_DEFAULT_INITIAL_SIZE    // also defined in dynarray.h
#define   ARRAY_DEFAULT_INITIAL_SIZE    (16)
#endif

// ctor
void wxArrayString::Init(bool autoSort)
{
  m_nSize  =
  m_nCount = 0;
  m_pItems = NULL;
  m_compareFunction = NULL;
  m_autoSort = autoSort;
}

// copy ctor
wxArrayString::wxArrayString(const wxArrayString& src)
{
  Init(src.m_autoSort);

  *this = src;
}

// assignment operator
wxArrayString& wxArrayString::operator=(const wxArrayString& src)
{
  if ( m_nSize > 0 )
  {
    // Do this test here to avoid unnecessary overhead when assigning to an
    // empty array, in that case there is no harm in self-assignment.
    if ( &src == this )
        return *this;

    Clear();
  }

  Copy(src);

  m_autoSort = src.m_autoSort;

  return *this;
}

void wxArrayString::Copy(const wxArrayString& src)
{
  if ( src.m_nCount > ARRAY_DEFAULT_INITIAL_SIZE )
    Alloc(src.m_nCount);

  for ( size_t n = 0; n < src.m_nCount; n++ )
    Add(src[n]);
}

// grow the array
wxString *wxArrayString::Grow(size_t nIncrement)
{
    if ( (m_nSize - m_nCount) >= nIncrement )
    {
        // We already have enough space.
        return NULL;
    }

    // if ARRAY_DEFAULT_INITIAL_SIZE were set to 0, the initially empty would
    // be never resized!
    #if ARRAY_DEFAULT_INITIAL_SIZE == 0
      #error "ARRAY_DEFAULT_INITIAL_SIZE must be > 0!"
    #endif

    if ( m_nSize == 0 ) {
      // was empty, alloc some memory
      m_nSize = ARRAY_DEFAULT_INITIAL_SIZE;
      if (m_nSize < nIncrement)
          m_nSize = nIncrement;
      m_pItems = new wxString[m_nSize];

      // Nothing to free, we hadn't had any memory before.
      return NULL;
    }
    else {
      // otherwise when it's called for the first time, nIncrement would be 0
      // and the array would never be expanded
      size_t ndefIncrement = m_nSize < ARRAY_DEFAULT_INITIAL_SIZE
                          ? ARRAY_DEFAULT_INITIAL_SIZE : m_nSize;
      if ( nIncrement < ndefIncrement )
        nIncrement = ndefIncrement;
      m_nSize += nIncrement;
      wxString *pNew = new wxString[m_nSize];

      // copy data to new location
      for ( size_t j = 0; j < m_nCount; j++ )
          pNew[j] = m_pItems[j];

      wxString* const pItemsOld = m_pItems;

      m_pItems = pNew;

      return pItemsOld;
    }
}

// deletes all the strings from the list
void wxArrayString::Empty()
{
  m_nCount = 0;
}

// as Empty, but also frees memory
void wxArrayString::Clear()
{
  m_nSize  =
  m_nCount = 0;

  wxDELETEA(m_pItems);
}

// dtor
wxArrayString::~wxArrayString()
{
  delete [] m_pItems;
}

void wxArrayString::reserve(size_t nSize)
{
    Alloc(nSize);
}

// pre-allocates memory (frees the previous data!)
void wxArrayString::Alloc(size_t nSize)
{
  // only if old buffer was not big enough
  if ( nSize > m_nSize ) {
    wxString *pNew = new wxString[nSize];
    if ( !pNew )
        return;

    for ( size_t j = 0; j < m_nCount; j++ )
        pNew[j] = m_pItems[j];
    delete [] m_pItems;

    m_pItems = pNew;
    m_nSize  = nSize;
  }
}

// minimizes the memory usage by freeing unused memory
void wxArrayString::Shrink()
{
  // only do it if we have some memory to free
  if( m_nCount < m_nSize ) {
    // allocates exactly as much memory as we need
    wxString *pNew = new wxString[m_nCount];

    // copy data to new location
    for ( size_t j = 0; j < m_nCount; j++ )
        pNew[j] = m_pItems[j];
    delete [] m_pItems;
    m_pItems = pNew;
    m_nSize = m_nCount;
  }
}

// searches the array for an item (forward or backwards)
int wxArrayString::Index(const wxString& str, bool bCase, bool bFromEnd) const
{
  if ( m_autoSort ) {
    // use binary search in the sorted array
    wxASSERT_MSG( bCase && !bFromEnd,
                  wxT("search parameters ignored for auto sorted array") );

    size_t i,
           lo = 0,
           hi = m_nCount;
    int res;
    while ( lo < hi ) {
      i = (lo + hi)/2;

      res = str.compare(m_pItems[i]);
      if ( res < 0 )
        hi = i;
      else if ( res > 0 )
        lo = i + 1;
      else
        return i;
    }

    return wxNOT_FOUND;
  }
  else {
    // use linear search in unsorted array
    if ( bFromEnd ) {
      if ( m_nCount > 0 ) {
        size_t ui = m_nCount;
        do {
          if ( m_pItems[--ui].IsSameAs(str, bCase) )
            return ui;
        }
        while ( ui != 0 );
      }
    }
    else {
      for( size_t ui = 0; ui < m_nCount; ui++ ) {
        if( m_pItems[ui].IsSameAs(str, bCase) )
          return ui;
      }
    }
  }

  return wxNOT_FOUND;
}

// add item at the end
size_t wxArrayString::Add(const wxString& str, size_t nInsert)
{
  if ( m_autoSort ) {
    // insert the string at the correct position to keep the array sorted
    size_t i,
           lo = 0,
           hi = m_nCount;
    int res;
    while ( lo < hi ) {
      i = (lo + hi)/2;

      res = m_compareFunction ? m_compareFunction(str, m_pItems[i]) : str.Cmp(m_pItems[i]);
      if ( res < 0 )
        hi = i;
      else if ( res > 0 )
        lo = i + 1;
      else {
        lo = hi = i;
        break;
      }
    }

    wxASSERT_MSG( lo == hi, wxT("binary search broken") );

    Insert(str, lo, nInsert);

    return (size_t)lo;
  }
  else {
    // Now that we must postpone freeing the old memory until we don't need it
    // any more, i.e. don't reference "str" which could be a reference to one
    // of our own strings.
    wxScopedArray<wxString> oldStrings(Grow(nInsert));

    for (size_t i = 0; i < nInsert; i++)
    {
        // just append
        m_pItems[m_nCount + i] = str;
    }
    size_t ret = m_nCount;
    m_nCount += nInsert;
    return ret;
  }
}

// add item at the given position
void wxArrayString::Insert(const wxString& str, size_t nIndex, size_t nInsert)
{
  wxCHECK_RET( nIndex <= m_nCount, wxT("bad index in wxArrayString::Insert") );
  wxCHECK_RET( m_nCount <= m_nCount + nInsert,
               wxT("array size overflow in wxArrayString::Insert") );

  wxScopedArray<wxString> oldStrings(Grow(nInsert));

  for (int j = m_nCount - nIndex - 1; j >= 0; j--)
      m_pItems[nIndex + nInsert + j] = m_pItems[nIndex + j];

  for (size_t i = 0; i < nInsert; i++)
  {
      m_pItems[nIndex + i] = str;
  }
  m_nCount += nInsert;
}

// range insert (STL 23.2.4.3)
void
wxArrayString::insert(iterator it, const_iterator first, const_iterator last)
{
    const int idx = it - begin();

    // grow it once
    wxScopedArray<wxString> oldStrings(Grow(last - first));

    // reset "it" since it can change inside Grow()
    it = begin() + idx;

    while ( first != last )
    {
        it = insert(it, *first);

        // insert returns an iterator to the last element inserted but we need
        // insert the next after this one, that is before the next one
        ++it;

        ++first;
    }
}

void wxArrayString::resize(size_type n, value_type v)
{
  if ( n < m_nCount )
      m_nCount = n;
  else if ( n > m_nCount )
      Add(v, n - m_nCount);
}

// expand the array
void wxArrayString::SetCount(size_t count)
{
    Alloc(count);

    wxString s;
    while ( m_nCount < count )
        m_pItems[m_nCount++] = s;
}

// removes item from array (by index)
void wxArrayString::RemoveAt(size_t nIndex, size_t nRemove)
{
  wxCHECK_RET( nIndex < m_nCount, wxT("bad index in wxArrayString::Remove") );
  wxCHECK_RET( nIndex + nRemove <= m_nCount,
               wxT("removing too many elements in wxArrayString::Remove") );

  for ( size_t j =  0; j < m_nCount - nIndex -nRemove; j++)
      m_pItems[nIndex + j] = m_pItems[nIndex + nRemove + j];

  m_nCount -= nRemove;
}

// removes item from array (by value)
void wxArrayString::Remove(const wxString& sz)
{
  int iIndex = Index(sz);

  wxCHECK_RET( iIndex != wxNOT_FOUND,
               wxT("removing inexistent element in wxArrayString::Remove") );

  RemoveAt(iIndex);
}

// ----------------------------------------------------------------------------
// sorting
// ----------------------------------------------------------------------------

// we need an adaptor as our predicates use qsort() convention and so return
// negative, null or positive value depending on whether the first item is less
// than, equal to or greater than the other one while we need a real boolean
// predicate now that we use std::sort()
struct wxSortPredicateAdaptor
{
    wxSortPredicateAdaptor(wxArrayString::CompareFunction compareFunction)
        : m_compareFunction(compareFunction)
    {
    }

    bool operator()(const wxString& first, const wxString& second) const
    {
        return (*m_compareFunction)(first, second) < 0;
    }

    wxArrayString::CompareFunction m_compareFunction;
};

void wxArrayString::Sort(CompareFunction compareFunction)
{
    wxCHECK_RET( !m_autoSort, wxT("can't use this method with sorted arrays") );

    std::sort(m_pItems, m_pItems + m_nCount,
                wxSortPredicateAdaptor(compareFunction));
}

struct wxSortPredicateAdaptor2
{
    wxSortPredicateAdaptor2(wxArrayString::CompareFunction2 compareFunction)
        : m_compareFunction(compareFunction)
    {
    }

    bool operator()(const wxString& first, const wxString& second) const
    {
        return (*m_compareFunction)(const_cast<wxString *>(&first),
                                    const_cast<wxString *>(&second)) < 0;
    }

    wxArrayString::CompareFunction2 m_compareFunction;
};

void wxArrayString::Sort(CompareFunction2 compareFunction)
{
    std::sort(m_pItems, m_pItems + m_nCount,
                wxSortPredicateAdaptor2(compareFunction));
}

void wxArrayString::Sort(bool reverseOrder)
{
    if ( reverseOrder )
        std::sort(m_pItems, m_pItems + m_nCount, std::greater<wxString>());
    else // normal sort
        std::sort(m_pItems, m_pItems + m_nCount);
}

bool wxArrayString::operator==(const wxArrayString& a) const
{
    if ( m_nCount != a.m_nCount )
        return false;

    for ( size_t n = 0; n < m_nCount; n++ )
    {
        if ( Item(n) != a[n] )
            return false;
    }

    return true;
}

#endif // !wxUSE_STD_CONTAINERS

// ===========================================================================
// wxJoin and wxSplit
// ===========================================================================

#include "wx/tokenzr.h"

wxString wxJoin(const wxArrayString& arr, const wxChar sep, const wxChar escape)
{
    wxString str;

    size_t count = arr.size();
    if ( count == 0 )
        return str;

    // pre-allocate memory using the estimation of the average length of the
    // strings in the given array: this is very imprecise, of course, but
    // better than nothing
    str.reserve(count*(arr[0].length() + arr[count-1].length()) / 2);

    if ( escape == wxT('\0') )
    {
        // escaping is disabled:
        for ( size_t i = 0; i < count; i++ )
        {
            if ( i )
                str += sep;
            str += arr[i];
        }
    }
    else // use escape character
    {
        for ( size_t n = 0; n < count; n++ )
        {
            if ( n )
                str += sep;

            for ( wxString::const_iterator i = arr[n].begin(),
                                         end = arr[n].end();
                  i != end;
                  ++i )
            {
                const wxChar ch = *i;
                if ( ch == sep )
                    str += escape;      // escape this separator
                str += ch;
            }
        }
    }

    str.Shrink(); // release extra memory if we allocated too much
    return str;
}

wxArrayString wxSplit(const wxString& str, const wxChar sep, const wxChar escape)
{
    if ( escape == wxT('\0') )
    {
        // simple case: we don't need to honour the escape character
        return wxStringTokenize(str, sep, wxTOKEN_RET_EMPTY_ALL);
    }

    wxArrayString ret;
    wxString curr;
    wxChar prev = wxT('\0');

    for ( wxString::const_iterator i = str.begin(),
                                 end = str.end();
          i != end;
          ++i )
    {
        const wxChar ch = *i;

        if ( ch == sep )
        {
            if ( prev == escape )
            {
                // remove the escape character and don't consider this
                // occurrence of 'sep' as a real separator
                *curr.rbegin() = sep;
            }
            else // real separator
            {
                ret.push_back(curr);
                curr.clear();
            }
        }
        else // normal character
        {
            curr += ch;
        }

        prev = ch;
    }

    // add the last token
    if ( !curr.empty() || prev == sep )
        ret.Add(curr);

    return ret;
}


namespace    // enum, class and functions needed by wxCmpNatural().
{
    enum wxStringFragmentType
    {
        wxFRAGMENT_TYPE_EMPTY = 0,
        wxFRAGMENT_TYPE_ALPHA = 1,
        wxFRAGMENT_TYPE_DIGIT = 2
    };


    // ----------------------------------------------------------------------------
    // wxStringFragment
    // ----------------------------------------------------------------------------
    // 
    // Lightweight object returned by GetNaturalFragment().
    // Represents either a number, or a string which contains no numerical digits.
    class wxStringFragment
    {
    public:
        wxStringFragment()
            : type(wxFRAGMENT_TYPE_EMPTY)
        {}

        wxString              text;
        long                  value;
        wxStringFragmentType  type;
    };


    wxStringFragment GetFragment(wxString& text)
    {
        static const wxRegEx naturalNumeric(wxS("[0-9]+"));
        static const wxRegEx naturalAlpha(wxS("[^0-9]+"));

        size_t           digitStart  = 0;
        size_t           digitLength = 0;
        size_t           alphaStart  = 0;
        size_t           alphaLength = 0;
        wxStringFragment fragment;

        if ( text.empty() )
            return fragment;

        if ( naturalNumeric.Matches(text) )
        {
            naturalNumeric.GetMatch(&digitStart, &digitLength, 0);
        }

        if ( naturalAlpha.Matches(text) )
        {
            naturalAlpha.GetMatch(&alphaStart, &alphaLength, 0);
        }


        if ( alphaStart == 0 )
        {
            fragment.text = text.Mid(0, alphaLength);
            fragment.value = 0;
            fragment.type = wxFRAGMENT_TYPE_ALPHA;

            text.erase(0, alphaLength);
        }

        if ( digitStart == 0 )
        {
            fragment.text = text.Mid(0, digitLength);
            fragment.text.ToLong(&fragment.value);
            fragment.type = wxFRAGMENT_TYPE_DIGIT;

            text.erase(0, digitLength);
        }

        return fragment;
    }

    int CompareFragmentNatural(const wxStringFragment& lhs, const wxStringFragment& rhs)
    {
        if ( (lhs.type == wxFRAGMENT_TYPE_ALPHA) &&
             (rhs.type == wxFRAGMENT_TYPE_ALPHA) )
        {
            return lhs.text.CmpNoCase(rhs.text);
        }

        if ( (lhs.type == wxFRAGMENT_TYPE_DIGIT) &&
             (rhs.type == wxFRAGMENT_TYPE_DIGIT) )
        {
            if ( lhs.value == rhs.value )
            {
                return  0;
            }

            if ( lhs.value < rhs.value )
            {
                return -1;
            }

            if ( lhs.value > rhs.value )
            {
                return  1;
            }
        }

        if ( (lhs.type == wxFRAGMENT_TYPE_DIGIT) &&
             (rhs.type == wxFRAGMENT_TYPE_ALPHA) )
        {
            return -1;
        }

        if ( (lhs.type == wxFRAGMENT_TYPE_ALPHA) &&
             (rhs.type == wxFRAGMENT_TYPE_DIGIT) )
        {
            return 1;
        }

        if ( lhs.type == wxFRAGMENT_TYPE_EMPTY )
        {
            return -1;
        }

        if ( rhs.type == wxFRAGMENT_TYPE_EMPTY )
        {
            return 1;
        }

        return 0;
    }

} // unnamed namespace



// ----------------------------------------------------------------------------
// wxCmpNaturalNative
// ----------------------------------------------------------------------------
// 
int wxCMPFUNC_CONV wxCmpNatural(const wxString& s1, const wxString& s2)
{
    wxString lhs(s1);
    wxString rhs(s2);

    int comparison = 0;

    while ( (comparison == 0) && (!lhs.empty() || !rhs.empty()) )
    {
        wxStringFragment fragmentL = GetFragment(lhs);
        wxStringFragment fragmentR = GetFragment(rhs);
        comparison = CompareFragmentNatural(fragmentL, fragmentR);
    }

    return comparison;
}


// ----------------------------------------------------------------------------
// wxCmpNaturalNative
// ----------------------------------------------------------------------------
// 
// If a native version of Natural sort is available, then use that, otherwise
// use the wxWidgets version, wxCmpNatural(). 
int wxCMPFUNC_CONV wxCmpNaturalNative(const wxString& s1, const wxString& s2)
{
<<<<<<< HEAD
    #ifdef __WXMSW__
        return StrCmpLogicalW( s1.wc_str(), s2.wc_str() );

    #elseifdef __GNU__
        return  strverscmp( s1.wc_str(), s2.wc_str() );

    #else
        return wxCmpNatural( s1, s2 );

    #endif
=======
#ifdef __WINDOWS__
    return StrCmpLogicalW( s1.wc_str(), s2.wc_str() );
#else
    return CompareNaturalFunction( s1, s2 );
#endif
>>>>>>> 635ef2fc
}
<|MERGE_RESOLUTION|>--- conflicted
+++ resolved
@@ -28,15 +28,10 @@
 #include "wx/afterstd.h"
 #include "wx/regex.h"
 
-<<<<<<< HEAD
-#ifdef __WXMSW__
-    #include "shlwapi.h"
-#elseifdef __GNU__
+#if defined( __WINDOWS__ )
+    #include <shlwapi.h>
+#elif defined( __GNU__ )
     #include <string.h>
-=======
-#ifdef __WINDOWS__
-    #include <shlwapi.h>
->>>>>>> 635ef2fc
 #endif
 
 
@@ -749,22 +744,14 @@
 // use the wxWidgets version, wxCmpNatural(). 
 int wxCMPFUNC_CONV wxCmpNaturalNative(const wxString& s1, const wxString& s2)
 {
-<<<<<<< HEAD
-    #ifdef __WXMSW__
+    #if defined( __WINDOWS__ )
         return StrCmpLogicalW( s1.wc_str(), s2.wc_str() );
 
-    #elseifdef __GNU__
+    #elif defined( __GNU__ )
         return  strverscmp( s1.wc_str(), s2.wc_str() );
 
     #else
         return wxCmpNatural( s1, s2 );
 
     #endif
-=======
-#ifdef __WINDOWS__
-    return StrCmpLogicalW( s1.wc_str(), s2.wc_str() );
-#else
-    return CompareNaturalFunction( s1, s2 );
-#endif
->>>>>>> 635ef2fc
-}
+}