--- conflicted
+++ resolved
@@ -66,6 +66,7 @@
 
     wxT("DOS"),
     wxT("OS/2"),
+
 };
 
 static const wxChar* const wxPortIdNames[] =
@@ -80,12 +81,7 @@
     wxT("wxMac"),
     wxT("wxCocoa"),
     wxT("wxWinCE"),
-<<<<<<< HEAD
-    wxT("wxPalmOS"),
-    wxT("wxDFB"),
     wxT("wxQT")
-=======
->>>>>>> ec5214c6
 };
 
 static const wxChar* const wxArchitectureNames[] =
