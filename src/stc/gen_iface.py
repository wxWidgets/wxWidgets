#!/usr/bin/env python
#----------------------------------------------------------------------------
# Name:         gen_iface.py
# Purpose:      Generate stc.h and stc.cpp from the info in Scintilla.iface
#
# Author:       Robin Dunn
#
# Created:      5-Sept-2000
# Copyright:    (c) 2000 by Total Control Software
# Licence:      wxWindows licence
#----------------------------------------------------------------------------


import sys, string, re, os
from fileinput import FileInput

sys.dont_write_bytecode = True
from gen_docs import categoriesList,buildDocs

IFACE1        = os.path.abspath('./scintilla/include/Scintilla.iface')
IFACE2        = os.path.abspath('./lexilla/include/LexicalStyles.iface')
HDR_SCN       = os.path.abspath('./scintilla/include/Scintilla.h')
H_TEMPLATE    = os.path.abspath('./stc.h.in')
IH_TEMPLATE   = os.path.abspath('./stc.interface.h.in')
CPP_TEMPLATE  = os.path.abspath('./stc.cpp.in')
H_DEST        = os.path.abspath('../../include/wx/stc/stc.h')
IH_DEST       = os.path.abspath('../../interface/wx/stc/stc.h')
CPP_DEST      = os.path.abspath('./stc.cpp')
SCINTILLA_VER = os.path.abspath('./scintilla/version.txt')
LEXILLA_VER   = os.path.abspath('./lexilla/version.txt')
if len(sys.argv) > 1 and sys.argv[1] == '--wxpython':
    DOCSTR_DEST   = os.path.abspath('../../../wxPython/src/_stc_gendocs.i')
else:
    DOCSTR_DEST   = None


# Value prefixes to convert
valPrefixes = [('SCI_', ''),
               ('SC_',  ''),
               ('SCN_', None),  # just toss these out...
               ('SCEN_', None),
               ('SC_EFF', None),
               ('SCE_', ''),
               ('SCLEX_', 'LEX_'),
               ('SCK_', 'KEY_'),
               ('SCFIND_', 'FIND_'),
               ('SCWS_', 'WS_'),
               ('SCTD_', 'TD_'),
               ('SCVS_', 'VS_'),
               ('SCMOD_', 'KEYMOD_'),
]

# Message function values that should have a CMD_ constant generated
cmdValues = [ 2011,
              2013,
              (2176, 2180),
              (2300, 2349),
              (2390, 2393),
              (2395, 2396),
              2404,
              (2413, 2416),
              (2426, 2442),
              (2450, 2455),
              2518,
              (2619, 2621),
              (2628, 2629),
              (2652, 2653)
            ]


# Should a function be also generated for the CMDs?
FUNC_FOR_CMD = 1

# Should methods and values be generated for the provisional Scintilla items?
GENERATE_PROVISIONAL_ITEMS = 0

# No wxSTC value will be generated for the following Scintilla values.
notMappedSciValues = set([
    'SC_TECHNOLOGY_DIRECTWRITERETAIN',
    'SC_TECHNOLOGY_DIRECTWRITEDC',
    'INDIC0_MASK',
    'INDIC1_MASK',
    'INDIC2_MASK',
    'INDICS_MASK',
    'SCFIND_CXX11REGEX'
])

# Map some generic typenames to wx types, using return value syntax
retTypeMap = {
    'Accessibility': 'int',
    'Alpha': 'int',
    'AnnotationVisible': 'int',
    'AutomaticFold': 'int',
    'CaretPolicy': 'int',
    'CaretSticky': 'int',
    'CaretStyle': 'int',
    'CaseInsensitiveBehaviour': 'int',
    'CaseVisible': 'int',
    'CharacterSet': 'int',
    'colour': 'wxColour',
    'CursorShape': 'int',
    'DocumentOption': 'int',
    'EdgeVisualStyle': 'int',
    'EndOfLine': 'int',
    'EOLAnnotationVisible': 'int',
    'FindOption': 'int',
    'FoldAction': 'int',
    'FoldDisplayTextStyle': 'int',
    'FoldFlag': 'int',
    'FoldLevel': 'int',
    'FontQuality': 'int',
    'FontWeight': 'int',
    'IdleStyling': 'int',
    'IMEInteraction': 'int',
    'IndentView': 'int',
    'IndicatorStyle': 'int',
    'IndicFlag': 'int',
    'line': 'int',
    'LineCache': 'int',
    'LineEndType': 'int',
    'MarginOption': 'int',
    'MarginType': 'int',
    'ModificationFlags': 'int',
    'MultiAutoComplete': 'int',
    'MultiPaste': 'int',
    'Ordering': 'int',
    'PhasesDraw': 'int',
    'PopUp': 'int',
    'position': 'int',
    'PrintOption': 'int',
    'SelectionMode': 'int',
    'Status': 'int',
    'string': 'wxString',
    'TabDrawMode': 'int',
    'Technology': 'int',
    'TypeProperty': 'int',
    'UndoFlags': 'int',
    'VirtualSpace': 'int',
    'VisiblePolicy': 'int',
    'WhiteSpace': 'int',
    'Wrap': 'int',
    'WrapIndentMode': 'int',
    'WrapVisualFlag': 'int',
    'WrapVisualLocation': 'int',
    }

# Map some generic typenames to wx types, using parameter syntax
paramTypeMap = retTypeMap.copy()
paramTypeMap.update({
    'string': 'const wxString&',
    'colour': 'const wxColour&',
    })

# Map of method info that needs tweaked.  Either the name needs changed, or
# the method definition/implementation.  Tuple items are:
#
#         1. New method name.  None to skip the method, 0 to leave the
#            default name.
#         2. Method definition for the .h file, 0 to leave alone
#         3. Method implementation for the .cpp file, 0 to leave alone.
#
methodOverrideMap = {
    'AddText' : (0,
                 'void %s(const wxString& text);',

                 '''void %s(const wxString& text) {
                    const wxWX2MBbuf buf = wx2stc(text);
                    SendMsg(%s, wx2stclen(text, buf), (sptr_t)(const char*)buf);'''
                 ),

    'AddStyledText' : (0,
                       'void %s(const wxMemoryBuffer& data);',

                       '''void %s(const wxMemoryBuffer& data) {
                          SendMsg(%s, data.GetDataLen(), (sptr_t)data.GetData());'''
                       ),

    'AppendText' : (0,
                 'void %s(const wxString& text) override;',

                 '''void %s(const wxString& text) {
                    const wxWX2MBbuf buf = wx2stc(text);
                    SendMsg(%s, wx2stclen(text, buf), (sptr_t)(const char*)buf);'''
                 ),

    'GetViewWS' : ( 'GetViewWhiteSpace', 0, 0),
    'SetViewWS' : ( 'SetViewWhiteSpace', 0, 0),

    'GetCharAt' :
    ( 0, 0,
      '''int %s(int pos) const {
         return (unsigned char)SendMsg(%s, pos, 0);'''
    ),

    'GetStyleAt' :
    ( 0, 0,
      '''int %s(int pos) const {
         return (unsigned char)SendMsg(%s, pos, 0);'''
    ),

    'GetStyledText' :
    (0,
     'wxMemoryBuffer %s(int startPos, int endPos);',

     '''wxMemoryBuffer %s(int startPos, int endPos) {
        wxMemoryBuffer buf;
        if (endPos < startPos) {
            wxSwap(startPos, endPos);
        }
        int len = endPos - startPos;
        if (!len) return buf;
        Sci_TextRange tr;
        tr.lpstrText = (char*)buf.GetWriteBuf(len*2+1);
        tr.chrg.cpMin = startPos;
        tr.chrg.cpMax = endPos;
        len = SendMsg(%s, 0, (sptr_t)&tr);
        buf.UngetWriteBuf(len);
        return buf;'''
    ),


    'PositionFromPoint' :
    (0,
     'int %s(wxPoint pt) const;',

     '''int %s(wxPoint pt) const {
        return SendMsg(%s, pt.x, pt.y);'''
    ),

    'GetCurLine' :
    (0,
     '#ifdef SWIG\n    wxString %s(int* OUTPUT);\n#else\n    wxString GetCurLine(int* linePos=nullptr);\n#endif',

        '''wxString %s(int* linePos) {
        int len = LineLength(GetCurrentLine());
        if (!len) {
            if (linePos)  *linePos = 0;
            return wxEmptyString;
        }

        wxCharBuffer buf(len);
        int pos = SendMsg(%s, len+1, (sptr_t)buf.data());
        if (linePos)  *linePos = pos;
        return stc2wx(buf);'''
    ),

    'MarkerSetFore' : ('MarkerSetForeground', 0, 0),
    'MarkerSetBack' : ('MarkerSetBackground', 0, 0),
    'MarkerSetBackSelected' : ('MarkerSetBackgroundSelected', 0,0),

    'MarkerSymbolDefined' : ('GetMarkerSymbolDefined', 0, 0),

    'MarkerDefine' :
    (0,
     '''void %s(int markerNumber, int markerSymbol,
                const wxColour& foreground = wxNullColour,
                const wxColour& background = wxNullColour);''',

     '''void %s(int markerNumber, int markerSymbol,
                const wxColour& foreground,
                const wxColour& background) {

                SendMsg(%s, markerNumber, markerSymbol);
                if (foreground.IsOk())
                    MarkerSetForeground(markerNumber, foreground);
                if (background.IsOk())
                    MarkerSetBackground(markerNumber, background);

                if ( m_mirrorCtrl )
                    m_mirrorCtrl->MarkerDefine(markerNumber, markerSymbol, foreground, background);'''
    ),

    # This one needs to be defined manually only because it's a non-void method
    # that we want to mirror because we consider that we can just ignore the
    # return value of the call on the mirror control.
    'MarkerAdd' :
    (0, 0,
'''int %s(int line, int markerNumber)
{
    if ( m_mirrorCtrl )
        m_mirrorCtrl->MarkerAdd(line, markerNumber);

    return SendMsg(%s, line, markerNumber);'''
    ),

   'MarkerDefinePixmap' :
    (0,
     '''void %s(int markerNumber, const char* const* xpmData);''',
     '''void %s(int markerNumber, const char* const* xpmData) {
        if ( m_mirrorCtrl )
            m_mirrorCtrl->MarkerDefinePixmap(markerNumber, xpmData);

        SendMsg(%s, markerNumber, (sptr_t)xpmData);'''
    ),

    'GetMargins' : ('GetMarginCount', 0, 0),
    'SetMargins' : ('SetMarginCount', 0, 0),
    'GetMarginBackN' : ('GetMarginBackground', 0, 0),
    'SetMarginBackN' : ('SetMarginBackground', 0, 0),
    'SetMarginTypeN' : ('SetMarginType', 0, 0),
    'GetMarginTypeN' : ('GetMarginType', 0, 0),
    'SetMarginWidthN' : ('SetMarginWidth', 0, 0),
    'GetMarginWidthN' : ('GetMarginWidth', 0, 0),
    'SetMarginMaskN' : ('SetMarginMask', 0, 0),
    'GetMarginMaskN' : ('GetMarginMask', 0, 0),
    'SetMarginSensitiveN' : ('SetMarginSensitive', 0, 0),
    'GetMarginSensitiveN' : ('GetMarginSensitive', 0, 0),
    'SetMarginCursorN' : ('SetMarginCursor', 0, 0),
    'GetMarginCursorN' : ('GetMarginCursor', 0, 0),

    'MarginGetText' :
    (0,
    'wxString %s(int line) const;',

     '''wxString %s(int line) const {
         const int msg = %s;
         long len = SendMsg(msg, line, 0);

         wxCharBuffer buf(len);
         SendMsg(msg, line, (sptr_t)buf.data());
         return stc2wx(buf);'''
    ),

    'MarginGetStyles' :
     (0,
    'wxString %s(int line) const;',

     '''wxString %s(int line) const {
         const int msg = %s;
         long len = SendMsg(msg, line, 0);

         wxMemoryBuffer mbuf(len+1);
         char* buf = (char*)mbuf.GetWriteBuf(len+1);
         SendMsg(msg, line, (sptr_t)buf);
         mbuf.UngetWriteBuf(len);
         mbuf.AppendByte(0);
         return stc2wx(buf);'''
    ),

    'SetAdditionalSelFore' : ('SetAdditionalSelForeground', 0, 0),
    'SetAdditionalSelBack' : ('SetAdditionalSelBackground', 0, 0),
    'SetAdditionalCaretFore' : ('SetAdditionalCaretForeground', 0, 0),
    'GetAdditionalCaretFore' : ('GetAdditionalCaretForeground', 0, 0),

    'AnnotationGetText' :
    (0,
    'wxString %s(int line) const;',

     '''wxString %s(int line) const {
         const int msg = %s;
         long len = SendMsg(msg, line, 0);
         if (!len) return wxEmptyString;

         wxCharBuffer buf(len);
         SendMsg(msg, line, (sptr_t)buf.data());
         return stc2wx(buf);'''
    ),

    'AnnotationGetStyles' :
    (0,
    'wxString %s(int line) const;',

     '''wxString %s(int line) const {
         const int msg = %s;
         long len = SendMsg(msg, line, 0);

         wxMemoryBuffer mbuf(len+1);
         char* buf = (char*)mbuf.GetWriteBuf(len+1);
         SendMsg(msg, line, (sptr_t)buf);
         mbuf.UngetWriteBuf(len);
         mbuf.AppendByte(0);
         return stc2wx(buf);'''
    ),

    'StyleGetFore' : ('StyleGetForeground', 0, 0),
    'StyleGetBack' : ('StyleGetBackground', 0, 0),
    'StyleSetFore' : ('StyleSetForeground', 0, 0),
    'StyleSetBack' : ('StyleSetBackground', 0, 0),
    'SetSelFore' : ('SetSelForeground', 0, 0),
    'SetSelBack' : ('SetSelBackground', 0, 0),
    'SetCaretFore' : ('SetCaretForeground', 0, 0),

    'StyleGetFont' :
    ('StyleGetFaceName',
     'wxString %s(int style);',
      '''wxString %s(int style) {
         const int msg = %s;
         long len = SendMsg(msg, style, 0);
         if (!len) return wxEmptyString;

         wxCharBuffer buf(len);
         SendMsg(msg, style, (sptr_t)buf.data());
         return stc2wx(buf);'''
    ),

    'StyleSetFont' : ('StyleSetFaceName', 0, 0),

    'StyleSetCharacterSet' : (0, 0,
    '''void %s(int style, int characterSet) {
        wxFontEncoding encoding;

        // Translate the Scintilla characterSet to a wxFontEncoding
        switch (characterSet) {
            default:
            case wxSTC_CHARSET_ANSI:
            case wxSTC_CHARSET_DEFAULT:
                encoding = wxFONTENCODING_DEFAULT;
                break;

            case wxSTC_CHARSET_BALTIC:
                encoding = wxFONTENCODING_ISO8859_13;
                break;

            case wxSTC_CHARSET_CHINESEBIG5:
                encoding = wxFONTENCODING_CP950;
                break;

            case wxSTC_CHARSET_EASTEUROPE:
                encoding = wxFONTENCODING_ISO8859_2;
                break;

            case wxSTC_CHARSET_GB2312:
                encoding = wxFONTENCODING_CP936;
                break;

            case wxSTC_CHARSET_GREEK:
                encoding = wxFONTENCODING_ISO8859_7;
                break;

            case wxSTC_CHARSET_HANGUL:
                encoding = wxFONTENCODING_CP949;
                break;

            case wxSTC_CHARSET_MAC:
                encoding = wxFONTENCODING_DEFAULT;
                break;

            case wxSTC_CHARSET_OEM:
                encoding = wxFONTENCODING_DEFAULT;
                break;

            case wxSTC_CHARSET_RUSSIAN:
                encoding = wxFONTENCODING_KOI8;
                break;

            case wxSTC_CHARSET_SHIFTJIS:
                encoding = wxFONTENCODING_CP932;
                break;

            case wxSTC_CHARSET_SYMBOL:
                encoding = wxFONTENCODING_DEFAULT;
                break;

            case wxSTC_CHARSET_TURKISH:
                encoding = wxFONTENCODING_ISO8859_9;
                break;

            case wxSTC_CHARSET_JOHAB:
                encoding = wxFONTENCODING_DEFAULT;
                break;

            case wxSTC_CHARSET_HEBREW:
                encoding = wxFONTENCODING_ISO8859_8;
                break;

            case wxSTC_CHARSET_ARABIC:
                encoding = wxFONTENCODING_ISO8859_6;
                break;

            case wxSTC_CHARSET_VIETNAMESE:
                encoding = wxFONTENCODING_DEFAULT;
                break;

            case wxSTC_CHARSET_THAI:
                encoding = wxFONTENCODING_ISO8859_11;
                break;

            case wxSTC_CHARSET_CYRILLIC:
                encoding = wxFONTENCODING_ISO8859_5;
                break;

            case wxSTC_CHARSET_8859_15:
                encoding = wxFONTENCODING_ISO8859_15;
                break;
        }

        // We just have Scintilla track the wxFontEncoding for us.  It gets used
        // in Font::Create in PlatWX.cpp.  We add one to the value so that the
        // effective wxFONENCODING_DEFAULT == SC_SHARSET_DEFAULT and so when
        // Scintilla internally uses SC_CHARSET_DEFAULT we will translate it back
        // to wxFONENCODING_DEFAULT in Font::Create.
        SendMsg(%s, style, encoding+1);'''
    ),

    'AssignCmdKey' :
    ('CmdKeyAssign',
     'void %s(int key, int modifiers, int cmd);',

     '''void %s(int key, int modifiers, int cmd) {
         SendMsg(%s, MAKELONG(key, modifiers), cmd);'''
    ),


    'ClearCmdKey' :
    ('CmdKeyClear',
     'void %s(int key, int modifiers);',

     '''void %s(int key, int modifiers) {
         SendMsg(%s, MAKELONG(key, modifiers));'''
    ),

    'ClearAllCmdKeys' : ('CmdKeyClearAll', 0, 0),

    'StartStyling' :
    (0,
     'void %s(int start);',

     '''void %s(int start) {
        SendMsg(%s, start, 0);'''
    ),

    'SetStylingEx' :
    ('SetStyleBytes',
     'void %s(int length, char* styleBytes);',

     '''void %s(int length, char* styleBytes) {
        SendMsg(%s, length, (sptr_t)styleBytes);'''
    ),


    'IndicSetAlpha' : ('IndicatorSetAlpha', 0, 0),
    'IndicGetAlpha' : ('IndicatorGetAlpha', 0, 0),
    'IndicSetOutlineAlpha' : ('IndicatorSetOutlineAlpha', 0, 0),
    'IndicGetOutlineAlpha' : ('IndicatorGetOutlineAlpha', 0, 0),
    'IndicSetStyle' : ('IndicatorSetStyle', 0, 0),
    'IndicGetStyle' : ('IndicatorGetStyle', 0, 0),
    'IndicSetFore' : ('IndicatorSetForeground', 0, 0),
    'IndicGetFore' : ('IndicatorGetForeground', 0, 0),
    'IndicSetUnder': ('IndicatorSetUnder', 0, 0),
    'IndicGetUnder': ('IndicatorGetUnder', 0, 0),
    'IndicSetHoverStyle': ('IndicatorSetHoverStyle', 0, 0),
    'IndicGetHoverStyle': ('IndicatorGetHoverStyle', 0, 0),
    'IndicSetHoverFore': ('IndicatorSetHoverForeground', 0, 0),
    'IndicGetHoverFore': ('IndicatorGetHoverForeground', 0, 0),
    'IndicSetFlags': ('IndicatorSetFlags', 0, 0),
    'IndicGetFlags': ('IndicatorGetFlags', 0, 0),

    'SetWhitespaceFore' : ('SetWhitespaceForeground', 0, 0),
    'SetWhitespaceBack' : ('SetWhitespaceBackground', 0, 0),

    'AutoCShow' : ('AutoCompShow', 0, 0),
    'AutoCCancel' : ('AutoCompCancel', 0, 0),
    'AutoCActive' : ('AutoCompActive', 0, 0),
    'AutoCPosStart' : ('AutoCompPosStart', 0, 0),
    'AutoCComplete' : ('AutoCompComplete', 0, 0),
    'AutoCStops' : ('AutoCompStops', 0, 0),
    'AutoCSetSeparator' : ('AutoCompSetSeparator', 0, 0),
    'AutoCGetSeparator' : ('AutoCompGetSeparator', 0, 0),
    'AutoCSelect' : ('AutoCompSelect', 0, 0),
    'AutoCSetCancelAtStart' : ('AutoCompSetCancelAtStart', 0, 0),
    'AutoCGetCancelAtStart' : ('AutoCompGetCancelAtStart', 0, 0),
    'AutoCSetFillUps' : ('AutoCompSetFillUps', 0, 0),
    'AutoCSetChooseSingle' : ('AutoCompSetChooseSingle', 0, 0),
    'AutoCGetChooseSingle' : ('AutoCompGetChooseSingle', 0, 0),
    'AutoCSetIgnoreCase' : ('AutoCompSetIgnoreCase', 0, 0),
    'AutoCGetIgnoreCase' : ('AutoCompGetIgnoreCase', 0, 0),
    'AutoCSetAutoHide' : ('AutoCompSetAutoHide', 0, 0),
    'AutoCGetAutoHide' : ('AutoCompGetAutoHide', 0, 0),
    'AutoCSetDropRestOfWord' : ('AutoCompSetDropRestOfWord', 0,0),
    'AutoCGetDropRestOfWord' : ('AutoCompGetDropRestOfWord', 0,0),
    'AutoCGetTypeSeparator' : ('AutoCompGetTypeSeparator', 0, 0),
    'AutoCSetTypeSeparator' : ('AutoCompSetTypeSeparator', 0, 0),
    'AutoCGetCurrent'       : ('AutoCompGetCurrent', 0, 0),

    'AutoCGetCurrentText' :
    ('AutoCompGetCurrentText',
    'wxString %s() const;',

     '''wxString %s() const {
         const int msg = %s;
         long len = SendMsg(msg, 0, 0);
         if (!len) return wxEmptyString;

         wxCharBuffer buf(len);
         SendMsg(msg, 0, (sptr_t)buf.data());
         return stc2wx(buf);'''
    ),

    'AutoCSetMaxWidth'      : ('AutoCompSetMaxWidth', 0, 0),
    'AutoCGetMaxWidth'      : ('AutoCompGetMaxWidth', 0, 0),
    'AutoCSetMaxHeight'     : ('AutoCompSetMaxHeight', 0, 0),
    'AutoCGetMaxHeight'     : ('AutoCompGetMaxHeight', 0, 0),
    'AutoCGetMaxHeight'     : ('AutoCompGetMaxHeight', 0, 0),
    'AutoCSetCaseInsensitiveBehaviour'     : ('AutoCompSetCaseInsensitiveBehaviour', 0, 0),
    'AutoCGetCaseInsensitiveBehaviour'     : ('AutoCompGetCaseInsensitiveBehaviour', 0, 0),
    'AutoCSetMulti'         : ('AutoCompSetMulti', 0, 0),
    'AutoCGetMulti'         : ('AutoCompGetMulti', 0, 0),
    'AutoCSetOrder'         : ('AutoCompSetOrder', 0, 0),
    'AutoCGetOrder'         : ('AutoCompGetOrder', 0, 0),

    'RegisterImage' :
    (0,
     '''void %s(int type, const char* const* xpmData);''',
     '''void %s(int type, const char* const* xpmData) {
        SendMsg(%s, type, (sptr_t)xpmData);'''
    ),

    'SetHScrollBar' : ('SetUseHorizontalScrollBar', 0, 0),
    'GetHScrollBar' : ('GetUseHorizontalScrollBar', 0, 0),

    'SetVScrollBar' : ('SetUseVerticalScrollBar', 0, 0),
    'GetVScrollBar' : ('GetUseVerticalScrollBar', 0, 0),

    'GetCaretFore' : ('GetCaretForeground', 0, 0),

    'FindText' :
    (0,
     '''int %s(int minPos, int maxPos, const wxString& text, int flags=0,
                 int* findEnd=nullptr);''',

     '''int %s(int minPos, int maxPos, const wxString& text,
                               int flags, int* findEnd) {
            Sci_TextToFind  ft;
            ft.chrg.cpMin = minPos;
            ft.chrg.cpMax = maxPos;
            const wxWX2MBbuf buf = wx2stc(text);
            ft.lpstrText = buf;

            int pos = SendMsg(%s, flags, (sptr_t)&ft);
            if (findEnd) *findEnd=(pos==-1?wxSTC_INVALID_POSITION:ft.chrgText.cpMax);
            return pos;'''
    ),

    'FormatRange' :
    (0,
     '''int %s(bool   doDraw,
               int    startPos,
               int    endPos,
               wxDC*  draw,
               wxDC*  target,
               wxRect renderRect,
               wxRect pageRect);''',
     ''' int %s(bool   doDraw,
                int    startPos,
                int    endPos,
                wxDC*  draw,
                wxDC*  target,
                wxRect renderRect,
                wxRect pageRect) {
             Sci_RangeToFormat fr;

             if (endPos < startPos) {
                 wxSwap(startPos, endPos);
             }
             fr.hdc = draw;
             fr.hdcTarget = target;
             fr.rc.top = renderRect.GetTop();
             fr.rc.left = renderRect.GetLeft();
             fr.rc.right = renderRect.GetRight();
             fr.rc.bottom = renderRect.GetBottom();
             fr.rcPage.top = pageRect.GetTop();
             fr.rcPage.left = pageRect.GetLeft();
             fr.rcPage.right = pageRect.GetRight();
             fr.rcPage.bottom = pageRect.GetBottom();
             fr.chrg.cpMin = startPos;
             fr.chrg.cpMax = endPos;

             return SendMsg(%s, doDraw, (sptr_t)&fr);'''
    ),


    'GetLine' :
    (0,
     'wxString %s(int line) const;',

     '''wxString %s(int line) const {
         int len = LineLength(line);
         if (!len) return wxEmptyString;

         wxCharBuffer buf(len);
         SendMsg(%s, line, (sptr_t)buf.data());
         return stc2wx(buf);'''
    ),

    'SetSel' : (None, 0,0), #'SetSelection', 0, 0, 0),

    'GetSelText' :
    ('GetSelectedText',
     'wxString %s();',

     '''wxString %s() {
         const int msg = %s;
         long len = SendMsg(msg, 0, (sptr_t)0);
         if (!len) return wxEmptyString;

         wxCharBuffer buf(len);
         SendMsg(msg, 0, (sptr_t)buf.data());
         return stc2wx(buf);'''
    ),

    'GetTextRange' :
    (0,
     'wxString %s(int startPos, int endPos);',

     '''wxString %s(int startPos, int endPos) {
         if (endPos < startPos) {
             wxSwap(startPos, endPos);
         }
         int len = endPos - startPos;
         if (!len) return wxEmptyString;

         wxCharBuffer buf(len);
         Sci_TextRange tr;
         tr.lpstrText = buf.data();
         tr.chrg.cpMin = startPos;
         tr.chrg.cpMax = endPos;
         tr.lpstrText[0] = '\\0'; // initialize with 0 in case the range is invalid
         SendMsg(%s, 0, (sptr_t)&tr);
         return stc2wx(buf);'''
    ),

    'PointXFromPosition' :
    ('PointFromPosition',
     'wxPoint %s(int pos);',
     '''wxPoint %s(int pos) {
         int x = SendMsg(%s, 0, pos);
         int y = SendMsg(SCI_POINTYFROMPOSITION, 0, pos);
         return wxPoint(x, y);'''
    ),

    'PointYFromPosition' : (None, 0, 0),

    'ScrollCaret' : ('EnsureCaretVisible', 0, 0),
    'ReplaceSel' : ('ReplaceSelection', 0, 0),
    'Null' : (None, 0, 0),

    'GetText' :
    (0,
     'wxString %s() const;',

     '''wxString %s() const {
         int len = GetTextLength();
         if (!len) return wxEmptyString;

         wxCharBuffer buf(len);
         SendMsg(%s, len+1, (sptr_t)buf.data());
         return stc2wx(buf);'''
    ),

    'GetDirectFunction' :
    (0,
     'void* %s() const;',
     '''void* %s() const {
         return (void*)SendMsg(%s);'''
    ),

    'GetDirectPointer' :
    (0,
     'void* %s() const;',
     '''void* %s() const {
         return (void*)SendMsg(%s);'''
    ),

    'GetTargetText' :
    (0,
     'wxString %s() const;',

     '''wxString %s() const {
         int len = GetTargetEnd() - GetTargetStart();
         wxCharBuffer buf(len);
         SendMsg(%s, 0, (sptr_t)buf.data());
         return stc2wx(buf);'''
    ),

    'CallTipPosStart'   : ('CallTipPosAtStart', 0, 0),
    'CallTipSetPosStart': ('CallTipSetPosAtStart', 0, 0),
    'CallTipSetHlt'     : ('CallTipSetHighlight', 0, 0),
    'CallTipSetBack'    : ('CallTipSetBackground', 0, 0),
    'CallTipSetFore'    : ('CallTipSetForeground', 0, 0),
    'CallTipSetForeHlt' : ('CallTipSetForegroundHighlight', 0, 0),

    'SetHotspotActiveFore' : ('SetHotspotActiveForeground', 0, 0),
    'SetHotspotActiveBack' : ('SetHotspotActiveBackground', 0, 0),
    'GetHotspotActiveFore' : ('GetHotspotActiveForeground', 0, 0),
    'GetHotspotActiveBack' : ('GetHotspotActiveBackground', 0, 0),

    'GetCaretLineBack' : ('GetCaretLineBackground', 0, 0),
    'SetCaretLineBack' : ('SetCaretLineBackground', 0, 0),

    'ReplaceTarget' :
    (0,
     'int %s(const wxString& text);',

     '''
     int %s(const wxString& text) {
         const wxWX2MBbuf buf = wx2stc(text);
         return SendMsg(%s, wx2stclen(text, buf), (sptr_t)(const char*)buf);'''
    ),

    'ReplaceTargetRE' :
    (0,
     'int %s(const wxString& text);',

     '''
     int %s(const wxString& text) {
         const wxWX2MBbuf buf = wx2stc(text);
         return SendMsg(%s, wx2stclen(text, buf), (sptr_t)(const char*)buf);'''
    ),

    'SearchInTarget' :
    (0,
     'int %s(const wxString& text);',

     '''
     int %s(const wxString& text) {
         const wxWX2MBbuf buf = wx2stc(text);
         return SendMsg(%s, wx2stclen(text, buf), (sptr_t)(const char*)buf);'''
    ),

    # not sure what to do about these yet
    'TargetAsUTF8' :       ( None, 0, 0),
    'SetLengthForEncode' : ( None, 0, 0),
    'EncodedFromUTF8' :    ( None, 0, 0),


    'GetProperty' :
    (0,
     'wxString %s(const wxString& key);',

     '''wxString %s(const wxString& key) {
         const int msg = %s;
         const wxWX2MBbuf keyBuf = wx2stc(key);
         long len = SendMsg(msg, (uptr_t)(const char*)keyBuf, 0);
         if (!len) return wxEmptyString;

         wxCharBuffer buf(len);
         SendMsg(msg, (uptr_t)(const char*)keyBuf, (sptr_t)buf.data());
         return stc2wx(buf);'''
    ),

    'GetPropertyExpanded' :
    (0,
     'wxString %s(const wxString& key);',

     '''wxString %s(const wxString& key) {
         const int msg = %s;
         const wxWX2MBbuf keyBuf = wx2stc(key);
         long len = SendMsg(msg, (uptr_t)(const char*)keyBuf, 0);
         if (!len) return wxEmptyString;

         wxCharBuffer buf(len);
         SendMsg(msg, (uptr_t)(const char*)keyBuf, (sptr_t)buf.data());
         return stc2wx(buf);'''
    ),

    'GetPropertyInt' :
    (0,
    'int %s(const wxString &key, int defaultValue=0) const;',
    '''int %s(const wxString &key, int defaultValue) const {
        return SendMsg(%s, (uptr_t)(const char*)wx2stc(key), defaultValue);'''
    ),

    'BraceMatch' :
    (0,
    'int %s(int pos, int maxReStyle=0);',
    '''int %s(int pos, int maxReStyle){
        wxASSERT_MSG(maxReStyle==0,
                     "The second argument passed to BraceMatch should be 0");

        return SendMsg(%s, pos, maxReStyle);'''
    ),

    'GetDocPointer' :
    (0,
     'void* %s();',
     '''void* %s() {
         return (void*)SendMsg(%s);'''
    ),

    'SetDocPointer' :
    (0,
     'void %s(void* docPointer);',
     '''void %s(void* docPointer) {
         SendMsg(%s, 0, (sptr_t)docPointer);'''
    ),

    'CreateDocument' :
    (0,
     'void* %s();',
     '''void* %s() {
         return (void*)SendMsg(%s);'''
    ),

    'AddRefDocument' :
    (0,
     'void %s(void* docPointer);',
     '''void %s(void* docPointer) {
         SendMsg(%s, 0, (sptr_t)docPointer);'''
    ),

    'ReleaseDocument' :
    (0,
     'void %s(void* docPointer);',
     '''void %s(void* docPointer) {
         SendMsg(%s, 0, (sptr_t)docPointer);'''
    ),

    'SetCodePage' :
    (0,
     0,
     '''void %s(int codePage) {
    wxASSERT_MSG(codePage == wxSTC_CP_UTF8,
                 wxT("Only wxSTC_CP_UTF8 may be used."));
    SendMsg(%s, codePage);'''
    ),


    'GrabFocus' : (None, 0, 0),

    # Rename some that would otherwise hide the wxWindow methods
    'SetFocus'  : ('SetSTCFocus', 0, 0),
    'GetFocus'  : ('GetSTCFocus', 0, 0),
    'SetCursor' : ('SetSTCCursor', 0, 0),
    'GetCursor' : ('GetSTCCursor', 0, 0),

    'SetPositionCache' : ('SetPositionCacheSize', 0, 0),
    'GetPositionCache' : ('GetPositionCacheSize', 0, 0),

    'GetLexerLanguage' :(0,
     'wxString %s() const;',

     '''wxString %s() const {
         const int msg = %s;
         int len = SendMsg(msg, 0, (sptr_t)nullptr);
         if (!len) return wxEmptyString;

         wxCharBuffer buf(len);
         SendMsg(msg, 0, (sptr_t)buf.data());
         return stc2wx(buf);'''
    ),

    'SetSelection' : (None, 0, 0),

    'GetCharacterPointer' : (0,
                             'const char* %s() const;',
                             'const char* %s() const {\n'
                             '    return (const char*)SendMsg(%s, 0, 0);'
                            ),

    'GetRangePointer' : (0,
                             'const char* %s(int position, int rangeLength) const;',
                             'const char* %s(int position, int rangeLength) const {\n'
                             '    return (const char*)SendMsg(%s, position, rangeLength);'
                        ),

    'GetWordChars' :
    (0,
     'wxString %s() const;',

     '''wxString %s() const {
         const int msg = %s;
         int len = SendMsg(msg, 0, (sptr_t)nullptr);
         if (!len) return wxEmptyString;

         wxMemoryBuffer mbuf(len+1);
         char* buf = (char*)mbuf.GetWriteBuf(len+1);
         SendMsg(msg, 0, (sptr_t)buf);
         mbuf.UngetWriteBuf(len);
         mbuf.AppendByte(0);
         return stc2wx(buf);'''
    ),

    'GetTag' :
    (0,
     'wxString %s(int tagNumber) const;',

     '''wxString %s(int tagNumber) const {
         const int msg = %s;
         long len = SendMsg(msg, tagNumber, (sptr_t)nullptr);
         if (!len) return wxEmptyString;

         wxCharBuffer buf(len);
         SendMsg(msg, tagNumber, (sptr_t)buf.data());
         return stc2wx(buf);'''
    ),

    'GetWhitespaceChars' :
    (0,
     'wxString %s() const;',

     '''wxString %s() const {
         const int msg = %s;
         int len = SendMsg(msg, 0, (sptr_t)nullptr);
         if (!len) return wxEmptyString;

         wxMemoryBuffer mbuf(len+1);
         char* buf = (char*)mbuf.GetWriteBuf(len+1);
         SendMsg(msg, 0, (sptr_t)buf);
         mbuf.UngetWriteBuf(len);
         mbuf.AppendByte(0);
         return stc2wx(buf);'''
    ),


    'GetPunctuationChars' :
    (0,
     'wxString %s() const;',

     '''wxString %s() const {
         const int msg = %s;
         int len = SendMsg(msg, 0, (sptr_t)nullptr);
         if (!len) return wxEmptyString;

         wxMemoryBuffer mbuf(len+1);
         char* buf = (char*)mbuf.GetWriteBuf(len+1);
         SendMsg(msg, 0, (sptr_t)buf);
         mbuf.UngetWriteBuf(len);
         mbuf.AppendByte(0);
         return stc2wx(buf);'''
    ),


    'PropertyNames' :
    (0,
     'wxString %s() const;',

     '''wxString %s() const {
         const int msg = %s;
         long len = SendMsg(msg, 0, (sptr_t)nullptr);
         if (!len) return wxEmptyString;

         wxCharBuffer buf(len);
         SendMsg(msg, 0, (sptr_t)buf.data());
         return stc2wx(buf);'''
    ),



    'DescribeProperty' :
    (0,
     'wxString %s(const wxString& name) const;',

     '''wxString %s(const wxString& name) const {
         const int msg = %s;
         const wxWX2MBbuf nameBuf = wx2stc(name);
         long len = SendMsg(msg, (uptr_t)(const char*)nameBuf, (sptr_t)nullptr);
         if (!len) return wxEmptyString;

         wxCharBuffer buf(len);
         SendMsg(msg, (uptr_t)(const char*)nameBuf, (sptr_t)buf.data());
         return stc2wx(buf);'''
    ),



    'DescribeKeyWordSets' :
    (0,
     'wxString %s() const;',

     '''wxString %s() const {
         const int msg = %s;
         long len = SendMsg(msg, 0, (sptr_t)nullptr);
         if (!len) return wxEmptyString;

         wxCharBuffer buf(len);
         SendMsg(msg, 0, (sptr_t)buf.data());
         return stc2wx(buf);'''
    ),

    'MarkerDefineRGBAImage' :
    (0,
    'void %s(int markerNumber, const unsigned char* pixels);',
    '''void %s(int markerNumber, const unsigned char* pixels) {
           SendMsg(%s, markerNumber, (sptr_t)pixels);'''
    ),


    'RegisterRGBAImage' :
    (0,
    'void %s(int type, const unsigned char* pixels);',
    '''void %s(int type, const unsigned char* pixels) {
           SendMsg(%s, type, (sptr_t)pixels);'''
    ),


    # I think these are only available on the native OSX backend, so
    # don't add them to the wx API...
    'FindIndicatorShow' : (None, 0,0),
    'FindIndicatorFlash' : (None, 0,0),
    'FindIndicatorHide' : (None, 0,0),

    'CreateLoader' :
    (0,
     'void* %s(int bytes) const;',
     """void* %s(int bytes) const {
         return (void*)(sptr_t)SendMsg(%s, bytes);"""
    ),

    'GetRepresentation' :
    (0,
     'wxString %s(const wxString& encodedCharacter) const;',
     '''wxString %s(const wxString& encodedCharacter) const {
         const int msg = %s;
         const wxWX2MBbuf encCharBuf = wx2stc(encodedCharacter);
         long len = SendMsg(msg, (sptr_t)(const char*)encCharBuf, (sptr_t)nullptr);
         if (!len) return wxEmptyString;

         wxCharBuffer buf(len);
         SendMsg(msg, (sptr_t)(const char*)encCharBuf, (sptr_t)buf.data());
         return stc2wx(buf);'''
    ),

     'PrivateLexerCall' :
     (0,
      'void* %s(int operation, void* pointer);',
      """void* %s(int operation, void* pointer) {
           return (void*)(sptr_t)SendMsg(%s, operation, (sptr_t)pointer);"""
     ),

    'GetSubStyleBases' :
    (0,
     'wxString %s() const;',
     '''wxString %s() const {
         const int msg = %s;
         long len = SendMsg(msg, 0, (sptr_t)nullptr);
         if (!len) return wxEmptyString;

         wxCharBuffer buf(len);
         SendMsg(msg, 0, (sptr_t)buf.data());
         return stc2wx(buf);'''
    ),

    'SetKeysUnicode' : (None,0,0),
    'GetKeysUnicode' : (None,0,0),

    'NameOfStyle' :
    (0,
     'wxString %s(int style) const;',
     '''wxString %s(int style) const {
         const int msg = %s;
         long len = SendMsg(msg, style, (sptr_t)nullptr);
         if (!len) return wxEmptyString;

         wxCharBuffer buf(len);
         SendMsg(msg, style, (sptr_t)buf.data());
         return stc2wx(buf);'''
    ),

    'TagsOfStyle' :
    (0,
     'wxString %s(int style) const;',
     '''wxString %s(int style) const {
         const int msg = %s;
         long len = SendMsg(msg, style, (sptr_t)nullptr);
         if (!len) return wxEmptyString;

         wxCharBuffer buf(len);
         SendMsg(msg, style, (sptr_t)buf.data());
         return stc2wx(buf);'''
    ),

    'DescriptionOfStyle' :
    (0,
     'wxString %s(int style) const;',
     '''wxString %s(int style) const {
         const int msg = %s;
         long len = SendMsg(msg, style, (sptr_t)nullptr);
         if (!len) return wxEmptyString;

         wxCharBuffer buf(len);
         SendMsg(msg, style, (sptr_t)buf.data());
         return stc2wx(buf);'''
    ),

    'GetDefaultFoldDisplayText' :
    (0,
     'wxString %s() const;',
     '''wxString %s() const {
         const int msg = %s;
         long len = SendMsg(msg, 0, (sptr_t)nullptr);
         if (!len) return wxEmptyString;

         wxCharBuffer buf(len);
         SendMsg(msg, 0, (sptr_t)buf.data());
         return stc2wx(buf);'''
    ),

    'EOLAnnotationGetText' :
    (0,
     'wxString %s(int line) const;',
     '''wxString %s(int line) const {
         const int msg = %s;
         long len = SendMsg(msg, line, (sptr_t)nullptr);
         if (!len) return wxEmptyString;

         wxCharBuffer buf(len);
         SendMsg(msg, line, (sptr_t)buf.data());
         return stc2wx(buf);'''
    ),

    'SetILexer' :
    (0,
     'void %s(void* ilexer);',
     '''void %s(void* ilexer) {
         SendMsg(%s, 0, (sptr_t)ilexer);'''
    ),

    '' : ('', 0, 0),

    }

# List of methods that should be mirrored to m_mirrorCtrl if it is non-null.
mirroringNeeded = (
    'SetFoldLevel',
    'SetFoldExpanded',
    'ToggleFold',
    'ToggleFoldShowText',
    'FoldLine',
    'FoldChildren',
    'FoldAll',
    'SetFoldFlags',

    # Marker-related methods: commented out are the ones overridden above.
    # MarkerAdd
    'MarkerAddSet',
    # MarkerDefine
    # MarkerDefinePixmap
    'MarkerDelete',
    'MarkerDeleteAll',
    'MarkerEnableHighlight',
    'MarkerSetAlpha',
    'MarkerSetBackground',
    'MarkerSetBackgroundSelected',
    'MarkerSetForeground',
)

# all Scintilla getters are transformed into const member of wxSTC class but
# some non-getter methods are also logically const and this set contains their
# names (notice that it's useless to include here methods manually overridden
# above)
constNonGetterMethods = (
    'LineFromPosition',
    'PositionFromLine',
    'LineLength',
    'CanPaste',
    'CanRedo',
    'CanUndo',
    'TextHeight',
<<<<<<< HEAD
=======
    'VisibleFromDocLine',
    'DocLineFromVisible',
>>>>>>> 6f9bd5e4
)

# several methods require override
overrideNeeded = (
    'Redo',
    'SelectAll',
    'Undo',
    'Cut',
    'Copy',
    'Paste',
    'CanPaste',
    'CanRedo',
    'CanUndo',
    'EmptyUndoBuffer',
    'Clear',
    'AppendText',
)

#----------------------------------------------------------------------------

def processIface(iface, h_tmplt, cpp_tmplt, ih_tmplt, h_dest, cpp_dest, docstr_dest, ih_dest, msgcodes):
    curDocStrings = []
    values = []
    methods = []
    cmds = []
    icat = 'Basics'

    # parse iface file
    for line in iface:
        line = line[:-1]
        if line[:2] == '##' or line == '':
            #curDocStrings = []
            continue

        op = line[:4]
        if line[:2] == '# ':   # a doc string
            curDocStrings.append(line[2:])

        elif op == 'val ':
            parseVal(line[4:], values, curDocStrings, icat)
            curDocStrings = []

        elif op == 'fun ' or op == 'set ' or op == 'get ':
            parseFun(line[4:], methods, curDocStrings, cmds, op == 'get ', msgcodes, icat)
            curDocStrings = []

        elif op == 'cat ':
            icat = line[4:].strip()
            curDocStrings = []

        elif op == 'evt ':
            pass

        elif op == 'enu ':
            pass

        elif op == 'lex ':
            pass

        elif op == 'ali ':
            pass

        else:
            print('***** Unknown line type: %s' % line)

    # build the items for the table of contents in the interface header
    tableitems=''
    firstitem=True
    for category, title, description  in categoriesList:
        if firstitem:
            firstitem=False
        else:
            tableitems+='\n'
        tableitems+='    - @ref_member_group{'+category+', '+title+'}'

    # process templates
    data = {}
    data['VALUES'] = processVals(values)
    data['CMDS']   = processVals(cmds)
    defs, imps, docstrings, idefs = processMethods(methods)
    data['METHOD_DEFS'] = defs
    data['METHOD_IDEFS'] = idefs
    data['METHOD_IMPS'] = imps
    data['VERSION_INFO'] = processVersions()
    data['TABLE_OF_CONTENTS'] = tableitems

    # get template text
    h_text = open(h_tmplt).read()
    ih_text = open(ih_tmplt).read()
    cpp_text = open(cpp_tmplt).read()

    # do the substitutions
    h_text = h_text % data
    cpp_text = cpp_text % data
    ih_text = ih_text % data

    # write out destination files
    # Use 'wb' with Python 2 to enforce LF newlines. This does not work with
    # Python 3, use 'newline':'\n' there (which in turn does not work with 2).
    if sys.version_info[0] == 2:
        acc = 'wb'
        eol = {}
    else:
        acc = 'wt'
        eol = {'newline':'\n'}

    open(h_dest, acc, **eol).write(h_text)
    open(cpp_dest, acc, **eol).write(cpp_text)
    if docstr_dest:
        open(docstr_dest, acc, **eol).write(docstrings)
    open(ih_dest, acc, **eol).write(ih_text)


def joinWithNewLines(values):
    return '\n'.join(values)

#----------------------------------------------------------------------------

# parse header file for message codes
def processHeader(hdr_scn, codeDict):
    fh = FileInput(hdr_scn)
    for line in fh:
        line = line[:-1]
        if line[:8] != '#define ':
            continue

        op = line[8:]
        tokens = op.split()
        if len(tokens) != 2:
            continue

        symbname = tokens[0]
        symbval = tokens[1]
        if symbname[:4] == 'SCI_':
            # add symbol and its value to the dictionary
            if symbval in codeDict:
                print("***** Duplicated message code for " + symbname)
            else:
                codeDict[symbval] = symbname

#----------------------------------------------------------------------------

def processVals(values):
    text = []
    for name, value, docs in values:
        if docs:
            text.append('')
            for x in docs:
                text.append('/// ' + x)
        text.append('#define %s %s' % (name, value))
    return joinWithNewLines(text)

#----------------------------------------------------------------------------

def processMethods(methods):
    defs = []
    idefs = []
    imps = []
    dstr = []
    piecesForInterface = {}

    # Initialize each of the piecesForInterface with an empty list
    for c in categoriesList:
        piecesForInterface[c[0]]=[]

    for retType, interfName, number, param1, param2, docs, is_const, is_override, icat  in methods:
        retType = retTypeMap.get(retType, retType)
        params = makeParamString(param1, param2)

        if icat=='Provisional' and not GENERATE_PROVISIONAL_ITEMS:
            continue

        name, theDef, theImp = checkMethodOverride(interfName, number)

        if name is None:
            continue

        category, docs, docsLong = buildDocs(interfName, docs, icat)

        # Build docstrings
        st = 'DocStr(wxStyledTextCtrl::%s,\n' \
             '"%s", "");\n' % (name, joinWithNewLines(docs))
        dstr.append(st)

        # Build the method definition for the .h file
        if docs:
            defs.append('')
            for x in docs:
                defs.append('    // ' + x)
        if not theDef:
            theDef = '    %s %s(%s)' % (retType, name, params)
            if is_const:
                theDef = theDef + ' const'
            if is_override:
                theDef = theDef + ' override'
            theDef = theDef + ';'
        if category=='DeprecatedMessages' or icat=='Deprecated':
            defs.append('    wxDEPRECATED_MSG( "This method uses a function '
                        'deprecated in the Scintilla library." )')
        defs.append(theDef)

        # Skip override from the interface file
        if is_override:
          theDef = theDef.replace(' override', '')

        # Build the method definition for the interface .h file
        intrflines = []
        if docs:
            intrflines.append('')
            intrflines.append('    /**')
            for x in docs:
                intrflines.append('        ' + x)

            if docsLong != 0:
                intrflines.append('')
                for y in docsLong:
                    intrflines.append('        ' + y)
            intrflines.append('    */')
        else:
            print('warning: ' + name + ' is undocumented.')

        if name == 'GetCurLine':
            intrflines.append('    wxString GetCurLine(int* linePos=nullptr);')
        else:
            intrflines.append(theDef)

        piecesForInterface[category]+=intrflines


        # Build the method implementation string
        if docs:
            imps.append('')
            for x in docs:
                imps.append('// ' + x)
        if not theImp:
            theImp = '%s wxStyledTextCtrl::%s(%s)' % (retType, name, params)
            if is_const:
                theImp = theImp + ' const'
            theImp = theImp + '\n{\n    '
            if retType == 'wxColour':
                theImp = theImp + 'long c = '
            elif retType != 'void':
                theImp = theImp + 'return '
            theImp = theImp + 'SendMsg(%s, %s, %s)' % (number,
                                                       makeArgString(param1),
                                                       makeArgString(param2))
            if name in mirroringNeeded:
                if retType != 'void':
                    # Mirroring doesn't make sense for those.
                    raise RuntimeError("Can't mirror non-void method %s" % name)

                if param2:
                    args = '%s, %s' % (param1[1], param2[1])
                else:
                    args = param1[1]
                theImp = theImp + ''';

    if ( m_mirrorCtrl )
        m_mirrorCtrl->%s(%s)''' % (name, args)

            if retType == 'bool':
                theImp = theImp + ' != 0'
            if retType == 'wxColour':
                theImp = theImp + ';\n    return wxColourFromLong(c)'

            theImp = theImp + ';\n}'
        else:
            if name in mirroringNeeded:
                raise RuntimeError("Can't mirror overridden method %s" % name)

        imps.append(theImp)

    # For the interface file, merge all the pieces into one list
    for c in categoriesList:
        idefs.append('')
        idefs.append('    /**')
        idefs.append('        @member_group_name{' + c[0] + ', ' + c[1] + '}')

        if c[2] != 0:
            idefs.append('')
            for z in c[2]:
                idefs.append('        ' + z)

        idefs.append('    */')
        idefs.append('    //@{')

        idefs+=piecesForInterface[c[0]]
        idefs.append('')
        idefs.append('    //@}')

    return joinWithNewLines(defs), joinWithNewLines(imps), joinWithNewLines(dstr), joinWithNewLines(idefs)

#----------------------------------------------------------------------------

def checkMethodOverride(name, number):
    theDef = theImp = None
    if name in methodOverrideMap:
        item = methodOverrideMap[name]

        try:
            if item[0] != 0:
                name = item[0]
            if item[1] != 0:
                theDef = '    ' + (item[1] % name)
            if item[2] != 0:
                theImp = item[2] % ('wxStyledTextCtrl::'+name, number) + '\n}'
        except:
            print("************* " + name)
            raise

    return name, theDef, theImp

#----------------------------------------------------------------------------

def makeArgString(param):
    if not param:
        return '0'

    typ, name = param

    if typ == 'string':
        return '(sptr_t)(const char*)wx2stc(%s)' % name
    if typ == 'colour':
        return 'wxColourAsLong(%s)' % name

    return name

#----------------------------------------------------------------------------

def makeParamString(param1, param2):
    def doOne(param):
        if param:
            aType = paramTypeMap.get(param[0], param[0])
            return aType + ' ' + param[1]
        else:
            return ''

    st = doOne(param1)
    if st and param2:
        st = st + ', '
    st = st + doOne(param2)
    return st


#----------------------------------------------------------------------------

def parseVal(line, values, docs, icat):
    name, val = line.split('=')

    if name in notMappedSciValues:
            return

    if icat=='Deprecated':
        docs.append('@deprecated')

    if icat=='Provisional':
        if GENERATE_PROVISIONAL_ITEMS:
            docs.append('This item is a provisional value and is subject '
                        'to change')
            docs.append('in future versions of wxStyledTextCtrl.')
        else:
            return

    # remove prefixes such as SCI, etc.
    for old, new in valPrefixes:
        lo = len(old)
        if name[:lo] == old:
            if new is None:
                return
            name = new + name[lo:]

    # add it to the list
    values.append( ('wxSTC_' + name, val, docs) )

#----------------------------------------------------------------------------

funregex = re.compile(r'\s*([a-zA-Z0-9_]+)'  # <ws>return type
                      r'\s+([a-zA-Z0-9_]+)='  # <ws>name=
                      r'([0-9]+)'             # number
                      r'\(([ a-zA-Z0-9_]*),'  # (param,
                      r'([ a-zA-Z0-9_]*),*\)')  # param)

def parseFun(line, methods, docs, values, is_const, msgcodes, icat):
    def parseParam(param):
        param = param.strip()
        if param == '':
            param = None
        else:
            param = tuple(param.split())
        return param

    mo = funregex.match(line)
    if mo is None:
        print("***** Line doesn't match! : %s" % line)

    retType, name, number, param1, param2 = mo.groups()

    param1 = parseParam(param1)
    param2 = parseParam(param2)

    # Special case.  For the key command functions we want a value defined too
    num = int(number)
    for v in cmdValues:
        if (type(v) == type(()) and v[0] <= num <= v[1]) or v == num:
            parseVal('CMD_%s=%s' % (name.upper(), number), values, docs, 'Basics')

            # if we are not also doing a function for CMD values, then
            # just return, otherwise fall through to the append blow.
            if not FUNC_FOR_CMD:
                return

    # if possible, replace numeric value with symbol
    if number in msgcodes:
        code = msgcodes[number]
    else:
        code = number
    methods.append( (retType, name, code, param1, param2, tuple(docs),
                     is_const or name in constNonGetterMethods,
                     name in overrideNeeded, icat) )

#----------------------------------------------------------------------------

def processVersions():
    scintillaFile = open(SCINTILLA_VER, "r")
    sVer = scintillaFile.read()
    lexillaFile = open(LEXILLA_VER, "r")
    lVer = lexillaFile.read()

    return """
/*static*/ wxVersionInfo wxStyledTextCtrl::GetLibraryVersionInfo()
{{
    return wxVersionInfo("Scintilla", {0}, {1}, {2}, "Scintilla {0}.{1}.{2}");
}}

/*static*/ wxVersionInfo wxStyledTextCtrl::GetLexerVersionInfo()
{{
    return wxVersionInfo("Lexilla", {3}, {4}, {5}, "Lexilla {3}.{4}.{5}");
}}
""".format(sVer[0], sVer[1], sVer[2], lVer[0], lVer[1], lVer[2])


#----------------------------------------------------------------------------


def main(args):
    # TODO: parse command line args to replace default input/output files???

    if not os.path.exists(IFACE1):
        print('Please run this script from src/stc subdirectory.')
        sys.exit(1)

    # parse header file for message codes and create dictionary
    msgcodes = {}
    processHeader(HDR_SCN, msgcodes)

    i1_lines = open(IFACE1).readlines()
    i2_lines = open(IFACE2).readlines()
    iface = i1_lines + i2_lines

    # Now just do it
    processIface(iface, H_TEMPLATE, CPP_TEMPLATE, IH_TEMPLATE, H_DEST, CPP_DEST, DOCSTR_DEST, IH_DEST, msgcodes)



if __name__ == '__main__':
    main(sys.argv)

#----------------------------------------------------------------------------
<|MERGE_RESOLUTION|>--- conflicted
+++ resolved
@@ -1246,11 +1246,8 @@
     'CanRedo',
     'CanUndo',
     'TextHeight',
-<<<<<<< HEAD
-=======
     'VisibleFromDocLine',
     'DocLineFromVisible',
->>>>>>> 6f9bd5e4
 )
 
 # several methods require override
