--- conflicted
+++ resolved
@@ -299,12 +299,9 @@
 void
 wxUILocaleImplUnix::Use()
 {
-<<<<<<< HEAD
-=======
     // Note that we don't need to test if m_locId is not empty here, as we
     // still want to call setlocale() with the empty string to use the default
     // locale settings in this case.
->>>>>>> a48859e2
     if ( !wxSetlocaleTryAll(LC_ALL, m_locId) )
     {
         // Some C libraries (namely glibc) still use old ISO 639,
