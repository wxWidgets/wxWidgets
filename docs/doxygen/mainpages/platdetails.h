/////////////////////////////////////////////////////////////////////////////
// Name:        platdetails.h
// Purpose:     Platform details page of the Doxygen manual
// Author:      wxWidgets team
// Licence:     wxWindows licence
/////////////////////////////////////////////////////////////////////////////


/**

@page page_port Platform Details

@tableofcontents

wxWidgets defines a common API across platforms, but uses the native graphical
user interface (GUI) on each platform, so your program will take on the native
look and feel that users are familiar with. Unfortunately native toolkits and
hardware do not always support the functionality that the wxWidgets API
requires. This chapter collects notes about differences among supported
platforms and ports.



@section page_port_wxgtk wxGTK

wxGTK is a port of wxWidgets using the GTK library. It makes use of GTK's
native widgets wherever possible and uses wxWidgets' generic controls when
needed.

You will need GTK 2.6 or higher which is available from:

http://www.gtk.org

The newer version of GTK you use, the more native widgets and features will be
utilized. We have gone to great lengths to allow compiling wxWidgets
applications with the latest version of GTK, with the resulting binary working
on systems even with a much earlier version of GTK. You will have to ensure
that the application is launched with lazy symbol binding for that.

In order to configure wxWidgets to compile wxGTK you will need to use the
@c \--with-gtk argument to the @c configure script. This is the default for many
systems.

Support for GTK 3 is available starting with wxWidgets 2.9.4, and is the default
starting with 3.1.4. Use @c configure option @c \--with-gtk=2 to use GTK 2.

@subpage plat_gtk_install "Build and Install Instructions"

@subpage plat_gtk_overview "wxWidgets on the GNOME Desktop"



@section page_port_wxosx wxOSX/Cocoa

<<<<<<< HEAD
wxOSX/Cocoa is the port of wxWidgets for the OS X platform. It requires
OS X 10.10 or later, Xcode 7.2.1 or greater, and fully supports 64 bit builds.
=======
wxOSX/Cocoa is the port of wxWidgets for the macOS platform. It requires
macOS 10.7 or later and fully supports 64 bit builds.
>>>>>>> 1666f58b

@subpage plat_osx_install "Build and Install Instructions"




@section page_port_wxx11 wxX11

wxX11 is a port of wxWidgets using X11 (The X Window System) as the underlying
graphics backend. wxX11 draws its widgets using the wxUniversal widget set
which is now part of wxWidgets. wxX11 is well-suited for a number of special
applications such as those running on systems with few resources (PDAs) or for
applications which need to use a special themed look.

In order to configure wxWidgets to compile wxX11 you will need to type:

@verbatim configure --with-x11 --with-universal @endverbatim

@subpage plat_x11_install "Build Instructions"

There is also a page on the use of wxWidgets for embedded
applications on the wxWidgets web site.



@section page_port_wxmotif wxMotif

wxMotif is a port of wxWidgets for X11 systems using Motif libraries. Motif
libraries provide a clean and fast user interface at the expense of the beauty
and candy of newer interfaces like GTK.

@subpage plat_motif_install "Build Instructions"




@section page_port_wxmsw wxMSW

wxMSW is a port of wxWidgets for the Windows platforms (Windows XP and later
are supported). wxMSW provides native look and feel for each Windows version.
This port can be compiled with several compilers including Microsoft Studio
VC++ 2003 or later, Borland 5.5, MinGW32, Cygwin as well as cross-compilation
with a Linux-hosted MinGW32 tool chain.

@subpage plat_msw_install "Build and Install Instructions"

@subpage plat_msw_binaries "Using pre-built binaries"

@subsection page_port_wxmsw_resources Resources and Application Icon

All applications using wxMSW should have a Windows resource file (@c .rc
extension) and this file should include @c include/wx/msw/wx.rc file which
defines resources used by wxWidgets itself.

Among other things, @c wx.rc defines some standard icons, all of which have
names starting with the "wx" prefix. This normally ensures that any icons
defined in the application's own resource file come before them in alphabetical
order which is important because Explorer (Windows shell) selects the first
icon in alphabetical order to use as the application icon which is displayed
when viewing its file in the file manager. So if all the icons defined in your
application start with "x", "y" or "z", they won't be used by Explorer. To
avoid this, ensure that the icon which is meant to be used as the main
application icon has a name preceding "wxICON" in alphabetical order.


@subsection page_port_wxmsw_themedborders Themed Borders

Starting with wxWidgets 2.8.5, you can specify the @c wxBORDER_THEME style to
have wxWidgets use a themed border. Using the default XP theme, this is a thin
1-pixel blue border, with an extra 1-pixel border in the window client
background colour (usually white) to separate the client area's scrollbars from
the border.

If you don't specify a border style for a wxTextCtrl in rich edit mode,
wxWidgets now gives the control themed borders automatically, where previously
they would take the sunken border style. Other native controls such
as wxTextCtrl in non-rich edit mode, and wxComboBox already paint themed
borders where appropriate. To use themed borders on other windows, such as
wxPanel, pass the @c wxBORDER_THEME style, or (apart from wxPanel) pass no
border style.

In general, specifying @c wxBORDER_THEME will cause a border of some kind to be
used, chosen by the platform and control class. To leave the border decision
entirely to wxWidgets, pass @c wxBORDER_DEFAULT. This is not to be confused
with specifying @c wxBORDER_NONE, which says that there should definitely be
@e no border.

@subsubsection page_port_wxmsw_themedborders_details Internal Border Implementation

The way that wxMSW decides whether to apply a themed border is as follows. The
theming code calls wxWindow::GetBorder() to obtain a border. If no border style
has been passed to the window constructor, GetBorder() calls GetDefaultBorder()
for this window. If wxBORDER_THEME was passed to the window constructor,
GetBorder() calls GetDefaultBorderForControl().

The implementation of wxWindow::GetDefaultBorder() on wxMSW calls
wxWindow::CanApplyThemeBorder() which is a virtual function that tells
wxWidgets whether a control can have a theme applied explicitly (some native
controls already paint a theme in which case we should not apply it ourselves).
Note that wxPanel is an exception to this rule because in many cases we wish to
create a window with no border (for example, notebook pages). So wxPanel
overrides GetDefaultBorder() in order to call the generic
wxWindowBase::GetDefaultBorder(), returning wxBORDER_NONE.

@section page_port_wxQt wxQt

wxQt is a port of wxWidgets using Qt libraries. It requires Qt 5 or later.

@subpage plat_qt_install "Build Instructions"

@subpage plat_qt_architecture "Architecture Overview"

@section page_port_wxiOS wxiOS

wxiOS is a port of wxWidgets using Cocoa touch libraries for iOS. It is very
basic in it current form, but is included for further improvements and very
simple applications. It requires iOS 9 or later and fully supports 64 bit builds.

@subpage plat_ios_install "Build Instructions"

@section page_port_nativedocs Native Toolkit Documentation

It's sometimes useful to interface directly with the underlying toolkit
used by wxWidgets to e.g. use toolkit-specific features.
In such case (or when you want to e.g. write a port-specific patch) it can be
necessary to use the underlying toolkit API directly:

- wxMSW port uses win32 API: see MSDN docs at http://msdn2.microsoft.com/en-us/library/ms649779.aspx
- wxGTK port uses GTK+ and other lower-level libraries; see
  - GTK+ docs at http://library.gnome.org/devel/gtk/unstable/
  - GDK docs at http://library.gnome.org/devel/gdk/unstable/
  - GLib docs at http://library.gnome.org/devel/glib/unstable/
  - GObject docs at http://library.gnome.org/devel/gobject/unstable/
  - Pango docs at http://library.gnome.org/devel/pango/unstable/
- wxOSX port uses the Cocoa API: see Cocoa docs at http://developer.apple.com/cocoa

*/<|MERGE_RESOLUTION|>--- conflicted
+++ resolved
@@ -52,13 +52,8 @@
 
 @section page_port_wxosx wxOSX/Cocoa
 
-<<<<<<< HEAD
-wxOSX/Cocoa is the port of wxWidgets for the OS X platform. It requires
-OS X 10.10 or later, Xcode 7.2.1 or greater, and fully supports 64 bit builds.
-=======
 wxOSX/Cocoa is the port of wxWidgets for the macOS platform. It requires
-macOS 10.7 or later and fully supports 64 bit builds.
->>>>>>> 1666f58b
+macOS 10.10 or later, Xcode 7.2.1 or greater, and fully supports 64 bit builds.
 
 @subpage plat_osx_install "Build and Install Instructions"
 
