--- conflicted
+++ resolved
@@ -271,13 +271,7 @@
 wx_option(wxUSE_PRINTING_ARCHITECTURE "use printing architecture")
 wx_option(wxUSE_SVG "use wxSVGFileDC device context")
 wx_option(wxUSE_WEBVIEW "use wxWebView library")
-<<<<<<< HEAD
 wx_option(wxUSE_WEBVIEW_CHROMIUM "Enable CEF based wxWebViewChromium" OFF)
-if(APPLE)
-    wx_option(wxUSE_WEBKIT "use wxWebKitCtrl (Mac-only, use wxWebView instead)")
-endif()
-=======
->>>>>>> 00366cba
 
 # wxDC is implemented in terms of wxGraphicsContext in wxOSX so the latter
 # can't be disabled, don't even provide an option to do it
