--- conflicted
+++ resolved
@@ -21,11 +21,7 @@
 # Define third party libraries
 set(LIBS_THIRDPARTY regex zlib expat)
 if(wxUSE_GUI)
-<<<<<<< HEAD
-    list(APPEND LIBS_THIRDPARTY jpeg png tiff nanosvg lunasvg plutovg)
-=======
     list(APPEND LIBS_THIRDPARTY jpeg png tiff nanosvg lunasvg)
->>>>>>> dd73c6cb
 endif()
 foreach(LIB IN LISTS LIBS_THIRDPARTY)
     include(${LIB}.cmake)
