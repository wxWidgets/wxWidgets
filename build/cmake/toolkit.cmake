#############################################################################
# Name:        build/cmake/toolkit.cmake
# Purpose:     CMake platform toolkit options
# Author:      Tobias Taschner
# Created:     2016-10-03
# Copyright:   (c) 2016 wxWidgets development team
# Licence:     wxWindows licence
#############################################################################

# Options required for toolkit selection/detection
wx_option(wxUSE_GUI "Use GUI" ON)

if(CMAKE_OSX_SYSROOT MATCHES iphoneos)
    set(IPHONE ON)

    # workaround a bug where try_compile (and functions using it,
    # like find_package, check_c_source_compiles) fails
    set(CMAKE_TRY_COMPILE_TARGET_TYPE STATIC_LIBRARY)
endif()

if(WIN32)
    set(wxDEFAULT_TOOLKIT msw)
    set(wxTOOLKIT_OPTIONS msw gtk2 gtk3 qt)
    set(wxPLATFORM WIN32)
elseif(APPLE AND IPHONE)
    set(wxDEFAULT_TOOLKIT osx_iphone)
    set(wxTOOLKIT_OPTIONS osx_iphone)
    set(wxPLATFORM OSX)
elseif(APPLE)
    set(wxDEFAULT_TOOLKIT osx_cocoa)
    set(wxTOOLKIT_OPTIONS osx_cocoa gtk2 gtk3 gtk4 qt)
    set(wxPLATFORM OSX)
elseif(UNIX)
    set(wxDEFAULT_TOOLKIT gtk3)
    set(wxTOOLKIT_OPTIONS gtk2 gtk3 gtk4 motif qt)
    set(wxPLATFORM UNIX)
else()
    message(FATAL_ERROR "Unsupported platform")
endif()

wx_option(wxBUILD_TOOLKIT "Toolkit used by wxWidgets" ${wxDEFAULT_TOOLKIT}
    STRINGS ${wxTOOLKIT_OPTIONS})
# TODO: set to univ for universal build
set(wxBUILD_WIDGETSET "")

# Create shortcut variable for easy toolkit tests
string(TOUPPER ${wxBUILD_TOOLKIT} wxBUILD_TOOLKIT_UPPER)
set(WX${wxBUILD_TOOLKIT_UPPER} ON)
if(wxBUILD_TOOLKIT MATCHES "^gtk*")
    set(WXGTK ON)
elseif(wxBUILD_TOOLKIT MATCHES "^osx*")
    set(WXOSX ON)
elseif(wxBUILD_TOOLKIT MATCHES "qt")
    set(WXQT ON)
endif()

set(wxTOOLKIT_DEFINITIONS __WX${wxBUILD_TOOLKIT_UPPER}__)

if(NOT wxUSE_GUI)
    set(wxBUILD_TOOLKIT "base")
    string(TOUPPER ${wxBUILD_TOOLKIT} wxBUILD_TOOLKIT_UPPER)
    set(WX${wxBUILD_TOOLKIT_UPPER} ON)
    set(wxTOOLKIT_DEFINITIONS __WX${wxBUILD_TOOLKIT_UPPER}__)
endif()

# Initialize toolkit variables
if(wxUSE_GUI)
set(wxTOOLKIT_INCLUDE_DIRS)
set(wxTOOLKIT_LIBRARIES)
set(wxTOOLKIT_VERSION)

if(WXGTK)
    if(WXGTK4)
        set(gtk_lib GTK4)
    elseif(WXGTK3)
        set(gtk_lib GTK3)
    elseif(WXGTK2)
        set(gtk_lib GTK2)
    endif()

    find_package(${gtk_lib} REQUIRED)
    list(APPEND wxTOOLKIT_INCLUDE_DIRS ${${gtk_lib}_INCLUDE_DIRS})
    list(APPEND wxTOOLKIT_LIBRARIES ${${gtk_lib}_LIBRARIES})
    list(APPEND wxTOOLKIT_DEFINITIONS ${${gtk_lib}_DEFINITIONS})
    list(APPEND wxTOOLKIT_DEFINITIONS __WXGTK__)
    set(wxTOOLKIT_VERSION ${${gtk_lib}_VERSION})

    if(WIN32 AND MSVC)
        if(WXGTK4)
            list(APPEND wxTOOLKIT_LIBRARIES
                libgtk-4.dll.a
                libgdk-4.dll.a
            )
        elseif(WXGTK3)
            list(APPEND wxTOOLKIT_LIBRARIES
                libgtk-3.dll.a
                libgdk-3.dll.a
            )
        elseif(WXGTK2)
            list(APPEND wxTOOLKIT_LIBRARIES
                gtk-win32-2.0
                gdk-win32-2.0
            )
        endif()
        list(APPEND wxTOOLKIT_LIBRARIES
            gio-2.0
            pangocairo-1.0
            gdk_pixbuf-2.0
            cairo
            pango-1.0
            gobject-2.0
            gthread-2.0
            glib-2.0
        )
    endif()
endif()

# We need X11 for non-GTK Unix ports (X11, Motif) and for GTK with X11
# support, but not for Wayland-only GTK (necessarily 3 or later), which is why
# we have to do this after find_package(GTKx) above, as this is what sets
# wxHAVE_GDK_X11.
if(UNIX AND NOT WIN32 AND (WXX11 OR WXMOTIF OR WXGTK2 OR (WXGTK AND wxHAVE_GDK_X11)))
    find_package(X11 REQUIRED)
    list(APPEND wxTOOLKIT_INCLUDE_DIRS ${X11_INCLUDE_DIR})
    list(APPEND wxTOOLKIT_LIBRARIES ${X11_LIBRARIES})
endif()

if(WXQT)
    set(QT_COMPONENTS Core Widgets Gui OpenGL Test)
    foreach(QT_COMPONENT ${QT_COMPONENTS})
        find_package(Qt5 COMPONENTS ${QT_COMPONENT} REQUIRED)
        list(APPEND wxTOOLKIT_INCLUDE_DIRS ${Qt5${QT_COMPONENT}_INCLUDE_DIRS})
        list(APPEND wxTOOLKIT_LIBRARIES ${Qt5${QT_COMPONENT}_LIBRARIES})
        list(APPEND wxTOOLKIT_DEFINITIONS ${Qt5${QT_COMPONENT}_COMPILE_DEFINITIONS})
    endforeach()
    set(wxTOOLKIT_VERSION ${Qt5Core_VERSION})
endif()

<<<<<<< HEAD
if(WXOSX)
=======
if(wxBUILD_TOOLKIT MATCHES "osx_cocoa")
>>>>>>> d7717560
    list(APPEND wxTOOLKIT_DEFINITIONS __WXMAC__ __WXOSX__)
endif()

endif() # wxUSE_GUI<|MERGE_RESOLUTION|>--- conflicted
+++ resolved
@@ -136,11 +136,7 @@
     set(wxTOOLKIT_VERSION ${Qt5Core_VERSION})
 endif()
 
-<<<<<<< HEAD
-if(WXOSX)
-=======
 if(wxBUILD_TOOLKIT MATCHES "osx_cocoa")
->>>>>>> d7717560
     list(APPEND wxTOOLKIT_DEFINITIONS __WXMAC__ __WXOSX__)
 endif()
 
