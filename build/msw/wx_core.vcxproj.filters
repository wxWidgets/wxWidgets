--- conflicted
+++ resolved
@@ -60,12 +60,9 @@
     <ClCompile Include="..\..\src\common\bmpbase.cpp">
       <Filter>Common Sources</Filter>
     </ClCompile>
-<<<<<<< HEAD
-=======
     <ClCompile Include="..\..\src\common\bmpbndl.cpp">
       <Filter>Common Sources</Filter>
     </ClCompile>
->>>>>>> 19aee81c
     <ClCompile Include="..\..\src\common\bmpbtncmn.cpp">
       <Filter>Common Sources</Filter>
     </ClCompile>
@@ -168,12 +165,9 @@
     <ClCompile Include="..\..\src\common\dummy.cpp">
       <Filter>Common Sources</Filter>
     </ClCompile>
-<<<<<<< HEAD
     <ClCompile Include="..\..\src\common\effects.cpp">
       <Filter>Common Sources</Filter>
     </ClCompile>
-=======
->>>>>>> 19aee81c
     <ClCompile Include="..\..\src\common\event.cpp">
       <Filter>Common Sources</Filter>
     </ClCompile>
@@ -480,12 +474,9 @@
     <ClCompile Include="..\..\src\generic\bmpcboxg.cpp">
       <Filter>Generic Sources</Filter>
     </ClCompile>
-<<<<<<< HEAD
-=======
     <ClCompile Include="..\..\src\generic\bmpsvg.cpp">
       <Filter>Generic Sources</Filter>
     </ClCompile>
->>>>>>> 19aee81c
     <ClCompile Include="..\..\src\generic\busyinfo.cpp">
       <Filter>Generic Sources</Filter>
     </ClCompile>
@@ -708,12 +699,9 @@
     <ClCompile Include="..\..\src\msw\bitmap.cpp">
       <Filter>MSW Sources</Filter>
     </ClCompile>
-<<<<<<< HEAD
-=======
     <ClCompile Include="..\..\src\msw\bmpbndl.cpp">
       <Filter>MSW Sources</Filter>
     </ClCompile>
->>>>>>> 19aee81c
     <ClCompile Include="..\..\src\msw\bmpbuttn.cpp">
       <Filter>MSW Sources</Filter>
     </ClCompile>
@@ -768,12 +756,9 @@
     <ClCompile Include="..\..\src\msw\customdraw.cpp">
       <Filter>MSW Sources</Filter>
     </ClCompile>
-<<<<<<< HEAD
-=======
     <ClCompile Include="..\..\src\msw\darkmode.cpp">
       <Filter>MSW Sources</Filter>
     </ClCompile>
->>>>>>> 19aee81c
     <ClCompile Include="..\..\src\msw\data.cpp">
       <Filter>MSW Sources</Filter>
     </ClCompile>
@@ -852,12 +837,9 @@
     <ClCompile Include="..\..\src\msw\gdiimage.cpp">
       <Filter>MSW Sources</Filter>
     </ClCompile>
-<<<<<<< HEAD
     <ClCompile Include="..\..\src\msw\gdiobj.cpp">
       <Filter>MSW Sources</Filter>
     </ClCompile>
-=======
->>>>>>> 19aee81c
     <ClCompile Include="..\..\src\msw\gdiplus.cpp">
       <Filter>MSW Sources</Filter>
     </ClCompile>
@@ -963,12 +945,9 @@
     <ClCompile Include="..\..\src\msw\ole\uuid.cpp">
       <Filter>MSW Sources</Filter>
     </ClCompile>
-<<<<<<< HEAD
-=======
     <ClCompile Include="..\..\src\msw\overlay.cpp">
       <Filter>MSW Sources</Filter>
     </ClCompile>
->>>>>>> 19aee81c
     <ClCompile Include="..\..\src\msw\ownerdrw.cpp">
       <Filter>MSW Sources</Filter>
     </ClCompile>
@@ -1104,7 +1083,6 @@
     <ClCompile Include="..\..\src\xrc\xmlreshandler.cpp">
       <Filter>Common Sources</Filter>
     </ClCompile>
-<<<<<<< HEAD
     <ClCompile Include="..\..\src\common\bmpbndl.cpp">
       <Filter>Common Sources</Filter>
     </ClCompile>
@@ -1117,8 +1095,6 @@
     <ClCompile Include="..\..\src\generic\maskededit.cpp">
       <Filter>Common Sources</Filter>
     </ClCompile>
-=======
->>>>>>> 19aee81c
   </ItemGroup>
   <ItemGroup>
     <ResourceCompile Include="..\..\src\msw\version.rc">
@@ -1171,12 +1147,9 @@
     <ClInclude Include="..\..\include\wx\bitmap.h">
       <Filter>Common Headers</Filter>
     </ClInclude>
-<<<<<<< HEAD
-=======
     <ClInclude Include="..\..\include\wx\bmpbndl.h">
       <Filter>Common Headers</Filter>
     </ClInclude>
->>>>>>> 19aee81c
     <ClInclude Include="..\..\include\wx\bmpbuttn.h">
       <Filter>Common Headers</Filter>
     </ClInclude>
@@ -1252,12 +1225,9 @@
     <ClInclude Include="..\..\include\wx\commandlinkbutton.h">
       <Filter>Common Headers</Filter>
     </ClInclude>
-<<<<<<< HEAD
-=======
     <ClInclude Include="..\..\include\wx\compositebookctrl.h">
       <Filter>Common Headers</Filter>
     </ClInclude>
->>>>>>> 19aee81c
     <ClInclude Include="..\..\include\wx\compositewin.h">
       <Filter>Common Headers</Filter>
     </ClInclude>
@@ -1357,12 +1327,9 @@
     <ClInclude Include="..\..\include\wx\editlbox.h">
       <Filter>Common Headers</Filter>
     </ClInclude>
-<<<<<<< HEAD
     <ClInclude Include="..\..\include\wx\effects.h">
       <Filter>Common Headers</Filter>
     </ClInclude>
-=======
->>>>>>> 19aee81c
     <ClInclude Include="..\..\include\wx\encinfo.h">
       <Filter>Common Headers</Filter>
     </ClInclude>
@@ -1375,12 +1342,9 @@
     <ClInclude Include="..\..\include\wx\filedlg.h">
       <Filter>Common Headers</Filter>
     </ClInclude>
-<<<<<<< HEAD
-=======
     <ClInclude Include="..\..\include\wx\filedlgcustomize.h">
       <Filter>Common Headers</Filter>
     </ClInclude>
->>>>>>> 19aee81c
     <ClInclude Include="..\..\include\wx\filehistory.h">
       <Filter>Common Headers</Filter>
     </ClInclude>
@@ -1540,12 +1504,9 @@
     <ClInclude Include="..\..\include\wx\generic\numdlgg.h">
       <Filter>Generic Headers</Filter>
     </ClInclude>
-<<<<<<< HEAD
     <ClInclude Include="..\..\include\wx\generic\panelg.h">
       <Filter>Generic Headers</Filter>
     </ClInclude>
-=======
->>>>>>> 19aee81c
     <ClInclude Include="..\..\include\wx\generic\printps.h">
       <Filter>Generic Headers</Filter>
     </ClInclude>
@@ -1801,12 +1762,9 @@
     <ClInclude Include="..\..\include\wx\msw\custombgwin.h">
       <Filter>MSW Headers</Filter>
     </ClInclude>
-<<<<<<< HEAD
-=======
     <ClInclude Include="..\..\include\wx\msw\darkmode.h">
       <Filter>MSW Headers</Filter>
     </ClInclude>
->>>>>>> 19aee81c
     <ClInclude Include="..\..\include\wx\msw\datectrl.h">
       <Filter>MSW Headers</Filter>
     </ClInclude>
@@ -1978,12 +1936,9 @@
     <ClInclude Include="..\..\include\wx\msw\palette.h">
       <Filter>MSW Headers</Filter>
     </ClInclude>
-<<<<<<< HEAD
     <ClInclude Include="..\..\include\wx\msw\panel.h">
       <Filter>MSW Headers</Filter>
     </ClInclude>
-=======
->>>>>>> 19aee81c
     <ClInclude Include="..\..\include\wx\msw\pen.h">
       <Filter>MSW Headers</Filter>
     </ClInclude>
@@ -2128,12 +2083,9 @@
     <ClInclude Include="..\..\include\wx\persist\bookctrl.h">
       <Filter>Common Headers</Filter>
     </ClInclude>
-<<<<<<< HEAD
-=======
     <ClInclude Include="..\..\include\wx\persist\combobox.h">
       <Filter>Common Headers</Filter>
     </ClInclude>
->>>>>>> 19aee81c
     <ClInclude Include="..\..\include\wx\persist\dataview.h">
       <Filter>Common Headers</Filter>
     </ClInclude>
@@ -2389,7 +2341,6 @@
     <ClInclude Include="..\..\include\wx\xrc\xmlreshandler.h">
       <Filter>Common Headers</Filter>
     </ClInclude>
-<<<<<<< HEAD
     <ClInclude Include="..\..\include\wx\bmpbndl.h">
       <Filter>Common Headers</Filter>
     </ClInclude>
@@ -2399,8 +2350,6 @@
     <ClInclude Include="..\..\include\wx\generic\maskededit.h">
       <Filter>Common Headers</Filter>
     </ClInclude>
-=======
->>>>>>> 19aee81c
   </ItemGroup>
   <ItemGroup>
     <CustomBuild Include="..\..\include\wx\msw\setup.h">
