--- conflicted
+++ resolved
@@ -1,4 +1,4 @@
-﻿<?xml version="1.0" encoding="utf-8"?>
+<?xml version="1.0" encoding="utf-8"?>
 <Project ToolsVersion="4.0" xmlns="http://schemas.microsoft.com/developer/msbuild/2003">
   <ItemGroup>
     <Filter Include="Common Sources">
@@ -60,12 +60,9 @@
     <ClCompile Include="..\..\src\common\bmpbase.cpp">
       <Filter>Common Sources</Filter>
     </ClCompile>
-<<<<<<< HEAD
-=======
     <ClCompile Include="..\..\src\common\bmpbndl.cpp">
       <Filter>Common Sources</Filter>
     </ClCompile>
->>>>>>> 1d3d0ae4
     <ClCompile Include="..\..\src\common\bmpbtncmn.cpp">
       <Filter>Common Sources</Filter>
     </ClCompile>
@@ -168,12 +165,9 @@
     <ClCompile Include="..\..\src\common\dummy.cpp">
       <Filter>Common Sources</Filter>
     </ClCompile>
-<<<<<<< HEAD
     <ClCompile Include="..\..\src\common\effects.cpp">
       <Filter>Common Sources</Filter>
     </ClCompile>
-=======
->>>>>>> 1d3d0ae4
     <ClCompile Include="..\..\src\common\event.cpp">
       <Filter>Common Sources</Filter>
     </ClCompile>
@@ -480,12 +474,9 @@
     <ClCompile Include="..\..\src\generic\bmpcboxg.cpp">
       <Filter>Generic Sources</Filter>
     </ClCompile>
-<<<<<<< HEAD
-=======
     <ClCompile Include="..\..\src\generic\bmpsvg.cpp">
       <Filter>Generic Sources</Filter>
     </ClCompile>
->>>>>>> 1d3d0ae4
     <ClCompile Include="..\..\src\generic\busyinfo.cpp">
       <Filter>Generic Sources</Filter>
     </ClCompile>
@@ -708,12 +699,9 @@
     <ClCompile Include="..\..\src\msw\bitmap.cpp">
       <Filter>MSW Sources</Filter>
     </ClCompile>
-<<<<<<< HEAD
-=======
     <ClCompile Include="..\..\src\msw\bmpbndl.cpp">
       <Filter>MSW Sources</Filter>
     </ClCompile>
->>>>>>> 1d3d0ae4
     <ClCompile Include="..\..\src\msw\bmpbuttn.cpp">
       <Filter>MSW Sources</Filter>
     </ClCompile>
@@ -1089,7 +1077,6 @@
     <ClCompile Include="..\..\src\xrc\xmlreshandler.cpp">
       <Filter>Common Sources</Filter>
     </ClCompile>
-<<<<<<< HEAD
     <ClCompile Include="..\..\src\common\bmpbndl.cpp">
       <Filter>Common Sources</Filter>
     </ClCompile>
@@ -1102,8 +1089,6 @@
     <ClCompile Include="..\..\src\generic\maskededit.cpp">
       <Filter>Common Sources</Filter>
     </ClCompile>
-=======
->>>>>>> 1d3d0ae4
   </ItemGroup>
   <ItemGroup>
     <ResourceCompile Include="..\..\src\msw\version.rc">
@@ -1156,12 +1141,9 @@
     <ClInclude Include="..\..\include\wx\bitmap.h">
       <Filter>Common Headers</Filter>
     </ClInclude>
-<<<<<<< HEAD
-=======
     <ClInclude Include="..\..\include\wx\bmpbndl.h">
       <Filter>Common Headers</Filter>
     </ClInclude>
->>>>>>> 1d3d0ae4
     <ClInclude Include="..\..\include\wx\bmpbuttn.h">
       <Filter>Common Headers</Filter>
     </ClInclude>
@@ -1336,12 +1318,9 @@
     <ClInclude Include="..\..\include\wx\editlbox.h">
       <Filter>Common Headers</Filter>
     </ClInclude>
-<<<<<<< HEAD
     <ClInclude Include="..\..\include\wx\effects.h">
       <Filter>Common Headers</Filter>
     </ClInclude>
-=======
->>>>>>> 1d3d0ae4
     <ClInclude Include="..\..\include\wx\encinfo.h">
       <Filter>Common Headers</Filter>
     </ClInclude>
@@ -1354,12 +1333,9 @@
     <ClInclude Include="..\..\include\wx\filedlg.h">
       <Filter>Common Headers</Filter>
     </ClInclude>
-<<<<<<< HEAD
-=======
     <ClInclude Include="..\..\include\wx\filedlgcustomize.h">
       <Filter>Common Headers</Filter>
     </ClInclude>
->>>>>>> 1d3d0ae4
     <ClInclude Include="..\..\include\wx\filehistory.h">
       <Filter>Common Headers</Filter>
     </ClInclude>
@@ -1519,12 +1495,9 @@
     <ClInclude Include="..\..\include\wx\generic\numdlgg.h">
       <Filter>Generic Headers</Filter>
     </ClInclude>
-<<<<<<< HEAD
     <ClInclude Include="..\..\include\wx\generic\panelg.h">
       <Filter>Generic Headers</Filter>
     </ClInclude>
-=======
->>>>>>> 1d3d0ae4
     <ClInclude Include="..\..\include\wx\generic\printps.h">
       <Filter>Generic Headers</Filter>
     </ClInclude>
@@ -1951,12 +1924,9 @@
     <ClInclude Include="..\..\include\wx\msw\palette.h">
       <Filter>MSW Headers</Filter>
     </ClInclude>
-<<<<<<< HEAD
     <ClInclude Include="..\..\include\wx\msw\panel.h">
       <Filter>MSW Headers</Filter>
     </ClInclude>
-=======
->>>>>>> 1d3d0ae4
     <ClInclude Include="..\..\include\wx\msw\pen.h">
       <Filter>MSW Headers</Filter>
     </ClInclude>
@@ -2356,18 +2326,12 @@
     <ClInclude Include="..\..\include\wx\xrc\xmlreshandler.h">
       <Filter>Common Headers</Filter>
     </ClInclude>
-<<<<<<< HEAD
     <ClInclude Include="..\..\include\wx\bmpbndl.h">
       <Filter>Common Headers</Filter>
     </ClInclude>
-    <ClInclude Include="..\..\include\wx\maskededit.h">
-      <Filter>Common Headers</Filter>
-    </ClInclude>
     <ClInclude Include="..\..\include\wx\generic\maskededit.h">
       <Filter>Common Headers</Filter>
     </ClInclude>
-=======
->>>>>>> 1d3d0ae4
   </ItemGroup>
   <ItemGroup>
     <CustomBuild Include="..\..\include\wx\msw\setup.h">
@@ -2377,4 +2341,5 @@
       <Filter>MSW Headers</Filter>
     </CustomBuild>
   </ItemGroup>
+</Project>
 </Project>