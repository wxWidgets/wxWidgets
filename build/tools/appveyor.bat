goto %TOOLSET%

:msbuild
cd build\msw
msbuild /m:2 /v:n /p:Platform=%ARCH% /p:Configuration="%CONFIGURATION%" wx_vc12.sln
cd ..\..\tests
msbuild /m:2 /v:n /p:Platform=%ARCH% /p:Configuration="%CONFIGURATION%" test_vc12.sln
msbuild /m:2 /v:n /p:Platform=%ARCH% /p:Configuration="%CONFIGURATION%" test_gui_vc12.sln
goto :eof

:nmake
cd build\msw
call "C:\Program Files (x86)\Microsoft Visual Studio %VS%\VC\vcvarsall.bat" %ARCH%
nmake -f makefile.vc BUILD=%BUILD%
cd ..\..\tests
nmake -f makefile.vc BUILD=%BUILD%
goto :eof

:mingw
cd build\msw
path C:\MinGW\bin;%path%
echo --- Tools versions:
g++ --version | "C:\Program Files\Git\usr\bin\head" -n 1
mingw32-make --version | "C:\Program Files\Git\usr\bin\head" -n 1
ar --version | "C:\Program Files\Git\usr\bin\head" -n 1
echo.
echo --- Starting the build
echo.
mingw32-make -f makefile.gcc setup_h BUILD=debug SHARED=0
mingw32-make -j3 -f makefile.gcc BUILD=debug SHARED=0
cd ..\..\tests
mingw32-make -j3 -f makefile.gcc BUILD=debug SHARED=0
goto :eof

:msys2
path C:\msys64\%MSYSTEM%\bin;C:\msys64\usr\bin;%path%
set CHERE_INVOKING=yes
:: Workaround for "configure: Bad file descriptor"
perl -i".bak" -pe "s/^test -n \".DJDIR\"/#$&/" configure
bash -lc "g++ --version"
bash -lc "CXXFLAGS=-Wno-deprecated-declarations ./configure --disable-optimise && make -j3 && make -j3 -C tests"
goto :eof

:cygwin
C:\cygwin\setup-x86.exe -qgnNdO -R C:/cygwin -s http://cygwin.mirror.constant.com -l C:/cygwin/var/cache/setup -P libjpeg-devel -P libpng-devel -P libtiff-devel -P libexpat-devel
path c:\cygwin\bin;%path%
set CHERE_INVOKING=yes
:: Workaround for "configure: Bad file descriptor"
perl -i".bak" -pe "s/^test -n \".DJDIR\"/#$&/" configure
bash -lc "g++ --version"
<<<<<<< HEAD
bash -lc "LDFLAGS=-L/usr/lib/w32api ./configure --disable-optimise --disable-shared && make -j3 && make -j3 -C tests"
goto :eof
=======
bash -lc "LDFLAGS=-L/usr/lib/w32api ./configure --disable-optimise --disable-shared && make -j3"
goto :eof

:cmake_msys
if "%MSYSTEM%"=="" set MSYSTEM=MINGW32
path C:\msys64\%MSYSTEM%\bin;C:\msys64\usr\bin;%path%
set GENERATOR=MSYS Makefiles
set SKIPTESTS=1
set SKIPINSTALL=1
set CMAKE_BUILD_FLAGS=-- -j3
goto cmake

:cmake_cygwin
C:\cygwin\setup-x86.exe -qnNdO -R C:/cygwin -s http://cygwin.mirror.constant.com -l C:/cygwin/var/cache/setup -P libjpeg-devel -P libpng-devel -P libtiff-devel -P libexpat-devel
path c:\cygwin\bin;%path%
set GENERATOR=Unix Makefiles
set SKIPTESTS=1
set SKIPINSTALL=1
set CMAKE_BUILD_FLAGS=-- -j3
goto cmake

:cmake_mingw
:: CMake requires a path without sh (added by git on AppVeyor)
path C:\Program Files (x86)\CMake\bin;C:\MinGW\bin
set GENERATOR=MinGW Makefiles
set SKIPTESTS=1
set CMAKE_BUILD_FLAGS=-- -j3
goto cmake

:cmake
echo --- Tools versions:
cmake --version

if "%SHARED%"=="" set SHARED=ON
if "%CONFIGURATION%"=="" set CONFIGURATION=Release

if "%SKIPTESTS%"=="1" (
    set BUILD_TESTS=OFF
) else (
    set BUILD_TESTS=CONSOLE_ONLY
)
echo.
echo --- Generating project files
echo.
set WX_INSTALL_PATH=%HOMEDRIVE%%HOMEPATH%\wx_install_target
mkdir %WX_INSTALL_PATH%
mkdir build_cmake
pushd build_cmake
cmake -G "%GENERATOR%" -DwxBUILD_TESTS=%BUILD_TESTS% -DCMAKE_INSTALL_PREFIX=%WX_INSTALL_PATH% -DwxBUILD_SHARED=%SHARED% %CMAKE_CONFIGURE_FLAGS% ..
if ERRORLEVEL 1 goto error
echo.
echo --- Starting the build
echo.
cmake --build . --config %CONFIGURATION% %CMAKE_BUILD_FLAGS%
if ERRORLEVEL 1 goto error

:: Package binaries as artifact
where 7z
if ERRORLEVEL 1 goto cmake_test
7z a -r wxWidgets_Binaries.zip lib/*.*
appveyor PushArtifact wxWidgets_Binaries.zip

:cmake_test
if NOT "%SKIPTESTS%"=="1" (
    echo.
    echo --- Running tests
    echo.
    ctest -V -C %CONFIGURATION% --interactive-debug-mode 0 .
    if ERRORLEVEL 1 goto error
)
if NOT "%SKIPINSTALL%"=="1" (
    echo.
    echo --- Installing
    echo.
    cmake --build . --config %CONFIGURATION% --target install
    if ERRORLEVEL 1 goto error
    popd

    echo.
    echo --- Test installed library
    echo.
    set WXWIN=%WX_INSTALL_PATH%
    mkdir build_cmake_install_test
    pushd build_cmake_install_test
    echo --- Configure minimal sample
    cmake -G "%GENERATOR%" ..\samples\minimal
    if ERRORLEVEL 1 goto error
    echo --- Building minimal sample with installed library
    cmake --build . --config %CONFIGURATION%
    if ERRORLEVEL 1 goto error
    popd
)
popd

goto :eof

:error
echo.
echo --- Build failed !
echo.
>>>>>>> 89890a34
<|MERGE_RESOLUTION|>--- conflicted
+++ resolved
@@ -48,11 +48,7 @@
 :: Workaround for "configure: Bad file descriptor"
 perl -i".bak" -pe "s/^test -n \".DJDIR\"/#$&/" configure
 bash -lc "g++ --version"
-<<<<<<< HEAD
 bash -lc "LDFLAGS=-L/usr/lib/w32api ./configure --disable-optimise --disable-shared && make -j3 && make -j3 -C tests"
-goto :eof
-=======
-bash -lc "LDFLAGS=-L/usr/lib/w32api ./configure --disable-optimise --disable-shared && make -j3"
 goto :eof
 
 :cmake_msys
@@ -151,5 +147,4 @@
 :error
 echo.
 echo --- Build failed !
-echo.
->>>>>>> 89890a34
+echo.