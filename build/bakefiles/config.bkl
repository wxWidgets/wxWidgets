<?xml version="1.0" ?>

<makefile>

    <set var="IS_MSVC_PRJ">
        $(FORMAT in ['msvc6prj','msvs2003prj','msvs2005prj','msvs2008prj'])
    </set>
    <set var="IS_MSVC">
        $(IS_MSVC_PRJ=='1' or FORMAT=='msvc')
    </set>


    <set var="BUILDING_LIB" overwrite="0">0</set>

    <set var="CPP_DEFAULT_VALUE">
        <if cond="FORMAT=='borland'">
            cpp32 -Sr -oCON
        </if>
        <if cond="FORMAT=='mingw'">
            $(DOLLAR)(CC) -E
        </if>
        <if cond="FORMAT=='msvc'">
            $(DOLLAR)(CC) /EP /nologo
        </if>
        <if cond="FORMAT=='watcom'">
            $(DOLLAR)(CC) -p
        </if>
    </set>
    <option name="CPP">
        <default-value>
            $(CPP_DEFAULT_VALUE)
        </default-value>
        <description>
            The C preprocessor
        </description>
    </option>

    <option name="SHARED">
        <values>0,1</values>
        <values-description>,DLL</values-description>
        <default-value>0</default-value>
        <description>
            What type of library to build?
        </description>
    </option>

    <if cond="FORMAT!='autoconf'">
        <option name="TOOLKIT">
            <values>MSW,GTK</values>
            <values-description>,GTK+</values-description>
            <default-value>MSW</default-value>
            <description>
                Used toolkit
            </description>
        </option>

        <if cond="FORMAT not in ['autoconf','msvc6prj','msvs2003prj','msvs2005prj','msvs2008prj']">
            <option name="TOOLKIT_VERSION">
                <values>,2</values>
                <values-description>,2</values-description>
                <default-value></default-value>
                <description>
                    GTK+ toolkit version
                </description>
            </option>
        </if>

        <!-- We must make TOOLKIT a constant under Windows -->
        <if cond="FORMAT in ['borland','mingw','msvc','watcom', 'msvc6prj', 'msvs2003prj', 'msvs2005prj', 'msvs2008prj']">
            <set var="TOOLKIT">MSW</set>
        </if>
    </if>

    <!--
        Don't include wxUniversal configurations in project files, they
        confuse people who don't know what "Universal" means and double the
        number of configurations. If you do need to build wxUniversal, either
        use the make files or comment out the 3 lines below and rerun
        bakefile_gen to regenerate the projects with them.
     -->
    <if cond="IS_MSVC_PRJ=='1'">
        <set var="WXUNIV">0</set>
    </if>
    <if cond="IS_MSVC_PRJ=='0'">
        <option name="WXUNIV">
            <values>0,1</values>
            <values-description>,Universal</values-description>
            <default-value>0</default-value>
            <description>
                Build wxUniversal instead of native port?
            </description>
        </option>
    </if>

    <option name="BUILD">
        <values>debug,release</values>
        <values-description>Debug,Release</values-description>
        <default-value>debug</default-value>
        <description>
            Type of compiled binaries
        </description>
    </option>

    <if cond="FORMAT=='msvc'">
        <option name="TARGET_CPU">
            <default-value>$(DOLLAR)(CPU)</default-value>
            <description>
The target processor architecture must be specified when it is not X86.
This does not affect the compiler output, so you still need to make sure
your environment is set up appropriately with the correct compiler in the
PATH. Rather it affects some options passed to some of the common build
utilities such as the resource compiler and the linker.

Accepted values: IA64, X64, ARM, ARM64
(AMD64 accepted as synonym for X64 but should not be used any more).
            </description>
        </option>
        <option name="VISUALSTUDIOVERSION">
            <default-value>$(DOLLAR)(VISUALSTUDIOVERSION)</default-value>
            <description>
                Visual Studio version set by the VS command prompt.
            </description>
        </option>
        <option name="VISUALSTUDIOPLATFORM">
            <default-value>$(DOLLAR)(PLATFORM)</default-value>
            <description>
                Platform architecture set by the VS command prompt.
            </description>
        </option>
    </if>
    <if cond="FORMAT!='msvc'">
        <set var="TARGET_CPU"/>
    </if>

    <!--
        For MSVC enable debug information in all builds: it is needed to be
        able to debug the crash dumps produced by wxDebugReport and as it
        generates it in separate PDB files it doesn't cost us much to enable it
        (except for disk space...).
     -->
    <set var="DEBUG_INFO_DEFAULT">
        <if cond="IS_MSVC=='1'">1</if>
        <if cond="IS_MSVC=='0'">default</if>
    </set>

    <option name="DEBUG_INFO">
        <values>0,1,default</values>
        <default-value>$(DEBUG_INFO_DEFAULT)</default-value>
        <description>
Should debugging info be included in the executables? The default value
"default" means that debug info will be included if BUILD=debug
and not included if BUILD=release.
        </description>
    </option>

    <option name="DEBUG_FLAG">
        <values>0,1,default</values>
        <default-value>1</default-value>
        <description>
Value of wxDEBUG_LEVEL. The default value is the same as 1 and means that all
but expensive assert checks are enabled, use 0 to completely remove debugging
code.
        </description>
    </option>

    <if cond="FORMAT=='msvc'">
        <option name="DEBUG_RUNTIME_LIBS">
            <values>0,1,default</values>
            <default-value>default</default-value>
            <description>
Link against debug (e.g. msvcrtd.dll) or release (msvcrt.dll) RTL?
Default is to use debug CRT if and only if BUILD==debug.
            </description>
        </option>
    </if>
    <if cond="FORMAT!='msvc'">
        <set var="DEBUG_RUNTIME_LIBS">default</set>
    </if>

    <set var="MONOLITHIC_DEFAULT">
        <if cond="FORMAT=='watcom'">1</if>
        <if cond="FORMAT!='watcom'">0</if>
    </set>
    <option name="MONOLITHIC">
        <values>0,1</values>
        <values-description>Multilib,Monolithic</values-description>
        <default-value>$(MONOLITHIC_DEFAULT)</default-value>
        <description>
            Multiple libraries or single huge monolithic one?
        </description>
    </option>

    <if cond="FORMAT=='autoconf'"> <!-- FIXME - temporary -->
        <option name="USE_PLUGINS">
            <values>0,1</values>
            <default-value>1</default-value>
            <description>
                Build parts of the library as dynamically loadable plugins
                (only supported in multilib build)?
            </description>
        </option>
    </if>
    <if cond="FORMAT!='autoconf'">
        <set var="USE_PLUGINS">0</set> <!-- FIXME - temporary -->
    </if>

    <option name="USE_GUI">
        <values>0,1</values>
        <values-description>Base,GUI</values-description>
        <default-value>1</default-value>
        <description>
            Build GUI libraries?
        </description>
    </option>

    <option name="USE_HTML">
        <values>0,1</values>
        <default-value>1</default-value>
        <description>
            Build wxHTML library (USE_GUI must be 1)?
        </description>
    </option>

    <option name="USE_WEBVIEW">
        <values>0,1</values>
        <default-value>1</default-value>
        <description>
            Build wxWebView library (USE_GUI must be 1)?
        </description>
    </option>

    <option name="USE_WEBVIEW_CHROMIUM">
        <values>0,1</values>
        <default-value>0</default-value>
    </option>

    <option name="USE_MEDIA">
        <values>0,1</values>
        <default-value>1</default-value>
        <description>
            Build multimedia library (USE_GUI must be 1)?
        </description>
    </option>

    <option name="USE_XML">
        <values>0,1</values>
        <default-value>1</default-value>
        <description>
            Build XML-related libraries?
        </description>
    </option>

    <option name="USE_XRC">
        <values>0,1</values>
        <default-value>1</default-value>
        <description>
            Build wxXRC library (USE_GUI must be 1)?
        </description>
    </option>

    <option name="USE_AUI">
        <values>0,1</values>
        <default-value>1</default-value>
        <description>
            Build wxAUI library (USE_GUI must be 1)?
        </description>
    </option>

    <option name="USE_RIBBON">
        <values>0,1</values>
        <default-value>1</default-value>
        <description>
            Build wxRibbon library (USE_GUI must be 1)?
        </description>
    </option>

    <option name="USE_PROPGRID">
        <values>0,1</values>
        <default-value>1</default-value>
        <description>
            Build wxPropertyGrid library (USE_GUI must be 1)?
        </description>
    </option>

    <option name="USE_RICHTEXT">
        <values>0,1</values>
        <default-value>1</default-value>
        <description>
            Build wxRichTextCtrl library (USE_GUI must be 1)?
        </description>
    </option>

    <option name="USE_STC">
        <values>0,1</values>
        <default-value>1</default-value>
        <description>
            Build wxStyledTextCtrl library (USE_GUI must be 1)?
        </description>
    </option>

    <option name="USE_LUNASVG">
        <values>0,1</values>
        <default-value>1</default-value>
        <description>
<<<<<<< HEAD
            Build lunasvg library (USE_GUI must be 1)?
=======
            Build wxLunaSVG library (USE_GUI must be 1)?
>>>>>>> dd73c6cb
        </description>
    </option>

    <option name="USE_OPENGL">
        <values>0,1</values>
        <default-value>1</default-value>
        <description>
            Build OpenGL canvas library (USE_GUI must be 1)?
        </description>
    </option>

    <!-- currently only VC++ can compile wxDebugReport which is in QA lib -->
    <set var="USE_QA_DEFAULT">
        <if cond="FORMAT in ['msvc','msvc6prj','msvs2003prj','msvs2005prj','msvs2008prj']">1</if>
        <if cond="FORMAT not in ['msvc','msvc6prj','msvs2003prj','msvs2005prj','msvs2008prj']">0</if>
    </set>
    <option name="USE_QA">
        <values>0,1</values>
        <default-value>$(USE_QA_DEFAULT)</default-value>
        <description>
            Build quality assurance classes library (USE_GUI must be 1)?
        </description>
    </option>

    <option name="USE_EXCEPTIONS">
        <values>0,1</values>
        <default-value>1</default-value>
        <description>
            Enable exceptions in compiled code.
        </description>
    </option>

    <option name="USE_RTTI">
        <values>0,1</values>
        <default-value>1</default-value>
        <description>
            Enable run-time type information (RTTI) in compiled code.
        </description>
    </option>

    <option name="USE_DPI_AWARE_MANIFEST">
        <values>0,1,2</values>
        <default-value>2</default-value>
        <description>
            Set DPI Awareness (win32) to none, system or per-monitor.
        </description>
    </option>

    <option name="USE_THREADS">
        <values>0,1</values>
        <default-value>1</default-value>
        <description>
            Enable threading in compiled code.
        </description>
    </option>

    <option name="USE_CAIRO">
        <values>0,1</values>
        <default-value>0</default-value>
        <description>
            Enable wxCairoContext for platforms other than Linux/GTK.
        </description>
    </option>

    <option name="OFFICIAL_BUILD">
        <values>0,1</values>
        <default-value>0</default-value>
        <description>
            Is this official build by wxWidgets developers?
        </description>
    </option>
    <option name="VENDOR">
        <default-value>custom</default-value>
        <description>
            Use this to name your customized DLLs differently
        </description>
    </option>
    <!-- These basically do what vendor does in the places it didn't. -->
    <!-- They should all be unified under some suitable descriptor    -->
    <option name="WX_FLAVOUR">
        <default-value></default-value>
    </option>
    <option name="WX_LIB_FLAVOUR">
        <default-value></default-value>
    </option>

    <option name="CFG">
        <default-value></default-value>
        <description>
Name of your custom configuration. This affects directory
where object files are stored as well as the location of
compiled .lib files and setup.h under the lib/ toplevel directory.
        </description>
    </option>

    <!-- ================================================================== -->
    <!--                             Autoconf                               -->
    <!-- ================================================================== -->

    <if cond="FORMAT=='autoconf'">
        <option name="TOOLKIT"/>
        <option name="TOOLKIT_LOWERCASE"/>
        <option name="TOOLKIT_VERSION"/>
        <option name="TOOLCHAIN_NAME"/>
        <option name="TOOLCHAIN_FULLNAME"/>
        <option name="EXTRALIBS"/>
        <option name="EXTRALIBS_XML"/>
        <option name="EXTRALIBS_HTML"/>
        <option name="EXTRALIBS_MEDIA"/>
        <option name="EXTRALIBS_GUI"/>
        <option name="EXTRALIBS_OPENGL"/>
        <option name="EXTRALIBS_SDL"/>
        <option name="EXTRALIBS_STC"/>
        <option name="EXTRALIBS_LUNASVG"/>
        <option name="EXTRALIBS_WEBVIEW"/>
        <option name="EXTRALDFLAGS_WEBVIEW"/>
        <option name="WX_CPPFLAGS"/>
        <option name="WX_CFLAGS"/>
        <option name="WX_CXXFLAGS"/>
        <option name="WX_LDFLAGS"/>
        <option name="HOST_SUFFIX"/>
        <option name="DYLIB_RPATH_FLAG"/>
        <option name="DYLIB_RPATH_INSTALL"/>
        <option name="DYLIB_RPATH_POSTLINK"/>
        <option name="SAMPLES_RPATH_FLAG"/>
        <option name="SAMPLES_CXXFLAGS"/>
        <option name="USE_WEBVIEW_WEBKIT2"/>

        <!-- see configure.ac; it's required by some samples on Mac OS X -->
        <option name="HEADER_PAD_OPTION"/>

        <set var="TOP_SRCDIR">$(top_srcdir)/</set>
        <set var="RUNTIME_LIBS">dynamic</set>
        <set var="WXTOPDIR"/> <!-- to be overridden on bakefile cmd line -->

        <option name="WITH_PLUGIN_SDL">
            <values>0,1</values>
        </option>

        <option name="wx_top_builddir"/>
    </if>


    <!-- ================================================================== -->
    <!--                     windows/dos compilers                          -->
    <!-- ================================================================== -->

    <if cond="FORMAT!='autoconf'">
        <option name="RUNTIME_LIBS">
            <values>dynamic,static</values>
            <default-value>dynamic</default-value>
            <description>
Version of C runtime library to use. You can change this to
static if SHARED=0, but it is highly recommended to not do
it if SHARED=1 unless you know what you are doing.
            </description>
        </option>

        <set var="WXTOPDIR"/> <!-- to be overridden on bakefile cmd line -->

        <set var="WIN32_TOOLKIT">
            <if cond="TOOLKIT=='MSW'">MSW</if>
            <if cond="TOOLKIT=='GTK'">GTK</if>
        </set>
        <set var="WIN32_TOOLKIT_LOWERCASE">
            <if cond="TOOLKIT=='MSW'">msw</if>
            <if cond="TOOLKIT=='GTK'">gtk</if>
        </set>

        <set var="TOOLKIT" overwrite="0">
            <if cond="FORMAT=='msvs2005prj' and MSVS_PLATFORMS=='win32,win64'">$(WIN32_TOOLKIT)</if>
            <if cond="FORMAT=='msvs2008prj' and MSVS_PLATFORMS=='win32,win64'">$(WIN32_TOOLKIT)</if>
            <if cond="FORMAT not in ['msvs2005prj','msvs2008prj'] and PLATFORM_WIN32=='1'">$(WIN32_TOOLKIT)</if>
        </set>
        <set var="TOOLKIT_LOWERCASE">
            <if cond="FORMAT=='msvs2005prj' and MSVS_PLATFORMS=='win32,win64'">$(WIN32_TOOLKIT_LOWERCASE)</if>
            <if cond="FORMAT=='msvs2008prj' and MSVS_PLATFORMS=='win32,win64'">$(WIN32_TOOLKIT_LOWERCASE)</if>
            <if cond="FORMAT not in ['msvs2005prj','msvs2008prj'] and PLATFORM_WIN32=='1'">$(WIN32_TOOLKIT_LOWERCASE)</if>
        </set>
        <if cond="FORMAT in ['msvc6prj','msvs2003prj','msvs2005prj','msvs2008prj']">
            <set var="TOOLKIT_VERSION">
                <if cond="PLATFORM_WIN32=='1' and TOOLKIT=='GTK'">2</if>
            </set>
        </if>
        <set var="HOST_SUFFIX"/>
        <set var="EXTRACFLAGS"/>
        <set var="EXTRALIBS"/>
        <set var="EXTRALIBS_XML"/>
        <set var="EXTRALIBS_HTML"/>
        <set var="EXTRALIBS_MEDIA"/>
        <set var="EXTRALIBS_GUI"/>
        <set var="EXTRALIBS_OPENGL">
            <if cond="COMPILER=='wat' and TOOLKIT=='MSW'">opengl32.lib</if>
            <if cond="COMPILER=='vc'">opengl32.lib</if>
            <if cond="COMPILER=='gcc'">-lopengl32</if>
        </set>
        <set var="EXTRALIBS_SDL"/>
        <set var="EXTRALIBS_STC">
            <if cond="COMPILER=='wat' and TOOLKIT=='MSW'">imm32.lib</if>
            <if cond="COMPILER=='vc' and TOOLKIT=='MSW'">imm32.lib</if>
            <if cond="COMPILER=='gcc' and TOOLKIT=='MSW'">-limm32</if>
        </set>
        <set var="EXTRALIBS_LUNASVG"/>
        <set var="EXTRALIBS_WEBVIEW"/>
        <set var="EXTRALDFLAGS_WEBVIEW"/>

        <set var="WITH_PLUGIN_SDL">0</set>

        <if cond="BUILDING_LIB=='1'">
            <set-srcdir>../..</set-srcdir>
        </if>
        <set var="TOP_SRCDIR">$(SRCDIR)/$(WXTOPDIR)</set>
    </if>

    <if cond="FORMAT=='mingw'">
        <option name="WINDRES">
            <default-value>windres</default-value>
            <description>
Windows resource compiler to use, possibly including extra options.
For example, add "-F pe-i386" here if using 64 bit windres for 32 bit build.
            </description>
        </option>
    </if>


    <!-- ================================================================== -->
    <!--            Project files - hardcode some defaults                  -->
    <!-- ================================================================== -->

    <if cond="FORMAT_SUPPORTS_CONDITIONS=='0'">
        <set var="RUNTIME_LIBS">dynamic</set>
        <set var="OFFICIAL_BUILD">0</set>
        <set var="USE_AUI">1</set>
        <set var="USE_RIBBON">1</set>
        <set var="USE_PROPGRID">1</set>
        <set var="USE_RICHTEXT">1</set>
        <set var="USE_STC">1</set>
        <set var="USE_HTML">1</set>
        <set var="USE_WEBVIEW">1</set>
        <set var="USE_WEBVIEW_CHROMIUM">0</set>
        <set var="USE_MEDIA">1</set>
        <set var="USE_XML">1</set>
        <set var="USE_XRC">1</set>
        <set var="USE_OPENGL">1</set>
        <set var="USE_QA">1</set>
        <set var="MONOLITHIC">0</set>
        <set var="USE_GUI">1</set>
        <set var="USE_EXCEPTIONS">1</set>
        <set var="USE_RTTI">1</set>
        <set var="USE_DPI_AWARE_MANIFEST">0</set>
        <set var="USE_THREADS">1</set>
        <set var="USE_CAIRO">0</set>
        <set var="DEBUG_INFO">$(DEBUG_INFO_DEFAULT)</set>
        <set var="DEBUG_FLAG">default</set>
    </if>


    <!-- DigitalMars make is braindead, it doesn't have conditional
         processing: -->
    <if cond="FORMAT=='dmars'">
        <set var="RUNTIME_LIBS">static</set>
        <set var="BUILD">debug</set>
        <set var="SHARED">0</set>
        <set var="WXUNIV">0</set>
        <!-- Free version does not distribute OpenGL,
             in commercial distribution better use dmars_smake format -->
        <set var="USE_OPENGL">0</set>
    </if>

    <!-- Directory where CEF should be available -->
    <set var="CEF_DIR">
        $(TOP_SRCDIR)/3rdparty/cef
    </set>
</makefile><|MERGE_RESOLUTION|>--- conflicted
+++ resolved
@@ -302,11 +302,7 @@
         <values>0,1</values>
         <default-value>1</default-value>
         <description>
-<<<<<<< HEAD
-            Build lunasvg library (USE_GUI must be 1)?
-=======
             Build wxLunaSVG library (USE_GUI must be 1)?
->>>>>>> dd73c6cb
         </description>
     </option>
 
