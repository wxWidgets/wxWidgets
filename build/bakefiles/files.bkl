<?xml version="1.0" ?>
<makefile>

<!--

IMPORTANT: please read docs/tech/tn0016.txt before modifying this file!

-->


<!-- ======================================================================
                                       FILES

     Files are listed in variables according to this scheme:
     * each group has _SRC and _HDR variable, for sources and headers
       respectively
     * file groups are:

       BASE_CMN                      common base files (all platforms)
       GUI_CMN                       common GUI files (all platforms)
       BASE_AND_GUI_CMN_SRC          files that must be compiled both into GUI
                                     and base library (all platforms)

       BASE_$(platform)             base files used on platform
       BASE_AND_GUI_$(platform)_SRC  base & gui files used on platform

       $(port)LOWLEVEL               low-level GUI classes
       $(port)                       high-level files for a port
       XWIN_LOWLEVEL                 low-level classes for X Window System
                                     ports (wxGTK, wxMotif, wxX11)

       MSW_DESKTOP                   files used only on desktop Windows
                                     versions and not under Windows CE

       xxx_NATIVE                    native files not used by wxUniv (used as
                                     complement of LOWLEVEL when most of the
                                     files are lowlevel and only few are native)

       HTML                          wxHTML files
       XRC                           wxXRC files

     * one file may be listed in several groups

     ====================================================================== -->

<if cond="FORMAT in ['borland','mingw','msvc','watcom']">
    <define-rule name="__mm-to-$(OBJEXT[1:])" extends="__any,compilation_rule">
    </define-rule>
</if>

<!-- ====================================================================== -->
<!--                               wxBase                                   -->
<!-- ====================================================================== -->

<!-- =-=-=-=-=-=-=-=-=-=-=-=-=-=-=-=-=-=-=-=-=-=-=-=-=-=-=-=-=-=-=-=-=-=-=- -->
<!--                               UNIX                                     -->
<!-- =-=-=-=-=-=-=-=-=-=-=-=-=-=-=-=-=-=-=-=-=-=-=-=-=-=-=-=-=-=-=-=-=-=-=- -->

<!-- Files used on all Unix systems, including Darwin -->
<set var="BASE_UNIX_AND_DARWIN_SRC" hints="files">
    src/common/fdiodispatcher.cpp
    src/common/selectdispatcher.cpp
    src/unix/appunix.cpp
    src/unix/dir.cpp
    src/unix/dlunix.cpp
    src/unix/epolldispatcher.cpp
    src/unix/evtloopunix.cpp
    src/unix/fdiounix.cpp
    src/unix/snglinst.cpp
    src/unix/stackwalk.cpp
    src/unix/stdpaths.cpp
    src/unix/timerunx.cpp
    src/unix/threadpsx.cpp
    src/unix/utilsunx.cpp
    src/unix/wakeuppipe.cpp
    src/unix/fswatcher_kqueue.cpp
</set>

<set var="BASE_UNIX_AND_DARWIN_HDR" hints="files">
    wx/unix/app.h
    wx/unix/apptbase.h
    wx/unix/apptrait.h
    wx/unix/chkconf.h
    wx/unix/evtloop.h
    wx/unix/evtloopsrc.h
    wx/unix/pipe.h
    wx/unix/stdpaths.h
    wx/unix/stackwalk.h
    wx/unix/tls.h
    wx/unix/fswatcher_kqueue.h
</set>

<!--
    Files used on all Unix systems, including Darwin with any port but wxMac
    (this is really an aberration, we should also use these files for wxMac,
     it's not done because of some OS 9 support leftovers only now)
 -->
<set var="BASE_UNIX_AND_DARWIN_NOTWXMAC_SRC" hints="files">
    $(BASE_UNIX_AND_DARWIN_SRC)
    src/unix/mimetype.cpp
</set>

<set var="BASE_UNIX_AND_DARWIN_NOTWXMAC_HDR" hints="files">
    $(BASE_UNIX_AND_DARWIN_HDR)
    wx/unix/execute.h
    wx/unix/mimetype.h
</set>

<!--
    Files used on all non-Darwin Unix systems (because Darwin provides other,
    better, native equivalents of the functionality they implement (e.g.
    CFSocket instead of BSD sockets) or doesn't provide it at all (epoll,
    backtrace())
 -->
<set var="BASE_UNIX_SRC" hints="files">
    $(BASE_UNIX_AND_DARWIN_NOTWXMAC_SRC)
    src/unix/fswatcher_inotify.cpp
</set>
<set var="BASE_UNIX_HDR" hints="files">
    $(BASE_UNIX_AND_DARWIN_NOTWXMAC_HDR)
    wx/unix/fswatcher_inotify.h
</set>

<!-- =-=-=-=-=-=-=-=-=-=-=-=-=-=-=-=-=-=-=-=-=-=-=-=-=-=-=-=-=-=-=-=-=-=-=- -->
<!--                             Windows                                    -->
<!-- =-=-=-=-=-=-=-=-=-=-=-=-=-=-=-=-=-=-=-=-=-=-=-=-=-=-=-=-=-=-=-=-=-=-=- -->
<set var="BASE_WIN32_SRC" hints="files">
    src/msw/basemsw.cpp
    src/msw/crashrpt.cpp
    src/msw/debughlp.cpp
    src/msw/dde.cpp
    src/msw/dir.cpp
    src/msw/dlmsw.cpp
    src/msw/evtloopconsole.cpp
    src/msw/mimetype.cpp
    src/msw/power.cpp
    src/msw/regconf.cpp
    src/msw/registry.cpp
    src/msw/snglinst.cpp
    src/msw/stackwalk.cpp
    src/msw/stdpaths.cpp
    src/msw/thread.cpp
    src/msw/timer.cpp
    src/msw/utils.cpp
    src/msw/utilsexc.cpp
    src/msw/fswatcher.cpp
</set>
<set var="BASE_AND_GUI_WIN32_SRC" hints="files">
    src/msw/main.cpp
    src/msw/volume.cpp
</set>
<set var="BASE_WINCE_SRC" hints="files">
    <if cond="TOOLKIT=='WINCE'">src/msw/wince/time.cpp</if>
</set>
<set var="BASE_WIN32_HDR" hints="files">
    wx/msw/apptrait.h
    wx/msw/apptbase.h
    wx/msw/chkconf.h
    wx/msw/crashrpt.h
    wx/msw/dde.h
    wx/msw/debughlp.h
    wx/msw/evtloopconsole.h
    wx/msw/gccpriv.h
    wx/msw/libraries.h
    wx/msw/mimetype.h
    wx/msw/private.h
    wx/msw/regconf.h
    wx/msw/registry.h
    wx/msw/seh.h
    wx/msw/stackwalk.h
    wx/msw/stdpaths.h
    wx/msw/winundef.h
    wx/msw/wrapcctl.h
    wx/msw/wrapcdlg.h
    wx/msw/wrapwin.h
    wx/msw/fswatcher.h
</set>
<set var="BASE_WINCE_HDR" hints="files">
    <if cond="TOOLKIT=='WINCE'">
        wx/msw/wince/time.h
        wx/msw/wince/chkconf.h
    </if>
</set>

<!-- =-=-=-=-=-=-=-=-=-=-=-=-=-=-=-=-=-=-=-=-=-=-=-=-=-=-=-=-=-=-=-=-=-=-=- -->
<!--                                Mac                                     -->
<!-- =-=-=-=-=-=-=-=-=-=-=-=-=-=-=-=-=-=-=-=-=-=-=-=-=-=-=-=-=-=-=-=-=-=-=- -->

<!-- Used on Mac OS X wxMac base, and Mac OS X darwin base -->
<set var="BASE_COREFOUNDATION_SRC" hints="files">
    src/osx/core/cfstring.cpp
    src/osx/core/evtloop_cf.cpp
    src/osx/core/stdpaths_cf.cpp
    src/osx/core/strconv_cf.cpp
    src/osx/core/utilsexc_base.cpp
</set>
<set var="BASE_COREFOUNDATION_HDR" hints="files">
    wx/osx/core/cfdataref.h
    wx/osx/core/cfref.h
    wx/osx/core/cfstring.h
    wx/osx/core/hid.h
    wx/osx/core/evtloop.h
    wx/osx/core/objcid.h
    wx/osx/core/private.h
    wx/osx/core/stdpaths.h
</set>

<!-- Base files used by OS X ports (not Carbon) -->
<set var="BASE_OSX_SHARED_SRC" hints="files">
    src/osx/core/mimetype.cpp
    $(BASE_COREFOUNDATION_SRC)
    $(BASE_UNIX_AND_DARWIN_SRC)
</set>
<set var="BASE_OSX_SHARED_HDR" hints="files">
    $(BASE_COREFOUNDATION_HDR)
    $(BASE_UNIX_AND_DARWIN_HDR)
</set>
<!-- Base and GUI files used by OS X -->
<set var="BASE_AND_GUI_OSX_CARBON_SRC" hints="files">
    src/osx/carbon/utils.cpp
    src/osx/carbon/uma.cpp
</set>

<set var="BASE_AND_GUI_OSX_COCOA_SRC" hints="files">
    src/osx/cocoa/utils.mm
</set>

<set var="BASE_AND_GUI_OSX_IPHONE_SRC" hints="files">
    src/osx/iphone/utils.mm
</set>

<!-- Base files used by non-wxMac OS X builds -->
<set var="BASE_OSX_NOTWXMAC_SRC" hints="files">
    $(BASE_UNIX_AND_DARWIN_NOTWXMAC_SRC)
    $(BASE_COREFOUNDATION_SRC)
</set>
<set var="BASE_OSX_NOTWXMAC_HDR" hints="files">
    $(BASE_UNIX_AND_DARWIN_NOTWXMAC_HDR)
    $(BASE_COREFOUNDATION_HDR)
</set>

<!-- =-=-=-=-=-=-=-=-=-=-=-=-=-=-=-=-=-=-=-=-=-=-=-=-=-=-=-=-=-=-=-=-=-=-=- -->
<!--                               MSDOS                                    -->
<!-- =-=-=-=-=-=-=-=-=-=-=-=-=-=-=-=-=-=-=-=-=-=-=-=-=-=-=-=-=-=-=-=-=-=-=- -->

<set var="BASE_MSDOS_SRC" hints="files">
    src/msdos/dir.cpp
    src/msdos/mimetype.cpp
    src/msdos/utilsdos.cpp
</set>
<set var="BASE_AND_GUI_MSDOS_SRC" hints="files">
</set>
<set var="BASE_MSDOS_HDR" hints="files">
    wx/msdos/mimetype.h
</set>

<!-- =-=-=-=-=-=-=-=-=-=-=-=-=-=-=-=-=-=-=-=-=-=-=-=-=-=-=-=-=-=-=-=-=-=-=- -->
<!--                               wxQT                                       -->
<!-- =-=-=-=-=-=-=-=-=-=-=-=-=-=-=-=-=-=-=-=-=-=-=-=-=-=-=-=-=-=-=-=-=-=-=- -->

<set var="QT_LOWLEVEL_HDR" hints="files">
    wx/qt/accel.h
    wx/qt/app.h
    wx/qt/apptbase.h
    wx/qt/apptrait.h
    wx/qt/bitmap.h
    wx/qt/bmpbuttn.h
    wx/qt/brush.h
    wx/qt/button.h
    wx/qt/button_qt.h
    wx/qt/checkbox.h
    wx/qt/checklst.h
    wx/qt/choice.h
    wx/qt/clipbrd.h
    wx/qt/clrpicker.h
    wx/qt/generic/clrpickerg.h
    wx/generic/collpaneg.h
    wx/qt/colordlg.h
    wx/qt/colour.h
    wx/qt/combobox.h
    wx/qt/combobox_qt.h
    wx/qt/control.h
    wx/qt/converter.h
    wx/qt/ctrlsub.h
    wx/qt/cursor.h
    wx/qt/dataform.h
    wx/qt/dataobj2.h
    wx/qt/dataobj.h
    wx/qt/dcclient.h
    wx/qt/dc.h
    wx/qt/dcmemory.h
    wx/qt/dcprint.h
    wx/qt/dcscreen.h
    wx/qt/defs.h
    wx/qt/dialog.h
    wx/qt/dialog_qt.h
    wx/qt/dirdlg.h
    wx/qt/dnd.h
    wx/qt/evtloop.h
    wx/qt/filedlg.h
    wx/qt/font.h
    wx/qt/fontdlg.h
    wx/qt/frame.h
    wx/qt/gauge.h
    wx/qt/groupbox_qt.h
    wx/generic/icon.h
    wx/generic/imaglist.h
    wx/qt/listbox.h
    wx/qt/listctrl.h
    wx/qt/mdi.h
    wx/qt/menu.h
    wx/qt/menuitem.h
    wx/qt/msgdlg.h
    wx/qt/notebook.h
    wx/qt/palette.h
    wx/qt/pen.h
    wx/qt/popupwin.h
    wx/qt/printdlg.h
    wx/generic/prntdlgg.h
    wx/qt/printqt.h
    wx/qt/radiobox.h
    wx/qt/radiobut.h
    wx/qt/region.h
    wx/qt/scrolbar.h
    wx/qt/slider.h
    wx/qt/spinbutt.h
    wx/qt/spinctrl.h
    wx/qt/statbmp.h
    wx/qt/statbox.h
    wx/qt/statline.h
    wx/qt/statusbar.h
    wx/qt/stattext.h
    wx/qt/textctrl.h
    wx/qt/textdlg.h
    wx/qt/textentry.h
    wx/qt/tglbtn.h
    wx/qt/timer.h
    wx/qt/toolbar.h
    wx/qt/tooltip.h
    wx/qt/toplevel.h
    wx/qt/treectrl.h
    wx/qt/utils.h
    wx/qt/window.h
    wx/qt/window_qt.h
    wx/qt/winevent_qt.h
</set>

<set var="QT_LOWLEVEL_SRC" hints="files">
    src/qt/accel.cpp
    src/qt/app.cpp
    src/qt/apptraits.cpp
    src/qt/bitmap.cpp
    src/qt/bmpbuttn.cpp
    src/qt/brush.cpp
    src/qt/button.cpp
    src/qt/button_qt.cpp
    src/qt/button_qt.moc.cpp
    src/generic/caret.cpp
    src/qt/checkbox.cpp
    src/qt/checklst.cpp
    src/qt/choice.cpp
    src/qt/clipbrd.cpp
    src/qt/clrpicker.cpp
    src/generic/clrpickerg.cpp
    src/generic/collpaneg.cpp
    src/qt/colordlg.cpp
    src/qt/colour.cpp
    src/qt/combobox.cpp
    src/qt/combobox_qt.cpp
    src/qt/combobox_qt.moc.cpp
    src/qt/control.cpp
    src/qt/converter.cpp
    src/qt/ctrlsub.cpp
    src/qt/cursor.cpp
    src/qt/dataobj.cpp
    src/qt/dcclient.cpp
    src/qt/dc.cpp
    src/qt/dcmemory.cpp
    src/qt/dcprint.cpp
    src/qt/dcscreen.cpp
    src/qt/defs.cpp
    src/qt/dialog.cpp
    src/qt/dialog_qt.cpp
    src/qt/dialog_qt.moc.cpp
    src/unix/dialup.cpp
    src/qt/dirdlg.cpp
    src/qt/display.cpp
    src/qt/dnd.cpp
    src/qt/evtloop.cpp
    src/qt/evtloop_qt.cpp
    src/qt/evtloop_qt.moc.cpp
    src/generic/fdrepdlg.cpp
    src/qt/filedlg.cpp
    src/generic/filepickerg.cpp
    src/qt/font.cpp
    src/qt/fontdlg.cpp
    src/qt/fontutil.cpp
    src/qt/fontenum.cpp
    src/generic/fontpickerg.cpp
    src/qt/frame.cpp
    src/qt/frame.moc.cpp
    src/qt/gauge.cpp
    src/qt/graphics.cpp
    src/qt/groupbox_qt.cpp
    src/qt/groupbox_qt.moc.cpp
    src/generic/icon.cpp
    src/generic/imaglist.cpp
    src/qt/listbox.cpp
    src/qt/listctrl.cpp
    src/qt/mdi.cpp
    src/qt/menu.cpp
    src/qt/menuitem.cpp
    src/qt/menuitem.moc.cpp
    src/qt/msgdlg.cpp
    src/qt/msgdlg.moc.cpp
    src/qt/notebook.cpp
    src/qt/palette.cpp
    src/qt/pen.cpp
    src/qt/popupwin.cpp
    src/qt/printdlg.cpp
    src/generic/prntdlgg.cpp
    src/qt/printqt.cpp
    src/qt/radiobox.cpp
    src/qt/radiobut.cpp
    src/qt/region.cpp
    src/qt/scrolbar.cpp
    src/qt/scrolbar.moc.cpp
    src/qt/settings.cpp
    src/qt/slider.cpp
    src/qt/spinbutt.cpp
    src/qt/spinctrl.cpp
    src/qt/statbmp.cpp
    src/qt/statbox.cpp
    src/qt/statline.cpp
    src/qt/stattext.cpp
    src/qt/statusbar.cpp
    src/qt/statusbar.moc.cpp
    src/qt/textctrl.cpp
    src/qt/textdlg.cpp
    src/qt/textentry.cpp
    src/qt/tglbtn.cpp
    src/qt/timer.cpp
    src/qt/toolbar.cpp
    src/qt/tooltip.cpp
    src/qt/toplevel.cpp
    src/qt/treectrl.cpp
    src/qt/uiaction.cpp
    src/qt/utils.cpp
    src/qt/window.cpp
    src/qt/window_qt.cpp
    src/qt/window_qt.moc.cpp
</set>

<set var="ADVANCED_QT_HDR" hints="files">
    wx/generic/animate.h
    wx/qt/calctrl.h
    wx/qt/dataview.h
    wx/qt/dvrenderer.h
    wx/qt/dvrenderers.h
    wx/qt/taskbar.h
</set>

<set var="ADVANCED_QT_SRC" hints="files">
    src/generic/animateg.cpp
    src/qt/calctrl.cpp
    src/qt/calctrl.moc.cpp
    src/qt/converter.cpp
    src/qt/dataview.cpp
    src/qt/dvrenderer.cpp
    src/qt/dvrenderers.cpp
    src/unix/joystick.cpp
    src/unix/sound.cpp
    src/qt/taskbar.cpp
    src/common/taskbarcmn.cpp
    src/qt/utils.cpp
</set>

<set var="QT_HDR" hints="files">
</set>

<set var="QT_SRC" hints="files">
</set>

<set var="MEDIA_QT_SRC" hints="files">
    src/qt/mediactrl.cpp
</set>

<set var="MEDIA_QT_HDR" hints="files">
</set>

<set var="NET_QT_SRC" hints="files">
</set>

<!-- =-=-=-=-=-=-=-=-=-=-=-=-=-=-=-=-=-=-=-=-=-=-=-=-=-=-=-=-=-=-=-=-=-=-=- -->
<!--                              Common                                    -->
<!-- =-=-=-=-=-=-=-=-=-=-=-=-=-=-=-=-=-=-=-=-=-=-=-=-=-=-=-=-=-=-=-=-=-=-=- -->
<set var="BASE_CMN_SRC" hints="files">
    src/common/any.cpp
    src/common/appbase.cpp
    src/common/arcall.cpp
    src/common/arcfind.cpp
    src/common/archive.cpp
    src/common/arrstr.cpp
    src/common/base64.cpp
    src/common/clntdata.cpp
    src/common/cmdline.cpp
    src/common/config.cpp
    src/common/convauto.cpp
    src/common/datetime.cpp
    src/common/datetimefmt.cpp
    src/common/datstrm.cpp
    src/common/dircmn.cpp
    src/common/dynarray.cpp
    src/common/dynlib.cpp
    src/common/dynload.cpp
    src/common/encconv.cpp
    src/common/evtloopcmn.cpp
    src/common/extended.c
    src/common/ffile.cpp
    src/common/file.cpp
    src/common/fileback.cpp
    src/common/fileconf.cpp
    src/common/filefn.cpp
    src/common/filename.cpp
    src/common/filesys.cpp
    src/common/filtall.cpp
    src/common/filtfind.cpp
    src/common/fmapbase.cpp
    src/common/fs_arc.cpp
    src/common/fs_filter.cpp
    src/common/hash.cpp
    src/common/hashmap.cpp
    src/common/init.cpp
    src/common/intl.cpp
    src/common/ipcbase.cpp
    src/common/languageinfo.cpp
    src/common/list.cpp
    src/common/log.cpp
    src/common/longlong.cpp
    src/common/memory.cpp
    src/common/mimecmn.cpp
    src/common/module.cpp
    src/common/mstream.cpp
    src/common/numformatter.cpp
    src/common/object.cpp
    src/common/platinfo.cpp
    src/common/powercmn.cpp
    src/common/process.cpp
    src/common/regex.cpp
    src/common/stdpbase.cpp
    src/common/sstream.cpp
    src/common/stdstream.cpp
    src/common/stopwatch.cpp
    src/common/strconv.cpp
    src/common/stream.cpp
    src/common/string.cpp
    src/common/stringimpl.cpp
    src/common/stringops.cpp
    src/common/strvararg.cpp
    src/common/sysopt.cpp
    src/common/tarstrm.cpp
    src/common/textbuf.cpp
    src/common/textfile.cpp
    src/common/threadinfo.cpp
    src/common/time.cpp
    src/common/timercmn.cpp
    src/common/timerimpl.cpp
    src/common/tokenzr.cpp
    src/common/translation.cpp
    src/common/txtstrm.cpp
    src/common/unichar.cpp
    src/common/uri.cpp
    src/common/ustring.cpp
    src/common/variant.cpp
    src/common/wfstream.cpp
    src/common/wxcrt.cpp
    src/common/wxprintf.cpp
    src/common/xlocale.cpp
    src/common/xti.cpp
    src/common/xtistrm.cpp
    src/common/zipstrm.cpp
    src/common/zstream.cpp
    src/common/fswatchercmn.cpp
    src/generic/fswatcherg.cpp
</set>
<set var="BASE_AND_GUI_CMN_SRC" hints="files">
    src/common/event.cpp
    src/common/fs_mem.cpp
    src/common/msgout.cpp
    src/common/utilscmn.cpp
</set>
<set var="BASE_CMN_HDR" hints="files">
    wx/afterstd.h
    wx/any.h
    wx/anystr.h
    wx/app.h
    wx/apptrait.h
    wx/archive.h
    wx/arrimpl.cpp
    wx/arrstr.h
    wx/atomic.h
    wx/base64.h
    wx/beforestd.h
    wx/buffer.h
    wx/build.h
    wx/chartype.h
    wx/checkeddelete.h
    wx/chkconf.h
    wx/clntdata.h
    wx/cmdargs.h
    wx/cmdline.h
    wx/compiler.h
    wx/confbase.h
    wx/config.h
    wx/convauto.h
    wx/containr.h
    wx/cpp.h
    wx/crt.h
    wx/datetime.h
    wx/datstrm.h
    wx/dde.h
    wx/debug.h
    wx/defs.h
    wx/dir.h
    wx/dlimpexp.h
    wx/dlist.h
    wx/dynarray.h
    wx/dynlib.h
    wx/dynload.h
    wx/encconv.h
    wx/event.h
    wx/eventfilter.h
    wx/evtloop.h
    wx/except.h
    wx/features.h
    wx/flags.h
    wx/ffile.h
    wx/file.h
    wx/fileconf.h
    wx/filefn.h
    wx/filename.h
    wx/filesys.h
    wx/fontenc.h
    wx/fontmap.h
    wx/fs_arc.h
    wx/fs_filter.h
    wx/fs_mem.h
    wx/fs_zip.h
    wx/hash.h
    wx/hashmap.h
    wx/hashset.h
    wx/html/forcelnk.h
    wx/iconloc.h
    wx/init.h
    wx/intl.h
    wx/iosfwrap.h
    wx/ioswrap.h
    wx/ipc.h
    wx/ipcbase.h
    wx/kbdstate.h
    wx/language.h
    wx/link.h
    wx/list.h
    wx/listimpl.cpp
    wx/log.h
    wx/longlong.h
    wx/math.h
    wx/memconf.h
    wx/memory.h
    wx/memtext.h
    wx/mimetype.h
    wx/module.h
    wx/mousestate.h
    wx/msgout.h
    wx/msgqueue.h
    wx/mstream.h
    wx/numformatter.h
    wx/object.h
    wx/platform.h
    wx/platinfo.h
    wx/power.h
    wx/process.h
    wx/ptr_scpd.h
    wx/ptr_shrd.h
    wx/recguard.h
    wx/regex.h
    wx/rtti.h
    wx/scopedarray.h
    wx/scopedptr.h
    wx/scopeguard.h
    wx/sharedptr.h
    wx/snglinst.h
    wx/sstream.h
    wx/stack.h
    wx/stackwalk.h
    wx/stdpaths.h
    wx/stdstream.h
    wx/stockitem.h
    wx/stopwatch.h
    wx/strconv.h
    wx/stream.h
    wx/string.h
    wx/stringimpl.h
    wx/stringops.h
    wx/strvararg.h
    wx/sysopt.h
    wx/tarstrm.h
    wx/textbuf.h
    wx/textfile.h
    wx/thread.h
    wx/thrimpl.cpp
    wx/time.h
    wx/timer.h
    wx/tls.h
    wx/tokenzr.h
    wx/tracker.h
    wx/translation.h
    wx/txtstrm.h
    wx/typeinfo.h
    wx/types.h
    wx/unichar.h
    wx/uri.h
    wx/ustring.h
    wx/utils.h
    wx/variant.h
    wx/vector.h
    wx/version.h
    wx/versioninfo.h
    wx/volume.h
    wx/weakref.h
    wx/wfstream.h
    wx/wx.h
    wx/wxchar.h
    wx/wxcrt.h
    wx/wxcrtbase.h
    wx/wxcrtvararg.h
    wx/wxprec.h
    wx/xlocale.h
    wx/xti.h
    wx/xti2.h
    wx/xtistrm.h
    wx/xtictor.h
    wx/xtihandler.h
    wx/xtiprop.h
    wx/xtitypes.h
    wx/zipstrm.h
    wx/zstream.h
    wx/meta/convertible.h
    wx/meta/if.h
    wx/meta/implicitconversion.h
    wx/meta/int2type.h
    wx/meta/movable.h
    wx/meta/pod.h
    wx/meta/removeref.h
    wx/fswatcher.h
    wx/generic/fswatcher.h
</set>


<!-- ====================================================================== -->
<!--                          wxNet (part of wxBase)                        -->
<!-- ====================================================================== -->

<set var="NET_UNIX_SRC" hints="files">
    src/common/socketiohandler.cpp
    src/unix/sockunix.cpp
</set>

<set var="NET_OSX_SRC" hints="files">
    src/osx/core/sockosx.cpp
</set>

<set var="NET_WIN32_SRC" hints="files">
    src/msw/sockmsw.cpp
    src/msw/urlmsw.cpp
</set>
<set var="NET_WIN32_HDR" hints="files">
</set>

<set var="NET_WINCE_SRC" hints="files">
    <if cond="TOOLKIT=='WINCE'">src/msw/wince/net.cpp</if>
</set>
<set var="NET_WINCE_HDR" hints="files">
    <if cond="TOOLKIT=='WINCE'">wx/msw/wince/net.h</if>
</set>

<set var="NET_CMN_SRC" hints="files">
    src/common/fs_inet.cpp
    src/common/ftp.cpp
    src/common/http.cpp
    src/common/protocol.cpp
    src/common/sckaddr.cpp
    src/common/sckfile.cpp
    src/common/sckipc.cpp
    src/common/sckstrm.cpp
    src/common/socket.cpp
    src/common/url.cpp
</set>
<set var="NET_CMN_HDR" hints="files">
    wx/fs_inet.h
    wx/protocol/file.h
    wx/protocol/ftp.h
    wx/protocol/http.h
    wx/protocol/log.h
    wx/protocol/protocol.h
    wx/sckaddr.h
    wx/sckipc.h
    wx/sckstrm.h
    wx/socket.h
    wx/url.h
</set>

<!-- ====================================================================== -->
<!--                          wxQA (non GUI library)                        -->
<!-- ====================================================================== -->

<set var="QA_SRC" hints="files">
    src/common/debugrpt.cpp
    src/generic/dbgrptg.cpp
</set>

<set var="QA_HDR" hints="files">
    wx/debugrpt.h
</set>

<!-- ====================================================================== -->
<!--                            Common GUI files                            -->
<!-- ====================================================================== -->

<set var="GUI_CMN_SRC" hints="files">
    src/common/accelcmn.cpp
    src/common/accesscmn.cpp
    src/common/anidecod.cpp
    src/common/affinematrix2d.cpp
    src/common/appcmn.cpp
    src/common/artprov.cpp
    src/common/artstd.cpp
    src/common/arttango.cpp
    src/common/bmpbase.cpp
    src/common/bmpbtncmn.cpp
    src/common/bookctrl.cpp
    src/common/btncmn.cpp
    src/common/cairo.cpp
    src/common/checkboxcmn.cpp
    src/common/checklstcmn.cpp
    src/common/choiccmn.cpp
    src/common/clipcmn.cpp
    src/common/clrpickercmn.cpp
    src/common/colourcmn.cpp
    src/common/colourdata.cpp
    src/common/combocmn.cpp
    src/common/cmdproc.cpp
    src/common/cmndata.cpp
    src/common/containr.cpp
    src/common/cshelp.cpp
    src/common/ctrlcmn.cpp
    src/common/ctrlsub.cpp
    src/common/dcbase.cpp
    src/common/dcbufcmn.cpp
    src/common/dcgraph.cpp
    src/common/dcsvg.cpp
    src/common/dirctrlcmn.cpp
    src/common/dlgcmn.cpp
    src/common/dndcmn.cpp
    src/common/dobjcmn.cpp
    src/common/docmdi.cpp
    src/common/docview.cpp
    src/common/dpycmn.cpp
    src/common/dseldlg.cpp
    src/common/effects.cpp
    src/common/fddlgcmn.cpp
    src/common/filectrlcmn.cpp
    src/common/filehistorycmn.cpp
    src/common/filepickercmn.cpp
    src/common/fontpickercmn.cpp
    src/common/fldlgcmn.cpp
    src/common/fontcmn.cpp
    src/common/fontdata.cpp
    src/generic/graphicc.cpp
    src/common/fontenumcmn.cpp
    src/common/fontmap.cpp
    src/common/fontutilcmn.cpp
    src/common/framecmn.cpp
    src/common/gaugecmn.cpp
    src/common/gbsizer.cpp
    src/common/gdicmn.cpp
    src/common/geometry.cpp
    src/common/gifdecod.cpp
    src/common/graphcmn.cpp
    src/common/headercolcmn.cpp
    src/common/headerctrlcmn.cpp
    src/common/helpbase.cpp
    src/common/iconbndl.cpp
    src/common/imagall.cpp
    src/common/imagbmp.cpp
    src/common/image.cpp
    src/common/imagfill.cpp
    src/common/imaggif.cpp
    src/common/imagiff.cpp
    src/common/imagjpeg.cpp
    src/common/imagpcx.cpp
    src/common/imagpng.cpp
    src/common/imagpnm.cpp
    src/common/imagtga.cpp
    src/common/imagtiff.cpp
    src/common/imagxpm.cpp
    src/common/layout.cpp
    src/common/lboxcmn.cpp
    src/common/listctrlcmn.cpp
    src/common/markupparser.cpp
    src/common/matrix.cpp
    src/common/menucmn.cpp
    src/common/modalhook.cpp
    src/common/mousemanager.cpp
    src/common/nbkbase.cpp
    src/common/overlaycmn.cpp
    src/common/ownerdrwcmn.cpp
    src/common/paper.cpp
    src/common/panelcmn.cpp
    src/common/persist.cpp
    src/common/pickerbase.cpp
    src/common/popupcmn.cpp
    src/common/preferencescmn.cpp
    src/common/prntbase.cpp
    src/common/quantize.cpp
    src/common/radiobtncmn.cpp
    src/common/radiocmn.cpp
    src/common/rearrangectrl.cpp
    src/common/rendcmn.cpp
    src/common/rgncmn.cpp
    src/common/scrolbarcmn.cpp
    src/common/settcmn.cpp
    src/common/sizer.cpp
    src/common/slidercmn.cpp
    src/common/spinbtncmn.cpp
    src/common/spinctrlcmn.cpp
    src/common/srchcmn.cpp
    src/common/statbar.cpp
    src/common/statbmpcmn.cpp
    src/common/statboxcmn.cpp
    src/common/statlinecmn.cpp
    src/common/stattextcmn.cpp
    src/common/stockitem.cpp
    src/common/tbarbase.cpp
    src/common/textcmn.cpp
    src/common/textdlg.cpp
    src/common/textentrycmn.cpp
    src/common/textmeasurecmn.cpp
    src/common/toplvcmn.cpp
    src/common/treebase.cpp
    src/common/uiactioncmn.cpp
    src/common/valgen.cpp
    src/common/validate.cpp
    src/common/valtext.cpp
    src/common/valnum.cpp
    src/common/wincmn.cpp
    src/common/windowid.cpp
    src/common/wrapsizer.cpp
    src/common/xpmdecod.cpp
    src/generic/busyinfo.cpp
    src/generic/buttonbar.cpp
    src/generic/choicdgg.cpp
    src/generic/choicbkg.cpp
    src/generic/combog.cpp
    src/generic/dcpsg.cpp
    src/generic/dirctrlg.cpp
    src/generic/dragimgg.cpp
    src/generic/filectrlg.cpp
    src/generic/headerctrlg.cpp
    src/generic/infobar.cpp
    src/generic/listbkg.cpp
    src/generic/logg.cpp
    src/generic/markuptext.cpp
    src/generic/msgdlgg.cpp
    src/generic/numdlgg.cpp
    src/generic/progdlgg.cpp
    src/generic/preferencesg.cpp
    src/generic/printps.cpp
    src/generic/renderg.cpp
    src/generic/richmsgdlgg.cpp
    src/generic/scrlwing.cpp
    src/generic/selstore.cpp
    src/generic/spinctlg.cpp
    src/generic/splitter.cpp
    src/generic/srchctlg.cpp
    src/generic/statbmpg.cpp
    src/generic/stattextg.cpp
    <!-- FIXME: src/generic/textdlgg.cpp -->
    src/generic/tipwin.cpp
    src/generic/toolbkg.cpp
    <!-- FIXME: src/generic/treectlg.cpp -->
    src/generic/treebkg.cpp
    src/generic/vlbox.cpp
    src/generic/vscroll.cpp
    src/xrc/xmlreshandler.cpp
</set>
<set var="GUI_CMN_HDR" hints="files">
    wx/affinematrix2dbase.h
    wx/affinematrix2d.h
    wx/anybutton.h
    wx/bmpbuttn.h
    wx/brush.h
    wx/button.h
    wx/checkbox.h
    wx/checklst.h
    wx/choicdlg.h
    wx/choice.h
    wx/cmndata.h
    wx/collpane.h
    wx/combo.h
    wx/combobox.h
    wx/compositewin.h
    wx/control.h
    wx/ctrlsub.h
    wx/cursor.h
    wx/custombgwin.h
    wx/dc.h
    wx/dcclient.h
    wx/dcgraph.h
    wx/dcmemory.h
    wx/dcprint.h
    wx/dcscreen.h
    wx/dcsvg.h
    wx/dialog.h
    wx/dirdlg.h
    wx/dragimag.h
    wx/encinfo.h
    wx/filedlg.h
    wx/frame.h
    wx/gauge.h
    wx/gbsizer.h
    wx/gdicmn.h
    wx/generic/accel.h
    wx/generic/buttonbar.h
    wx/generic/choicdgg.h
    wx/generic/combo.h
    wx/generic/custombgwin.h
    wx/generic/dcpsg.h
    wx/generic/dirctrlg.h
    wx/generic/dragimgg.h
    wx/generic/filectrlg.h
    wx/generic/headerctrlg.h
    wx/generic/infobar.h
    wx/generic/logg.h
    wx/generic/msgdlgg.h
    wx/generic/numdlgg.h
    wx/generic/notebook.h
    wx/generic/panelg.h
    wx/generic/prntdlgg.h
    wx/generic/printps.h
    wx/generic/progdlgg.h
    wx/generic/richmsgdlgg.h
    wx/generic/scrolwin.h
    wx/generic/spinctlg.h
    wx/generic/splitter.h
    wx/generic/srchctlg.h
    wx/generic/statbmpg.h
    wx/generic/stattextg.h
    <!-- FIXME: wx/generic/textdlgg.h -->
    <!-- FIXME: wx/generic/treectlg.h -->
    wx/graphics.h
    wx/headercol.h
    wx/headerctrl.h
    wx/helphtml.h
    wx/icon.h
    wx/infobar.h
    wx/itemid.h
    wx/layout.h
    wx/listbox.h
    wx/mdi.h
    wx/menu.h
    wx/modalhook.h
    wx/mousemanager.h
    wx/msgdlg.h
    wx/nativewin.h
    wx/numdlg.h
    wx/overlay.h
    wx/palette.h
    wx/panel.h
    wx/pen.h
    wx/position.h
    wx/preferences.h
    wx/radiobox.h
    wx/radiobut.h
    wx/range.h
    wx/rearrangectrl.h
    wx/renderer.h
    wx/richmsgdlg.h
    wx/scrolbar.h
    wx/scrolbar.h
    wx/scrolwin.h
    wx/selstore.h
    wx/settings.h
    wx/sizer.h
    wx/slider.h
    wx/statbmp.h
    wx/statbox.h
    wx/stattext.h
    wx/statusbr.h
    wx/testing.h
    wx/textcompleter.h
    wx/textctrl.h
    wx/textdlg.h
    wx/textentry.h
    wx/textwrapper.h
    wx/toolbar.h
    wx/validate.h
    wx/valtext.h
    wx/valnum.h
    wx/window.h
    wx/windowid.h
    wx/windowptr.h
    wx/withimages.h
    wx/wrapsizer.h
    wx/wupdlock.h
    wx/accel.h
    wx/access.h
    wx/anidecod.h
    wx/animdecod.h
    wx/artprov.h
    wx/bitmap.h
    wx/bookctrl.h
    wx/busyinfo.h
    wx/generic/busyinfo.h
    wx/caret.h
    wx/choicebk.h
    wx/clipbrd.h
    wx/clrpicker.h
    wx/cmdproc.h
    wx/colordlg.h
    wx/colour.h
    wx/colourdata.h
    wx/cshelp.h
    wx/dataobj.h
    wx/dcmirror.h
    wx/dcps.h
    wx/dialup.h
    wx/dirctrl.h
    wx/display.h
    wx/display_impl.h
    wx/dnd.h
    wx/docmdi.h
    wx/docview.h
    wx/effects.h
    wx/evtloopsrc.h
    wx/fdrepdlg.h
    wx/filectrl.h
    wx/filehistory.h
    wx/filepicker.h
    wx/fontpicker.h
    wx/fmappriv.h
    wx/font.h
    wx/fontdata.h
    wx/fontdlg.h
    wx/fontenum.h
    wx/fontutil.h
    wx/gdiobj.h
    wx/geometry.h
    wx/gifdecod.h
    wx/help.h
    wx/helpbase.h
    wx/helpwin.h
    wx/iconbndl.h
    wx/imagbmp.h
    wx/image.h
    wx/imaggif.h
    wx/imagiff.h
    wx/imagjpeg.h
    wx/imaglist.h
    wx/imagpcx.h
    wx/imagpng.h
    wx/imagpnm.h
    wx/imagtga.h
    wx/imagtiff.h
    wx/imagxpm.h
    wx/listbase.h
    wx/listbook.h
    wx/listctrl.h
    wx/matrix.h
    wx/menuitem.h
    wx/metafile.h
    wx/minifram.h
    wx/nonownedwnd.h
    wx/notebook.h
    wx/ownerdrw.h
    wx/paper.h
    wx/persist.h
    wx/persist/bookctrl.h
    wx/persist/splitter.h
    wx/persist/toplevel.h
    wx/persist/treebook.h
    wx/persist/window.h
    wx/pickerbase.h
    wx/popupwin.h
    wx/print.h
    wx/printdlg.h
    wx/prntbase.h
    wx/progdlg.h
    wx/quantize.h
    wx/rawbmp.h
    wx/region.h
    wx/scopeguard.h
    wx/simplebook.h
    wx/spinbutt.h
    wx/spinctrl.h
    wx/splitter.h
    wx/srchctrl.h
    wx/statline.h
    wx/tbarbase.h
    wx/tglbtn.h
    wx/tipwin.h
    wx/toolbook.h
    wx/tooltip.h
    wx/toplevel.h
    wx/treebase.h
    wx/treebook.h
    wx/treectrl.h
    wx/uiaction.h
    wx/valgen.h
    wx/vidmode.h
    wx/vlbox.h
    wx/vms_x_fix.h
    wx/vscroll.h
    wx/xpmdecod.h
    wx/xpmhand.h
    wx/xrc/xmlreshandler.h
</set>

<!-- ====================================================================== -->
<!--                            Common Unix files:                          -->
<!-- ====================================================================== -->

<set var="UNIX_SRC" hints="files">
    src/unix/apptraits.cpp
</set>

<!-- ====================================================================== -->
<!--                            Common X11 code:                            -->
<!-- ====================================================================== -->

<set var="XWIN_LOWLEVEL_SRC" hints="files">
    src/generic/caret.cpp
    src/generic/imaglist.cpp
    src/unix/dialup.cpp
    src/unix/displayx11.cpp
    src/unix/fontenum.cpp
    src/unix/fontutil.cpp
    <!-- FIXME: src/unix/uiactionx11.cpp -->
    src/unix/utilsx11.cpp
</set>
<set var="XWIN_LOWLEVEL_HDR" hints="files">
    wx/generic/caret.h
    wx/generic/imaglist.h
    wx/unix/fontutil.h
    wx/unix/utilsx11.h
</set>


<!-- ====================================================================== -->
<!--                                wxGTK                                   -->
<!-- ====================================================================== -->

<set var="GTK_WIN32_SRC" hints="files">
    src/generic/caret.cpp
    src/generic/imaglist.cpp
    src/msw/ole/automtn.cpp
    src/msw/ole/oleutils.cpp
    src/msw/ole/safearray.cpp
    src/msw/ole/uuid.cpp
    src/msw/dialup.cpp
    src/msw/dib.cpp
    src/msw/display.cpp
    src/msw/utilswin.cpp
    src/unix/fontenum.cpp
    src/unix/fontutil.cpp
</set>
<set var="GTK_WIN32_HDR" hints="files">
    wx/generic/caret.h
    wx/generic/imaglist.h
    wx/msw/ole/automtn.h
    wx/msw/ole/oleutils.h
    wx/msw/ole/safearray.h
    wx/msw/ole/uuid.h
    wx/msw/dib.h
    wx/unix/fontutil.h
</set>
<set var="GTK_PLATFORM_SRC" hints="files">
    <if cond="PLATFORM_UNIX=='1'">$(XWIN_LOWLEVEL_SRC)</if>
    <if cond="PLATFORM_MACOSX=='1'">$(XWIN_LOWLEVEL_SRC)</if>
    <if cond="PLATFORM_WIN32=='1'">$(GTK_WIN32_SRC)</if>
</set>
<set var="GTK_PLATFORM_HDR" hints="files">
    <if cond="PLATFORM_UNIX=='1'">$(XWIN_LOWLEVEL_HDR)</if>
    <if cond="PLATFORM_MACOSX=='1'">$(XWIN_LOWLEVEL_HDR)</if>
    <if cond="PLATFORM_WIN32=='1'">$(GTK_WIN32_HDR)</if>
</set>
<set var="GTK_LOWLEVEL_SRC" hints="files">
    $(GTK_PLATFORM_SRC)
    src/generic/icon.cpp
    src/generic/paletteg.cpp
    src/gtk/app.cpp
    src/gtk/assertdlg_gtk.cpp
    src/gtk/bitmap.cpp
    src/gtk/brush.cpp
    src/gtk/clipbrd.cpp
    src/gtk/colour.cpp
    src/gtk/cursor.cpp
    src/gtk/dataobj.cpp
    src/gtk/dc.cpp
    src/gtk/display.cpp
    src/gtk/dnd.cpp
    src/gtk/evtloop.cpp
    src/gtk/filectrl.cpp
    src/gtk/filehistory.cpp
    src/gtk/font.cpp
    src/gtk/sockgtk.cpp
    src/gtk/minifram.cpp
    src/gtk/nonownedwnd.cpp
    src/gtk/pen.cpp
    src/gtk/popupwin.cpp
    src/gtk/private.cpp
    src/gtk/region.cpp
    src/gtk/renderer.cpp
    src/gtk/settings.cpp
    src/gtk/textmeasure.cpp
    src/gtk/timer.cpp
    src/gtk/tooltip.cpp
    src/gtk/toplevel.cpp
    src/gtk/utilsgtk.cpp
    src/gtk/win_gtk.cpp
    src/gtk/window.cpp
</set>
<set var="GTK2_LOWLEVEL_SRC" hints="files">
    $(GTK_LOWLEVEL_SRC)
    src/gtk/dcclient.cpp
    src/gtk/dcmemory.cpp
    src/gtk/dcscreen.cpp
</set>
<set var="GTK_LOWLEVEL_HDR" hints="files">
    $(GTK_PLATFORM_HDR)
    wx/generic/icon.h
    wx/generic/paletteg.h
    wx/gtk/app.h
    wx/gtk/assertdlg_gtk.h
    wx/gtk/bitmap.h
    wx/gtk/brush.h
    wx/gtk/clipbrd.h
    wx/gtk/colour.h
    wx/gtk/cursor.h
    wx/gtk/dataform.h
    wx/gtk/dataobj.h
    wx/gtk/dataobj2.h
    wx/gtk/dnd.h
    wx/gtk/evtloop.h
    wx/gtk/evtloopsrc.h
    wx/gtk/font.h
    wx/gtk/filehistory.h
    wx/gtk/minifram.h
    wx/gtk/nonownedwnd.h
    wx/gtk/pen.h
    wx/gtk/popupwin.h
    wx/gtk/region.h
    wx/gtk/tooltip.h
    wx/gtk/toplevel.h
    wx/gtk/window.h
</set>
<set var="GTK_SRC" hints="files">
    <!-- Generic implementations used by wxGTK: -->
    src/generic/accel.cpp
    src/generic/fdrepdlg.cpp
    <!-- Needed as long as we support GTK+ < 2.6 -->
    src/generic/filepickerg.cpp
    src/generic/listctrl.cpp
    src/generic/prntdlgg.cpp
    src/generic/statusbr.cpp
    <!-- GTK+ specific files: -->
    src/gtk/anybutton.cpp
    src/gtk/artgtk.cpp
    src/gtk/bmpbuttn.cpp
    src/gtk/button.cpp
    src/gtk/checkbox.cpp
    src/gtk/checklst.cpp
    src/gtk/choice.cpp
    src/gtk/collpane.cpp
    src/gtk/colordlg.cpp
    src/gtk/combobox.cpp
    src/gtk/control.cpp
    src/gtk/clrpicker.cpp
    src/gtk/dialog.cpp
    src/gtk/fontpicker.cpp
    src/gtk/filepicker.cpp
    src/gtk/dirdlg.cpp
    src/gtk/filedlg.cpp
    src/gtk/fontdlg.cpp
    src/gtk/frame.cpp
    src/gtk/gauge.cpp
    src/gtk/gnome/gvfs.cpp
    src/gtk/infobar.cpp
    src/gtk/listbox.cpp
    src/gtk/mdi.cpp
    src/gtk/menu.cpp
    src/gtk/mnemonics.cpp
    src/gtk/msgdlg.cpp
    src/gtk/nativewin.cpp
    src/gtk/notebook.cpp
    src/gtk/print.cpp
    src/gtk/radiobox.cpp
    src/gtk/radiobut.cpp
    src/gtk/scrolbar.cpp
    src/gtk/scrolwin.cpp
    src/gtk/slider.cpp
    src/gtk/spinbutt.cpp
    src/gtk/spinctrl.cpp
    src/gtk/statbmp.cpp
    src/gtk/statbox.cpp
    src/gtk/statline.cpp
    src/gtk/stattext.cpp
    src/gtk/toolbar.cpp
    src/gtk/textctrl.cpp
    src/gtk/textentry.cpp
    src/gtk/tglbtn.cpp
    src/gtk/treeentry_gtk.c
</set>
<set var="GTK2_SRC" hints="files">
    $(GTK_SRC)
    <!-- Generic implementations used by wxGPE: -->
    src/generic/fontdlgg.cpp
</set>
<set var="GTK_HDR" hints="files">
    wx/generic/fdrepdlg.h
    wx/generic/filepickerg.h
    wx/generic/listctrl.h
    wx/generic/statusbr.h
    wx/gtk/accel.h
    wx/gtk/anybutton.h
    wx/gtk/bmpbuttn.h
    wx/gtk/button.h
    wx/gtk/checkbox.h
    wx/gtk/checklst.h
    wx/gtk/chkconf.h
    wx/gtk/collpane.h
    wx/gtk/colordlg.h
    wx/gtk/choice.h
    wx/gtk/combobox.h
    wx/gtk/control.h
    wx/gtk/clrpicker.h
    wx/gtk/dialog.h
    wx/gtk/dirdlg.h
    wx/gtk/filectrl.h
    wx/gtk/filedlg.h
    wx/gtk/fontpicker.h
    wx/gtk/filepicker.h
    wx/gtk/fontdlg.h
    wx/gtk/frame.h
    wx/gtk/gauge.h
    wx/gtk/gnome/gvfs.h
    wx/gtk/infobar.h
    wx/gtk/listbox.h
    wx/gtk/mdi.h
    wx/gtk/menu.h
    wx/gtk/menuitem.h
    wx/gtk/msgdlg.h
    wx/gtk/notebook.h
    wx/gtk/print.h
    wx/gtk/radiobox.h
    wx/gtk/radiobut.h
    wx/gtk/scrolbar.h
    wx/gtk/scrolwin.h
    wx/gtk/slider.h
    wx/gtk/spinbutt.h
    wx/gtk/spinctrl.h
    wx/gtk/statbmp.h
    wx/gtk/statbox.h
    wx/gtk/statline.h
    wx/gtk/stattext.h
    wx/gtk/toolbar.h
    wx/gtk/textctrl.h
    wx/gtk/textentry.h
    wx/gtk/tglbtn.h
</set>
<set var="GTK2_HDR" hints="files">
    $(GTK_HDR)
    wx/generic/fontdlgg.h
</set>


<!-- ====================================================================== -->
<!--                                wxGTK1                                  -->
<!-- ====================================================================== -->

<set var="GTK1_LOWLEVEL_SRC" hints="files">
    $(XWIN_LOWLEVEL_SRC)
    src/generic/icon.cpp
    src/generic/paletteg.cpp
    src/generic/textmeasure.cpp
    src/gtk1/app.cpp
    src/gtk1/bitmap.cpp
    src/gtk1/brush.cpp
    src/gtk1/clipbrd.cpp
    src/gtk1/colour.cpp
    src/gtk1/cursor.cpp
    src/gtk1/data.cpp
    src/gtk1/dataobj.cpp
    src/gtk1/dc.cpp
    src/gtk1/dcclient.cpp
    src/gtk1/dcmemory.cpp
    src/gtk1/dcscreen.cpp
    src/gtk1/dnd.cpp
    src/gtk1/evtloop.cpp
    src/gtk1/font.cpp
    src/gtk1/sockgtk.cpp
    src/gtk1/main.cpp
    src/gtk1/minifram.cpp
    src/gtk1/pen.cpp
    src/gtk1/popupwin.cpp
    src/gtk1/region.cpp
    src/gtk1/renderer.cpp
    src/gtk1/settings.cpp
    src/gtk1/timer.cpp
    src/gtk1/tooltip.cpp
    src/gtk1/toplevel.cpp
    src/gtk1/utilsgtk.cpp
    src/gtk1/win_gtk.c
    src/gtk1/window.cpp
</set>
<set var="GTK1_LOWLEVEL_HDR" hints="files">
    $(XWIN_LOWLEVEL_HDR)
    wx/generic/icon.h
    wx/generic/paletteg.h
    wx/gtk1/app.h
    wx/gtk1/bitmap.h
    wx/gtk1/brush.h
    wx/gtk1/clipbrd.h
    wx/gtk1/colour.h
    wx/gtk1/cursor.h
    wx/gtk1/dataform.h
    wx/gtk1/dataobj.h
    wx/gtk1/dataobj2.h
    wx/gtk1/dc.h
    wx/gtk1/dcclient.h
    wx/gtk1/dcmemory.h
    wx/gtk1/dcscreen.h
    wx/gtk1/dnd.h
    wx/gtk1/font.h
    wx/gtk1/minifram.h
    wx/gtk1/pen.h
    wx/gtk1/popupwin.h
    wx/gtk1/region.h
    wx/gtk1/tooltip.h
    wx/gtk1/toplevel.h
    wx/gtk1/win_gtk.h
    wx/gtk1/window.h
</set>
<set var="GTK1_SRC" hints="files">
    <!-- Generic implementations used by wxGTK1: -->
    src/generic/accel.cpp
    src/generic/clrpickerg.cpp
    src/generic/collpaneg.cpp
    src/generic/colrdlgg.cpp
    src/generic/dirdlgg.cpp
    src/generic/fdrepdlg.cpp
    src/generic/filedlgg.cpp
    src/generic/filepickerg.cpp
    src/generic/fontdlgg.cpp
    src/generic/fontpickerg.cpp
    src/generic/listctrl.cpp
    src/generic/prntdlgg.cpp
    src/generic/statusbr.cpp
    <!-- GTK1 specific files: -->
    src/gtk1/bmpbuttn.cpp
    src/gtk1/button.cpp
    src/gtk1/checkbox.cpp
    src/gtk1/checklst.cpp
    src/gtk1/choice.cpp
    src/gtk1/combobox.cpp
    src/gtk1/control.cpp
    src/gtk1/dialog.cpp
    src/gtk1/filedlg.cpp
    src/gtk1/fontdlg.cpp
    src/gtk1/frame.cpp
    src/gtk1/gauge.cpp
    src/gtk1/listbox.cpp
    src/gtk1/mdi.cpp
    src/gtk1/menu.cpp
    src/gtk1/mnemonics.cpp
    src/gtk1/notebook.cpp
    src/gtk1/radiobox.cpp
    src/gtk1/radiobut.cpp
    src/gtk1/scrolbar.cpp
    src/gtk1/scrolwin.cpp
    src/gtk1/slider.cpp
    src/gtk1/spinbutt.cpp
    src/gtk1/spinctrl.cpp
    src/gtk1/statbmp.cpp
    src/gtk1/statbox.cpp
    src/gtk1/statline.cpp
    src/gtk1/stattext.cpp
    src/gtk1/toolbar.cpp
    src/gtk1/textctrl.cpp
    src/gtk1/tglbtn.cpp
</set>
<set var="GTK1_HDR" hints="files">
    wx/generic/clrpickerg.h
    wx/generic/collpaneg.h
    wx/generic/colrdlgg.h
    wx/generic/dirdlgg.h
    wx/generic/fdrepdlg.h
    wx/generic/filedlgg.h
    wx/generic/filepickerg.h
    wx/generic/fontdlgg.h
    wx/generic/fontpickerg.h
    wx/generic/listctrl.h
    wx/generic/statusbr.h
    wx/gtk1/accel.h
    wx/gtk1/bmpbuttn.h
    wx/gtk1/button.h
    wx/gtk1/checkbox.h
    wx/gtk1/checklst.h
    wx/gtk1/choice.h
    wx/gtk1/combobox.h
    wx/gtk1/control.h
    wx/gtk1/dialog.h
    wx/gtk1/filedlg.h
    wx/gtk1/fontdlg.h
    wx/gtk1/frame.h
    wx/gtk1/gauge.h
    wx/gtk1/listbox.h
    wx/gtk1/mdi.h
    wx/gtk1/menu.h
    wx/gtk1/menuitem.h
    wx/gtk1/msgdlg.h
    wx/gtk1/notebook.h
    wx/gtk1/radiobox.h
    wx/gtk1/radiobut.h
    wx/gtk1/scrolbar.h
    wx/gtk1/scrolwin.h
    wx/gtk1/slider.h
    wx/gtk1/spinbutt.h
    wx/gtk1/spinctrl.h
    wx/gtk1/statbmp.h
    wx/gtk1/statbox.h
    wx/gtk1/statline.h
    wx/gtk1/stattext.h
    wx/gtk1/toolbar.h
    wx/gtk1/textctrl.h
    wx/gtk1/tglbtn.h
    wx/gtk1/treectrl.h
</set>


<!-- ====================================================================== -->
<!--                             wxMotif                                    -->
<!-- ====================================================================== -->

<set var="MOTIF_LOWLEVEL_SRC" hints="files">
    $(XWIN_LOWLEVEL_SRC)
    src/generic/textmeasure.cpp
    src/x11/bitmap.cpp
    src/x11/brush.cpp
    src/x11/palette.cpp
    src/x11/pen.cpp
    src/x11/region.cpp
    src/x11/utilsx.cpp
</set>
<set var="MOTIF_LOWLEVEL_HDR" hints="files">
    $(XWIN_LOWLEVEL_HDR)
    wx/x11/bitmap.h
    wx/x11/brush.h
    wx/x11/palette.h
    wx/x11/pen.h
    wx/x11/region.h
</set>
<set var="MOTIF_SRC" hints="files">
    src/motif/accel.cpp
    src/motif/app.cpp
    src/motif/bmpbuttn.cpp
    src/motif/bmpmotif.cpp
    src/motif/button.cpp
    src/motif/checkbox.cpp
    src/motif/checklst.cpp
    src/motif/choice.cpp
    src/motif/clipbrd.cpp
    src/motif/colour.cpp
    src/motif/combobox.cpp
    src/motif/combobox_native.cpp
    src/motif/control.cpp
    src/motif/cursor.cpp
    src/motif/data.cpp
    src/motif/dataobj.cpp
    src/motif/dc.cpp
    src/motif/dcclient.cpp
    src/motif/dcmemory.cpp
    src/motif/dcscreen.cpp
    src/motif/dialog.cpp
    src/motif/evtloop.cpp
    src/motif/filedlg.cpp
    src/motif/font.cpp
    src/motif/frame.cpp
    src/motif/gauge.cpp
    src/motif/sockmot.cpp
    src/motif/icon.cpp
    src/motif/listbox.cpp
    src/motif/main.cpp
    src/motif/menu.cpp
    src/motif/menuitem.cpp
    src/motif/minifram.cpp
    src/motif/msgdlg.cpp
    src/motif/popupwin.cpp
    src/motif/radiobox.cpp
    src/motif/radiobut.cpp
    src/motif/scrolbar.cpp
    src/motif/settings.cpp
    src/motif/slider.cpp
    src/motif/spinbutt.cpp
    src/motif/statbmp.cpp
    src/motif/statbox.cpp
    src/motif/stattext.cpp
    src/motif/textctrl.cpp
    src/motif/textentry.cpp
    src/motif/timer.cpp
    src/motif/toolbar.cpp
    src/motif/toplevel.cpp
    src/motif/utils.cpp
    src/motif/window.cpp
    src/motif/xmcombo/xmcombo.c
    <!-- Generic files used by wxMotif: -->
    src/generic/clrpickerg.cpp
    src/generic/collpaneg.cpp
    src/generic/colrdlgg.cpp
    src/generic/dirdlgg.cpp
    src/generic/fdrepdlg.cpp
    src/generic/filepickerg.cpp
    src/generic/fontdlgg.cpp
    src/generic/fontpickerg.cpp
    src/generic/listctrl.cpp
    src/generic/mdig.cpp
    src/generic/notebook.cpp
    src/generic/prntdlgg.cpp
    src/generic/statline.cpp
    src/generic/statusbr.cpp
    src/generic/tabg.cpp
</set>
<set var="MOTIF_HDR" hints="files">
    wx/generic/clrpickerg.h
    wx/generic/collpaneg.h
    wx/generic/colrdlgg.h
    wx/generic/ctrlsub.h
    wx/generic/dirdlgg.h
    wx/generic/fdrepdlg.h
    wx/generic/filepickerg.h
    wx/generic/fontdlgg.h
    wx/generic/fontpickerg.h
    wx/generic/listctrl.h
    wx/generic/mdig.h
    wx/generic/notebook.h
    wx/generic/prntdlgg.h
    wx/generic/statline.h
    wx/generic/statusbr.h
    wx/generic/tabg.h
    wx/motif/accel.h
    wx/motif/app.h
    wx/motif/bmpbuttn.h
    wx/motif/bmpmotif.h
    wx/motif/button.h
    wx/motif/checkbox.h
    wx/motif/checklst.h
    wx/motif/chkconf.h
    wx/motif/choice.h
    wx/motif/clipbrd.h
    wx/motif/colour.h
    wx/motif/combobox.h
    wx/motif/control.h
    wx/motif/ctrlsub.h
    wx/motif/cursor.h
    wx/motif/dataform.h
    wx/motif/dataobj.h
    wx/motif/dataobj2.h
    wx/motif/dc.h
    wx/motif/dcclient.h
    wx/motif/dcmemory.h
    wx/motif/dcprint.h
    wx/motif/dcscreen.h
    wx/motif/dialog.h
    wx/motif/dnd.h
    wx/motif/filedlg.h
    wx/motif/font.h
    wx/motif/frame.h
    wx/motif/gauge.h
    wx/motif/icon.h
    wx/motif/listbox.h
    wx/motif/menu.h
    wx/motif/menuitem.h
    wx/motif/minifram.h
    wx/motif/msgdlg.h
    wx/motif/popupwin.h
    wx/motif/print.h
    wx/motif/private.h
    wx/motif/radiobox.h
    wx/motif/radiobut.h
    wx/motif/scrolbar.h
    wx/motif/slider.h
    wx/motif/spinbutt.h
    wx/motif/statbmp.h
    wx/motif/statbox.h
    wx/motif/stattext.h
    wx/motif/textctrl.h
    wx/motif/textentry.h
    wx/motif/tglbtn.h
    wx/motif/toolbar.h
    wx/motif/toplevel.h
    wx/motif/window.h
</set>


<!-- ====================================================================== -->
<!--                               wxX11                                    -->
<!-- ====================================================================== -->


<set var="X11_LOWLEVEL_SRC" hints="files">
    $(XWIN_LOWLEVEL_SRC)
    src/generic/icon.cpp
    src/generic/textmeasure.cpp
    src/generic/timer.cpp
    src/x11/app.cpp
    src/x11/bitmap.cpp
    src/x11/brush.cpp
    src/x11/clipbrd.cpp
    src/x11/colour.cpp
    src/x11/cursor.cpp
    src/x11/data.cpp
    src/x11/dataobj.cpp
    src/x11/dc.cpp
    src/x11/dcclient.cpp
    src/x11/dcmemory.cpp
    src/x11/dcscreen.cpp
    src/x11/evtloop.cpp
    src/x11/font.cpp
    src/x11/minifram.cpp
    src/x11/nanox.c
    src/x11/palette.cpp
    src/x11/pen.cpp
    src/x11/popupwin.cpp
    src/x11/region.cpp
    src/x11/reparent.cpp
    src/x11/settings.cpp
    src/x11/toplevel.cpp
    src/x11/utils.cpp
    src/x11/utilsx.cpp
    src/x11/window.cpp
</set>
<set var="X11_LOWLEVEL_HDR" hints="files">
    $(XWIN_LOWLEVEL_HDR)
    wx/generic/icon.h
    wx/x11/app.h
    wx/x11/bitmap.h
    wx/x11/brush.h
    wx/x11/chkconf.h
    wx/x11/clipbrd.h
    wx/x11/colour.h
    wx/x11/cursor.h
    wx/x11/dataform.h
    wx/x11/dataobj.h
    wx/x11/dataobj2.h
    wx/x11/dc.h
    wx/x11/dcclient.h
    wx/x11/dcmemory.h
    wx/x11/dcprint.h
    wx/x11/dcscreen.h
    wx/x11/dnd.h
    wx/x11/font.h
    wx/x11/minifram.h
    wx/x11/palette.h
    wx/x11/pen.h
    wx/x11/popupwin.h
    wx/x11/print.h
    wx/x11/private.h
    wx/x11/privx.h
    wx/x11/region.h
    wx/x11/reparent.h
    wx/x11/textctrl.h
    wx/x11/toplevel.h
    wx/x11/window.h
</set>



<!-- ====================================================================== -->
<!--                                wxMSW                                   -->
<!-- ====================================================================== -->

<set var="MSW_LOWLEVEL_SRC" hints="files">
    src/msw/ole/activex.cpp
    src/msw/app.cpp
    src/msw/bitmap.cpp
    src/msw/brush.cpp
    src/msw/caret.cpp
    src/msw/clipbrd.cpp
    src/msw/colour.cpp
    src/msw/cursor.cpp
    src/msw/data.cpp
    src/msw/dc.cpp
    src/msw/dcclient.cpp
    src/msw/dcmemory.cpp
    src/msw/dcprint.cpp
    src/msw/dcscreen.cpp
    src/msw/dialup.cpp
    src/msw/dib.cpp
    src/msw/display.cpp
    src/msw/enhmeta.cpp
    src/msw/font.cpp
    src/msw/fontenum.cpp
    src/msw/fontutil.cpp
    src/msw/gdiimage.cpp
    src/msw/gdiobj.cpp
    src/msw/gdiplus.cpp
    src/msw/graphics.cpp
    src/msw/icon.cpp
    src/msw/imaglist.cpp
    src/msw/minifram.cpp
    src/msw/nonownedwnd.cpp
    src/msw/ole/dataobj.cpp
    src/msw/ole/dropsrc.cpp
    src/msw/ole/droptgt.cpp
    src/msw/ole/oleutils.cpp
    src/msw/ole/safearray.cpp
    src/msw/palette.cpp
    src/msw/pen.cpp
    src/msw/popupwin.cpp
    src/msw/printdlg.cpp
    src/msw/printwin.cpp
    src/msw/region.cpp
    src/msw/renderer.cpp
    src/msw/settings.cpp
    src/msw/textmeasure.cpp
    src/msw/tooltip.cpp
    src/msw/toplevel.cpp
    src/msw/uiaction.cpp
    src/msw/utilsgui.cpp
    src/msw/utilswin.cpp
    src/msw/uxtheme.cpp
    src/msw/window.cpp
</set>
<set var="MSW_LOWLEVEL_HDR" hints="files">
    wx/msw/nonownedwnd.h
    wx/msw/ole/activex.h
    wx/msw/popupwin.h
    wx/msw/uxtheme.h
    wx/msw/uxthemep.h
    wx/msw/htmlhelp.h
</set>

<set var="MSW_DESKTOP_LOWLEVEL_SRC" hints="files">
    src/msw/helpchm.cpp
    src/msw/helpwin.cpp
    src/msw/ole/automtn.cpp
    src/msw/ole/uuid.cpp
</set>

<set var="MSW_DESKTOP_LOWLEVEL_HDR" hints="files">
    wx/msw/helpchm.h
    wx/msw/helpwin.h
</set>

<set var="MSW_SRC" hints="files">
    src/generic/clrpickerg.cpp
    src/generic/collpaneg.cpp
    src/generic/filepickerg.cpp
    src/generic/fontpickerg.cpp
    src/generic/statusbr.cpp
    src/generic/prntdlgg.cpp
    src/msw/accel.cpp
    src/msw/anybutton.cpp
    src/msw/artmsw.cpp
    src/msw/bmpbuttn.cpp
    src/msw/button.cpp
    src/msw/checkbox.cpp
    src/msw/choice.cpp
    src/msw/colordlg.cpp
    src/msw/combo.cpp
    src/msw/combobox.cpp
    src/msw/control.cpp
    src/msw/dialog.cpp
    src/msw/dirdlg.cpp
    src/msw/dragimag.cpp
    src/msw/evtloop.cpp
    src/msw/filedlg.cpp
    src/msw/frame.cpp
    src/msw/gauge.cpp
    src/msw/headerctrl.cpp
    src/msw/iniconf.cpp
    src/msw/listbox.cpp
    src/msw/listctrl.cpp
    src/msw/mdi.cpp
    src/msw/menu.cpp
    src/msw/menuitem.cpp
    src/msw/metafile.cpp
    src/msw/msgdlg.cpp
    src/msw/nativdlg.cpp
    src/msw/nativewin.cpp
    src/msw/notebook.cpp
    src/msw/ole/access.cpp
    src/msw/ownerdrw.cpp
    src/msw/panel.cpp
    src/msw/progdlg.cpp
    src/msw/radiobox.cpp
    src/msw/radiobut.cpp
    src/msw/richmsgdlg.cpp
    src/msw/scrolbar.cpp
    src/msw/slider.cpp
    src/msw/spinbutt.cpp
    src/msw/spinctrl.cpp
    src/msw/statbmp.cpp
    src/msw/statbox.cpp
    src/msw/statusbar.cpp
    src/msw/statline.cpp
    src/msw/stattext.cpp
    src/msw/toolbar.cpp
    src/msw/textctrl.cpp
    src/msw/textentry.cpp
    src/msw/tglbtn.cpp
    src/msw/treectrl.cpp
</set>
<set var="MSW_HDR" hints="files">
    wx/generic/clrpickerg.h
    wx/generic/collpaneg.h
    wx/generic/filepickerg.h
    wx/generic/fontpickerg.h
    wx/msw/accel.h
    wx/msw/anybutton.h
    wx/msw/app.h
    wx/msw/bitmap.h
    wx/msw/bmpbuttn.h
    wx/msw/brush.h
    wx/msw/button.h
    wx/msw/caret.h
    wx/msw/checkbox.h
    wx/msw/choice.h
    wx/msw/clipbrd.h
    wx/msw/colordlg.h
    wx/msw/colour.h
    wx/msw/combo.h
    wx/msw/combobox.h
    wx/msw/control.h
    wx/msw/ctrlsub.h
    wx/msw/cursor.h
    wx/msw/custombgwin.h
    wx/msw/dc.h
    wx/msw/dcclient.h
    wx/msw/dcmemory.h
    wx/msw/dcprint.h
    wx/msw/dcscreen.h
    wx/msw/dialog.h
    wx/msw/dib.h
    wx/msw/dirdlg.h
    wx/msw/dragimag.h
    wx/msw/enhmeta.h
    wx/msw/evtloop.h
    wx/msw/filedlg.h
    wx/msw/font.h
    wx/msw/frame.h
    wx/msw/gauge.h
    wx/msw/gdiimage.h
    wx/msw/headerctrl.h
    wx/msw/icon.h
    wx/msw/imaglist.h
    wx/msw/iniconf.h
    wx/msw/init.h
    wx/msw/listbox.h
    wx/msw/listctrl.h
    wx/msw/mdi.h
    wx/msw/menu.h
    wx/msw/menuitem.h
    wx/msw/metafile.h
    wx/msw/minifram.h
    wx/msw/missing.h
    wx/msw/msgdlg.h
    wx/msw/msvcrt.h
    wx/msw/notebook.h
    wx/msw/ole/access.h
    wx/msw/ole/dataform.h
    wx/msw/ole/dataobj.h
    wx/msw/ole/dataobj2.h
    wx/msw/ole/dropsrc.h
    wx/msw/ole/droptgt.h
    wx/msw/ole/oleutils.h
    wx/msw/ole/safearray.h
    wx/msw/ownerdrw.h
    wx/msw/ownerdrawnbutton.h
    wx/msw/palette.h
    wx/msw/panel.h
    wx/msw/pen.h
    wx/msw/printdlg.h
    wx/msw/printwin.h
    wx/msw/progdlg.h
    wx/msw/radiobox.h
    wx/msw/radiobut.h
    wx/msw/region.h
    wx/msw/rcdefs.h
    wx/msw/richmsgdlg.h
    wx/msw/scrolbar.h
    wx/msw/slider.h
    wx/msw/spinbutt.h
    wx/msw/spinctrl.h
    wx/msw/statbmp.h
    wx/msw/statbox.h
    wx/msw/statusbar.h
    wx/msw/statline.h
    wx/msw/stattext.h
    wx/msw/toolbar.h
    wx/msw/textctrl.h
    wx/msw/textentry.h
    wx/msw/tglbtn.h
    wx/msw/tooltip.h
    wx/msw/toplevel.h
    wx/msw/treectrl.h
    wx/msw/window.h

    <!-- Resources must be installed together with headers: -->
    wx/msw/wx.manifest
    wx/msw/amd64.manifest
    wx/msw/ia64.manifest
    wx/msw/wx.rc
    <!-- bitmaps -->
    wx/msw/colours.bmp
    wx/msw/csquery.bmp
    <!-- cursors -->
    wx/msw/blank.cur
    wx/msw/bullseye.cur
    wx/msw/cross.cur
    wx/msw/hand.cur
    wx/msw/magnif1.cur
    wx/msw/pbrush.cur
    wx/msw/pencil.cur
    wx/msw/pntleft.cur
    wx/msw/pntright.cur
    wx/msw/roller.cur
    <!-- icons -->
    wx/msw/cdrom.ico
    wx/msw/child.ico
    wx/msw/computer.ico
    wx/msw/drive.ico
    wx/msw/file1.ico
    wx/msw/floppy.ico
    wx/msw/folder1.ico
    wx/msw/folder2.ico
    wx/msw/mdi.ico
    wx/msw/question.ico
    wx/msw/removble.ico
    wx/msw/std.ico
</set>

<!-- Files used only by desktop MSW port, but *not* WindowsCE one: -->
<set var="MSW_DESKTOP_SRC" hints="files">
    src/msw/checklst.cpp
    src/msw/fdrepdlg.cpp
    src/msw/fontdlg.cpp
</set>
<set var="MSW_DESKTOP_HDR" hints="files">
    wx/msw/checklst.h
    wx/msw/fdrepdlg.h
    wx/msw/fontdlg.h
    wx/msw/ole/automtn.h
    wx/msw/ole/uuid.h
</set>

<!-- Files used by WindowsCE port but not by desktop MSW port: -->
<set var="WINCE_SRC" hints="files">
    src/generic/dirdlgg.cpp
    src/generic/fdrepdlg.cpp
    src/generic/filedlgg.cpp
    src/generic/fontdlgg.cpp
    src/msw/wince/checklst.cpp
    src/msw/wince/choicece.cpp
    src/msw/wince/crt.cpp
    src/msw/wince/filedlgwce.cpp
    src/msw/wince/filefnwce.cpp
    src/msw/wince/helpwce.cpp
    src/msw/wince/menuce.cpp
    src/msw/wince/tbarwce.cpp
    src/msw/wince/textctrlce.cpp
</set>
<set var="WINCE_HDR" hints="files">
    wx/generic/fdrepdlg.h
    wx/generic/filedlgg.h
    wx/generic/fontdlgg.h
    wx/msw/wince/checklst.h
    wx/msw/wince/choicece.h
    wx/msw/wince/helpwce.h
    wx/msw/wince/libraries.h
    wx/msw/wince/missing.h
    wx/msw/wince/tbarwce.h
    wx/msw/wince/textctrlce.h
    wx/msw/wince/resources.h
</set>


<!-- ====================================================================== -->
<!--                                wxDFB                                   -->
<!-- ====================================================================== -->

<set var="DFB_LOWLEVEL_SRC" hints="files">
    src/common/fontmgrcmn.cpp
    src/generic/caret.cpp
    src/generic/colour.cpp
    src/generic/icon.cpp
    src/generic/imaglist.cpp
    src/generic/mask.cpp
    src/generic/textmeasure.cpp
    src/dfb/app.cpp
    src/dfb/bitmap.cpp
    src/dfb/brush.cpp
    src/dfb/cursor.cpp
    <!--    src/dfb/data.cpp -->
    src/dfb/dc.cpp
    src/dfb/dcclient.cpp
    src/dfb/dcmemory.cpp
    src/dfb/dcscreen.cpp
    src/dfb/evtloop.cpp
    src/dfb/font.cpp
    src/dfb/fontenum.cpp
    src/dfb/fontmgr.cpp
    src/dfb/nonownedwnd.cpp
    src/dfb/overlay.cpp
    src/dfb/pen.cpp
    src/dfb/region.cpp
    src/dfb/settings.cpp
    src/dfb/toplevel.cpp
    src/dfb/utils.cpp
    src/dfb/window.cpp
    src/dfb/wrapdfb.cpp
</set>
<set var="DFB_LOWLEVEL_HDR" hints="files">
    wx/generic/caret.h
    wx/generic/colour.h
    wx/generic/icon.h
    wx/generic/imaglist.h
    wx/generic/mask.h
    wx/dfb/app.h
    wx/dfb/bitmap.h
    wx/dfb/brush.h
    wx/dfb/chkconf.h
    wx/dfb/cursor.h
    wx/dfb/dc.h
    wx/dfb/dcclient.h
    wx/dfb/dcmemory.h
    wx/dfb/dcscreen.h
    wx/dfb/dfbptr.h
    wx/dfb/evtloop.h
    wx/dfb/font.h
    wx/dfb/nonownedwnd.h
    wx/dfb/pen.h
    wx/dfb/popupwin.h
    wx/dfb/private.h
    wx/dfb/region.h
    wx/dfb/toplevel.h
    wx/dfb/window.h
    wx/dfb/wrapdfb.h
</set>


<!-- ====================================================================== -->
<!--                                wxOSX Common                            -->
<!-- ====================================================================== -->

<set var="OSX_LOWLEVEL_SRC" hints="files">
    <!-- Shared wxMac and wxCocoa files -->
    <if cond="PLATFORM_MACOSX=='1'">
    src/osx/artmac.cpp
    src/osx/brush.cpp
    src/osx/dialog_osx.cpp
    src/osx/fontutil.cpp
    src/osx/imaglist.cpp
    src/osx/minifram.cpp
    src/osx/nonownedwnd_osx.cpp
    src/osx/palette.cpp
    src/osx/pen.cpp
    src/osx/toplevel_osx.cpp
    src/osx/uiaction_osx.cpp
    src/osx/utils_osx.cpp
    <!-- src/osx/treectrl.cpp -->
    src/osx/window_osx.cpp

    src/osx/core/bitmap.cpp
    src/osx/core/colour.cpp
    src/osx/core/dcmemory.cpp
    src/osx/core/display.cpp
    src/osx/core/fontenum.cpp
    src/osx/core/hid.cpp
    src/osx/core/printmac.cpp
    src/osx/core/timer.cpp
    src/osx/core/utilsexc_cf.cpp
    </if>
</set>

<set var="OSX_LOWLEVEL_HDR" hints="files">
</set>

<!--
<set var="OSX_LOWLEVEL_SRC" hints="files">
    <if cond="PLATFORM_MACOSX=='1'">$(OSX_LOWLEVEL_SRC)</if>
</set>
<set var="OSX_LOWLEVEL_HDR" hints="files">
    <if cond="PLATFORM_MACOSX=='1'">$(OSX_LOWLEVEL_HDR)</if>
</set>
-->

<set var="OSX_CARBON_COCOA_SRC" hints="files">
<if cond="PLATFORM_MACOSX=='1'">
    <!-- Common controls implementation -->
    src/osx/anybutton_osx.cpp
    src/osx/bmpbuttn_osx.cpp
    src/osx/button_osx.cpp
    src/osx/checkbox_osx.cpp
    src/osx/checklst_osx.cpp
    src/osx/choice_osx.cpp
    src/osx/combobox_osx.cpp
    src/osx/dnd_osx.cpp
    src/osx/gauge_osx.cpp
    src/osx/listbox_osx.cpp
    src/osx/menu_osx.cpp
    src/osx/menuitem_osx.cpp
    src/osx/notebook_osx.cpp
    src/osx/printdlg_osx.cpp
    src/osx/radiobox_osx.cpp
    src/osx/radiobut_osx.cpp
    src/osx/scrolbar_osx.cpp
    src/osx/slider_osx.cpp
    src/osx/spinbutt_osx.cpp
    src/osx/srchctrl_osx.cpp
    src/osx/statbox_osx.cpp
    src/osx/statline_osx.cpp
    src/osx/stattext_osx.cpp
    src/osx/textentry_osx.cpp
    src/osx/textctrl_osx.cpp
    src/osx/tglbtn_osx.cpp
    src/osx/toolbar_osx.cpp
    <!-- wxWebKit files -->
    src/html/htmlctrl/webkit/webkit.mm
    <!-- Native color/font dialogs -->
    src/osx/carbon/colordlgosx.mm
    src/osx/carbon/fontdlgosx.mm
    <!-- other shared files -->
    src/osx/accel.cpp
    src/osx/carbon/clipbrd.cpp
    src/osx/carbon/cursor.cpp
    src/osx/carbon/fontdlg.cpp
    src/osx/carbon/gdiobj.cpp
    src/osx/carbon/icon.cpp
    src/osx/carbon/app.cpp
    src/osx/carbon/combobox.cpp
    src/osx/carbon/control.cpp
    src/osx/carbon/dataobj.cpp
    src/osx/carbon/dcclient.cpp
    src/osx/carbon/dcprint.cpp
    src/osx/carbon/dcscreen.cpp
    src/osx/core/glgrab.cpp
    src/osx/carbon/graphics.cpp
    src/osx/carbon/font.cpp
    src/osx/carbon/frame.cpp
    src/osx/carbon/mdi.cpp
    src/osx/carbon/metafile.cpp
    src/osx/carbon/overlay.cpp
    src/osx/carbon/popupwin.cpp
    src/osx/carbon/renderer.cpp
    src/osx/carbon/settings.cpp
    src/osx/carbon/statbrma.cpp
    src/osx/carbon/region.cpp
    <!-- cocoa bridge -->
    src/osx/carbon/utilscocoa.mm
    <!-- Generic implementations used by wxOSX: -->
    src/generic/caret.cpp
    src/generic/clrpickerg.cpp
    src/generic/collpaneg.cpp
    src/generic/colrdlgg.cpp
    src/generic/dirdlgg.cpp
    src/generic/fdrepdlg.cpp
    src/generic/filedlgg.cpp
    src/generic/filepickerg.cpp
    src/generic/fontdlgg.cpp
    src/generic/fontpickerg.cpp
    src/generic/listctrl.cpp
    src/generic/prntdlgg.cpp
    src/generic/statusbr.cpp
    src/generic/textmeasure.cpp
</if>
</set>

<!-- Header files like wx/osx/foo.h which include wx/osx/carbon/foo.h -->
<set var="OSX_SHARED_HDR" hints="files">
    <!-- wxWebKit headers -->
    wx/html/webkit.h
    <!-- other shared headers -->
    wx/osx/accel.h
    wx/osx/anybutton.h
    wx/osx/app.h
    wx/osx/bitmap.h
    wx/osx/bmpbuttn.h
    wx/osx/brush.h
    wx/osx/button.h
    wx/osx/checkbox.h
    wx/osx/checklst.h
    wx/osx/chkconf.h
    wx/osx/choice.h
    wx/osx/clipbrd.h
    wx/osx/colordlg.h
    wx/osx/colour.h
    wx/osx/combobox.h
    wx/osx/control.h
    wx/osx/cursor.h
    wx/osx/dataform.h
    wx/osx/dataobj.h
    wx/osx/dataobj2.h
    wx/osx/dc.h
    wx/osx/dcclient.h
    wx/osx/dcmemory.h
    wx/osx/dcprint.h
    wx/osx/dcscreen.h
    wx/osx/dialog.h
    wx/osx/dirdlg.h
    wx/osx/dnd.h
    wx/osx/evtloop.h
    wx/osx/evtloopsrc.h
    wx/osx/filedlg.h
    wx/osx/font.h
    wx/osx/fontdlg.h
    wx/osx/frame.h
    wx/osx/gauge.h
    wx/osx/helpxxxx.h
    wx/osx/icon.h
    wx/osx/imaglist.h
    wx/osx/listbox.h
    wx/osx/listctrl.h
    wx/osx/mdi.h
    wx/osx/menu.h
    wx/osx/menuitem.h
    wx/osx/metafile.h
    wx/osx/mimetype.h
    wx/osx/minifram.h
    wx/osx/msgdlg.h
    wx/osx/nonownedwnd.h
    wx/osx/notebook.h
    wx/osx/palette.h
    wx/osx/pen.h
    wx/osx/popupwin.h
    wx/osx/pnghand.h
    wx/osx/pngread.h
    wx/osx/printdlg.h
    wx/osx/printmac.h
    wx/osx/private.h
    wx/osx/radiobox.h
    wx/osx/radiobut.h
    wx/osx/region.h
    wx/osx/scrolbar.h
    wx/osx/slider.h
    wx/osx/spinbutt.h
    wx/osx/srchctrl.h
    wx/osx/statbmp.h
    wx/osx/statbox.h
    wx/osx/statline.h
    wx/osx/stattext.h
    wx/osx/statusbr.h
    wx/osx/taskbarosx.h
    wx/osx/textctrl.h
    wx/osx/textentry.h
    wx/osx/tglbtn.h
    wx/osx/toolbar.h
    wx/osx/tooltip.h
    wx/osx/toplevel.h
    wx/osx/treectrl.h
    wx/osx/uma.h
    wx/osx/window.h
    <!-- Generic implementations used by wxOSX: -->
    wx/generic/caret.h
    wx/generic/clrpickerg.h
    wx/generic/collpaneg.h
    wx/generic/colrdlgg.h
    wx/generic/dirdlgg.h
    wx/generic/fdrepdlg.h
    wx/generic/filedlgg.h
    wx/generic/filepickerg.h
    wx/generic/fontdlgg.h
    wx/generic/fontpickerg.h
    wx/generic/listctrl.h
    wx/generic/prntdlgg.h
    wx/generic/statusbr.h
</set>

<!-- ====================================================================== -->
<!--                              wxOSX/Carbon                              -->
<!-- ====================================================================== -->

<set var="OSX_CARBON_SRC" hints="files">
    <!-- carbon files -->
    $(OSX_CARBON_COCOA_SRC)
    src/osx/carbon/anybutton.cpp
    src/osx/carbon/bmpbuttn.cpp
    src/osx/carbon/button.cpp
    src/osx/carbon/checkbox.cpp
    src/osx/carbon/choice.cpp
    src/osx/carbon/colordlg.cpp
    src/osx/carbon/dialog.cpp
    src/osx/carbon/dirdlg.cpp
    src/osx/carbon/dnd.cpp
    src/osx/carbon/evtloop.cpp
    src/osx/carbon/filedlg.cpp
    src/osx/carbon/gauge.cpp
    src/osx/carbon/listbox.cpp
    src/osx/carbon/listctrl_mac.cpp
    src/osx/carbon/menu.cpp
    src/osx/carbon/menuitem.cpp
    src/osx/carbon/msgdlg.cpp
    src/osx/carbon/nonownedwnd.cpp
    src/osx/carbon/notebmac.cpp
    src/osx/carbon/printdlg.cpp
    src/osx/carbon/radiobut.cpp
    src/osx/carbon/scrolbar.cpp
    src/osx/carbon/slider.cpp
    src/osx/carbon/spinbutt.cpp
    src/osx/carbon/srchctrl.cpp
    src/osx/carbon/statbmp.cpp
    src/osx/carbon/statbox.cpp
    src/osx/carbon/statlmac.cpp
    src/osx/carbon/stattext.cpp
    src/osx/carbon/textctrl.cpp
    src/osx/carbon/tglbtn.cpp
    src/osx/carbon/toolbar.cpp
    src/osx/carbon/tooltip.cpp
    src/osx/carbon/window.cpp
</set>

<!-- wxMac Carbon header files -->
<set var="OSX_CARBON_HDR" hints="files">
    <!-- core files -->
    wx/osx/core/colour.h
    <!-- carbon files -->
    wx/osx/carbon/chkconf.h
    wx/osx/carbon/evtloop.h
    wx/osx/carbon/private.h
    wx/osx/carbon/region.h
    wx/osx/carbon/statbmp.h
    wx/osx/carbon/uma.h
</set>

<!-- ====================================================================== -->
<!--                              wxOSX/Cocoa                               -->
<!-- ====================================================================== -->

<set var="OSX_COCOA_SRC" hints="files">
    $(OSX_CARBON_COCOA_SRC)
    src/osx/cocoa/anybutton.mm
    src/osx/cocoa/button.mm
    src/osx/cocoa/checkbox.mm
    src/osx/cocoa/choice.mm
    src/osx/cocoa/colour.mm
    src/osx/cocoa/combobox.mm
    src/osx/cocoa/dialog.mm
    src/osx/cocoa/dirdlg.mm
    src/osx/cocoa/dnd.mm
    src/osx/cocoa/evtloop.mm
    src/osx/cocoa/filedlg.mm
    src/osx/cocoa/gauge.mm
    src/osx/cocoa/listbox.mm
    src/osx/cocoa/menu.mm
    src/osx/cocoa/menuitem.mm
    src/osx/cocoa/msgdlg.mm
    src/osx/cocoa/nonownedwnd.mm
    src/osx/cocoa/notebook.mm
    src/osx/cocoa/radiobut.mm
    src/osx/cocoa/preferences.mm
    src/osx/cocoa/printdlg.mm
    src/osx/cocoa/scrolbar.mm
    src/osx/cocoa/slider.mm
    src/osx/cocoa/spinbutt.mm
    src/osx/cocoa/srchctrl.mm
    src/osx/cocoa/statbox.mm
    src/osx/cocoa/statline.mm
    src/osx/cocoa/stattext.mm
    src/osx/cocoa/textctrl.mm
    src/osx/cocoa/tglbtn.mm
    src/osx/cocoa/toolbar.mm
    src/osx/cocoa/tooltip.mm
    src/osx/cocoa/window.mm
</set>
<set var="OSX_COCOA_HDR" hints="files">
    wx/osx/cocoa/chkconf.h
    wx/osx/cocoa/evtloop.h
    wx/osx/cocoa/private.h
    $(OSX_CARBON_HDR) <!-- FIXME: these headers need moved somewhere shared... -->
    wx/generic/region.h
</set>

<!-- ====================================================================== -->
<!--                              wxOSX/iPhone                              -->
<!-- ====================================================================== -->

<set var="OSX_IPHONE_SRC" hints="files">
    $(OSX_CARBON_COCOA_SRC)
    src/generic/regiong.cpp
    src/generic/icon.cpp
    <!-- iphone files -->
    src/osx/iphone/anybutton.mm
    src/osx/iphone/button.mm
    src/osx/iphone/checkbox.mm
    src/osx/iphone/dialog.mm
    src/osx/iphone/evtloop.mm
    src/osx/iphone/gauge.mm
    src/osx/iphone/msgdlg.mm
    src/osx/iphone/nonownedwnd.mm
    src/osx/iphone/scrolbar.mm
    src/osx/iphone/slider.mm
    src/osx/iphone/stattext.mm
    src/osx/iphone/textctrl.mm
    src/osx/iphone/toolbar.mm
    src/osx/iphone/utils.mm
    src/osx/iphone/window.mm
</set>

<set var="OSX_IPHONE_HDR" hints="files">
    wx/osx/iphone/chkconf.h
    wx/osx/iphone/evtloop.h
    wx/osx/iphone/private.h
    $(OSX_CARBON_HDR) <!-- FIXME: these headers need moved somewhere shared... -->
    wx/generic/region.h
</set>

<!-- ====================================================================== -->
<!--                              wxCocoa                                   -->
<!-- ====================================================================== -->

<set var="COCOA_LOWLEVEL_SRC" hints="files">
    <!-- Shared wxMac and wxCocoa files -->
    src/osx/core/hid.cpp
    src/osx/core/utilsexc_cf.cpp
</set>
<set var="COCOA_LOWLEVEL_HDR" hints="files">
</set>
<set var="COCOA_SRC" hints="files">
    src/cocoa/NSBox.mm
    src/cocoa/NSButton.mm
    src/cocoa/NSControl.mm
    src/cocoa/NSMenu.mm
    src/cocoa/NSPanel.mm
    src/cocoa/NSScroller.mm
    src/cocoa/NSSlider.mm
    src/cocoa/NSTabView.mm
    src/cocoa/NSTableView.mm
    src/cocoa/NSTextField.mm
    src/cocoa/NSView.mm
    src/cocoa/NSWindow.mm
    src/cocoa/ObjcRef.mm
    src/cocoa/app.mm
    src/cocoa/bitmap.mm
    src/cocoa/bmpbuttn.mm
    src/cocoa/brush.mm
    src/cocoa/button.mm
    src/cocoa/checkbox.mm
    src/cocoa/checklst.mm
    src/cocoa/choice.mm
    src/cocoa/clipbrd.mm
    src/cocoa/colordlg.mm
    src/cocoa/colour.mm
    src/cocoa/combobox.mm
    src/cocoa/control.mm
    src/cocoa/cursor.mm
    src/cocoa/data.cpp
    src/cocoa/dataobj.mm
    src/cocoa/dc.mm
    src/cocoa/dcclient.mm
    src/cocoa/dcmemory.mm
    src/cocoa/dcscreen.cpp
    src/cocoa/dialog.mm
    src/cocoa/dirdlg.mm
    src/cocoa/display.mm
    src/cocoa/drawer.mm
    src/cocoa/evtloop.mm
    src/cocoa/filedlg.mm
    src/cocoa/font.mm
    src/cocoa/fontdlg.mm
    src/cocoa/fontenum.mm
    src/cocoa/fontutil.cpp
    src/cocoa/frame.mm
    src/cocoa/gauge.mm
    src/cocoa/icon.mm
    src/cocoa/listbox.mm
    src/cocoa/main.cpp
    src/cocoa/mbarman.mm
    src/cocoa/mdi.mm
    src/cocoa/menu.mm
    src/cocoa/menuitem.mm
    src/cocoa/msgdlg.mm
    src/cocoa/notebook.mm
    src/cocoa/pen.mm
    src/cocoa/radiobox.mm
    src/cocoa/radiobut.mm
    src/cocoa/region.mm
    src/cocoa/scrolbar.mm
    src/cocoa/settings.mm
    src/cocoa/slider.mm
    src/cocoa/sound.mm
    src/cocoa/spinbutt.mm
    src/cocoa/statbmp.mm
    src/cocoa/statbox.mm
    src/cocoa/statline2.mm
    src/cocoa/stattext.mm
    src/cocoa/textctrl.mm
    src/cocoa/timer.mm
    src/cocoa/toolbar.mm
    src/cocoa/tooltip.mm
    src/cocoa/toplevel.mm
    src/cocoa/utils.mm
    src/cocoa/utilsexc.mm
    src/cocoa/window.mm
    <!-- Generic implementations used by wxCocoa: -->
    src/generic/accel.cpp
    src/generic/caret.cpp
    src/generic/clrpickerg.cpp
    src/generic/collpaneg.cpp
    src/generic/colrdlgg.cpp
    src/generic/fdrepdlg.cpp
    src/generic/filepickerg.cpp
    src/generic/fontdlgg.cpp
    src/generic/fontpickerg.cpp
    src/generic/imaglist.cpp
    src/generic/listctrl.cpp
    src/generic/paletteg.cpp
    src/generic/regiong.cpp
    src/generic/statusbr.cpp
    src/generic/textmeasure.cpp
</set>
<set var="COCOA_HDR" hints="files">
    wx/cocoa/NSApplication.h
    wx/cocoa/NSBox.h
    wx/cocoa/NSButton.h
    wx/cocoa/NSControl.h
    wx/cocoa/NSMenu.h
    wx/cocoa/NSPanel.h
    wx/cocoa/NSScroller.h
    wx/cocoa/NSSlider.h
    wx/cocoa/NSTabView.h
    wx/cocoa/NSTableView.h
    wx/cocoa/NSTextField.h
    wx/cocoa/NSView.h
    wx/cocoa/NSWindow.h
    wx/cocoa/ObjcAssociate.h
    wx/cocoa/ObjcPose.h
    wx/cocoa/ObjcRef.h
    wx/cocoa/app.h
    wx/cocoa/bitmap.h
    wx/cocoa/bmpbuttn.h
    wx/cocoa/brush.h
    wx/cocoa/button.h
    wx/cocoa/checkbox.h
    wx/cocoa/checklst.h
    wx/cocoa/choice.h
    wx/cocoa/clipbrd.h
    wx/cocoa/colordlg.h
    wx/cocoa/colour.h
    wx/cocoa/combobox.h
    wx/cocoa/control.h
    wx/cocoa/cursor.h
    wx/cocoa/dataform.h
    wx/cocoa/dataobj.h
    wx/cocoa/dataobj2.h
    wx/cocoa/dc.h
    wx/cocoa/dcclient.h
    wx/cocoa/dcmemory.h
    wx/cocoa/dcscreen.h
    wx/cocoa/dialog.h
    wx/cocoa/dirdlg.h
    wx/cocoa/drawer.h
    wx/cocoa/evtloop.h
    wx/cocoa/filedlg.h
    wx/cocoa/font.h
    wx/cocoa/fontdlg.h
    wx/cocoa/frame.h
    wx/cocoa/gauge.h
    wx/cocoa/icon.h
    wx/cocoa/listbox.h
    wx/cocoa/log.h
    wx/cocoa/mbarman.h
    wx/cocoa/mdi.h
    wx/cocoa/menu.h
    wx/cocoa/menuitem.h
    wx/cocoa/msgdlg.h
    wx/cocoa/notebook.h
    wx/cocoa/pen.h
    wx/cocoa/radiobox.h
    wx/cocoa/radiobut.h
    wx/cocoa/region.h
    wx/cocoa/scrolbar.h
    wx/cocoa/slider.h
    wx/cocoa/sound.h
    wx/cocoa/spinbutt.h
    wx/cocoa/statbmp.h
    wx/cocoa/statbox.h
    wx/cocoa/statline.h
    wx/cocoa/stattext.h
    wx/cocoa/textctrl.h
    wx/cocoa/toolbar.h
    wx/cocoa/tooltip.h
    wx/cocoa/toplevel.h
    wx/cocoa/window.h
    <!-- Semi-private headers -->
    wx/cocoa/objc/objc_uniquifying.h
    <!-- Generic implementations used by wxCocoa: -->
    wx/generic/caret.h
    wx/generic/clrpickerg.h
    wx/generic/collpaneg.h
    wx/generic/fdrepdlg.h
    wx/generic/fontdlgg.h
    wx/generic/fontpickerg.h
    wx/generic/imaglist.h
    wx/generic/listctrl.h
    wx/generic/paletteg.h
    wx/generic/region.h
    wx/generic/statusbr.h
</set>



<!-- ====================================================================== -->
<!--                              wxUniversal                               -->
<!-- ====================================================================== -->


<set var="UNIV_THEMES_SRC" hints="files">
    src/univ/themes/gtk.cpp
    src/univ/themes/metal.cpp
    src/univ/themes/mono.cpp
    src/univ/themes/win32.cpp
</set>

<set var="UNIV_PLATFORM_SRC" hints="files">
    <if cond="TOOLKIT=='MSW'">
        src/msw/evtloop.cpp
    </if>
</set>
<set var="UNIV_PLATFORM_HDR" hints="files">
    <if cond="TOOLKIT=='MSW'">
        wx/msw/evtloop.h
    </if>
</set>

<set var="UNIV_SRC" hints="files">
    $(UNIV_PLATFORM_SRC)
    src/generic/accel.cpp
    src/generic/clrpickerg.cpp
    src/generic/collpaneg.cpp
    src/generic/colrdlgg.cpp
    src/generic/dirdlgg.cpp
    src/generic/fdrepdlg.cpp
    src/generic/filedlgg.cpp
    src/generic/filepickerg.cpp
    src/generic/fontdlgg.cpp
    src/generic/fontpickerg.cpp
    src/generic/listctrl.cpp
    src/generic/mdig.cpp
    src/generic/prntdlgg.cpp
    src/univ/bmpbuttn.cpp
    src/univ/button.cpp
    src/univ/checkbox.cpp
    src/univ/checklst.cpp
    src/univ/choice.cpp
    src/univ/combobox.cpp
    src/univ/control.cpp
    src/univ/ctrlrend.cpp
    src/univ/dialog.cpp
    src/univ/framuniv.cpp
    src/univ/gauge.cpp
    src/univ/inpcons.cpp
    src/univ/inphand.cpp
    src/univ/listbox.cpp
    src/univ/menu.cpp
    src/univ/notebook.cpp
    src/univ/radiobox.cpp
    src/univ/radiobut.cpp
    src/univ/scrarrow.cpp
    src/univ/scrolbar.cpp
    src/univ/scrthumb.cpp
    src/univ/settingsuniv.cpp
    src/univ/slider.cpp
    src/univ/spinbutt.cpp
    src/univ/statbmp.cpp
    src/univ/statbox.cpp
    src/univ/statline.cpp
    src/univ/stattext.cpp
    src/univ/statusbr.cpp
    src/univ/stdrend.cpp
    src/univ/textctrl.cpp
    src/univ/tglbtn.cpp
    src/univ/theme.cpp
    src/univ/toolbar.cpp
    src/univ/topluniv.cpp
    src/univ/winuniv.cpp
</set>
<set var="UNIV_HDR" hints="files">
    $(UNIV_PLATFORM_HDR)
    wx/generic/accel.h
    wx/generic/animate.h
    wx/generic/clrpickerg.h
    wx/generic/collpaneg.h
    wx/generic/ctrlsub.h
    wx/generic/dirdlgg.h
    wx/generic/fdrepdlg.h
    wx/generic/filedlgg.h
    wx/generic/filepickerg.h
    wx/generic/fontdlgg.h
    wx/generic/fontpickerg.h
    wx/generic/listctrl.h
    wx/generic/mdig.h
    wx/generic/statusbr.h
    wx/univ/anybutton.h
    wx/univ/app.h
    wx/univ/bmpbuttn.h
    wx/univ/button.h
    wx/univ/checkbox.h
    wx/univ/checklst.h
    wx/univ/chkconf.h
    wx/univ/choice.h
    wx/univ/colschem.h
    wx/univ/combobox.h
    wx/univ/control.h
    wx/univ/custombgwin.h
    wx/univ/dialog.h
    wx/univ/frame.h
    wx/univ/gauge.h
    wx/univ/inpcons.h
    wx/univ/inphand.h
    wx/univ/listbox.h
    wx/univ/menu.h
    wx/univ/menuitem.h
    wx/univ/notebook.h
    wx/univ/panel.h
    wx/univ/radiobox.h
    wx/univ/radiobut.h
    wx/univ/renderer.h
    wx/univ/scrarrow.h
    wx/univ/scrolbar.h
    wx/univ/scrthumb.h
    wx/univ/scrtimer.h
    wx/univ/slider.h
    wx/univ/spinbutt.h
    wx/univ/statbmp.h
    wx/univ/statbox.h
    wx/univ/statline.h
    wx/univ/stattext.h
    wx/univ/statusbr.h
    wx/univ/stdrend.h
    wx/univ/textctrl.h
    wx/univ/theme.h
    wx/univ/tglbtn.h
    wx/univ/toolbar.h
    wx/univ/toplevel.h
    wx/univ/window.h
</set>

<!-- ====================================================================== -->
<!--                               wxAdvanced                               -->
<!-- ====================================================================== -->

<set var="ADVANCED_CMN_SRC" hints="files">
    src/common/animatecmn.cpp
    src/common/bmpcboxcmn.cpp
    src/common/calctrlcmn.cpp
    src/common/datavcmn.cpp
    src/common/gridcmn.cpp
    src/common/hyperlnkcmn.cpp
    src/common/odcombocmn.cpp
    src/common/richtooltipcmn.cpp
    src/generic/aboutdlgg.cpp
    src/generic/bannerwindow.cpp
    src/generic/bmpcboxg.cpp
    src/generic/calctrlg.cpp
    src/generic/commandlinkbuttong.cpp
    src/generic/datavgen.cpp
    src/generic/datectlg.cpp
    src/generic/editlbox.cpp
    src/generic/grid.cpp
    src/generic/gridctrl.cpp
    src/generic/grideditors.cpp
    src/generic/gridsel.cpp
    src/generic/helpext.cpp
    src/generic/hyperlinkg.cpp
    src/generic/laywin.cpp
    src/generic/notifmsgg.cpp
    src/generic/odcombo.cpp
    src/generic/propdlg.cpp
    src/generic/richtooltipg.cpp
    src/generic/sashwin.cpp
    src/generic/splash.cpp
    src/generic/timectrlg.cpp
    src/generic/tipdlg.cpp
    src/generic/treelist.cpp
    src/generic/wizard.cpp
</set>

<set var="ADVANCED_CMN_HDR" hints="files">
    wx/aboutdlg.h
    wx/animate.h
    wx/bannerwindow.h
    wx/bmpcbox.h
    wx/calctrl.h
    wx/commandlinkbutton.h
    wx/dataview.h
    wx/datectrl.h
    wx/dateevt.h
    wx/datetimectrl.h
    wx/dcbuffer.h
    wx/dvrenderers.h
    wx/editlbox.h
    wx/generic/aboutdlgg.h
    wx/generic/bmpcbox.h
    wx/generic/calctrlg.h
    wx/generic/datectrl.h
    wx/generic/dataview.h
    wx/generic/dvrenderer.h
    wx/generic/dvrenderers.h
    wx/generic/grid.h
    wx/generic/gridctrl.h
    wx/generic/grideditors.h
    wx/generic/gridsel.h
    wx/generic/helpext.h
    wx/generic/hyperlink.h
    wx/generic/laywin.h
    wx/generic/notifmsg.h
    wx/generic/propdlg.h
    wx/generic/sashwin.h
    wx/generic/splash.h
    wx/generic/timectrl.h
    wx/generic/wizard.h
    wx/grid.h
    wx/hyperlink.h
    wx/joystick.h
    wx/laywin.h
    wx/notifmsg.h
    wx/odcombo.h
    wx/propdlg.h
    wx/richtooltip.h
    wx/sashwin.h
    wx/sound.h
    wx/splash.h
    wx/taskbar.h
    wx/timectrl.h
    wx/tipdlg.h
    wx/treelist.h
    wx/wizard.h
</set>

<set var="ADVANCED_MSW_SRC" hints="files">
    src/common/taskbarcmn.cpp
    src/msw/aboutdlg.cpp
    src/msw/notifmsg.cpp
    src/msw/richtooltip.cpp
    src/msw/sound.cpp
    src/msw/taskbar.cpp
</set>
<set var="ADVANCED_MSW_HDR" hints="files">
    wx/msw/notifmsg.h
    wx/msw/sound.h
    wx/msw/taskbar.h
</set>

<!-- not used with wxUniv -->
<set var="ADVANCED_MSW_NATIVE_SRC" hints="files">
    src/generic/animateg.cpp
    src/msw/bmpcbox.cpp
    src/msw/calctrl.cpp
    src/msw/commandlinkbutton.cpp
    src/msw/datecontrols.cpp
    src/msw/datectrl.cpp
    src/msw/datetimectrl.cpp
    src/msw/hyperlink.cpp
    src/msw/timectrl.cpp
</set>
<set var="ADVANCED_MSW_NATIVE_HDR" hints="files">
    wx/generic/animate.h
    wx/msw/bmpcbox.h
    wx/msw/commandlinkbutton.h
    wx/msw/calctrl.h
    wx/msw/datectrl.h
    wx/msw/datetimectrl.h
    wx/msw/hyperlink.h
    wx/msw/timectrl.h
</set>

<!-- not built on WindowsCE: -->
<set var="ADVANCED_MSW_DESKTOP_SRC" hints="files">
    src/msw/joystick.cpp
</set>
<set var="ADVANCED_MSW_DESKTOP_HDR" hints="files">
    wx/msw/joystick.h
</set>

<set var="ADVANCED_OSX_CARBON_SRC" hints="files">
    src/common/taskbarcmn.cpp
    src/generic/animateg.cpp
    src/osx/carbon/aboutdlg.cpp
    src/osx/carbon/drawer.cpp
    src/osx/dataview_osx.cpp
    src/osx/carbon/dataview.cpp
    src/osx/sound_osx.cpp
    src/osx/carbon/sound.cpp
    src/osx/carbon/taskbar.cpp
    src/osx/core/hidjoystick.cpp
</set>

<set var="ADVANCED_OSX_CARBON_HDR" hints="files">
    wx/generic/animate.h
    wx/osx/dataview.h
    wx/osx/dvrenderer.h
    wx/osx/dvrenderers.h
    wx/osx/joystick.h
    wx/osx/sound.h
    wx/osx/taskbarosx.h
    wx/osx/carbon/drawer.h
    wx/osx/carbon/dataview.h
    wx/osx/core/joystick.h
</set>

<set var="ADVANCED_OSX_COCOA_SRC" hints="files">
    src/common/taskbarcmn.cpp
    src/generic/animateg.cpp
    src/osx/datetimectrl_osx.cpp
    src/osx/datectrl_osx.cpp
    src/osx/sound_osx.cpp
    src/osx/timectrl_osx.cpp
    src/osx/carbon/sound.cpp
    src/osx/core/sound.cpp
    src/osx/cocoa/aboutdlg.mm
    src/osx/dataview_osx.cpp
    src/osx/cocoa/dataview.mm
    src/osx/cocoa/datetimectrl.mm
    src/osx/cocoa/taskbar.mm
    src/osx/core/hidjoystick.cpp
</set>

<set var="ADVANCED_OSX_COCOA_HDR" hints="files">
    wx/generic/animate.h
    wx/osx/dataview.h
    wx/osx/datectrl.h
    wx/osx/datetimectrl.h
    wx/osx/dvrenderer.h
    wx/osx/dvrenderers.h
    wx/osx/joystick.h
    wx/osx/sound.h
    wx/osx/taskbarosx.h
    wx/osx/timectrl.h
    wx/osx/core/joystick.h
    wx/osx/cocoa/dataview.h
</set>

<set var="ADVANCED_OSX_IPHONE_SRC" hints="files">
    src/generic/animateg.cpp
    src/osx/sound_osx.cpp
    src/osx/core/sound.cpp
</set>

<set var="ADVANCED_OSX_IPHONE_HDR" hints="files">
    wx/generic/animate.h
    wx/osx/sound.h
</set>

<set var="ADVANCED_COCOA_SRC" hints="files">
    src/cocoa/taskbar.mm
    src/common/taskbarcmn.cpp
    src/generic/animateg.cpp
    src/osx/core/hidjoystick.cpp
</set>

<set var="ADVANCED_COCOA_HDR" hints="files">
    wx/cocoa/taskbar.h
    wx/generic/animate.h
    wx/osx/core/joystick.h
</set>

<set var="ADVANCED_UNIX_SRC" hints="files">
    src/common/taskbarcmn.cpp
    src/unix/joystick.cpp
    src/unix/sound.cpp
    src/unix/taskbarx11.cpp
</set>
<set var="ADVANCED_UNIX_HDR" hints="files">
    wx/unix/joystick.h
    wx/unix/sound.h
    wx/unix/taskbarx11.h
</set>

<set var="ADVANCED_MOTIF_SRC" hints="files">
    src/generic/animateg.cpp
</set>

<set var="ADVANCED_MOTIF_HDR" hints="files">
    wx/generic/animate.h
</set>

<set var="ADVANCED_GTK_WIN32_SRC" hints="files">
    src/common/taskbarcmn.cpp
    src/msw/joystick.cpp
    src/msw/sound.cpp
</set>
<set var="ADVANCED_GTK_WIN32_HDR" hints="files">
    wx/msw/joystick.h
    wx/msw/sound.h
    wx/msw/taskbar.h
</set>
<set var="ADVANCED_GTK_PLATFORM_SRC" hints="files">
    <if cond="PLATFORM_UNIX=='1'">$(ADVANCED_UNIX_SRC)</if>
    <if cond="PLATFORM_MACOSX=='1'">$(ADVANCED_UNIX_SRC)</if>
    <if cond="PLATFORM_WIN32=='1'">$(ADVANCED_GTK_WIN32_SRC)</if>
</set>
<set var="ADVANCED_GTK_PLATFORM_HDR" hints="files">
    <if cond="PLATFORM_UNIX=='1'">$(ADVANCED_UNIX_HDR)</if>
    <if cond="PLATFORM_MACOSX=='1'">$(ADVANCED_UNIX_HDR)</if>
    <if cond="PLATFORM_WIN32=='1'">$(ADVANCED_GTK_WIN32_HDR)</if>
</set>
<set var="ADVANCED_GTK_SRC" hints="files">
    $(ADVANCED_GTK_PLATFORM_SRC)
    src/gtk/notifmsg.cpp
    src/gtk/taskbar.cpp
</set>
<set var="ADVANCED_GTK2_SRC" hints="files">
    $(ADVANCED_GTK_SRC)
    src/gtk/eggtrayicon.c
    src/gtk/hildon/notifmsg.cpp
</set>
<set var="ADVANCED_GTK_HDR" hints="files">
    $(ADVANCED_GTK_PLATFORM_HDR)
    wx/gtk/notifmsg.h
    wx/gtk/taskbar.h
</set>
<set var="ADVANCED_GTK2_HDR" hints="files">
    $(ADVANCED_GTK_HDR)
    wx/gtk/hildon/notifmsg.h
</set>

<set var="ADVANCED_GTK_NATIVE_SRC" hints="files">
    src/gtk/aboutdlg.cpp
    src/gtk/animate.cpp
    src/gtk/bmpcbox.cpp
    src/gtk/calctrl.cpp
    src/gtk/dataview.cpp
    src/gtk/hyperlink.cpp
</set>
<set var="ADVANCED_GTK_NATIVE_HDR" hints="files">
    wx/gtk/animate.h
    wx/gtk/bmpcbox.h
    wx/gtk/calctrl.h
    wx/gtk/dataview.h
    wx/gtk/dvrenderer.h
    wx/gtk/dvrenderers.h
    wx/gtk/hyperlink.h
</set>

<set var="ADVANCED_GTK1_SRC" hints="files">
    src/generic/animateg.cpp
    src/gtk1/eggtrayicon.c
    src/gtk1/taskbar.cpp
</set>
<set var="ADVANCED_GTK1_HDR" hints="files">
    wx/generic/animate.h
</set>

<set var="ADVANCED_UNIV_SRC" hints="files">
<!--
    Including src/generic/animateg.cpp hre unconditionally results in bakefile
    errors when not fixing the value of TOOLKIT to MSW in msvc format, see #15327.
-->
    <if cond="TOOLKIT=='GTK' and TOOLKIT_VERSION=='2'">
        src/generic/animateg.cpp
    </if>
    <if cond="TOOLKIT=='MSW'">
        src/generic/animateg.cpp
    </if>
    <if cond="TOOLKIT=='WINCE'">
        src/generic/animateg.cpp
    </if>
    <if cond="TOOLKIT=='X11'">
        src/generic/animateg.cpp
    </if>
</set>
<set var="ADVANCED_UNIV_HDR" hints="files">
    wx/generic/animate.h
</set>

<!-- ====================================================================== -->
<!--                               wxMedia                                  -->
<!-- ====================================================================== -->

<set var="MEDIA_CMN_SRC" hints="files">
    src/common/mediactrlcmn.cpp
</set>

<set var="MEDIA_CMN_HDR" hints="files">
    wx/mediactrl.h
</set>

<set var="MEDIA_MSW_SRC" hints="files">
    src/msw/mediactrl_am.cpp
    src/msw/mediactrl_wmp10.cpp
    src/msw/mediactrl_qt.cpp
</set>
<set var="MEDIA_MSW_HDR" hints="files">
</set>
<!-- not built on WindowsCE: -->
<set var="MEDIA_MSW_DESKTOP_SRC" hints="files">
</set>
<set var="MEDIA_MSW_DESKTOP_HDR" hints="files">
</set>

<set var="MEDIA_OSX_CARBON_SRC" hints="files">
    src/osx/carbon/mediactrl.cpp
</set>
<set var="MEDIA_OSX_CARBON_HDR" hints="files">
</set>

<set var="MEDIA_OSX_COCOA_SRC" hints="files">
    src/osx/cocoa/mediactrl.mm
</set>
<set var="MEDIA_OSX_COCOA_HDR" hints="files">
</set>

<set var="MEDIA_OSX_IPHONE_SRC" hints="files">
    <!-- src/osx/iphone/mediactrl.mm -->
</set>
<set var="MEDIA_OSX_IPHONE_HDR" hints="files">
</set>

<set var="MEDIA_COCOA_SRC" hints="files">
    src/cocoa/mediactrl.mm
</set>
<set var="MEDIA_COCOA_HDR" hints="files">
</set>

<set var="MEDIA_UNIX_SRC" hints="files">
    src/unix/mediactrl.cpp
</set>
<set var="MEDIA_UNIX_HDR" hints="files">
</set>

<set var="MEDIA_GTK_SRC" hints="files">
</set>

<set var="MEDIA_GTK1_SRC" hints="files">
</set>

<!-- ====================================================================== -->
<!--                               wxHTML                                   -->
<!-- ====================================================================== -->

<set var="HTML_SRC_PLATFORM">
    <if cond="TOOLKIT=='MSW'">
        src/msw/helpbest.cpp
    </if>
    <if cond="PLATFORM_UNIX=='1'">
        src/html/chm.cpp
    </if>
    <if cond="PLATFORM_MACOSX=='1'">
        src/html/chm.cpp
    </if>
</set>
<set var="HTML_SRC" hints="files">
    $(HTML_SRC_PLATFORM)
    src/html/helpctrl.cpp
    src/html/helpdata.cpp
    src/html/helpdlg.cpp
    src/html/helpfrm.cpp
    src/html/helpwnd.cpp
    src/html/htmlcell.cpp
    src/html/htmlfilt.cpp
    src/html/htmlpars.cpp
    src/html/htmltag.cpp
    src/html/htmlwin.cpp
    src/html/htmprint.cpp
    src/html/m_dflist.cpp
    src/html/m_fonts.cpp
    src/html/m_hline.cpp
    src/html/m_image.cpp
    src/html/m_layout.cpp
    src/html/m_links.cpp
    src/html/m_list.cpp
    src/html/m_pre.cpp
    src/html/m_span.cpp
    src/html/m_style.cpp
    src/html/m_tables.cpp
    src/html/styleparams.cpp
    src/html/winpars.cpp
    <!-- wxHTML users: -->
    src/generic/htmllbox.cpp
</set>
<set var="MSW_HTML_HDR" hints="files">
    <if cond="TOOLKIT=='MSW'">wx/msw/helpbest.h</if>
</set>
<set var="HTML_HDR" hints="files">
    wx/html/helpctrl.h
    wx/html/helpdata.h
    wx/html/helpdlg.h
    wx/html/helpfrm.h
    wx/html/helpwnd.h
    wx/html/htmlcell.h
    wx/html/htmldefs.h
    wx/html/htmlfilt.h
    wx/html/htmlpars.h
    wx/html/htmlproc.h
    wx/html/htmltag.h
    wx/html/htmlwin.h
    wx/html/htmprint.h
    wx/html/m_templ.h
    wx/html/styleparams.h
    wx/html/winpars.h
    wx/wxhtml.h
    <!-- wxHTML users: -->
    wx/htmllbox.h
    $(MSW_HTML_HDR)
</set>

<!-- ====================================================================== -->
<!--                                wxWEBVIEW                               -->
<!-- ====================================================================== -->

<set var="WEBVIEW_SRC_PLATFORM">
    <if cond="TOOLKIT=='MSW'">src/msw/webview_ie.cpp</if>
    <if cond="TOOLKIT=='GTK'">src/gtk/webview_webkit.cpp</if>
    <if cond="PLATFORM_MACOSX=='1'">src/osx/webview_webkit.mm</if>
</set>
<set var="WEBVIEW_SRC" hints="files">
    $(WEBVIEW_SRC_PLATFORM)
    src/common/webview.cpp
    src/common/webviewarchivehandler.cpp
    src/common/webviewfshandler.cpp
</set>

<set var="WEBVIEW_HDR_PLATFORM" hints="files">
    <if cond="TOOLKIT=='MSW'">
        wx/msw/webviewhistoryitem_ie.h
        wx/msw/webview_ie.h
        wx/msw/webview_missing.h
    </if>
    <if cond="TOOLKIT=='GTK'">
        wx/gtk/webviewhistoryitem_webkit.h
        wx/gtk/webview_webkit.h
    </if>
    <if cond="PLATFORM_MACOSX=='1'">
        wx/osx/webviewhistoryitem_webkit.h
        wx/osx/webview_webkit.h
    </if>
</set>
<set var="WEBVIEW_HDR" hints="files">
    $(WEBVIEW_HDR_PLATFORM)
    wx/webview.h
    wx/webviewarchivehandler.h
    wx/webviewfshandler.h
</set>

<!-- ====================================================================== -->
<!--                                wxXRC                                   -->
<!-- ====================================================================== -->

<set var="XRC_SRC" hints="files">
    src/xrc/xh_animatctrl.cpp
    src/xrc/xh_bannerwindow.cpp
    src/xrc/xh_bmp.cpp
    src/xrc/xh_bmpcbox.cpp
    src/xrc/xh_bmpbt.cpp
    src/xrc/xh_bttn.cpp
    src/xrc/xh_cald.cpp
    src/xrc/xh_chckb.cpp
    src/xrc/xh_chckl.cpp
    src/xrc/xh_choic.cpp
    src/xrc/xh_choicbk.cpp
    src/xrc/xh_clrpicker.cpp
    src/xrc/xh_cmdlinkbn.cpp
    src/xrc/xh_collpane.cpp
    src/xrc/xh_combo.cpp
    src/xrc/xh_comboctrl.cpp
    src/xrc/xh_datectrl.cpp
    src/xrc/xh_dirpicker.cpp
    src/xrc/xh_dlg.cpp
    src/xrc/xh_editlbox.cpp
    src/xrc/xh_filectrl.cpp
    src/xrc/xh_filepicker.cpp
    src/xrc/xh_fontpicker.cpp
    src/xrc/xh_frame.cpp
    src/xrc/xh_gauge.cpp
    src/xrc/xh_gdctl.cpp
    src/xrc/xh_grid.cpp
    src/xrc/xh_html.cpp
    src/xrc/xh_hyperlink.cpp
    src/xrc/xh_listb.cpp
    src/xrc/xh_listbk.cpp
    src/xrc/xh_listc.cpp
    src/xrc/xh_mdi.cpp
    src/xrc/xh_menu.cpp
    src/xrc/xh_notbk.cpp
    src/xrc/xh_odcombo.cpp
    src/xrc/xh_panel.cpp
    src/xrc/xh_propdlg.cpp
    src/xrc/xh_radbt.cpp
    src/xrc/xh_radbx.cpp
    src/xrc/xh_scrol.cpp
    src/xrc/xh_scwin.cpp
    src/xrc/xh_htmllbox.cpp
    src/xrc/xh_sizer.cpp
    src/xrc/xh_slidr.cpp
    src/xrc/xh_spin.cpp
    src/xrc/xh_split.cpp
    src/xrc/xh_srchctrl.cpp
    src/xrc/xh_statbar.cpp
    src/xrc/xh_stbmp.cpp
    src/xrc/xh_stbox.cpp
    src/xrc/xh_stlin.cpp
    src/xrc/xh_sttxt.cpp
    src/xrc/xh_text.cpp
    src/xrc/xh_tglbtn.cpp
    src/xrc/xh_timectrl.cpp
    src/xrc/xh_toolb.cpp
    src/xrc/xh_toolbk.cpp
    src/xrc/xh_tree.cpp
    src/xrc/xh_treebk.cpp
    src/xrc/xh_unkwn.cpp
    src/xrc/xh_wizrd.cpp
    src/xrc/xmlres.cpp
    src/xrc/xmladv.cpp
    src/xrc/xmlrsall.cpp
</set>
<set var="XRC_HDR" hints="files">
    wx/xrc/xh_all.h
    wx/xrc/xh_animatctrl.h
    wx/xrc/xh_bannerwindow.h
    wx/xrc/xh_bmpbt.h
    wx/xrc/xh_bmp.h
    wx/xrc/xh_bmpcbox.h
    wx/xrc/xh_bttn.h
    wx/xrc/xh_cald.h
    wx/xrc/xh_chckb.h
    wx/xrc/xh_chckl.h
    wx/xrc/xh_choic.h
    wx/xrc/xh_choicbk.h
    wx/xrc/xh_clrpicker.h
    wx/xrc/xh_cmdlinkbn.h
    wx/xrc/xh_collpane.h
    wx/xrc/xh_combo.h
    wx/xrc/xh_comboctrl.h
    wx/xrc/xh_datectrl.h
    wx/xrc/xh_dirpicker.h
    wx/xrc/xh_dlg.h
    wx/xrc/xh_editlbox.h
    wx/xrc/xh_filectrl.h
    wx/xrc/xh_filepicker.h
    wx/xrc/xh_fontpicker.h
    wx/xrc/xh_frame.h
    wx/xrc/xh_mdi.h
    wx/xrc/xh_gauge.h
    wx/xrc/xh_gdctl.h
    wx/xrc/xh_grid.h
    wx/xrc/xh_html.h
    wx/xrc/xh_hyperlink.h
    wx/xrc/xh_listb.h
    wx/xrc/xh_listbk.h
    wx/xrc/xh_listc.h
    wx/xrc/xh_menu.h
    wx/xrc/xh_notbk.h
    wx/xrc/xh_odcombo.h
    wx/xrc/xh_panel.h
    wx/xrc/xh_propdlg.h
    wx/xrc/xh_radbt.h
    wx/xrc/xh_radbx.h
    wx/xrc/xh_scrol.h
    wx/xrc/xh_scwin.h
    wx/xrc/xh_htmllbox.h
    wx/xrc/xh_sizer.h
    wx/xrc/xh_slidr.h
    wx/xrc/xh_spin.h
    wx/xrc/xh_split.h
    wx/xrc/xh_srchctrl.h
    wx/xrc/xh_statbar.h
    wx/xrc/xh_stbmp.h
    wx/xrc/xh_stbox.h
    wx/xrc/xh_stlin.h
    wx/xrc/xh_sttxt.h
    wx/xrc/xh_text.h
    wx/xrc/xh_tglbtn.h
    wx/xrc/xh_timectrl.h
    wx/xrc/xh_toolb.h
    wx/xrc/xh_toolbk.h
    wx/xrc/xh_tree.h
    wx/xrc/xh_treebk.h
    wx/xrc/xh_unkwn.h
    wx/xrc/xh_wizrd.h
    wx/xrc/xmlres.h
</set>




<!-- ====================================================================== -->
<!--                               XML classes                              -->
<!-- ====================================================================== -->

<set var="XML_SRC" hints="files">
    src/xml/xml.cpp
    src/common/xtixml.cpp <!-- FIXME - temporary solution -->
</set>
<set var="XML_HDR" hints="files">
    wx/xml/xml.h
    wx/xtixml.h <!-- FIXME - temporary solution -->
</set>


<!-- ====================================================================== -->
<!--                             OpenGL canvas                              -->
<!-- ====================================================================== -->

<set var="OPENGL_SRC_PLATFORM" hints="files">
    <if cond="TOOLKIT=='OSX_CARBON'">src/osx/carbon/glcanvas.cpp src/osx/glcanvas_osx.cpp</if>
    <if cond="TOOLKIT=='OSX_COCOA'">src/osx/cocoa/glcanvas.mm src/osx/glcanvas_osx.cpp</if>
    <if cond="TOOLKIT=='OSX_IPHONE'">src/osx/iphone/glcanvas.mm src/osx/glcanvas_osx.cpp</if>
    <if cond="TOOLKIT=='COCOA'">src/cocoa/glcanvas.mm</if>
    <if cond="TOOLKIT=='GTK' and TOOLKIT_VERSION=='3' and PLATFORM_WIN32=='0'">
        src/unix/glx11.cpp
        src/gtk/glcanvas.cpp
    </if>
    <if cond="TOOLKIT=='GTK' and TOOLKIT_VERSION=='2'">
        src/gtk/glcanvas.cpp
        src/unix/glx11.cpp
    </if>
    <if cond="TOOLKIT=='GTK' and TOOLKIT_VERSION==''">
        src/gtk1/glcanvas.cpp
        src/unix/glx11.cpp
    </if>
    <if cond="TOOLKIT=='MSW'">src/msw/glcanvas.cpp</if>
    <if cond="TOOLKIT=='WINCE'">src/msw/glcanvas.cpp</if>
    <if cond="TOOLKIT=='MOTIF'">src/x11/glcanvas.cpp src/unix/glx11.cpp</if>
    <if cond="TOOLKIT=='X11'">src/x11/glcanvas.cpp src/unix/glx11.cpp</if>
</set>

<set var="OPENGL_SRC" hints="files">
    src/common/glcmn.cpp
    $(OPENGL_SRC_PLATFORM)
</set>

<set var="OPENGL_HDR_PLATFORM" hints="files">
    <if cond="TOOLKIT=='OSX_CARBON'">wx/osx/glcanvas.h</if>
    <if cond="TOOLKIT=='OSX_COCOA'">wx/osx/glcanvas.h</if>
    <if cond="TOOLKIT=='COCOA'">wx/cocoa/glcanvas.h</if>
    <if cond="TOOLKIT=='GTK' and TOOLKIT_VERSION=='3'">
        wx/gtk/glcanvas.h
        wx/unix/glx11.h
    </if>
    <if cond="TOOLKIT=='GTK' and TOOLKIT_VERSION=='2'">
        wx/gtk/glcanvas.h
        wx/unix/glx11.h
    </if>
    <if cond="TOOLKIT=='GTK' and TOOLKIT_VERSION==''">
        wx/gtk1/glcanvas.h
        wx/unix/glx11.h
    </if>
    <if cond="TOOLKIT=='MSW'">wx/msw/glcanvas.h</if>
    <if cond="TOOLKIT=='WINCE'">wx/msw/glcanvas.h</if>
    <if cond="TOOLKIT=='MOTIF'">wx/x11/glcanvas.h wx/unix/glx11.h</if>
    <if cond="TOOLKIT=='X11'">wx/x11/glcanvas.h wx/unix/glx11.h</if>
</set>

<set var="OPENGL_HDR" hints="files">
    wx/glcanvas.h
    $(OPENGL_HDR_PLATFORM)
</set>


<!-- ====================================================================== -->
<!--                             Misc plugin sources:                       -->
<!-- ====================================================================== -->

<set var="UNIX_SOUND_SRC_SDL" hints="files">
    src/unix/sound_sdl.cpp
</set>

<!-- ====================================================================== -->
<!--                                  wxAUI                                 -->
<!-- ====================================================================== -->

<set var="AUI_GTK_SRC" hints="files">
    <if cond="TOOLKIT=='GTK' and TOOLKIT_VERSION=='2'">
        src/aui/tabartgtk.cpp
    </if>
</set>
<set var="AUI_GTK_HDR" hints="files">
    <if cond="TOOLKIT=='GTK' and TOOLKIT_VERSION=='2'">
        wx/aui/tabartgtk.h
    </if>
</set>
<set var="AUI_SRC" hints="files">
    src/aui/framemanager.cpp
    src/aui/dockart.cpp
    src/aui/floatpane.cpp
    src/aui/auibook.cpp
    src/aui/auibar.cpp
    src/aui/tabmdi.cpp
    src/aui/tabart.cpp
    src/xrc/xh_auinotbk.cpp
    src/xrc/xh_auitoolb.cpp
    $(AUI_GTK_SRC)
</set>
<set var="AUI_HDR" hints="files">
    wx/aui/framemanager.h
    wx/aui/dockart.h
    wx/aui/floatpane.h
    wx/aui/auibook.h
    wx/aui/auibar.h
    wx/aui/tabmdi.h
    wx/aui/aui.h
    wx/aui/tabart.h
    wx/xrc/xh_auinotbk.h
    wx/xrc/xh_auitoolb.h
    $(AUI_GTK_HDR)
</set>

<!-- ====================================================================== -->
<!--                                  wxRibbon                              -->
<!-- ====================================================================== -->

<set var="RIBBON_SRC" hints="files">
    src/ribbon/art_internal.cpp
    src/ribbon/art_msw.cpp
    src/ribbon/art_aui.cpp
    src/ribbon/bar.cpp
    src/ribbon/buttonbar.cpp
    src/ribbon/control.cpp
    src/ribbon/gallery.cpp
    src/ribbon/page.cpp
    src/ribbon/panel.cpp
    src/ribbon/toolbar.cpp
    src/xrc/xh_ribbon.cpp
</set>
<set var="RIBBON_HDR" hints="files">
    wx/ribbon/art.h
    wx/ribbon/art_internal.h
    wx/ribbon/bar.h
    wx/ribbon/buttonbar.h
    wx/ribbon/control.h
    wx/ribbon/gallery.h
    wx/ribbon/page.h
    wx/ribbon/panel.h
    wx/ribbon/toolbar.h
    wx/xrc/xh_ribbon.h
</set>

<!-- ====================================================================== -->
<!--                                  wxPropertyGrid                        -->
<!-- ====================================================================== -->

<set var="PROPGRID_SRC" hints="files">
    src/propgrid/advprops.cpp
    src/propgrid/editors.cpp
    src/propgrid/manager.cpp
    src/propgrid/property.cpp
    src/propgrid/propgrid.cpp
    src/propgrid/propgridiface.cpp
    src/propgrid/propgridpagestate.cpp
    src/propgrid/props.cpp
</set>
<set var="PROPGRID_HDR" hints="files">
    wx/propgrid/advprops.h
    wx/propgrid/editors.h
    wx/propgrid/manager.h
    wx/propgrid/property.h
    wx/propgrid/propgrid.h
    wx/propgrid/propgriddefs.h
    wx/propgrid/propgridiface.h
    wx/propgrid/propgridpagestate.h
    wx/propgrid/props.h
</set>

<!-- ====================================================================== -->
<!--                                  wxRichTextCtrl                        -->
<!-- ====================================================================== -->

<set var="RICHTEXT_SRC" hints="files">
    src/richtext/richtextbuffer.cpp
    src/richtext/richtextctrl.cpp
    src/richtext/richtextformatdlg.cpp
    src/richtext/richtexthtml.cpp
    src/richtext/richtextimagedlg.cpp
    src/richtext/richtextprint.cpp
    src/richtext/richtextstyledlg.cpp
    src/richtext/richtextstyles.cpp
    src/richtext/richtextsymboldlg.cpp
    src/richtext/richtextxml.cpp
    src/xrc/xh_richtext.cpp
</set>
<set var="RICHTEXT_HDR" hints="files">
    wx/richtext/richtextbackgroundpage.h
    wx/richtext/richtextborderspage.h
    wx/richtext/richtextbuffer.h
    wx/richtext/richtextbulletspage.h
    wx/richtext/richtextctrl.h
    wx/richtext/richtextdialogpage.h
    wx/richtext/richtextfontpage.h
    wx/richtext/richtextformatdlg.h
    wx/richtext/richtexthtml.h
    wx/richtext/richtextimagedlg.h
    wx/richtext/richtextindentspage.h
    wx/richtext/richtextliststylepage.h
    wx/richtext/richtextmarginspage.h
    wx/richtext/richtextprint.h
    wx/richtext/richtextsizepage.h
    wx/richtext/richtextstyledlg.h
    wx/richtext/richtextstylepage.h
    wx/richtext/richtextstyles.h
    wx/richtext/richtextsymboldlg.h
    wx/richtext/richtexttabspage.h
    wx/richtext/richtextuicustomization.h
    wx/richtext/richtextxml.h
    wx/xrc/xh_richtext.h
</set>


<!-- ====================================================================== -->
<!--                                wxSTC                                   -->
<!-- ====================================================================== -->

<set var="STC_SRC" hints="files">
    src/stc/stc.cpp
    src/stc/PlatWX.cpp
    src/stc/ScintillaWX.cpp
</set>

<set var="STC_HDR" hints="files">
    wx/stc/stc.h
</set>

<!-- ====================================================================== -->
<!--                    Define sources for specific libraries:              -->
<!-- ====================================================================== -->

    <!-- wxBase files: -->

    <!-- Nested if would be nicer, but this works -->
    <!-- These are the files for PLATFORM_MACOSX -->
    <set var="BASE_OSX_SRC" hints="files">
        <if cond="TOOLKIT=='OSX_CARBON'">$(BASE_OSX_SHARED_SRC)</if>
        <if cond="TOOLKIT=='OSX_COCOA'">$(BASE_OSX_SHARED_SRC)</if>
        <if cond="TOOLKIT=='OSX_IPHONE'">$(BASE_OSX_SHARED_SRC)</if>
        <if cond="TOOLKIT=='COCOA'">$(BASE_OSX_NOTWXMAC_SRC)</if>
        <if cond="TOOLKIT=='GTK'">$(BASE_OSX_NOTWXMAC_SRC)</if>
        <if cond="TOOLKIT=='X11'">$(BASE_OSX_NOTWXMAC_SRC)</if>
        <if cond="TOOLKIT=='MOTIF'">$(BASE_OSX_NOTWXMAC_SRC)</if>
        <!-- FIXME: TOOLKIT!='MAC' is what we really want -->

        <!-- FIXME: a hack because there are two wxBase versions on
                    Mac; once fixed, this would no longer be needed -->
        <if cond="TOOLKIT==''">$(BASE_OSX_NOTWXMAC_SRC)</if>
    </set>
    <set var="BASE_PLATFORM_SRC" hints="files">
        <if cond="PLATFORM_UNIX=='1'">$(BASE_UNIX_SRC)</if>
        <if cond="PLATFORM_WIN32=='1'">$(BASE_WIN32_SRC) $(BASE_WINCE_SRC)</if>
        <if cond="PLATFORM_MACOSX=='1'">$(BASE_OSX_SHARED_SRC)</if>
        <if cond="PLATFORM_MSDOS=='1'">$(BASE_MSDOS_SRC)</if>
    </set>
    <set var="BASE_AND_GUI_TOOLKIT_SRC" hints="files">
        <if cond="TOOLKIT=='OSX_CARBON'">$(BASE_AND_GUI_OSX_CARBON_SRC)</if>
        <if cond="TOOLKIT=='OSX_COCOA'">$(BASE_AND_GUI_OSX_COCOA_SRC)</if>
    </set>
    <set var="BASE_AND_GUI_PLATFORM_SRC" hints="files">
        <if cond="PLATFORM_WIN32=='1'">$(BASE_AND_GUI_WIN32_SRC)</if>
        <if cond="PLATFORM_MSDOS=='1'">$(BASE_AND_GUI_MSDOS_SRC)</if>
        <!-- At the moment, BASE_AND_GUI_TOOLKIT_SRC handles this -->
        <!-- if cond="PLATFORM_MACOS=='1'">$(BASE_AND_GUI_MAC_SRC)</if -->
    </set>

    <!-- Nested if would be nicer, but this works -->
    <!-- These are the files for PLATFORM_MACOSX -->
    <set var="BASE_OSX_HDR" hints="files">
        <if cond="TOOLKIT=='OSX_CARBON'">$(BASE_OSX_SHARED_HDR)</if>
        <if cond="TOOLKIT=='OSX_COCOA'">$(BASE_OSX_SHARED_HDR)</if>
        <if cond="TOOLKIT=='COCOA'">$(BASE_OSX_NOTWXMAC_HDR)</if>
        <if cond="TOOLKIT=='GTK'">$(BASE_OSX_NOTWXMAC_HDR)</if>
        <if cond="TOOLKIT=='X11'">$(BASE_OSX_NOTWXMAC_HDR)</if>
        <if cond="TOOLKIT=='MOTIF'">$(BASE_OSX_NOTWXMAC_HDR)</if>
        <!-- FIXME: TOOLKIT!='MAC' is what we really want -->

        <!-- FIXME: a hack because there are two wxBase versions on
                    Mac; once fixed, this would no longer be needed -->
        <if cond="TOOLKIT==''">$(BASE_OSX_NOTWXMAC_HDR)</if>
    </set>
    <set var="BASE_PLATFORM_HDR" hints="files">
        <if cond="PLATFORM_UNIX=='1'">$(BASE_UNIX_HDR)</if>
        <if cond="PLATFORM_WIN32=='1'">$(BASE_WIN32_HDR) $(BASE_WINCE_HDR)</if>
        <if cond="PLATFORM_MACOSX=='1'">$(BASE_OSX_HDR)</if>
        <if cond="PLATFORM_MSDOS=='1'">$(BASE_MSDOS_HDR)</if>
    </set>

    <set var="BASE_SRC" hints="files">
        $(BASE_CMN_SRC) $(BASE_PLATFORM_SRC)
    </set>
    <set var="BASE_AND_GUI_SRC" hints="files">
        $(BASE_AND_GUI_CMN_SRC)
        $(BASE_AND_GUI_PLATFORM_SRC) $(BASE_AND_GUI_TOOLKIT_SRC)
    </set>


    <!-- wxNet files: -->
    <set var="NET_PLATFORM_SRC" hints="files">
        <if cond="PLATFORM_UNIX=='1'">$(NET_UNIX_SRC)</if>
        <if cond="PLATFORM_WIN32=='1'">$(NET_WIN32_SRC) $(NET_WINCE_SRC)</if>
        <if cond="PLATFORM_MACOSX=='1'">$(NET_UNIX_SRC) $(NET_OSX_SRC)</if>
    </set>
    <set var="NET_PLATFORM_HDR" hints="files">
        <if cond="PLATFORM_WIN32=='1'">$(NET_WIN32_HDR) $(NET_WINCE_HDR)</if>
    </set>

    <set var="NET_SRC" hints="files">
        $(NET_CMN_SRC) $(NET_PLATFORM_SRC)
    </set>


    <!-- GUI sources: -->

    <set var="LOWLEVEL_SRC" hints="files">
        <if cond="TOOLKIT=='GTK' and TOOLKIT_VERSION=='2'">$(GTK2_LOWLEVEL_SRC)</if>
        <if cond="TOOLKIT=='GTK' and TOOLKIT_VERSION=='3'">$(GTK_LOWLEVEL_SRC)</if>
        <if cond="TOOLKIT=='GTK' and TOOLKIT_VERSION==''">$(GTK1_LOWLEVEL_SRC)</if>
        <if cond="TOOLKIT=='MOTIF'">$(MOTIF_LOWLEVEL_SRC)</if>
        <if cond="TOOLKIT=='MSW'">$(MSW_LOWLEVEL_SRC) $(MSW_DESKTOP_LOWLEVEL_SRC)</if>
        <if cond="TOOLKIT=='WINCE'">$(MSW_LOWLEVEL_SRC)</if>
        <if cond="TOOLKIT=='OSX_CARBON'">$(OSX_LOWLEVEL_SRC)</if>
        <if cond="TOOLKIT=='OSX_COCOA'">$(OSX_LOWLEVEL_SRC)</if>
        <if cond="TOOLKIT=='OSX_IPHONE'">$(OSX_LOWLEVEL_SRC)</if>
        <if cond="TOOLKIT=='COCOA'">$(COCOA_LOWLEVEL_SRC)</if>
        <if cond="TOOLKIT=='X11'">$(X11_LOWLEVEL_SRC)</if>
        <if cond="TOOLKIT=='DFB'">$(DFB_LOWLEVEL_SRC)</if>
        <if cond="TOOLKIT=='QT'">$(QT_LOWLEVEL_SRC)</if>
    </set>
    <set var="LOWLEVEL_HDR" hints="files">
        <if cond="TOOLKIT=='GTK' and TOOLKIT_VERSION=='3'">$(GTK_LOWLEVEL_HDR)</if>
        <if cond="TOOLKIT=='GTK' and TOOLKIT_VERSION=='2'">$(GTK_LOWLEVEL_HDR)</if>
        <if cond="TOOLKIT=='GTK' and TOOLKIT_VERSION==''">$(GTK1_LOWLEVEL_HDR)</if>
        <if cond="TOOLKIT=='MOTIF'">$(MOTIF_LOWLEVEL_HDR)</if>
        <if cond="TOOLKIT=='MSW'">$(MSW_LOWLEVEL_HDR) $(MSW_DESKTOP_LOWLEVEL_HDR)</if>
        <if cond="TOOLKIT=='WINCE'">$(MSW_LOWLEVEL_HDR)</if>
        <if cond="TOOLKIT=='OSX_CARBON'">$(OSX_LOWLEVEL_HDR)</if>
        <if cond="TOOLKIT=='OSX_COCOA'">$(OSX_LOWLEVEL_HDR)</if>
        <if cond="TOOLKIT=='OSX_IPHONE'">$(OSX_LOWLEVEL_HDR)</if>
        <if cond="TOOLKIT=='COCOA'">$(COCOA_LOWLEVEL_HDR)</if>
        <if cond="TOOLKIT=='X11'">$(X11_LOWLEVEL_HDR)</if>
        <if cond="TOOLKIT=='DFB'">$(DFB_LOWLEVEL_HDR)</if>
        <if cond="TOOLKIT=='QT'">$(QT_LOWLEVEL_HDR)</if>
    </set>

    <set var="PLATFORM_SRC" hints="files">
        <if cond="PLATFORM_UNIX=='1'">$(UNIX_SRC)</if>
        <if cond="PLATFORM_MACOSX=='1'">$(UNIX_SRC)</if>
    </set>

    <set var="GUI_SRC" hints="files">
        <if cond="TOOLKIT=='GTK' and TOOLKIT_VERSION=='2'">$(GTK2_SRC)</if>
        <if cond="TOOLKIT=='GTK' and TOOLKIT_VERSION=='3'">$(GTK_SRC)</if>
        <if cond="TOOLKIT=='GTK' and TOOLKIT_VERSION==''">$(GTK1_SRC)</if>
        <if cond="TOOLKIT=='MOTIF'">$(MOTIF_SRC)</if>
        <if cond="TOOLKIT=='MSW'">$(MSW_SRC) $(MSW_DESKTOP_SRC)</if>
        <if cond="TOOLKIT=='WINCE'">$(MSW_SRC) $(WINCE_SRC)</if>
        <if cond="TOOLKIT=='OSX_CARBON'">$(OSX_CARBON_SRC)</if>
        <if cond="TOOLKIT=='OSX_COCOA'">$(OSX_COCOA_SRC)</if>
        <if cond="TOOLKIT=='OSX_IPHONE'">$(OSX_IPHONE_SRC)</if>
        <if cond="TOOLKIT=='COCOA'">$(COCOA_SRC)</if>
<<<<<<< HEAD
        <if cond="TOOLKIT=='PM'">$(OS2_SRC)</if>
        <if cond="TOOLKIT=='QT'">$(QT_SRC)</if>
=======
>>>>>>> ec5214c6
    </set>
    <set var="GUI_HDR" hints="files">
        <if cond="TOOLKIT=='GTK' and TOOLKIT_VERSION=='2'">$(GTK2_HDR)</if>
        <if cond="TOOLKIT=='GTK' and TOOLKIT_VERSION=='3'">$(GTK_HDR)</if>
        <if cond="TOOLKIT=='GTK' and TOOLKIT_VERSION==''">$(GTK1_HDR)</if>
        <if cond="TOOLKIT=='MOTIF'">$(MOTIF_HDR)</if>
        <if cond="TOOLKIT=='MSW'">$(MSW_HDR) $(MSW_DESKTOP_HDR)</if>
        <if cond="TOOLKIT=='WINCE'">$(MSW_HDR) $(WINCE_HDR)</if>
        <if cond="TOOLKIT=='OSX_CARBON'">$(OSX_SHARED_HDR) $(OSX_CARBON_HDR)</if>
        <if cond="TOOLKIT=='OSX_COCOA'">$(OSX_SHARED_HDR) $(OSX_COCOA_HDR)</if>
        <if cond="TOOLKIT=='OSX_IPHONE'">$(OSX_SHARED_HDR) $(OSX_IPHONE_HDR)</if>
        <if cond="TOOLKIT=='COCOA'">$(COCOA_HDR)</if>
<<<<<<< HEAD
        <if cond="TOOLKIT=='PM'">$(OS2_HDR)</if>
        <if cond="TOOLKIT=='QT'">$(QT_HDR)</if>
=======
>>>>>>> ec5214c6
    </set>

    <set var="CORE_SRC" hints="files">
        <if cond="USE_GUI=='1' and WXUNIV=='0'">
            $(LOWLEVEL_SRC) $(PLATFORM_SRC) $(GUI_SRC) $(GUI_CMN_SRC)
        </if>
        <if cond="USE_GUI=='1' and WXUNIV=='1'">
            $(LOWLEVEL_SRC) $(PLATFORM_SRC) $(UNIV_SRC) $(UNIV_THEMES_SRC) $(GUI_CMN_SRC)
        </if>
    </set>

    <!-- wxAdvanced files: -->
    <set var="ADVANCED_PLATFORM_SRC" hints="files">
        <if cond="TOOLKIT=='MSW'">$(ADVANCED_MSW_SRC) $(ADVANCED_MSW_DESKTOP_SRC)</if>
        <if cond="TOOLKIT=='WINCE'">$(ADVANCED_MSW_SRC)</if>
        <if cond="TOOLKIT=='OSX_CARBON'">$(ADVANCED_OSX_CARBON_SRC)</if>
        <if cond="TOOLKIT=='OSX_COCOA'">$(ADVANCED_OSX_COCOA_SRC)</if>
        <if cond="TOOLKIT=='OSX_IPHONE'">$(ADVANCED_OSX_IPHONE_SRC)</if>
        <if cond="TOOLKIT=='COCOA'">$(ADVANCED_COCOA_SRC)</if>
        <if cond="TOOLKIT=='MOTIF'">$(ADVANCED_UNIX_SRC) $(ADVANCED_MOTIF_SRC)</if>
        <if cond="TOOLKIT=='GTK' and TOOLKIT_VERSION=='2'">$(ADVANCED_GTK2_SRC)</if>
        <if cond="TOOLKIT=='GTK' and TOOLKIT_VERSION=='3'">$(ADVANCED_GTK_SRC)</if>
        <if cond="TOOLKIT=='GTK' and TOOLKIT_VERSION==''">$(ADVANCED_UNIX_SRC) $(ADVANCED_GTK1_SRC)</if>
        <if cond="TOOLKIT=='X11'">$(ADVANCED_UNIX_SRC)</if>
<<<<<<< HEAD
        <if cond="TOOLKIT=='MGL' and PLATFORM_UNIX=='1'">$(ADVANCED_UNIX_SRC)</if>
        <if cond="TOOLKIT=='PM'">$(ADVANCED_OS2_SRC)</if>
        <if cond="TOOLKIT=='QT'">$(ADVANCED_QT_SRC)</if>
=======
>>>>>>> ec5214c6
    </set>
    <set var="ADVANCED_PLATFORM_HDR" hints="files">
        <if cond="TOOLKIT=='MSW'">$(ADVANCED_MSW_HDR) $(ADVANCED_MSW_DESKTOP_HDR)</if>
        <if cond="TOOLKIT=='WINCE'">$(ADVANCED_MSW_HDR)</if>
        <if cond="TOOLKIT=='OSX_CARBON'">$(ADVANCED_OSX_CARBON_HDR)</if>
        <if cond="TOOLKIT=='OSX_COCOA'">$(ADVANCED_OSX_COCOA_HDR)</if>
        <if cond="TOOLKIT=='OSX_IPHONE'">$(ADVANCED_OSX_IPHONE_HDR)</if>
        <if cond="TOOLKIT=='COCOA'">$(ADVANCED_COCOA_HDR)</if>
        <if cond="TOOLKIT=='MOTIF'">$(ADVANCED_UNIX_HDR) $(ADVANCED_MOTIF_HDR)</if>
        <if cond="TOOLKIT=='GTK' and TOOLKIT_VERSION=='2'">$(ADVANCED_GTK2_HDR)</if>
        <if cond="TOOLKIT=='GTK' and TOOLKIT_VERSION=='3'">$(ADVANCED_GTK_HDR)</if>
        <if cond="TOOLKIT=='GTK' and TOOLKIT_VERSION==''">$(ADVANCED_UNIX_HDR) $(ADVANCED_GTK1_HDR)</if>
        <if cond="TOOLKIT=='X11'">$(ADVANCED_UNIX_HDR)</if>
<<<<<<< HEAD
        <if cond="TOOLKIT=='MGL' and PLATFORM_UNIX=='1'">$(ADVANCED_UNIX_HDR)</if>
        <if cond="TOOLKIT=='PM'">$(ADVANCED_OS2_HDR)</if>
        <if cond="TOOLKIT=='QT'">$(ADVANCED_QT_HDR)</if>
=======
>>>>>>> ec5214c6
    </set>

    <!-- wxAdv files not used by wxUniv -->
    <set var="ADVANCED_PLATFORM_NATIVE_SRC" hints="files">
        <if cond="TOOLKIT=='GTK' and TOOLKIT_VERSION=='2'">$(ADVANCED_GTK_NATIVE_SRC)</if>
        <if cond="TOOLKIT=='GTK' and TOOLKIT_VERSION=='3'">$(ADVANCED_GTK_NATIVE_SRC)</if>
        <if cond="TOOLKIT=='MSW'">$(ADVANCED_MSW_NATIVE_SRC)</if>
        <if cond="TOOLKIT=='WINCE'">$(ADVANCED_MSW_NATIVE_SRC)</if>
    </set>
    <set var="ADVANCED_PLATFORM_NATIVE_HDR" hints="files">
        <if cond="TOOLKIT=='GTK' and TOOLKIT_VERSION=='2'">$(ADVANCED_GTK_NATIVE_HDR)</if>
        <if cond="TOOLKIT=='GTK' and TOOLKIT_VERSION=='3'">$(ADVANCED_GTK_NATIVE_HDR)</if>
        <if cond="TOOLKIT=='MSW'">$(ADVANCED_MSW_NATIVE_HDR)</if>
        <if cond="TOOLKIT=='WINCE'">$(ADVANCED_MSW_NATIVE_HDR)</if>
    </set>

    <set var="ADVANCED_SRC" hints="files">
        <if cond="WXUNIV=='0'">$(ADVANCED_CMN_SRC) $(ADVANCED_PLATFORM_SRC) $(ADVANCED_PLATFORM_NATIVE_SRC)</if>
        <if cond="WXUNIV=='1'">$(ADVANCED_CMN_SRC) $(ADVANCED_PLATFORM_SRC) $(ADVANCED_UNIV_SRC)</if>
    </set>
    <set var="ADVANCED_HDR" hints="files">
        <if cond="WXUNIV=='0'">$(ADVANCED_CMN_HDR) $(ADVANCED_PLATFORM_HDR) $(ADVANCED_PLATFORM_NATIVE_HDR)</if>
        <if cond="WXUNIV=='1'">$(ADVANCED_CMN_HDR) $(ADVANCED_PLATFORM_HDR) $(ADVANCED_UNIV_HDR)</if>
    </set>

    <!-- wxMedia files: -->
    <set var="MEDIA_PLATFORM_SRC" hints="files">
        <if cond="TOOLKIT=='MSW'">$(MEDIA_MSW_SRC) $(MEDIA_MSW_DESKTOP_SRC)</if>
        <if cond="TOOLKIT=='WINCE'">$(MEDIA_MSW_SRC)</if>
        <if cond="TOOLKIT=='OSX_CARBON'">$(MEDIA_OSX_CARBON_SRC)</if>
        <if cond="TOOLKIT=='OSX_COCOA'">$(MEDIA_OSX_COCOA_SRC)</if>
        <if cond="TOOLKIT=='OSX_IPHONE'">$(MEDIA_OSX_IPHONE_SRC)</if>
        <if cond="TOOLKIT=='COCOA'">$(MEDIA_COCOA_SRC)</if>
        <if cond="TOOLKIT=='MOTIF'">$(MEDIA_UNIX_SRC)</if>
        <if cond="TOOLKIT=='GTK'">$(MEDIA_UNIX_SRC) $(MEDIA_GTK_SRC)</if>
        <if cond="TOOLKIT=='X11'">$(MEDIA_UNIX_SRC)</if>
<<<<<<< HEAD
        <if cond="TOOLKIT=='PM'">$(MEDIA_OS2_SRC)</if>
        <if cond="TOOLKIT=='QT'">$(MEDIA_QT_SRC)</if>
=======
>>>>>>> ec5214c6
    </set>
    <set var="MEDIA_PLATFORM_HDR" hints="files">
        <if cond="TOOLKIT=='MSW'">$(MEDIA_MSW_HDR) $(MEDIA_MSW_DESKTOP_HDR)</if>
        <if cond="TOOLKIT=='WINCE'">$(MEDIA_MSW_HDR)</if>
        <if cond="TOOLKIT=='OSX_CARBON'">$(MEDIA_OSX_CARBON_HDR)</if>
        <if cond="TOOLKIT=='OSX_COCOA'">$(MEDIA_OSX_COCOA_HDR)</if>
        <if cond="TOOLKIT=='OSX_IPHONE'">$(MEDIA_OSX_IPHONE_HDR)</if>
        <if cond="TOOLKIT=='COCOA'">$(MEDIA_COCOA_HDR)</if>
        <if cond="TOOLKIT=='MOTIF'">$(MEDIA_UNIX_HDR)</if>
        <if cond="TOOLKIT=='GTK'">$(MEDIA_UNIX_HDR)</if>
        <if cond="TOOLKIT=='X11'">$(MEDIA_UNIX_HDR)</if>
<<<<<<< HEAD
        <if cond="TOOLKIT=='PM'">$(MEDIA_OS2_HDR)</if>
        <if cond="TOOLKIT=='QT'">$(MEDIA_QT_HDR)</if>
=======
>>>>>>> ec5214c6
    </set>
    <set var="MEDIA_SRC">$(MEDIA_CMN_SRC) $(MEDIA_PLATFORM_SRC)</set>
    <set var="MEDIA_HDR">$(MEDIA_CMN_HDR) $(MEDIA_PLATFORM_HDR)</set>


    <set var="GUI_CORE_HEADERS" hints="files">
        <if cond="USE_GUI=='1' and WXUNIV=='0'">$(GUI_HDR)</if>
        <if cond="USE_GUI=='1' and WXUNIV=='1'">$(UNIV_HDR)</if>
    </set>

    <set var="ALL_GUI_HEADERS" hints="files">
        <if cond="USE_GUI=='1'">
            $(GUI_CMN_HDR)
            $(LOWLEVEL_HDR)
            $(GUI_CORE_HEADERS)
            $(ADVANCED_HDR) $(MEDIA_HDR) $(HTML_HDR)
            $(OPENGL_HDR) $(QA_HDR) $(XRC_HDR) $(AUI_HDR) $(PROPGRID_HDR)
            $(RIBBON_HDR) $(RICHTEXT_HDR) $(STC_HDR) $(WEBVIEW_HDR)
        </if>
    </set>

    <!-- for 'make install', only the headers needed for the installed port -->
    <set var="ALL_BASE_HEADERS" make_var="1" hints="files">
        $(BASE_CMN_HDR) $(BASE_PLATFORM_HDR)
        $(NET_CMN_HDR)
        $(XML_HDR)
    </set>
    <set var="ALL_HEADERS" make_var="1" hints="files">
        $(ALL_BASE_HEADERS) $(ALL_GUI_HEADERS)
    </set>


    <!-- used by 'make dist', should include wxBase headers for all ports -->
    <set var="ALL_PORTS_BASE_HEADERS" make_var="1" hints="files">
        $(BASE_CMN_HDR)
        $(BASE_UNIX_HDR)
        $(BASE_WIN32_HDR) $(BASE_WINCE_HDR)
        $(BASE_OSX_HDR)
        $(BASE_MSDOS_HDR)
        $(NET_CMN_HDR)
        $(XML_HDR)
    </set>

    <!-- used by 'make dist', should include wxBase sources for all ports -->
    <set var="ALL_BASE_SOURCES" make_var="1" hints="files">
        $(BASE_CMN_SRC)
        $(BASE_UNIX_SRC) $(BASE_WIN32_SRC) $(BASE_WINCE_SRC)
        $(BASE_OSX_SRC)
        $(BASE_MSDOS_SRC)
        $(BASE_AND_GUI_CMN_SRC)
        $(BASE_AND_GUI_OSX_CARBON_SRC)
        $(BASE_AND_GUI_OSX_COCOA_SRC)
        $(BASE_AND_GUI_WIN32_SRC)
        $(NET_CMN_SRC) $(NET_UNIX_SRC) $(NET_OSX_SRC)
        $(NET_WIN32_SRC) $(NET_WINCE_SRC)
        $(XML_SRC)
    </set>



    <!-- ================================================================ -->
    <!--        Define where plugins sources go if USE_PLUGINS=0          -->
    <!-- ================================================================ -->

    <!-- wxAdv sources -->
    <set var="PLUGIN_ADV_SRC">
        <if cond="FORMAT=='autoconf' and PLATFORM_UNIX=='1' and USE_PLUGINS=='0'">
            $(UNIX_SOUND_SRC_SDL)
        </if>
    </set>

    <set var="PLUGIN_MONOLIB_SRC">$(PLUGIN_ADV_SRC)</set>

</makefile><|MERGE_RESOLUTION|>--- conflicted
+++ resolved
@@ -42,6 +42,7 @@
      * one file may be listed in several groups
 
      ====================================================================== -->
+
 
 <if cond="FORMAT in ['borland','mingw','msvc','watcom']">
     <define-rule name="__mm-to-$(OBJEXT[1:])" extends="__any,compilation_rule">
@@ -783,6 +784,7 @@
 <set var="NET_WINCE_HDR" hints="files">
     <if cond="TOOLKIT=='WINCE'">wx/msw/wince/net.h</if>
 </set>
+
 
 <set var="NET_CMN_SRC" hints="files">
     src/common/fs_inet.cpp
@@ -1113,6 +1115,7 @@
     wx/withimages.h
     wx/wrapsizer.h
     wx/wupdlock.h
+
     wx/accel.h
     wx/access.h
     wx/anidecod.h
@@ -2841,7 +2844,6 @@
         wx/msw/evtloop.h
     </if>
 </set>
-
 <set var="UNIV_SRC" hints="files">
     $(UNIV_PLATFORM_SRC)
     src/generic/accel.cpp
@@ -3174,6 +3176,7 @@
     wx/osx/core/joystick.h
 </set>
 
+
 <set var="ADVANCED_UNIX_SRC" hints="files">
     src/common/taskbarcmn.cpp
     src/unix/joystick.cpp
@@ -3331,6 +3334,7 @@
 </set>
 <set var="MEDIA_COCOA_HDR" hints="files">
 </set>
+
 
 <set var="MEDIA_UNIX_SRC" hints="files">
     src/unix/mediactrl.cpp
@@ -3963,11 +3967,7 @@
         <if cond="TOOLKIT=='OSX_COCOA'">$(OSX_COCOA_SRC)</if>
         <if cond="TOOLKIT=='OSX_IPHONE'">$(OSX_IPHONE_SRC)</if>
         <if cond="TOOLKIT=='COCOA'">$(COCOA_SRC)</if>
-<<<<<<< HEAD
-        <if cond="TOOLKIT=='PM'">$(OS2_SRC)</if>
         <if cond="TOOLKIT=='QT'">$(QT_SRC)</if>
-=======
->>>>>>> ec5214c6
     </set>
     <set var="GUI_HDR" hints="files">
         <if cond="TOOLKIT=='GTK' and TOOLKIT_VERSION=='2'">$(GTK2_HDR)</if>
@@ -3980,11 +3980,7 @@
         <if cond="TOOLKIT=='OSX_COCOA'">$(OSX_SHARED_HDR) $(OSX_COCOA_HDR)</if>
         <if cond="TOOLKIT=='OSX_IPHONE'">$(OSX_SHARED_HDR) $(OSX_IPHONE_HDR)</if>
         <if cond="TOOLKIT=='COCOA'">$(COCOA_HDR)</if>
-<<<<<<< HEAD
-        <if cond="TOOLKIT=='PM'">$(OS2_HDR)</if>
         <if cond="TOOLKIT=='QT'">$(QT_HDR)</if>
-=======
->>>>>>> ec5214c6
     </set>
 
     <set var="CORE_SRC" hints="files">
@@ -4009,12 +4005,7 @@
         <if cond="TOOLKIT=='GTK' and TOOLKIT_VERSION=='3'">$(ADVANCED_GTK_SRC)</if>
         <if cond="TOOLKIT=='GTK' and TOOLKIT_VERSION==''">$(ADVANCED_UNIX_SRC) $(ADVANCED_GTK1_SRC)</if>
         <if cond="TOOLKIT=='X11'">$(ADVANCED_UNIX_SRC)</if>
-<<<<<<< HEAD
-        <if cond="TOOLKIT=='MGL' and PLATFORM_UNIX=='1'">$(ADVANCED_UNIX_SRC)</if>
-        <if cond="TOOLKIT=='PM'">$(ADVANCED_OS2_SRC)</if>
         <if cond="TOOLKIT=='QT'">$(ADVANCED_QT_SRC)</if>
-=======
->>>>>>> ec5214c6
     </set>
     <set var="ADVANCED_PLATFORM_HDR" hints="files">
         <if cond="TOOLKIT=='MSW'">$(ADVANCED_MSW_HDR) $(ADVANCED_MSW_DESKTOP_HDR)</if>
@@ -4028,12 +4019,7 @@
         <if cond="TOOLKIT=='GTK' and TOOLKIT_VERSION=='3'">$(ADVANCED_GTK_HDR)</if>
         <if cond="TOOLKIT=='GTK' and TOOLKIT_VERSION==''">$(ADVANCED_UNIX_HDR) $(ADVANCED_GTK1_HDR)</if>
         <if cond="TOOLKIT=='X11'">$(ADVANCED_UNIX_HDR)</if>
-<<<<<<< HEAD
-        <if cond="TOOLKIT=='MGL' and PLATFORM_UNIX=='1'">$(ADVANCED_UNIX_HDR)</if>
-        <if cond="TOOLKIT=='PM'">$(ADVANCED_OS2_HDR)</if>
         <if cond="TOOLKIT=='QT'">$(ADVANCED_QT_HDR)</if>
-=======
->>>>>>> ec5214c6
     </set>
 
     <!-- wxAdv files not used by wxUniv -->
@@ -4070,11 +4056,7 @@
         <if cond="TOOLKIT=='MOTIF'">$(MEDIA_UNIX_SRC)</if>
         <if cond="TOOLKIT=='GTK'">$(MEDIA_UNIX_SRC) $(MEDIA_GTK_SRC)</if>
         <if cond="TOOLKIT=='X11'">$(MEDIA_UNIX_SRC)</if>
-<<<<<<< HEAD
-        <if cond="TOOLKIT=='PM'">$(MEDIA_OS2_SRC)</if>
         <if cond="TOOLKIT=='QT'">$(MEDIA_QT_SRC)</if>
-=======
->>>>>>> ec5214c6
     </set>
     <set var="MEDIA_PLATFORM_HDR" hints="files">
         <if cond="TOOLKIT=='MSW'">$(MEDIA_MSW_HDR) $(MEDIA_MSW_DESKTOP_HDR)</if>
@@ -4086,11 +4068,7 @@
         <if cond="TOOLKIT=='MOTIF'">$(MEDIA_UNIX_HDR)</if>
         <if cond="TOOLKIT=='GTK'">$(MEDIA_UNIX_HDR)</if>
         <if cond="TOOLKIT=='X11'">$(MEDIA_UNIX_HDR)</if>
-<<<<<<< HEAD
-        <if cond="TOOLKIT=='PM'">$(MEDIA_OS2_HDR)</if>
         <if cond="TOOLKIT=='QT'">$(MEDIA_QT_HDR)</if>
-=======
->>>>>>> ec5214c6
     </set>
     <set var="MEDIA_SRC">$(MEDIA_CMN_SRC) $(MEDIA_PLATFORM_SRC)</set>
     <set var="MEDIA_HDR">$(MEDIA_CMN_HDR) $(MEDIA_PLATFORM_HDR)</set>
