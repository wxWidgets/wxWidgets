--- conflicted
+++ resolved
@@ -189,23 +189,13 @@
     src/osx/core/secretstore.cpp
 </set>
 <set var="BASE_COREFOUNDATION_HDR" hints="files">
-    wx/osx/carbon/region.h
-    wx/osx/core/cfarray.h
     wx/osx/core/cfdataref.h
-    wx/osx/core/cfdictionary.h
     wx/osx/core/cfref.h
     wx/osx/core/cfstring.h
-    wx/osx/core/cftype.h
-    wx/osx/core/colour.h
-    wx/osx/core/dataview.h
+    wx/osx/core/hid.h
     wx/osx/core/evtloop.h
-    wx/osx/core/hid.h
-    wx/osx/core/joystick.h
-    wx/osx/core/mimetype.h
     wx/osx/core/objcid.h
     wx/osx/core/private.h
-<<<<<<< HEAD
-=======
     wx/osx/core/colour.h
     wx/osx/carbon/region.h
     wx/osx/core/cfdictionary.h
@@ -214,7 +204,6 @@
     wx/osx/core/joystick.h
     wx/osx/core/mimetype.h
     wx/osx/core/dataview.h
->>>>>>> 697bd074
 </set>
 
 <!-- Base files used by OS X ports (not Carbon) -->
