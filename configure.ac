dnl Process this file with autoconf to produce a configure script.
AC_PREREQ(2.69)

dnl ---------------------------------------------------------------------------
dnl
dnl Top-level configure.ac for wxWidgets by Robert Roebling, Phil Blecker,
dnl Vadim Zeitlin and Ron Lee
dnl
dnl This script is under the wxWindows licence.
dnl ---------------------------------------------------------------------------

dnl ---------------------------------------------------------------------------
dnl initialization
dnl ---------------------------------------------------------------------------

AC_INIT([wxWidgets], [3.3.0], [wx-dev@googlegroups.com])

dnl the file passed to AC_CONFIG_SRCDIR should be specific to our package
AC_CONFIG_SRCDIR([wx-config.in])

dnl sets build, host variables and the same with _alias
AC_CANONICAL_BUILD
AC_CANONICAL_HOST

dnl notice that if --host was given but --build was not, cross_compiling is
dnl only set to "maybe" and not "yes" and will be either set to "yes" later or
dnl configure will exit with error in AC_PROG_CC so don't test for = "yes" here
if test "$cross_compiling" != "no"; then
    HOST_PREFIX="${host_alias}-"
    HOST_SUFFIX="-$host_alias"
else
    HOST_PREFIX=
    HOST_SUFFIX=
fi

dnl When making releases do:
dnl
dnl wx_release_number += 1

wx_major_version_number=3
wx_minor_version_number=3
wx_release_number=0
wx_subrelease_number=0

WX_RELEASE=$wx_major_version_number.$wx_minor_version_number
WX_VERSION=$WX_RELEASE.$wx_release_number
WX_SUBVERSION=$WX_VERSION.$wx_subrelease_number

WX_MSW_VERSION=$wx_major_version_number$wx_minor_version_number$wx_release_number


dnl Autoconf-2.60 changed the meaning of top_builddir variable, so we have
dnl to use our own replacement that will work with both 2.5x and 2.60+:
wx_top_builddir="`pwd -W 2> /dev/null || pwd`"
AC_SUBST(wx_top_builddir)


dnl Save the values of various standard flags that we modify below in order to
dnl restore them at the very end. This is ugly, but changing the existing code
dnl is non-trivial as sometimes we really need to set them, as we want them to
dnl apply to the tests run by configure, and it gets the job done in the sense
dnl that the generated makefile will only contain user-specified flags values,
dnl just as it should.
USER_CPPFLAGS=$CPPFLAGS
USER_CFLAGS=$CFLAGS
USER_CXXFLAGS=$CXXFLAGS
USER_LDFLAGS=$LDFLAGS

dnl ------------------------------------------------------------------------
dnl Check platform (host system)
dnl ------------------------------------------------------------------------

dnl OS (assume Unix)
USE_UNIX=1
USE_WIN32=0
USE_DOS=0
USE_BEOS=0
USE_MAC=0

dnl Unix kind
USE_AIX=
USE_BSD=                            dnl any BSD
USE_DARWIN=                         dnl a.k.a. macOS
USE_FREEBSD=
USE_GNU=                            dnl GNU/Hurd
USE_HPUX=
USE_LINUX=
USE_NETBSD=
USE_OPENBSD=
USE_OSF=                            dnl OSF/1 (obsolete?)
USE_SGI=
USE_SOLARIS=                        dnl Solaris ("SunOS" >= 5)
USE_SUN=                            dnl SunOS or Solaris
USE_SUNOS=                          dnl old/real SunOS (obsolete)
USE_SVR4=                           dnl SysV R4
USE_SYSV=                           dnl any System V
USE_VMS=
USE_ULTRIX=
USE_UNIXWARE=
USE_HAIKU=

dnl hardware platform
USE_ALPHA=

dnl on some platforms xxx_r() functions are declared inside "#ifdef
dnl _REENTRANT" and it's easier to just define this symbol for these platforms
dnl than checking it during run-time
NEEDS_D_REENTRANT_FOR_R_FUNCS=0

dnl the list of all available toolkits
dnl
dnl update NUM_TOOLKITS calculation below when adding a new toolkit here!
ALL_TOOLKITS="GTK OSX_COCOA OSX_IPHONE MSW X11 DFB QT"

dnl NB: these wxUSE_XXX constants have value of 0 or 1 unlike all the other ones
dnl     which are either yes or no
DEFAULT_wxUSE_GTK=0
DEFAULT_wxUSE_OSX_COCOA=0
DEFAULT_wxUSE_OSX_IPHONE=0
DEFAULT_wxUSE_MSW=0
DEFAULT_wxUSE_X11=0
DEFAULT_wxUSE_DFB=0
DEFAULT_wxUSE_QT=0

dnl these are the values which are really default for the given platform:
dnl they're used if no --with-<toolkit> options were given to detect the
dnl toolkit to use by default for the target platform
DEFAULT_DEFAULT_wxUSE_GTK=0
DEFAULT_DEFAULT_wxUSE_OSX_COCOA=0
DEFAULT_DEFAULT_wxUSE_OSX_IPHONE=0
DEFAULT_DEFAULT_wxUSE_MSW=0
DEFAULT_DEFAULT_wxUSE_X11=0
DEFAULT_DEFAULT_wxUSE_DFB=0
DEFAULT_DEFAULT_wxUSE_QT=0

PROGRAM_EXT=
SAMPLES_CXXFLAGS=
DYLIB_RPATH_FLAG=
DYLIB_RPATH_INSTALL=
DYLIB_RPATH_POSTLINK=

dnl to support a new system, you need to add its canonical name (as determined
dnl by config.sub or specified by the configure command line) to this "case"
dnl and also define the shared library flags below - search for
dnl SHARED_LIB_SETUP to find the exact place
case "${host}" in
  *-hp-hpux* )
    USE_HPUX=1
    DEFAULT_DEFAULT_wxUSE_GTK=1
    NEEDS_D_REENTRANT_FOR_R_FUNCS=1
    AC_DEFINE(__HPUX__)

    dnl many standard declarations in HP-UX headers are only included if either
    dnl _HPUX_SOURCE is defined, see stdsyms(5)
    CPPFLAGS="-D_HPUX_SOURCE $CPPFLAGS"
  ;;
  *-*-linux* )
    USE_LINUX=1
    AC_DEFINE(__LINUX__)
    DEFAULT_DEFAULT_wxUSE_GTK=1
  ;;
  *-*-gnu* | *-*-k*bsd*-gnu )
    USE_GNU=1
    DEFAULT_DEFAULT_wxUSE_GTK=1
  ;;
  *-*-irix5* | *-*-irix6* )
    USE_SGI=1
    USE_SVR4=1
    AC_DEFINE(__SGI__)
    AC_DEFINE(__SVR4__)
    DEFAULT_DEFAULT_wxUSE_GTK=1
  ;;
  *-*-qnx*)
    USE_QNX=1
    AC_DEFINE(__QNX__)
    DEFAULT_DEFAULT_wxUSE_X11=1
  ;;
  *-*-solaris2* )
    USE_SUN=1
    USE_SOLARIS=1
    USE_SVR4=1
    AC_DEFINE(__SUN__)
    AC_DEFINE(__SOLARIS__)
    AC_DEFINE(__SVR4__)
    DEFAULT_DEFAULT_wxUSE_GTK=1
    NEEDS_D_REENTRANT_FOR_R_FUNCS=1
  ;;
  *-*-sunos4* )
    USE_SUN=1
    USE_SUNOS=1
    USE_BSD=1
    AC_DEFINE(__SUN__)
    AC_DEFINE(__SUNOS__)
    AC_DEFINE(__BSD__)
    DEFAULT_DEFAULT_wxUSE_GTK=1
  ;;
  *-*-freebsd*)
    USE_BSD=1
    USE_FREEBSD=1
    AC_DEFINE(__FREEBSD__)
    AC_DEFINE(__BSD__)
    DEFAULT_DEFAULT_wxUSE_GTK=1
  ;;
  *-*-openbsd*|*-*-mirbsd*)
    USE_BSD=1
    USE_OPENBSD=1
    AC_DEFINE(__OPENBSD__)
    AC_DEFINE(__BSD__)
    DEFAULT_DEFAULT_wxUSE_GTK=1
  ;;
  *-*-netbsd*)
    USE_BSD=1
    USE_NETBSD=1
    AC_DEFINE(__NETBSD__)
    AC_DEFINE(__BSD__)
    DEFAULT_DEFAULT_wxUSE_GTK=1
    NEEDS_D_REENTRANT_FOR_R_FUNCS=1

    dnl some standard declarations in NetBSD headers are only included if
    dnl _NETBSD_SOURCE and _LIBC are defined, e.g. getservbyname_r in netdb.h
    CPPFLAGS="-D_NETBSD_SOURCE -D_LIBC $CPPFLAGS"
  ;;
  *-*-osf* )
    USE_OSF=1
    AC_DEFINE(__OSF__)
    DEFAULT_DEFAULT_wxUSE_GTK=1
    NEEDS_D_REENTRANT_FOR_R_FUNCS=1
  ;;
  *-*-dgux5* )
    USE_SVR4=1
    AC_DEFINE(__SVR4__)
    DEFAULT_DEFAULT_wxUSE_GTK=1
  ;;
  *-*-sysv5* )
    USE_SYSV=1
    USE_SVR4=1
    AC_DEFINE(__SYSV__)
    AC_DEFINE(__SVR4__)
    DEFAULT_DEFAULT_wxUSE_GTK=1
  ;;
  *-*-aix* )
    USE_AIX=1
    USE_SYSV=1
    USE_SVR4=1
    AC_DEFINE(__AIX__)
    AC_DEFINE(__SYSV__)
    AC_DEFINE(__SVR4__)
    DEFAULT_DEFAULT_wxUSE_GTK=1
  ;;

  *-*-*UnixWare*)
    USE_SYSV=1
    USE_SVR4=1
    USE_UNIXWARE=1
    AC_DEFINE(__UNIXWARE__)
  ;;

  *-*-cygwin* | *-*-mingw32* | *-*-mingw64* )
    dnl MBN: some of the defines have been moved after toolkit detection
    dnl      because for wxGTK/wxX11 to build on Cygwin
    dnl      USE_UNIX  must be set and not USE_WIN32
    PROGRAM_EXT=".exe"
    DEFAULT_DEFAULT_wxUSE_MSW=1
  ;;

  *-*-darwin* )
    dnl Some platform using Darwin, i.e. one of the Apple OS: we target macOS
    dnl by default on them, use --with-osx_iphone explicitly for iOS.
    USE_BSD=1
    USE_DARWIN=1
    AC_DEFINE(__BSD__)
    AC_DEFINE(__DARWIN__)
    DEFAULT_DEFAULT_wxUSE_OSX_COCOA=1
  ;;

  *-*-beos* )
    dnl leave USE_UNIX on - BeOS is sufficiently Unix-like for this
    USE_BEOS=1
    AC_DEFINE(__BEOS__)
  ;;

  *-*-haiku* )
    USE_HAIKU=1
    AC_DEFINE(__HAIKU__)
    DEFAULT_DEFAULT_wxUSE_QT=1
  ;;

  *)
    AC_MSG_WARN([*** System type ${host} is unknown, assuming generic Unix and continuing nevertheless.])
    AC_MSG_WARN([*** Please report the build results to wx-dev@googlegroups.com.])

    DEFAULT_DEFAULT_wxUSE_X11=1
    DEFAULT_wxUSE_SHARED=no
esac

dnl ---------------------------------------------------------------------------
dnl command line options for configure
dnl ---------------------------------------------------------------------------

dnl the default values for all options - we collect them all here to simplify
dnl modification of the default values (for example, if the defaults for some
dnl platform should be changed, it can be done here too)
dnl
dnl NB: see also DEFAULT_wxUSE<toolkit> variables defined above

dnl it's only necessary to list the options which should be disabled by
dnl default, all the rest have default value of "yes" (or, rather, of
dnl wxUSE_ALL_FEATURES which is the only which has to be set to "yes" by
dnl default)
DEFAULT_wxUSE_ALL_FEATURES=yes

dnl libraries disabled by default or requiring some special handling
DEFAULT_wxUSE_DMALLOC=no
DEFAULT_wxUSE_LIBCURL=auto
DEFAULT_wxUSE_LIBGNOMEVFS=no
DEFAULT_wxUSE_LIBMSPACK=no
DEFAULT_wxUSE_LIBSDL=no
DEFAULT_wxUSE_LIBLZMA=no
DEFAULT_wxUSE_CAIRO=no

dnl features disabled by default
DEFAULT_wxUSE_ACCESSIBILITY=no
DEFAULT_wxUSE_UNICODE_UTF8=no
DEFAULT_wxUSE_UNICODE_UTF8_LOCALE=no

dnl automatic features
DEFAULT_wxUSE_ARTPROVIDER_TANGO=auto
DEFAULT_wxUSE_HOTKEY=auto
DEFAULT_wxUSE_MEDIACTRL=auto
DEFAULT_wxUSE_METAFILE=auto
DEFAULT_wxUSE_OPENGL=auto
DEFAULT_wxUSE_WEBVIEW_EDGE=no

dnl Mac/Cocoa users need to enable building universal binaries explicitly
DEFAULT_wxUSE_UNIVERSAL_BINARY=no
DEFAULT_wxUSE_MAC_ARCH=no

DEFAULT_wxUSE_OFFICIAL_BUILD=no

dnl Always default to no. Only special cases require this.
DEFAULT_wxUSE_OBJC_UNIQUIFYING=no

dnl Prefer to use built-in CATCH library, there are no real drawbacks to it.
DEFAULT_wxUSE_CATCH2=builtin

dnl ===========================
dnl deal with configure options
dnl ===========================

dnl we use several macros here:
dnl     - AC_ARG_WITH/AC_ARG_ENABLE are the standard autoconf macros, see
dnl       autoconf manual for details about them
dnl     - WX_ARG_WITH/WX_ARG_ENABLE are their wx counterparts which perform
dnl       the caching of the command line options and also use DEFAULT_foo
dnl       variable as the default value for "foo" if neither --enable-foo nor
dnl       --disable-foo is specified
dnl     - WX_ARG_SYS_WITH is a special version of WX_ARG_WITH which allows
dnl       to choose not only whether an external library is used but also if we
dnl       use the copy of it included with wxWidgets or an already installed
dnl       system version
dnl     - WX_ARG_WITHOUT/WX_ARG_DISABLE mirror WX_ARG_WITH/WX_ARG_ENABLE but
dnl       should be used for the options which are enabled by default
dnl     - WX_ARG_FEATURE is a version of WX_ARG_ENABLE which should be used for
dnl       optional features, i.e. options which should be disabled if
dnl       --disable-all-features is specified (WX_ARG_WITH/WX_ARG_SYS_WITH are
dnl       also affected by this)

dnl ---------------------------------------------------------------------------
dnl global build options
dnl ---------------------------------------------------------------------------

WX_ARG_DISABLE(gui,        [  --disable-gui           don't build GUI parts of the library], wxUSE_GUI)
WX_ARG_ENABLE(monolithic,  [  --enable-monolithic     build wxWidgets as single library], wxUSE_MONOLITHIC)
WX_ARG_ENABLE(plugins,     [  --enable-plugins        build parts of wxWidgets as loadable components], wxUSE_PLUGINS)
WX_ARG_WITHOUT(subdirs,    [  --without-subdirs       don't generate makefiles for samples/demos/...], wxWITH_SUBDIRS)
AC_ARG_WITH(flavour,       [  --with-flavour=NAME     specify a name to identify this build], [WX_FLAVOUR="$withval"])
WX_ARG_ENABLE(official_build,  [  --enable-official_build official build of wxWidgets (win32 DLL only)], wxUSE_OFFICIAL_BUILD)
AC_ARG_ENABLE(vendor,  [  --enable-vendor=VENDOR  vendor name (win32 DLL only)], [VENDOR="$enableval"])
if test "x$VENDOR" = "x"; then
    VENDOR="custom"
fi

WX_ARG_DISABLE(all-features,[  --disable-all-features  disable all optional features to build minimal library], wxUSE_ALL_FEATURES)
WX_ARG_DISABLE(sys-libs,    [  --disable-sys-libs      disable use of system libraries for which built-in versions are available], wxUSE_SYS_LIBS)
WX_ARG_DISABLE(tests,       [  --disable-tests         disable building tests], wxUSE_TESTS_SUBDIR)

if test "$wxUSE_ALL_FEATURES" = "no"; then
    dnl this is a bit ugly but currently we have no choice but to manually
    dnl reset all the options with default value of auto if all features are to
    dnl be disabled because we can't have an option with default value of
    dnl "auto-or-no-if-wxUSE_ALL_FEATURES-is-disabled"
    DEFAULT_wxUSE_ARTPROVIDER_TANGO=no
    DEFAULT_wxUSE_MEDIACTRL=no
fi

AC_ARG_WITH(dpi, [  --with-dpi=none|system|per-monitor   set dpi-awareness (Win32 only), default is per-monitor], [wxWITH_DPI_MANIFEST="$withval"])

dnl ---------------------------------------------------------------------------
dnl port selection
dnl ---------------------------------------------------------------------------

if test "$wxUSE_GUI" = "yes"; then

WX_ARG_ENABLE(universal,   [  --enable-universal      use wxWidgets GUI controls instead of native ones], wxUSE_UNIVERSAL)
if test "$wxUSE_UNIVERSAL" = "yes"; then
    AC_ARG_WITH(themes,    [  --with-themes=all|list  use only the specified comma-separated list of wxUniversal themes], [wxUNIV_THEMES="$withval"])
fi

dnl we use AC_ARG_WITH and not WX_ARG_WITH for the toolkit options as they
dnl shouldn't default to wxUSE_ALL_FEATURES
AC_ARG_WITH(gtk,          [[  --with-gtk[=VERSION]    use GTK+, VERSION can be 3 (default), 2, or "any"]], [wxUSE_GTK="$withval" CACHE_GTK=1 TOOLKIT_GIVEN=1])
WX_ARG_ONLY_WITH(osx_cocoa,     [  --with-osx_cocoa        use macOS (Cocoa)], [wxUSE_OSX_COCOA="$withval" CACHE_OSX_COCOA=1 TOOLKIT_GIVEN=1])
WX_ARG_ONLY_WITH(osx_iphone,    [  --with-osx_iphone       use iOS], [wxUSE_OSX_IPHONE="$withval" CACHE_OSX_IPHONE=1 TOOLKIT_GIVEN=1])
WX_ARG_ONLY_WITH(osx,           [  --with-osx              use macOS (default port, Cocoa)], [wxUSE_OSX_COCOA="$withval" CACHE_OSX_COCOA=1 TOOLKIT_GIVEN=1])
WX_ARG_ONLY_WITH(cocoa,         [  --with-cocoa            same as --with-osx_cocoa], [wxUSE_OSX_COCOA="$withval" CACHE_OSX_COCOA=1 TOOLKIT_GIVEN=1])
WX_ARG_ONLY_WITH(iphone,        [  --with-iphone           same as --with-osx_iphone], [wxUSE_OSX_IPHONE="$withval" CACHE_OSX_IPHONE=1 TOOLKIT_GIVEN=1])
WX_ARG_ONLY_WITH(mac,           [  --with-mac              same as --with-osx], [wxUSE_OSX_COCOA="$withval" CACHE_OSX_COCOA=1 TOOLKIT_GIVEN=1])
WX_ARG_ONLY_WITH(wine,          [  --with-wine             use Wine], [wxUSE_WINE="$withval" CACHE_WINE=1])
WX_ARG_ONLY_WITH(msw,           [  --with-msw              use MS-Windows], [wxUSE_MSW="$withval" CACHE_MSW=1 TOOLKIT_GIVEN=1])
WX_ARG_ONLY_WITH(directfb,      [  --with-directfb         use DirectFB], [wxUSE_DFB="$withval" wxUSE_UNIVERSAL="yes" CACHE_DFB=1 TOOLKIT_GIVEN=1])
WX_ARG_ONLY_WITH(x11,           [  --with-x11              use X11], [wxUSE_X11="$withval" wxUSE_UNIVERSAL="yes" CACHE_X11=1 TOOLKIT_GIVEN=1])
WX_ARG_ONLY_WITH(qt,            [  --with-qt               use Qt], [wxUSE_QT="$withval" CACHE_QT=1 TOOLKIT_GIVEN=1])
WX_ARG_ENABLE(nanox,       [  --enable-nanox          use NanoX], wxUSE_NANOX)

dnl check that no more than one toolkit is given and that if none are given that
dnl we have a default one

AC_MSG_CHECKING(for toolkit)



# In Wine, we need to default to MSW, not GTK
if test "$wxUSE_WINE" = "yes"; then
    DEFAULT_DEFAULT_wxUSE_GTK=0
    DEFAULT_DEFAULT_wxUSE_MSW=1
    wxUSE_SHARED=no
    CC=${CC:-winegcc}
    CXX=${CXX:-wineg++}
fi


if test "$wxUSE_GUI" = "yes"; then

    if test "$USE_BEOS" = 1; then
        AC_MSG_ERROR([BeOS GUI is not supported yet, use --disable-gui])
    fi

    if test "$TOOLKIT_GIVEN" = 1; then
      dnl convert "yes", "any" or a number to 1 and "no" to 0
      for toolkit in $ALL_TOOLKITS; do
        var=wxUSE_$toolkit
        eval "value=\$${var}"
        if test "x$value" = "xno"; then
          eval "$var=0"
        elif test "x$value" != "x"; then
          eval "$var=1"
        fi

        if test "x$value" != "x" -a "x$value" != "xyes" -a "x$value" != "xno"; then
          eval "wx${toolkit}_VERSION=$value"
        fi
      done
    else
      dnl try to guess the most appropriate toolkit for this platform
      for toolkit in $ALL_TOOLKITS; do
        var=DEFAULT_DEFAULT_wxUSE_$toolkit
        eval "wxUSE_$toolkit=\$${var}"
      done
    fi

    dnl we suppose that expr is available (maybe there is a better way to do
    dnl this? what about using ALL_TOOLKITS? TODO)
    NUM_TOOLKITS=`expr ${wxUSE_GTK:-0} \
                  + ${wxUSE_OSX_COCOA:-0} + ${wxUSE_OSX_IPHONE:-0} + ${wxUSE_DFB:-0} \
                  + ${wxUSE_MSW:-0} \
                  + ${wxUSE_X11:-0} + ${wxUSE_QT:-0}`


    case "$NUM_TOOLKITS" in
      1)
      ;;
      0)
        AC_MSG_ERROR(Please specify a toolkit -- cannot determine the default for ${host})
      ;;
      *)
        AC_MSG_ERROR(Please specify at most one toolkit)
    esac

    for toolkit in $ALL_TOOLKITS; do
        var=wxUSE_$toolkit
        eval "value=\$${var}"
        if test "$value" = 1; then
          toolkit_echo=`echo $toolkit | tr '[[A-Z]]' '[[a-z]]'`
          AC_MSG_RESULT($toolkit_echo)
        fi
    done
else
    if test "x$host_alias" != "x"; then
        AC_MSG_RESULT(base ($host_alias hosted) only)
    else
        AC_MSG_RESULT(base only)
    fi
fi

wxUSE_MAC=0
if test "$wxUSE_OSX_COCOA" = 1 \
       -o "$wxUSE_OSX_IPHONE" = 1; then
    wxUSE_MAC=1
fi

dnl ---------------------------------------------------------------------------
dnl external libraries
dnl ---------------------------------------------------------------------------

WX_ARG_SYS_WITH(libpng,    [  --with-libpng           use libpng (PNG image format)], wxUSE_LIBPNG)
WX_ARG_SYS_WITH(libjpeg,   [  --with-libjpeg          use libjpeg (JPEG file format)], wxUSE_LIBJPEG)
WX_ARG_SYS_WITH(libtiff,   [  --with-libtiff          use libtiff (TIFF file format)], wxUSE_LIBTIFF)
<<<<<<< HEAD
WX_ARG_SYS_WITH(catch2,    [  --with-catch2           use CATCH2 (testing framework)], wxUSE_CATCH2)
=======
WX_ARG_SYS_WITH(libwebp,   [  --with-libwebp          use libwebp (WebP file format)], wxUSE_LIBWEBP)
>>>>>>> 00d31dc3

dnl We don't provide built-in version of this library, so if the use of system
dnl libraries is explicitly disabled, we can't use it at all.
if test "$wxUSE_LIBTIFF" = "builtin" ; then
    wxUSE_LIBJBIG=no
else
    WX_ARG_WITHOUT(libjbig,    [  --without-libjbig       don't use libjbig in libtiff even if available], wxUSE_LIBJBIG)
fi

WX_ARG_SYS_WITH(libxpm,    [  --with-libxpm           use libxpm (XPM file format)], wxUSE_LIBXPM)
WX_ARG_WITH(libiconv,      [  --with-libiconv         use libiconv (character conversion)], wxUSE_LIBICONV)
WX_ARG_WITH(libmspack,     [  --with-libmspack        use libmspack (CHM help files loading)], wxUSE_LIBMSPACK)
WX_ARG_WITHOUT(gtkprint,   [  --without-gtkprint      don't use GTK printing support], wxUSE_GTKPRINT)
WX_ARG_WITH(gnomevfs,      [  --with-gnomevfs         use GNOME VFS for associating MIME types], wxUSE_LIBGNOMEVFS)
WX_ARG_WITH(libnotify,     [  --with-libnotify        use libnotify for notifications], wxUSE_LIBNOTIFY)
WX_ARG_WITH(opengl,        [  --with-opengl           use OpenGL (or Mesa)], wxUSE_OPENGL)
WX_ARG_WITH(xtest,         [  --with-xtest            use XTest extension], wxUSE_XTEST)
WX_ARG_WITH(nanosvg,       [  --with-nanosvg          use NanoSVG for rasterizing SVG], wxUSE_NANOSVG)

if test "$wxUSE_GTK" = 1 -o "$wxUSE_X11" = 1; then
    wx_needs_cairo_for_gc=1
fi

dnl If we do _not_ need Cairo anyhow, provide an option to request enabling it
dnl explicitly.
if test "$wx_needs_cairo_for_gc" != 1; then
WX_ARG_WITH(cairo,         [  --with-cairo            use Cairo-based wxGraphicsContext implementation], wxUSE_CAIRO)
fi

fi
dnl for GUI only

WX_ARG_WITH(dmalloc,       [  --with-dmalloc          use dmalloc library (http://dmalloc.com/)], wxUSE_DMALLOC)
WX_ARG_WITH(sdl,           [  --with-sdl              use SDL for audio on Unix], wxUSE_LIBSDL)
WX_ARG_SYS_WITH(regex,     [  --with-regex            enable support for wxRegEx class], wxUSE_REGEX)
WX_ARG_WITH(liblzma,       [  --with-liblzma          use LZMA compression)], wxUSE_LIBLZMA)
WX_ARG_SYS_WITH(zlib,      [  --with-zlib             use zlib for LZW compression], wxUSE_ZLIB)
WX_ARG_SYS_WITH(expat,     [  --with-expat            enable XML support using expat parser], wxUSE_EXPAT)

WX_ARG_WITH(libcurl,       [  --with-libcurl          use libcurl-based wxWebRequest], wxUSE_LIBCURL)
dnl USE_WIN32 is not defined yet, so we always define this option even if it's
dnl MSW-specific, which is not ideal, but better than never defining it.
WX_ARG_WITH(winhttp,       [  --with-winhttp          use WinHTTP-based wxWebRequest], wxUSE_WINHTTP)
if test "$USE_DARWIN" = 1; then
WX_ARG_WITH(urlsession,    [  --with-urlsession       use NSURLSession-based wxWebRequest], wxUSE_URLSESSION)
fi

if test "$USE_DARWIN" = 1; then

AC_ARG_WITH(macosx-sdk,    [  --with-macosx-sdk=PATH  use macOS SDK at PATH], [
        wxUSE_MACOSX_SDK=$withval
        wx_cv_use_macosx_sdk="wxUSE_MACOSX_SDK=$withval"
    ])

AC_ARG_WITH(macosx-version-min,    [  --with-macosx-version-min=VER   build binaries requiring at least this macOS version (default and lowest supported: 10.10)], [
        wxUSE_MACOSX_VERSION_MIN=$withval
        wx_cv_use_macosx_version_min="wxUSE_MACOSX_VERSION_MIN=$withval"
    ])

fi dnl USE_DARWIN

dnl ---------------------------------------------------------------------------
dnl debugging options
dnl ---------------------------------------------------------------------------

dnl don't use WX_ARG_ENABLE as it just gets in the way instead of helping with
dnl this rather unusual option
AC_ARG_ENABLE(debug,       [  --enable-debug          build library for debugging],
    [
        if test "$enableval" = yes; then
            wxUSE_DEBUG=yes
        elif test "$enableval" = no; then
            wxUSE_DEBUG=no
        elif test "$enableval" = max; then
            wxUSE_DEBUG=yes
            WXCONFIG_CPPFLAGS="$WXCONFIG_CPPFLAGS -DwxDEBUG_LEVEL=2"
        else
            AC_MSG_ERROR([Invalid --enable-debug value, must be yes, no or max])
        fi
    ],
    wxUSE_DEBUG=default
)

case "$wxUSE_DEBUG" in
    yes)
        dnl build the library for debugging: enable debugging code and generate
        dnl the debug information for the library itself
        DEFAULT_wxUSE_DEBUG_FLAG=yes
        DEFAULT_wxUSE_DEBUG_INFO=yes

        dnl also disable optimizations by default if --enable-debug was used
        dnl (this can still be overridden by an explicit --enable-optimise)
        DEFAULT_wxUSE_OPTIMISE=no
        ;;

    no)
        dnl --disable-debug is equivalent to both --disable-debug_flag and
        dnl --disable-debug_info
        DEFAULT_wxUSE_DEBUG_FLAG=no
        DEFAULT_wxUSE_DEBUG_INFO=no
        ;;

    default)
        dnl the library is built with debugging support by default but without
        dnl debug information as this requires much, much more disk space
        DEFAULT_wxUSE_DEBUG_FLAG=yes
        DEFAULT_wxUSE_DEBUG_INFO=no
        ;;
esac

WX_ARG_DISABLE(debug_flag,   [  --disable-debug_flag    disable all debugging support], wxUSE_DEBUG_FLAG)
WX_ARG_ENABLE(debug_info,    [  --enable-debug_info     generate debug information], wxUSE_DEBUG_INFO)

dnl enabled if just --enable-debug_{flag,info} was
dnl
dnl in any case, only set the default value and allow overriding it with an

WX_ARG_ENABLE(debug_gdb,     [  --enable-debug_gdb      create code with extra GDB debugging information], wxUSE_DEBUG_GDB)

dnl ---------------------------------------------------------------------------
dnl global compile options
dnl ---------------------------------------------------------------------------

WX_ARG_DISABLE(shared,     [  --disable-shared        create static library instead of shared], wxUSE_SHARED)
AC_ARG_ENABLE(cxx11,       [  --enable-cxx11          obsolete option doing nothing])
AC_ARG_WITH(cxx,           [  --with-cxx=11|14|17|20  use the given C++ dialect], [wxWITH_CXX="$withval"])
WX_ARG_ENABLE(stl,         [  --enable-stl            obsolete option doing nothing], wxUSE_STL)
WX_ARG_DISABLE(std_containers,[  --disable-std_containers disable use of standard C++ container classes], wxUSE_STD_CONTAINERS)
WX_ARG_DISABLE(std_iostreams,[  --disable-std_iostreams  disable use of standard C++ stream classes], wxUSE_STD_IOSTREAM)
WX_ARG_ENABLE(std_string_conv_in_wxstring, [ --enable-std_string_conv_in_wxstring     provide implicit conversion to std::string in wxString], wxUSE_STD_STRING_CONV_IN_WXSTRING)
WX_ARG_DISABLE(unsafe_conv_in_wxstring,     [ --disable-unsafe_conv_in_wxstring        disable unsafe implicit conversions in wxString], wxUSE_UNSAFE_WXSTRING_CONV)
WX_ARG_ENABLE_PARAM(utf8,    [  --enable-utf8           use UTF-8 representation for strings], wxUSE_UNICODE_UTF8)
WX_ARG_ENABLE(utf8only,      [  --enable-utf8only       only support UTF-8 locales in UTF-8 build], wxUSE_UNICODE_UTF8_LOCALE)
WX_ARG_ENABLE(extended_rtti, [  --enable-extended_rtti  use extended RTTI (XTI)], wxUSE_EXTENDED_RTTI)

WX_ARG_DISABLE(optimise,   [  --disable-optimise      compile without optimisations], wxUSE_OPTIMISE)

WX_ARG_ENABLE(profile,       [  --enable-profile        create code with profiling information], wxUSE_PROFILE)
WX_ARG_DISABLE(pic,          [  --disable-pic           don't use position independent code when building static libraries (shared libraries always use PIC)], wxUSE_PIC)
WX_ARG_ENABLE(no_rtti,       [  --enable-no_rtti        create code without RTTI information], wxUSE_NO_RTTI)
WX_ARG_ENABLE(no_exceptions, [  --enable-no_exceptions  create code without C++ exceptions handling], wxUSE_NO_EXCEPTIONS)
WX_ARG_ENABLE(permissive,    [  --enable-permissive     compile code disregarding strict ANSI], wxUSE_PERMISSIVE)
WX_ARG_DISABLE(vararg_macros,[  --disable-vararg_macros don't use vararg macros, even if they are supported], wxUSE_VARARG_MACROS)

if test "$USE_DARWIN" = 1; then
WX_ARG_ENABLE_PARAM(universal_binary, [[  --enable-universal_binary=archs create universal binary for the specified (or all supported) architectures]], wxUSE_UNIVERSAL_BINARY)
WX_ARG_ENABLE_PARAM(macosx_arch,      [[  --enable-macosx_arch=ARCH  build for just the specified architecture]], wxUSE_MAC_ARCH)
fi dnl USE_DARWIN

WX_ARG_ENABLE(compat30,      [  --enable-compat30       enable wxWidgets 3.0 compatibility], WXWIN_COMPATIBILITY_3_0)
WX_ARG_DISABLE(compat32,     [  --disable-compat32      disable wxWidgets 3.2 compatibility], WXWIN_COMPATIBILITY_3_2)

WX_ARG_DISABLE(rpath,        [  --disable-rpath         disable use of rpath for uninstalled builds], wxUSE_RPATH)

WX_ARG_DISABLE(symver,       [  --disable-symver        disable use of ELF symbols versioning even if supported], wxUSE_ELF_SYMVER)
WX_ARG_DISABLE(visibility,   [  --disable-visibility    disable use of ELF symbols visibility even if supported], wxUSE_VISIBILITY)

WX_ARG_ENABLE(repro_build,   [  --enable-repro-build    enable reproducible build mode], wxUSE_REPRODUCIBLE_BUILD)
WX_ARG_ENABLE(pch,           [  --enable-pch            use precompiled headers if possible (off by default)], wxUSE_PCH)

dnl ---------------------------------------------------------------------------
dnl optional non GUI features
dnl ---------------------------------------------------------------------------

WX_ARG_FEATURE(intl,          [  --enable-intl           use internationalization system], wxUSE_INTL)
WX_ARG_FEATURE(xlocale,       [  --enable-xlocale        use x-locale support (requires wxLocale)], wxUSE_XLOCALE)
WX_ARG_FEATURE(config,        [  --enable-config         use wxConfig (and derived) classes], wxUSE_CONFIG)

WX_ARG_FEATURE(protocols,     [  --enable-protocols      use wxProtocol and derived classes], wxUSE_PROTOCOL)
WX_ARG_FEATURE(ftp,           [  --enable-ftp            use wxFTP (requires wxProtocol], wxUSE_PROTOCOL_FTP)
WX_ARG_FEATURE(http,          [  --enable-http           use wxHTTP (requires wxProtocol], wxUSE_PROTOCOL_HTTP)
WX_ARG_FEATURE(fileproto,     [  --enable-fileproto      use wxFileProto class (requires wxProtocol], wxUSE_PROTOCOL_FILE)
WX_ARG_FEATURE(sockets,       [  --enable-sockets        use socket/network classes], wxUSE_SOCKETS)
WX_ARG_FEATURE(ipv6,          [  --enable-ipv6           enable IPv6 support in wxSocket], wxUSE_IPV6)
WX_ARG_FEATURE(ole,           [  --enable-ole            use OLE classes (Win32 only)], wxUSE_OLE)
WX_ARG_FEATURE(dataobj,       [  --enable-dataobj        use data object classes], wxUSE_DATAOBJ)
WX_ARG_FEATURE(webrequest,    [  --enable-webrequest     use wxWebRequest], wxUSE_WEBREQUEST)

WX_ARG_FEATURE(ipc,           [  --enable-ipc            use interprocess communication (wxSocket etc.)], wxUSE_IPC)

WX_ARG_FEATURE(baseevtloop,   [  --enable-baseevtloop    use event loop in console programs too], wxUSE_CONSOLE_EVENTLOOP)
WX_ARG_FEATURE(epollloop,     [  --enable-epollloop      use wxEpollDispatcher class (Linux only)], wxUSE_EPOLL_DISPATCHER)
WX_ARG_FEATURE(selectloop,    [  --enable-selectloop     use wxSelectDispatcher class], wxUSE_SELECT_DISPATCHER)

dnl please keep the settings below in alphabetical order
WX_ARG_FEATURE(any,           [  --enable-any            use wxAny class], wxUSE_ANY)
WX_ARG_FEATURE(apple_ieee,    [  --enable-apple_ieee     use the Apple IEEE codec], wxUSE_APPLE_IEEE)
WX_ARG_FEATURE(arcstream,     [  --enable-arcstream      use wxArchive streams], wxUSE_ARCHIVE_STREAMS)
WX_ARG_FEATURE(base64,        [  --enable-base64         use base64 encoding/decoding functions], wxUSE_BASE64)
WX_ARG_FEATURE(backtrace,     [  --enable-backtrace      use wxStackWalker class for getting backtraces], wxUSE_STACKWALKER)
WX_ARG_FEATURE(catch_segvs,   [  --enable-catch_segvs    catch signals in wxApp::OnFatalException (Unix only)], wxUSE_ON_FATAL_EXCEPTION)
WX_ARG_FEATURE(cmdline,       [  --enable-cmdline        use wxCmdLineParser class], wxUSE_CMDLINE_PARSER)
WX_ARG_FEATURE(datetime,      [  --enable-datetime       use wxDateTime class], wxUSE_DATETIME)
WX_ARG_FEATURE(debugreport,   [  --enable-debugreport    use wxDebugReport class], wxUSE_DEBUGREPORT)
WX_ARG_FEATURE(dialupman,     [  --enable-dialupman      use dialup network classes], wxUSE_DIALUP_MANAGER)
WX_ARG_FEATURE(dynlib,        [  --enable-dynlib         use wxDynamicLibrary class for DLL loading], wxUSE_DYNLIB_CLASS)
WX_ARG_FEATURE(dynamicloader, [  --enable-dynamicloader  use wxPluginLibrary and wxPluginManager classes], wxUSE_DYNAMIC_LOADER)
WX_ARG_FEATURE(exceptions,    [  --enable-exceptions     build exception-safe library], wxUSE_EXCEPTIONS)
WX_ARG_FEATURE(ffile,         [  --enable-ffile          use wxFFile class], wxUSE_FFILE)
WX_ARG_FEATURE(file,          [  --enable-file           use wxFile class], wxUSE_FILE)
WX_ARG_FEATURE(filehistory,   [  --enable-filehistory    use wxFileHistory class], wxUSE_FILE_HISTORY)
WX_ARG_FEATURE(filesystem,    [  --enable-filesystem     use virtual file systems classes], wxUSE_FILESYSTEM)
WX_ARG_FEATURE(fontenum,      [  --enable-fontenum       use wxFontEnumerator class], wxUSE_FONTENUM)
WX_ARG_FEATURE(fontmap,       [  --enable-fontmap        use font encodings conversion classes], wxUSE_FONTMAP)
WX_ARG_FEATURE(fs_archive,    [  --enable-fs_archive     use virtual archive filesystems], wxUSE_FS_ARCHIVE)
WX_ARG_FEATURE(fs_inet,       [  --enable-fs_inet        use virtual HTTP/FTP filesystems], wxUSE_FS_INET)
WX_ARG_FEATURE(fs_zip,        [  --enable-fs_zip         now replaced by fs_archive], wxUSE_FS_ZIP)
WX_ARG_FEATURE(fsvolume,      [  --enable-fsvolume       use wxFSVolume class], wxUSE_FSVOLUME)
WX_ARG_FEATURE(fswatcher,     [  --enable-fswatcher      use wxFileSystemWatcher class], wxUSE_FSWATCHER)
WX_ARG_FEATURE(geometry,      [  --enable-geometry       use geometry class], wxUSE_GEOMETRY)
WX_ARG_FEATURE(log,           [  --enable-log            use logging system], wxUSE_LOG)
WX_ARG_FEATURE(mimetype,      [  --enable-mimetype       use wxMimeTypesManager], wxUSE_MIMETYPE)
WX_ARG_FEATURE(printfposparam,[  --enable-printfposparam use wxVsnprintf() which supports positional parameters], wxUSE_PRINTF_POS_PARAMS)
WX_ARG_FEATURE(secretstore,   [  --enable-secretstore    use wxSecretStore class], wxUSE_SECRETSTORE)
WX_ARG_FEATURE(snglinst,      [  --enable-snglinst       use wxSingleInstanceChecker class], wxUSE_SNGLINST_CHECKER)
WX_ARG_FEATURE(sound,         [  --enable-sound          use wxSound class], wxUSE_SOUND)
WX_ARG_FEATURE(spellcheck,    [  --enable-spellcheck     enable spell checking in wxTextCtrl], wxUSE_SPELLCHECK)
WX_ARG_FEATURE(stdpaths,      [  --enable-stdpaths       use wxStandardPaths class], wxUSE_STDPATHS)
WX_ARG_FEATURE(stopwatch,     [  --enable-stopwatch      use wxStopWatch class], wxUSE_STOPWATCH)
WX_ARG_FEATURE(streams,       [  --enable-streams        use wxStream etc classes], wxUSE_STREAMS)
WX_ARG_FEATURE(sysoptions,    [  --enable-sysoptions     use wxSystemOptions], wxUSE_SYSTEM_OPTIONS)
WX_ARG_FEATURE(tarstream,     [  --enable-tarstream      use wxTar streams], wxUSE_TARSTREAM)
WX_ARG_FEATURE(textbuf,       [  --enable-textbuf        use wxTextBuffer class], wxUSE_TEXTBUFFER)
WX_ARG_FEATURE(textfile,      [  --enable-textfile       use wxTextFile class], wxUSE_TEXTFILE)
WX_ARG_FEATURE(timer,         [  --enable-timer          use wxTimer class], wxUSE_TIMER)
WX_ARG_FEATURE(variant,       [  --enable-variant        use wxVariant class], wxUSE_VARIANT)
WX_ARG_FEATURE(zipstream,     [  --enable-zipstream      use wxZip streams], wxUSE_ZIPSTREAM)

dnl URL-related classes
WX_ARG_FEATURE(url,           [  --enable-url            use wxURL class], wxUSE_URL)
WX_ARG_FEATURE(protocol,      [  --enable-protocol       use wxProtocol class], wxUSE_PROTOCOL)
WX_ARG_FEATURE(protocol_http, [  --enable-protocol-http  HTTP support in wxProtocol], wxUSE_PROTOCOL_HTTP)
WX_ARG_FEATURE(protocol_ftp,  [  --enable-protocol-ftp   FTP support in wxProtocol], wxUSE_PROTOCOL_FTP)
WX_ARG_FEATURE(protocol_file, [  --enable-protocol-file  FILE support in wxProtocol], wxUSE_PROTOCOL_FILE)

WX_ARG_FEATURE(threads,     [  --enable-threads        use threads], wxUSE_THREADS)

if test "$wxUSE_MSW" = 1 ; then
WX_ARG_DISABLE(dbghelp,     [  --enable-dbghelp        use dbghelp.dll API (Win32 only)], wxUSE_DBGHELP)
WX_ARG_ENABLE(iniconf,      [  --enable-iniconf        use wxIniConfig (Win32 only)], wxUSE_INICONF)
fi

WX_ARG_FEATURE(regkey,      [  --enable-regkey         use wxRegKey class (Win32 only)], wxUSE_REGKEY)

if test "$wxUSE_GUI" = "yes"; then

dnl ---------------------------------------------------------------------------
dnl optional "big" GUI features
dnl ---------------------------------------------------------------------------

WX_ARG_FEATURE(docview,     [  --enable-docview        use document view architecture], wxUSE_DOC_VIEW_ARCHITECTURE)
WX_ARG_FEATURE(help,        [  --enable-help           use help subsystem], wxUSE_HELP)
WX_ARG_FEATURE(mshtmlhelp,  [  --enable-mshtmlhelp     use MS HTML Help (win32)], wxUSE_MS_HTML_HELP)
WX_ARG_FEATURE(html,        [  --enable-html           use wxHTML sub-library], wxUSE_HTML)
WX_ARG_FEATURE(htmlhelp,    [  --enable-htmlhelp       use wxHTML-based help], wxUSE_WXHTML_HELP)
WX_ARG_FEATURE(xrc,         [  --enable-xrc            use XRC resources sub-library], wxUSE_XRC)
WX_ARG_FEATURE(aui,         [  --enable-aui            use AUI docking library], wxUSE_AUI)
WX_ARG_FEATURE(propgrid,    [  --enable-propgrid       use wxPropertyGrid library], wxUSE_PROPGRID)
WX_ARG_FEATURE(ribbon,      [  --enable-ribbon         use wxRibbon library], wxUSE_RIBBON)
WX_ARG_FEATURE(stc,         [  --enable-stc            use wxStyledTextCtrl library], wxUSE_STC)
WX_ARG_FEATURE(constraints, [  --enable-constraints    use layout-constraints system], wxUSE_CONSTRAINTS)
WX_ARG_FEATURE(loggui,      [  --enable-loggui         use standard GUI logger], wxUSE_LOGGUI)
WX_ARG_FEATURE(logwin,      [  --enable-logwin         use wxLogWindow], wxUSE_LOGWINDOW)
WX_ARG_FEATURE(logdialog,   [  --enable-logdialog      use wxLogDialog], wxUSE_LOGDIALOG)
WX_ARG_FEATURE(mdi,         [  --enable-mdi            use multiple document interface architecture], wxUSE_MDI)
WX_ARG_FEATURE(mdidoc,      [  --enable-mdidoc         use docview architecture with MDI], wxUSE_MDI_ARCHITECTURE)
WX_ARG_FEATURE(mediactrl,   [  --enable-mediactrl      use wxMediaCtrl class], wxUSE_MEDIACTRL)
WX_ARG_FEATURE(richtext,    [  --enable-richtext       use wxRichTextCtrl], wxUSE_RICHTEXT)
WX_ARG_FEATURE(postscript,  [  --enable-postscript     use wxPostscriptDC device context (default for gtk+)], wxUSE_POSTSCRIPT)
WX_ARG_FEATURE(printarch,   [  --enable-printarch      use printing architecture], wxUSE_PRINTING_ARCHITECTURE)
WX_ARG_FEATURE(svg,         [  --enable-svg            use wxSVGFileDC device context], wxUSE_SVG)
WX_ARG_FEATURE(webview,     [  --enable-webview        use wxWebView library], wxUSE_WEBVIEW)

dnl This one is not enabled by default as it requires CEF to be available under
dnl 3rdparty/cef.
WX_ARG_ENABLE(webviewchromium, [  --enable-webviewchromium        use wxWebView Chromium backend], wxUSE_WEBVIEW_CHROMIUM)

dnl When using wxWebViewChromium, we assume that CEF wrapper DLL was built in
dnl release mode, use this option if it was built in debug one, i.e. with
dnl -DCMAKE_BUILD_TYPE=Debug
WX_ARG_ENABLE(cef_debug,    [  --enable-cef_debug      use debug build of CEF wrapper], wxUSE_CEF_DEBUG)

dnl wxDC is implemented in terms of wxGraphicsContext in wxOSX so the latter
dnl can't be disabled, don't even provide an option to do it
if test "$wxUSE_MAC" != 1; then
WX_ARG_FEATURE(graphics_ctx,[  --enable-graphics_ctx   use graphics context 2D drawing API], wxUSE_GRAPHICS_CONTEXT)
fi

if test "$wxUSE_MSW" = 1 ; then
WX_ARG_FEATURE(graphics_d2d,[  --enable-graphics-d2d   use Direct2D-based graphics context], wxUSE_GRAPHICS_DIRECT2D)
fi

dnl ---------------------------------------------------------------------------
dnl IPC &c
dnl ---------------------------------------------------------------------------

WX_ARG_FEATURE(clipboard,   [  --enable-clipboard      use wxClipboard class], wxUSE_CLIPBOARD)
WX_ARG_FEATURE(dnd,         [  --enable-dnd            use Drag'n'Drop classes], wxUSE_DRAG_AND_DROP)

dnl ---------------------------------------------------------------------------
dnl optional GUI controls (in alphabetical order except the first one)
dnl ---------------------------------------------------------------------------

dnl don't set DEFAULT_wxUSE_XXX below if the option is not specified
DEFAULT_wxUSE_CONTROLS=none
WX_ARG_DISABLE(controls,    [  --disable-controls      disable compilation of all standard controls], wxUSE_CONTROLS)

dnl even with --disable-controls, some may be enabled by an explicit
dnl --enable-<control> later on the command line -- but by default all will be
dnl disabled
if test "$wxUSE_CONTROLS" = "no"; then
    DEFAULT_wxUSE_ACCEL=no
    DEFAULT_wxUSE_ANIMATIONCTRL=no
    DEFAULT_wxUSE_BANNERWINDOW=no
    DEFAULT_wxUSE_BMPBUTTON=no
    DEFAULT_wxUSE_BUTTON=no
    DEFAULT_wxUSE_CALCTRL=no
    DEFAULT_wxUSE_CARET=no
    DEFAULT_wxUSE_CHECKBOX=no
    DEFAULT_wxUSE_CHECKLISTBOX=no
    DEFAULT_wxUSE_CHOICE=no
    DEFAULT_wxUSE_CHOICEBOOK=no
    DEFAULT_wxUSE_COLLPANE=no
    DEFAULT_wxUSE_COLOURPICKERCTRL=no
    DEFAULT_wxUSE_COMBOBOX=no
    DEFAULT_wxUSE_COMBOBOX=no
    DEFAULT_wxUSE_COMMANDLINKBUTTON=no
    DEFAULT_wxUSE_DATAVIEWCTRL=no
    DEFAULT_wxUSE_DATEPICKCTRL=no
    DEFAULT_wxUSE_DETECT_SM=no
    DEFAULT_wxUSE_DIRPICKERCTRL=no
    DEFAULT_wxUSE_DISPLAY=no
    DEFAULT_wxUSE_FILECTRL=no
    DEFAULT_wxUSE_FILEPICKERCTRL=no
    DEFAULT_wxUSE_FONTPICKERCTRL=no
    DEFAULT_wxUSE_GAUGE=no
    DEFAULT_wxUSE_GRID=no
    DEFAULT_wxUSE_HEADERCTRL=no
    DEFAULT_wxUSE_HYPERLINKCTRL=no
    DEFAULT_wxUSE_IMAGLIST=no
    DEFAULT_wxUSE_LISTBOOK=no
    DEFAULT_wxUSE_LISTBOX=no
    DEFAULT_wxUSE_LISTCTRL=no
    DEFAULT_wxUSE_MARKUP=no
    DEFAULT_wxUSE_NOTEBOOK=no
    DEFAULT_wxUSE_POPUPWIN=no
    DEFAULT_wxUSE_RADIOBOX=no
    DEFAULT_wxUSE_RADIOBTN=no
    DEFAULT_wxUSE_RICHMSGDLG=no
    DEFAULT_wxUSE_RICHTOOLTIP=no
    DEFAULT_wxUSE_REARRANGECTRL=no
    DEFAULT_wxUSE_SASH=no
    DEFAULT_wxUSE_SCROLLBAR=no
    DEFAULT_wxUSE_SEARCHCTRL=no
    DEFAULT_wxUSE_SLIDER=no
    DEFAULT_wxUSE_SPINBTN=no
    DEFAULT_wxUSE_SPINCTRL=no
    DEFAULT_wxUSE_SPLITTER=no
    DEFAULT_wxUSE_STATBMP=no
    DEFAULT_wxUSE_STATBOX=no
    DEFAULT_wxUSE_STATLINE=no
    DEFAULT_wxUSE_STATUSBAR=no
    DEFAULT_wxUSE_TIMEPICKCTRL=no
    DEFAULT_wxUSE_TIPWINDOW=no
    DEFAULT_wxUSE_TOGGLEBTN=no
    DEFAULT_wxUSE_TOOLBAR=no
    DEFAULT_wxUSE_TOOLBAR_NATIVE=no
    DEFAULT_wxUSE_TOOLBOOK=no
    DEFAULT_wxUSE_TOOLTIPS=no
    DEFAULT_wxUSE_TREEBOOK=no
    DEFAULT_wxUSE_TREECTRL=no
    DEFAULT_wxUSE_TREELISTCTRL=no
fi

dnl features affecting multiple controls
WX_ARG_FEATURE(markup,      [  --enable-markup         support wxControl::SetLabelMarkup], wxUSE_MARKUP)

dnl please keep the settings below in alphabetical order
WX_ARG_FEATURE(accel,       [  --enable-accel          use accelerators], wxUSE_ACCEL)
WX_ARG_FEATURE(actindicator,[  --enable-actindicator   use wxActivityIndicator class], wxUSE_ACTIVITYINDICATOR)
WX_ARG_FEATURE(addremovectrl, [  --enable-addremovectrl  use wxAddRemoveCtrl], wxUSE_ADDREMOVECTRL)
WX_ARG_FEATURE(animatectrl, [  --enable-animatectrl    use wxAnimationCtrl class], wxUSE_ANIMATIONCTRL)
WX_ARG_FEATURE(bannerwindow,[  --enable-bannerwindow   use wxBannerWindow class], wxUSE_BANNERWINDOW)
WX_ARG_FEATURE(artstd,      [  --enable-artstd         use standard XPM icons in wxArtProvider], wxUSE_ARTPROVIDER_STD)
WX_ARG_FEATURE(arttango,    [  --enable-arttango       use Tango icons in wxArtProvider], wxUSE_ARTPROVIDER_TANGO)
WX_ARG_FEATURE(bmpbutton,   [  --enable-bmpbutton      use wxBitmapButton class], wxUSE_BMPBUTTON)
WX_ARG_FEATURE(bmpcombobox, [  --enable-bmpcombobox    use wxBitmapComboBox class], wxUSE_BITMAPCOMBOBOX)
WX_ARG_FEATURE(button,      [  --enable-button         use wxButton class], wxUSE_BUTTON)
WX_ARG_FEATURE(calendar,    [  --enable-calendar       use wxCalendarCtrl class], wxUSE_CALCTRL)
WX_ARG_FEATURE(caret,       [  --enable-caret          use wxCaret class], wxUSE_CARET)
WX_ARG_FEATURE(checkbox,    [  --enable-checkbox       use wxCheckBox class], wxUSE_CHECKBOX)
WX_ARG_FEATURE(checklst,    [  --enable-checklst       use wxCheckListBox (listbox with checkboxes) class], wxUSE_CHECKLST)
WX_ARG_FEATURE(choice,      [  --enable-choice         use wxChoice class], wxUSE_CHOICE)
WX_ARG_FEATURE(choicebook,  [  --enable-choicebook     use wxChoicebook class], wxUSE_CHOICEBOOK)
WX_ARG_FEATURE(collpane,    [  --enable-collpane       use wxCollapsiblePane class], wxUSE_COLLPANE)
WX_ARG_FEATURE(colourpicker,[  --enable-colourpicker   use wxColourPickerCtrl class], wxUSE_COLOURPICKERCTRL)
WX_ARG_FEATURE(combobox,    [  --enable-combobox       use wxComboBox class], wxUSE_COMBOBOX)
WX_ARG_FEATURE(comboctrl,   [  --enable-comboctrl      use wxComboCtrl class], wxUSE_COMBOCTRL)
WX_ARG_FEATURE(commandlinkbutton, [  --enable-commandlinkbutton      use wxCommmandLinkButton class], wxUSE_COMMANDLINKBUTTON)
WX_ARG_FEATURE(dataviewctrl,[  --enable-dataviewctrl   use wxDataViewCtrl class], wxUSE_DATAVIEWCTRL)
WX_ARG_DISABLE(nativedvc,   [  --disable-nativedvc     disable use of native wxDataViewCtrl even if available], wxUSE_NATIVE_DATAVIEWCTRL)
WX_ARG_FEATURE(datepick,    [  --enable-datepick       use wxDatePickerCtrl class], wxUSE_DATEPICKCTRL)
WX_ARG_FEATURE(detect_sm,   [  --enable-detect_sm      use code to detect X11 session manager], wxUSE_DETECT_SM)
WX_ARG_FEATURE(dirpicker,   [  --enable-dirpicker      use wxDirPickerCtrl class], wxUSE_DIRPICKERCTRL)
WX_ARG_FEATURE(display,     [  --enable-display        use wxDisplay class], wxUSE_DISPLAY)
WX_ARG_FEATURE(editablebox, [  --enable-editablebox    use wxEditableListBox class], wxUSE_EDITABLELISTBOX)
WX_ARG_FEATURE(filectrl,    [  --enable-filectrl       use wxFileCtrl class], wxUSE_FILECTRL)
WX_ARG_FEATURE(filepicker,  [  --enable-filepicker     use wxFilePickerCtrl class], wxUSE_FILEPICKERCTRL)
WX_ARG_FEATURE(fontpicker,  [  --enable-fontpicker     use wxFontPickerCtrl class], wxUSE_FONTPICKERCTRL)
WX_ARG_FEATURE(gauge,       [  --enable-gauge          use wxGauge class], wxUSE_GAUGE)
WX_ARG_FEATURE(grid,        [  --enable-grid           use wxGrid class], wxUSE_GRID)
WX_ARG_FEATURE(headerctrl,  [  --enable-headerctrl     use wxHeaderCtrl class], wxUSE_HEADERCTRL)
WX_ARG_FEATURE(hyperlink,   [  --enable-hyperlink      use wxHyperlinkCtrl class], wxUSE_HYPERLINKCTRL)
WX_ARG_FEATURE(imaglist,    [  --enable-imaglist       use wxImageList class], wxUSE_IMAGLIST)
WX_ARG_FEATURE(infobar,     [  --enable-infobar        use wxInfoBar class], wxUSE_INFOBAR)
WX_ARG_FEATURE(listbook,    [  --enable-listbook       use wxListbook class], wxUSE_LISTBOOK)
WX_ARG_FEATURE(listbox,     [  --enable-listbox        use wxListBox class], wxUSE_LISTBOX)
WX_ARG_FEATURE(listctrl,    [  --enable-listctrl       use wxListCtrl class], wxUSE_LISTCTRL)
WX_ARG_FEATURE(notebook,    [  --enable-notebook       use wxNotebook class], wxUSE_NOTEBOOK)
WX_ARG_FEATURE(notifmsg,    [  --enable-notifmsg       use wxNotificationMessage class], wxUSE_NOTIFICATION_MESSAGE)
WX_ARG_FEATURE(odcombobox,  [  --enable-odcombobox     use wxOwnerDrawnComboBox class], wxUSE_ODCOMBOBOX)
WX_ARG_FEATURE(popupwin,    [  --enable-popupwin       use wxPopUpWindow class], wxUSE_POPUPWIN)
WX_ARG_FEATURE(prefseditor, [  --enable-prefseditor    use wxPreferencesEditor class], wxUSE_PREFERENCES_EDITOR)
WX_ARG_FEATURE(privatefonts,[  --enable-privatefonts   provide wxFont::AddPrivateFont() method], wxUSE_PRIVATE_FONTS)
WX_ARG_FEATURE(radiobox,    [  --enable-radiobox       use wxRadioBox class], wxUSE_RADIOBOX)
WX_ARG_FEATURE(radiobtn,    [  --enable-radiobtn       use wxRadioButton class], wxUSE_RADIOBTN)
WX_ARG_FEATURE(richmsgdlg,  [  --enable-richmsgdlg     use wxRichMessageDialog class], wxUSE_RICHMSGDLG)
WX_ARG_FEATURE(richtooltip, [  --enable-richtooltip    use wxRichToolTip class], wxUSE_RICHTOOLTIP)
WX_ARG_FEATURE(rearrangectrl,[  --enable-rearrangectrl  use wxRearrangeList/Ctrl/Dialog], wxUSE_REARRANGECTRL)
WX_ARG_FEATURE(sash,        [  --enable-sash           use wxSashWindow class], wxUSE_SASH)
WX_ARG_FEATURE(scrollbar,   [  --enable-scrollbar      use wxScrollBar class and scrollable windows], wxUSE_SCROLLBAR)
WX_ARG_FEATURE(searchctrl,  [  --enable-searchctrl     use wxSearchCtrl class], wxUSE_SEARCHCTRL)
WX_ARG_FEATURE(slider,      [  --enable-slider         use wxSlider class], wxUSE_SLIDER)
WX_ARG_FEATURE(spinbtn,     [  --enable-spinbtn        use wxSpinButton class], wxUSE_SPINBTN)
WX_ARG_FEATURE(spinctrl,    [  --enable-spinctrl       use wxSpinCtrl class], wxUSE_SPINCTRL)
WX_ARG_FEATURE(splitter,    [  --enable-splitter       use wxSplitterWindow class], wxUSE_SPLITTER)
WX_ARG_FEATURE(statbmp,     [  --enable-statbmp        use wxStaticBitmap class], wxUSE_STATBMP)
WX_ARG_FEATURE(statbox,     [  --enable-statbox        use wxStaticBox class], wxUSE_STATBOX)
WX_ARG_FEATURE(statline,    [  --enable-statline       use wxStaticLine class], wxUSE_STATLINE)
WX_ARG_FEATURE(stattext,    [  --enable-stattext       use wxStaticText class], wxUSE_STATTEXT)
WX_ARG_FEATURE(statusbar,   [  --enable-statusbar      use wxStatusBar class], wxUSE_STATUSBAR)
WX_ARG_FEATURE(taskbaricon, [  --enable-taskbaricon    use wxTaskBarIcon class], wxUSE_TASKBARICON)
WX_ARG_FEATURE(tbarnative,  [  --enable-tbarnative     use native wxToolBar class], wxUSE_TOOLBAR_NATIVE)
WX_ARG_FEATURE(textctrl,    [  --enable-textctrl       use wxTextCtrl class], wxUSE_TEXTCTRL)
WX_ARG_FEATURE(timepick,    [  --enable-timepick       use wxTimePickerCtrl class], wxUSE_TIMEPICKCTRL)
WX_ARG_FEATURE(tipwindow,   [  --enable-tipwindow      use wxTipWindow class], wxUSE_TIPWINDOW)
WX_ARG_FEATURE(togglebtn,   [  --enable-togglebtn      use wxToggleButton class], wxUSE_TOGGLEBTN)
WX_ARG_FEATURE(toolbar,     [  --enable-toolbar        use wxToolBar class], wxUSE_TOOLBAR)
WX_ARG_FEATURE(toolbook,    [  --enable-toolbook       use wxToolbook class], wxUSE_TOOLBOOK)
WX_ARG_FEATURE(treebook,    [  --enable-treebook       use wxTreebook class], wxUSE_TREEBOOK)
WX_ARG_FEATURE(treectrl,    [  --enable-treectrl       use wxTreeCtrl class], wxUSE_TREECTRL)
WX_ARG_FEATURE(treelist,    [  --enable-treelist       use wxTreeListCtrl class], wxUSE_TREELISTCTRL)

dnl ---------------------------------------------------------------------------
dnl common dialogs
dnl ---------------------------------------------------------------------------

WX_ARG_FEATURE(commondlg,   [  --enable-commondlg      use all common dialogs], wxUSE_COMMONDLGS)
WX_ARG_FEATURE(aboutdlg,    [  --enable-aboutdlg       use wxAboutBox], wxUSE_ABOUTDLG)
WX_ARG_FEATURE(choicedlg,   [  --enable-choicedlg      use wxChoiceDialog], wxUSE_CHOICEDLG)
WX_ARG_FEATURE(coldlg,      [  --enable-coldlg         use wxColourDialog], wxUSE_COLOURDLG)
WX_ARG_FEATURE(creddlg,     [  --enable-creddlg        use wxCredentialEntryDialog], wxUSE_CREDENTIALDLG)
WX_ARG_FEATURE(filedlg,     [  --enable-filedlg        use wxFileDialog], wxUSE_FILEDLG)
WX_ARG_FEATURE(finddlg,     [  --enable-finddlg        use wxFindReplaceDialog], wxUSE_FINDREPLDLG)
WX_ARG_FEATURE(fontdlg,     [  --enable-fontdlg        use wxFontDialog], wxUSE_FONTDLG)
WX_ARG_FEATURE(dirdlg,      [  --enable-dirdlg         use wxDirDialog], wxUSE_DIRDLG)
WX_ARG_FEATURE(msgdlg,      [  --enable-msgdlg         use wxMessageDialog], wxUSE_MSGDLG)
WX_ARG_FEATURE(numberdlg,   [  --enable-numberdlg      use wxNumberEntryDialog], wxUSE_NUMBERDLG)
WX_ARG_FEATURE(splash,      [  --enable-splash         use wxSplashScreen], wxUSE_SPLASH)
WX_ARG_FEATURE(textdlg,     [  --enable-textdlg        use wxTextDialog], wxUSE_TEXTDLG)
WX_ARG_FEATURE(tipdlg,      [  --enable-tipdlg         use startup tips], wxUSE_STARTUP_TIPS)
WX_ARG_FEATURE(progressdlg, [  --enable-progressdlg    use wxProgressDialog], wxUSE_PROGRESSDLG)
WX_ARG_FEATURE(wizarddlg,   [  --enable-wizarddlg      use wxWizard], wxUSE_WIZARDDLG)

dnl ---------------------------------------------------------------------------
dnl misc GUI options
dnl ---------------------------------------------------------------------------

if test "$wxUSE_MSW" = 1 ; then
    DEFAULT_wxUSE_ACCESSIBILITY=yes
fi

WX_ARG_FEATURE(menus,       [  --enable-menus          use wxMenu and wxMenuItem classes], wxUSE_MENUS)
WX_ARG_FEATURE(menubar,     [  --enable-menubar        use wxMenuBar class], wxUSE_MENUBAR)
WX_ARG_FEATURE(miniframe,   [  --enable-miniframe      use wxMiniFrame class], wxUSE_MINIFRAME)
WX_ARG_FEATURE(tooltips,    [  --enable-tooltips       use wxToolTip class], wxUSE_TOOLTIPS)
WX_ARG_FEATURE(splines,     [  --enable-splines        use spline drawing code], wxUSE_SPLINES)
WX_ARG_FEATURE(mousewheel,  [  --enable-mousewheel     use mousewheel], wxUSE_MOUSEWHEEL)
WX_ARG_FEATURE(validators,  [  --enable-validators     use wxValidator and derived classes], wxUSE_VALIDATORS)
WX_ARG_FEATURE(busyinfo,    [  --enable-busyinfo       use wxBusyInfo], wxUSE_BUSYINFO)
WX_ARG_FEATURE(hotkey,      [  --enable-hotkey         use wxWindow::RegisterHotKey()], wxUSE_HOTKEY)
WX_ARG_FEATURE(joystick,    [  --enable-joystick       use wxJoystick], wxUSE_JOYSTICK)
WX_ARG_FEATURE(metafile,    [  --enable-metafile       use wxMetaFile], wxUSE_METAFILE)
WX_ARG_FEATURE(dragimage,   [  --enable-dragimage      use wxDragImage], wxUSE_DRAGIMAGE)
WX_ARG_FEATURE(accessibility,[  --enable-accessibility  enable accessibility support], wxUSE_ACCESSIBILITY)
WX_ARG_FEATURE(uiactionsim,  [  --enable-uiactionsim    use wxUIActionSimulator], wxUSE_UIACTIONSIMULATOR)
WX_ARG_FEATURE(dctransform,  [  --enable-dctransform    use wxDC::SetTransformMatrix and related], wxUSE_DC_TRANSFORM_MATRIX)
WX_ARG_FEATURE(webviewwebkit,[  --enable-webviewwebkit  use wxWebView WebKit backend], wxUSE_WEBVIEW_WEBKIT)
WX_ARG_FEATURE(glcanvasegl,  [  --disable-glcanvasegl   disable wxGLCanvas EGL backend], wxUSE_GLCANVAS_EGL)

dnl ---------------------------------------------------------------------------
dnl support for image formats that do not rely on external library
dnl ---------------------------------------------------------------------------

WX_ARG_FEATURE(palette,     [  --enable-palette        use wxPalette class], wxUSE_PALETTE)
WX_ARG_FEATURE(image,       [  --enable-image          use wxImage class], wxUSE_IMAGE)
WX_ARG_FEATURE(gif,         [  --enable-gif            use gif images (GIF file format)], wxUSE_GIF)
WX_ARG_FEATURE(pcx,         [  --enable-pcx            use pcx images (PCX file format)], wxUSE_PCX)
WX_ARG_FEATURE(tga,         [  --enable-tga            use tga images (TGA file format)], wxUSE_TGA)
WX_ARG_FEATURE(iff,         [  --enable-iff            use iff images (IFF file format)], wxUSE_IFF)
WX_ARG_FEATURE(pnm,         [  --enable-pnm            use pnm images (PNM file format)], wxUSE_PNM)
WX_ARG_FEATURE(xpm,         [  --enable-xpm            use xpm images (XPM file format)], wxUSE_XPM)
WX_ARG_FEATURE(ico_cur,     [  --enable-ico_cur        use Windows ICO and CUR formats], wxUSE_ICO_CUR)

dnl ---------------------------------------------------------------------------
dnl wxMSW-only options
dnl ---------------------------------------------------------------------------

WX_ARG_FEATURE(dccache,     [  --enable-dccache        cache temporary wxDC objects (Win32 only)], wxUSE_DC_CACHEING)
WX_ARG_FEATURE(ps-in-msw,   [  --enable-ps-in-msw      use PS printing in wxMSW (Win32 only)], wxUSE_POSTSCRIPT_ARCHITECTURE_IN_MSW)
WX_ARG_FEATURE(ownerdrawn,  [  --enable-ownerdrawn     use owner drawn controls (Win32 and OS/2 only)], wxUSE_OWNER_DRAWN)
WX_ARG_FEATURE(taskbarbutton,[  --enable-taskbarbutton  enable wxTaskBarButton (Win32 only)], wxUSE_TASKBARBUTTON)
WX_ARG_FEATURE(uxtheme,     [  --enable-uxtheme        enable support for Windows XP themed look (Win32 only)], wxUSE_UXTHEME)
WX_ARG_FEATURE(wxdib,       [  --enable-wxdib          use wxDIB class (Win32 only)], wxUSE_DIB)

dnl Turn off MSW-only IE webview backend here to avoid reporting it as "on" in
dnl the final summary message (Edge is turned off by default).
if test "$wxUSE_MSW" != 1; then
    DEFAULT_wxUSE_WEBVIEW_IE=no
fi

WX_ARG_FEATURE(webviewie,   [  --enable-webviewie      use wxWebView IE backend (Win32 only)], wxUSE_WEBVIEW_IE)
WX_ARG_FEATURE(webviewedge, [  --enable-webviewedge    use wxWebView Edge backend (Win32 only)], wxUSE_WEBVIEW_EDGE)

dnl this one is not really MSW-specific but it exists mainly to be turned off
dnl under MSW, it should be off by default on the other platforms
if test "$wxUSE_MSW" != 1; then
    DEFAULT_wxUSE_AUTOID_MANAGEMENT=no
fi

WX_ARG_FEATURE(autoidman,   [  --enable-autoidman      use automatic ids management], wxUSE_AUTOID_MANAGEMENT)

fi
dnl for GUI only

dnl ---------------------------------------------------------------------------
dnl Checks for programs
dnl ---------------------------------------------------------------------------

dnl flush the cache because checking for programs might abort
AC_CACHE_SAVE

dnl C-compiler checks
dnl   defines CC with the compiler to use
dnl   defines GCC with yes if using gcc
dnl   defines GCC empty if not using gcc
dnl   defines CFLAGS
dnl
dnl this magic incantation is needed to prevent AC_PROG_CC from setting the
dnl default CFLAGS (something like "-g -O2") -- we don't need this as we add
dnl (if not already present in C*FLAGS) the -g and -O flags ourselves below
CFLAGS=${CFLAGS:=}
AC_BAKEFILE_PROG_CC

dnl is -traditional needed for correct compilations
dnl   adds -traditional for gcc if needed
AC_PROG_GCC_TRADITIONAL

dnl C++-compiler checks
dnl   defines CXX with the compiler to use
dnl   defines GXX with yes if using gxx
dnl   defines GXX empty if not using gxx
dnl   defines CXXFLAGS
dnl
dnl see CFLAGS line above
CXXFLAGS=${CXXFLAGS:=}
AC_BAKEFILE_PROG_CXX

dnl configure always sets CXX to something as it falls back to g++ even if no
dnl C++ compiler was found, but we prefer to abort now with a clear error
dnl message rather than give errors about all tests failures below
if test "$CXX" = "g++" -a "$GXX" != "yes"; then
    AC_MSG_ERROR([C++ compiler is needed to build wxWidgets])
fi

dnl CEF requires at least C++14, so default to it and not C++11 when using it.
if test "$wxUSE_WEBVIEW_CHROMIUM" = "yes"; then
    wxDEFAULT_CXXSTD=14
else
    dnl By default we just need C++11.
    wxDEFAULT_CXXSTD=11
fi

dnl AX_CXX_COMPILE_STDCXX requires its VERSION argument to be specified at
dnl autoconf, not run, time.
case "${wxWITH_CXX-$wxDEFAULT_CXXSTD}" in
    11)
        if test "$wxUSE_WEBVIEW_CHROMIUM" = "yes"; then
            AC_MSG_ERROR([Using wxWebView Chromium backend requires C++14 or later.])
        fi

        AX_CXX_COMPILE_STDCXX(11)
        ;;

    14)
        AX_CXX_COMPILE_STDCXX(14)
        ;;

    17)
        AX_CXX_COMPILE_STDCXX(17)
        ;;

    20)
        AX_CXX_COMPILE_STDCXX(20)
        ;;

    *)
        AC_MSG_ERROR([Invalid --with-cxx=$wxWITH_CXX option value, only 11, 14, 17 or 20 supported])
esac

dnl The standard macro above doesn't set Objective-C++ flags, but we do
dnl need them too.
OBJCXXFLAGS="$OBJCXXFLAGS $switch"

case "$wxWITH_DPI_MANIFEST" in
    none)
        USE_DPI_AWARE_MANIFEST=0 ;;
    system)
        USE_DPI_AWARE_MANIFEST=1 ;;
    ''|per-monitor)
        USE_DPI_AWARE_MANIFEST=2 ;;
    *)
        USE_DPI_AWARE_MANIFEST=0
        AC_MSG_WARN([Unsupported DPI awareness value "$wxWITH_DPI_MANIFEST" ignored.])
esac

dnl ar command
dnl   defines AR with the appropriate command
dnl
dnl For Sun CC AC_BAKEFILE below sets AR to the compiler itself.
if test "x$SUNCXX" != xyes; then
    AC_CHECK_TOOL(AR, ar)
    if test "x$AR" = "x" ; then
        AC_MSG_ERROR([ar is needed to build wxWidgets])
    fi
fi

dnl ---------------------------------------------------------------------------
dnl Mac-specific SDK/architectures checks
dnl ---------------------------------------------------------------------------

dnl If we modify compiler or compiler flags variables in non-trivial way (e.g.
dnl by specifying the non-default architecture to use), we need to export them
dnl after doing it, so that sub-configure scripts use the same values too.
export_compiler_flags=no

dnl Note that some checks here are OS-specific, and need to be done for any
dnl port, while others are wxOSX-specific and are performed only for it inside
dnl another test below.
if test "$USE_DARWIN" = 1; then

retest_macosx_linking=no

OSX_ARCH_OPTS=""

dnl Deal with architecture selection. By default, we compile for the current
dnl architecture, whatever it is. With --enable-universal_binary the list of
dnl architectures can be explicitly specified. If it isn't, we compile for all
dnl supported ones.
if test "x$wxUSE_UNIVERSAL_BINARY" != xno ; then
    if test "x$wxUSE_MAC_ARCH" != xno; then
        AC_MSG_WARN([--enable-macosx_arch is ignored when --enable-universal_binary is used.])
    fi

    if test "x$wxUSE_UNIVERSAL_BINARY" != xyes; then
        OSX_ARCH_OPTS=$wxUSE_UNIVERSAL_BINARY
    else
        dnl Use default architectures for the universal binaries: x86_64 is
        dnl currently supported everywhere...
        OSX_ARCH_OPTS=x86_64

        dnl ... and non-ancient macOS versions also support ARM.
        if [ `sw_vers -productVersion | sed 's/\..*//'` -gt 10 ]; then
            OSX_ARCH_OPTS=arm64,$OSX_ARCH_OPTS
        fi
    fi

    AC_MSG_CHECKING([for architectures to use in universal binary])
    AC_MSG_RESULT([$OSX_ARCH_OPTS])

    dnl NOTE: Only the compiler driver needs arch flags.  The link editor
    dnl is incapable of using them but the compiler driver (which we use
    dnl as LD when building dynamic libraries) uses them to invoke the
    dnl real ld multiple times.  If we moved to libtool -dynamic we would
    dnl need no arch flags because libtool automatically invokes ld for
    dnl every architecture found in the fat input files.
    dnl
    dnl For static library builds, AR/RANLIB automatically create proper
    dnl fat archives although AR is unable to update them once RANLIB has
    dnl made them into proper fat archives.  Fortunately, our link process
    dnl simply removes the .a file before using ar to create a new one.
    dnl If we did move to libtool -static we still wouldn't need arch flags
    dnl because libtool automatically figures it out based on input.
    retest_macosx_linking=yes
else
    if test "x$wxUSE_MAC_ARCH" != xno; then
        OSX_ARCH_OPTS=$wxUSE_MAC_ARCH
    fi
fi

if test "x$OSX_ARCH_OPTS" != "x"; then
    dnl Check if there is more than one architecture
    if echo $OSX_ARCH_OPTS | grep -q ","; then
        AC_MSG_WARN([Disabling dependency tracking due to universal binary build.])
        disable_macosx_deps=yes

        if test "x$wxUSE_PCH" = "xyes"; then
            dnl HACK: PCH could be made to work by precompiling for each architecture into separate directories
            dnl and including all architecture directories with each compiler invocation.
            dnl That would require a major rework of Bakefile and at the same time it would be nice to have
            dnl Objective-C++ precompiled headers.
            AC_MSG_WARN([Disabling precompiled headers due to universal binary build.])
            wxUSE_PCH=no
        fi
    fi

    OSX_ARCH_OPTS=`echo $OSX_ARCH_OPTS | sed -e 's/^/-arch /' -e 's/,/ -arch /g'`

    CXXFLAGS="$OSX_ARCH_OPTS $CXXFLAGS"
    CFLAGS="$OSX_ARCH_OPTS $CFLAGS"
    OBJCXXFLAGS="$OSX_ARCH_OPTS $OBJCXXFLAGS"
    OBJCFLAGS="$OSX_ARCH_OPTS $OBJCFLAGS"
    LDFLAGS="$OSX_ARCH_OPTS $LDFLAGS"

    export_compiler_flags=yes
fi

if test "$wxUSE_MAC" = 1; then

dnl Set up the Mac OS X SDK.  We do this early so configure tests will occur
dnl with the SDK in place.
dnl NOTE: We clobber wxUSE_MACOSX_SDK with the SDK path
if test "x$wxUSE_MACOSX_SDK" = "xno"; then
    wxUSE_MACOSX_SDK=
elif test "x$wxUSE_MACOSX_SDK" = "xyes"; then
    dnl Try to use the default SDK.
    wxUSE_MACOSX_SDK="`xcode-select -p`/Platforms/MacOSX.platform/Developer/SDKs/MacOSX.sdk"
elif test "x$wxUSE_MACOSX_SDK" != "x"; then
    macosx_sdk_specified=yes
fi


if test "x$wxUSE_MACOSX_SDK" != "x"; then
    AC_MSG_CHECKING([for SDK directory $wxUSE_MACOSX_SDK])
    if ! test -d "$wxUSE_MACOSX_SDK"; then
        AC_MSG_FAILURE([not found])
    else
        AC_MSG_RESULT([exists])
    fi
    dnl CC and CXX will have these flags added below, after the compiler has been chosen
    MACOSX_SDK_OPTS="-isysroot $wxUSE_MACOSX_SDK"
    retest_macosx_linking=yes
    dnl NOTE: When libtool is used in lieu of AR/RANLIB (i.e. in static mode)
    dnl the syslibroot makes no difference.  We aren't using libtool now but
    dnl if we ever did, be aware that you don't need to worry about it.
fi

fi dnl wxUSE_MAC

dnl Set up the deployment target
dnl No   : Don't specify a min version even if using an SDK
dnl Yes  : Use the version from the SDK if used, otherwise same as no
dnl Param: Use the specified version
if test "x$wxUSE_MACOSX_VERSION_MIN" = "xno"; then
    wxUSE_MACOSX_VERSION_MIN=
elif test "x$wxUSE_MACOSX_VERSION_MIN" = "xyes"; then
    if test "x$wxUSE_MACOSX_SDK" != "x"; then
        AC_MSG_CHECKING([SDK deployment version])
dnl We need to quote the next line where we don't need macros and do need [] in the regex
[
        MACOSX_SDK_PLIST_VERSION_MIN=`defaults read "$wxUSE_MACOSX_SDK/SDKSettings" buildSettings | grep '^ *"\{0,1\}MACOSX_DEPLOYMENT_TARGET"\{0,1\} *= *"\{0,1\}[^"]*"\{0,1\}; *$' | sed 's/^ *"\{0,1\}MACOSX_DEPLOYMENT_TARGET"\{0,1\} *= *"\{0,1\}\([^"]*\)"\{0,1\} *; *$/\1/'`
]
        # If that failed, try again with the new key
        if test "x$MACOSX_SDK_PLIST_VERSION_MIN" = "x"; then
[
            MACOSX_SDK_PLIST_VERSION_MIN=`defaults read "$wxUSE_MACOSX_SDK/SDKSettings" DefaultProperties | grep '^ *"\{0,1\}MACOSX_DEPLOYMENT_TARGET"\{0,1\} *= *"\{0,1\}[^"]*"\{0,1\}; *$' | sed 's/^ *"\{0,1\}MACOSX_DEPLOYMENT_TARGET"\{0,1\} *= *"\{0,1\}\([^"]*\)"\{0,1\} *; *$/\1/'`
]
        fi

        if test "x$MACOSX_SDK_PLIST_VERSION_MIN" != "x"; then
            wxUSE_MACOSX_VERSION_MIN=$MACOSX_SDK_PLIST_VERSION_MIN
            AC_MSG_RESULT([$wxUSE_MACOSX_VERSION_MIN])
        else
            AC_MSG_WARN([Could not determine deployment target from SDKSettings.plist])
            wxUSE_MACOSX_VERSION_MIN=
        fi
    else
        wxUSE_MACOSX_VERSION_MIN=
    fi
elif test "x$wxUSE_MACOSX_VERSION_MIN" = "x"; then
    wxUSE_MACOSX_VERSION_MIN=10.10
else
    macosx_minver_specified=yes
fi

if test "x$MACOSX_SDK_OPTS" != "x"; then
    eval "CPP=\"$CPP $MACOSX_SDK_OPTS\""
    eval "CC=\"$CC $MACOSX_SDK_OPTS\""
    eval "CXX=\"$CXX $MACOSX_SDK_OPTS\""
    eval "LD=\"$LD $MACOSX_SDK_OPTS\""
    retest_macosx_linking=yes
fi

if test "x$wxUSE_MACOSX_VERSION_MIN" != "x"; then
    if test "$wxUSE_OSX_IPHONE" = 1; then
        MACOSX_VERSION_MIN_OPTS="-miphoneos-version-min=$wxUSE_MACOSX_VERSION_MIN"
    else
        MACOSX_VERSION_MIN_OPTS="-mmacosx-version-min=$wxUSE_MACOSX_VERSION_MIN"
    fi
    eval "CPP=\"$CPP $MACOSX_VERSION_MIN_OPTS\""
    eval "CC=\"$CC $MACOSX_VERSION_MIN_OPTS\""
    eval "CXX=\"$CXX $MACOSX_VERSION_MIN_OPTS\""
    eval "LD=\"$LD $MACOSX_VERSION_MIN_OPTS\""
    retest_macosx_linking=yes
fi

dnl If either an SDK or a version option was added, make sure that we can
dnl still compile and link both C and C++.  If we didn't do this, then most
dnl of the remaining tests would fail.
if test "x$retest_macosx_linking" = "xyes"; then
    if test "x$macosx_sdk_specified" = "xyes"; then
        error_message="try using --with-macosx-sdk with a different SDK or \
omitting it entirely to use the default one."
    elif test "x$macosx_minver_specified" = "xyes"; then
        error_message="try using --with-macosx-version-min with a different OS \
version or omitting it entirely."
    else
        error_message="check that command line tools from Xcode 7.2.1 or later are installed."
    fi

    error_message="building C++ programs doesn't work, $error_message"

    AC_LANG_PUSH(C)
    AC_MSG_CHECKING([if C compiler ($CC) works with SDK/version options])
    AC_LINK_IFELSE([AC_LANG_PROGRAM([],[])],[AC_MSG_RESULT([yes])],[AC_MSG_FAILURE([$error_message])]
    )
    AC_LANG_POP()

    AC_LANG_PUSH(C++)
    AC_MSG_CHECKING([if C++ compiler ($CXX) works with SDK/version options])
    AC_LINK_IFELSE([AC_LANG_PROGRAM(
        [
            #include <Availability.h>
        ],
        [
            #if defined(__MAC_OS_X_VERSION_MIN_REQUIRED)
            #if __MAC_OS_X_VERSION_MIN_REQUIRED < 101000
            #error macOS versions < 10.10 are not supported.
            #endif
            #if __MAC_OS_X_VERSION_MAX_ALLOWED < 101100
            #error macOS SDK version is too low, 10.11 or later is required.
            #endif
            #elif !defined(__IPHONE_OS_VERSION_MIN_REQUIRED)
            #error unrecognized platform
            #endif
        ])],
        [AC_MSG_RESULT([yes])],
        [AC_MSG_FAILURE([$error_message])]
    )
    AC_LANG_POP()

    dnl If we are here, we must have set retest_macosx_linking to yes above,
    dnl i.e. we must have modified compiler/linker variables to set
    dnl SDK/availability options, and so we must export them to build any
    dnl bundled third party libraries with them too.
    export_compiler_flags=yes
fi

fi dnl USE_DARWIN

case "${host}" in

    dnl The other BSD's should probably go in here too, since this is
    dnl to workaround a strange static lib BSDism.
    dnl Mac OS X install seems to ignore -p option...
    *-*-darwin* )
        INSTALL_PROGRAM="cp -fp"
        INSTALL_DATA="cp -fp"
        ;;
    *)
        ;;
esac

dnl ------------------------------------------------------------------------
dnl Platform specific tests
dnl ------------------------------------------------------------------------

if test "$USE_LINUX" = 1 -o "$USE_GNU" = 1; then
    dnl While g++ predefines _GNU_SOURCE by default, gcc does not, so do it
    dnl explicitly to ensure that the tests done below using C compiler
    dnl succeed, otherwise things like pthread_mutexattr_settype() (and many
    dnl others) wouldn't be detected.
    AC_DEFINE(_GNU_SOURCE)

    dnl For non-g++ compilers (including gcc, as mentioned above) we need to
    dnl add this flag explicitly when building our own code later too.
    GNU_SOURCE_FLAG="-D_GNU_SOURCE"
    CFLAGS="$GNU_SOURCE_FLAG $CFLAGS"
fi

if test "x$USE_AIX" = "x1"; then
    dnl xlC needs -qunique under AIX so that one source file can be
    dnl compiled to multiple object files and safely linked together.
    if test "x$XLCXX" = "xyes"; then
        CXXFLAGS="-qunique $CXXFLAGS"
    fi

    dnl AIX sys/timer.h header #defines func_data as t_union.data breaking the
    dnl compilation of GTK+ headers that use func_data as parameter name in
    dnl several places. We could work around this by inserting "#undef
    dnl func_data" in the code but IBM provides a possibility to disable this
    dnl #define by pre-defining the symbol below and this seems to be simpler.
    dnl And if we have any problems because of it we can always remove it and
    dnl use the #undef approach.
    CPPFLAGS="-D_LINUX_SOURCE_COMPAT $CPPFLAGS"
fi

dnl This case is for OS X vs. everything else
case "${host}" in
  *-*-darwin* )
    AC_MSG_CHECKING([if CoreFoundation/CFBase.h is usable])
    AC_COMPILE_IFELSE(
        [AC_LANG_PROGRAM([#include <CoreFoundation/CFBase.h>],[])],
        [AC_MSG_RESULT([yes])],
        [AC_MSG_RESULT([no])
        AC_MSG_CHECKING([if __CF_USE_FRAMEWORK_INCLUDES__ is required])
        AC_COMPILE_IFELSE([AC_LANG_PROGRAM([#define __CF_USE_FRAMEWORK_INCLUDES__
#include <CoreFoundation/CFBase.h>
        ],[])],
        [AC_MSG_RESULT([yes])
        dnl We must use -D so source files that don't include wx/setup.h
        dnl but do include CFBase will work.
        CPPFLAGS="-D__CF_USE_FRAMEWORK_INCLUDES__ $CPPFLAGS"],
        [AC_MSG_FAILURE([no.  CoreFoundation not available.])]
        )
        ]
    )
  ;;
esac

dnl Determine whether we want to use Cygwin as Windows or POSIX platform: the
dnl latter makes more sense for wxGTK/X11 ports
wants_win32=0
doesnt_want_win32=0
case "${host}" in
  *-*-cygwin*)
      if test "$wxUSE_MSW" = 1 ; then
        wants_win32=1
      else
        dnl when we use cygwin compiler with -mno-cygwin option it uses mingw32
        dnl headers and libraries, so it's Windows-like in this case
        AC_CACHE_CHECK([if -mno-cygwin is in effect], wx_cv_nocygwin,
            [
                AC_COMPILE_IFELSE([AC_LANG_PROGRAM(
                    [],
                    [
                        #ifdef __MINGW32__
                            choke me
                        #endif
                    ])],
                    wx_cv_nocygwin=no,
                    wx_cv_nocygwin=yes
                )
            ]
        )

        if test "$wx_cv_nocygwin" = "yes"; then
            wants_win32=1
        else
            doesnt_want_win32=1
        fi
      fi
      if test "$wants_win32" = 1 ; then
        BAKEFILE_FORCE_PLATFORM=win32
      fi
  ;;
  *-*-mingw*)
      wants_win32=1
  ;;
esac

if test "$wxUSE_WINE" = "yes"; then
    wants_win32=1
    LDFLAGS_GUI="-mwindows"
fi

dnl NB: The two tests below are *NOT* mutually exclusive! They should only
dnl     take effect on Cygwin/Mingw and not other platforms.
if test "$wants_win32" = 1 ; then
    USE_UNIX=0
    USE_WIN32=1
    AC_DEFINE(__WIN32__)
    AC_DEFINE(__WINDOWS__)
    AC_DEFINE(__GNUWIN32__)
    AC_DEFINE(STRICT)
fi
if test "$doesnt_want_win32" = 1 ; then
    USE_UNIX=1
    USE_WIN32=0
fi
dnl (end of Windows-only piece)

if test "$USE_UNIX" = 1 ; then
    wxUSE_UNIX=yes
    AC_DEFINE(__UNIX__)
fi

dnl Values of these variables shouldn't change any longer from now on, we
dnl export them to ensure they're picked up by sub-configure scripts if they
dnl were modified above.
if test "$export_compiler_flags" = "yes"; then
    export CC CFLAGS CPP CPPFLAGS CXX CXXFLAGS LDD LDFLAGS OBJCFLAGS OBJCXXFLAGS

    if test "$cache_file" != "/dev/null"; then
        dnl We must do this to avoid fatal errors due to inconsistent build
        dnl environment from sub-configure scripts. We could do it just before
        dnl actually running them, but doing it here is simpler and more robust
        dnl (e.g. in case we add other sub-configure scripts later).
        AC_MSG_WARN([Disabling caching due to a change in compiler options.])
        cache_file="/dev/null"
    fi
fi

dnl ------------------------------------------------------------------------
dnl Check for headers
dnl ------------------------------------------------------------------------

dnl Note: non-empty last parameter makes check compile-only,
dnl   skipping worthless preprocessing check
AC_CHECK_HEADERS(langinfo.h wchar.h,,, [AC_INCLUDES_DEFAULT])

dnl maybe wchar_t is in wcstr.h if we don't have wchar.h?
if test "$ac_cv_header_wchar_h" != "yes"; then
    AC_CHECK_HEADERS([wcstr.h],,, [AC_INCLUDES_DEFAULT()])
fi

if test "$USE_UNIX" = 1 ; then
    dnl POSIX needs this for select(), but old systems don't have it
    AC_CHECK_HEADERS([sys/select.h],,, [AC_INCLUDES_DEFAULT()])

    dnl Header defining C++ ABI is currently only available with g++ but test
    dnl for it unconditionally in case it becomes supported by other compilers.
    AC_LANG_PUSH(C++)
    AC_CHECK_HEADERS([cxxabi.h],,, [AC_INCLUDES_DEFAULT()])
    AC_LANG_POP()
fi

dnl ---------------------------------------------------------------------------
dnl Checks for compiler characteristics
dnl ---------------------------------------------------------------------------

dnl defines const to be empty if c-compiler does not support const fully
AC_C_CONST
dnl defines inline to a sensible value for the c-compiler
AC_C_INLINE

dnl check the sizes of integral types (give some reasonable default values for
dnl cross-compiling)
dnl   defines the size of certain types of variables in SIZEOF_<TYPE>
AC_CHECK_SIZEOF(short, 2)
AC_CHECK_SIZEOF(void *, 4)
AC_CHECK_SIZEOF(int, 4)
AC_CHECK_SIZEOF(long, 4)
AC_CHECK_SIZEOF(size_t, 4)

case "${host}" in
    arm-*-linux* )
        AC_CHECK_SIZEOF(long long, 8)
    ;;
    *-hp-hpux* )
        AC_CHECK_SIZEOF(long long, 0)
        if test "$ac_cv_sizeof_long_long" != 0; then
            dnl HPUX 10.20 headers need this define in order to use long long definitions
            CPPFLAGS="-D_INCLUDE_LONGLONG $CPPFLAGS"
        fi
    ;;
    * )
        AC_CHECK_SIZEOF(long long, 0)
esac

dnl SGI/Irix's stdio.h does not include wchar_t. Mac OS X does not provide
dnl wchar.h and wchar_t is defined by stdlib.h (GD)
AC_CHECK_SIZEOF(wchar_t, 0,
    [
        /* DJGPP's wchar_t is now a keyword in C++ (still not C though) */
        #if defined(__DJGPP__) && !( (__GNUC_MINOR__ >= 8 && __GNUC__ == 2 ) || __GNUC__ >= 3 )
        #  error "fake wchar_t"
        #endif
        #ifdef HAVE_WCHAR_H
        #  ifdef __CYGWIN__
        #    include <stddef.h>
        #  endif
        #  include <wchar.h>
        #endif
        #ifdef HAVE_STDLIB_H
        #  include <stdlib.h>
        #endif
        #include <stdio.h>
    ]
)
if test "$ac_cv_sizeof_wchar_t" = 0; then
    AC_MSG_ERROR([wxWidgets requires wchar_t support.])
fi

dnl checks needed to define wxVaCopy
AC_CACHE_CHECK([for va_copy],
    wx_cv_func_va_copy,
    [
        AC_LANG_PUSH(C++)
        AC_LINK_IFELSE([
            AC_LANG_SOURCE([
                #include <stdarg.h>
                void foo(char *f, ...)
                {
                    va_list ap1, ap2;
                    va_start(ap1, f);
                    va_copy(ap2, ap1);
                    va_end(ap2);
                    va_end(ap1);
                }
                int main()
                {
                    foo("hi", 17);
                    return 0;
                }])
            ],
            wx_cv_func_va_copy=yes,
            wx_cv_func_va_copy=no
        )
        AC_LANG_POP()
    ]
)

if test $wx_cv_func_va_copy = "yes"; then
    AC_DEFINE(HAVE_VA_COPY)
else
    dnl try to understand how can we copy va_lists
    AC_CACHE_CHECK([if va_list can be copied by value],
        wx_cv_type_va_list_lvalue,
        [
            AC_RUN_IFELSE([
                AC_LANG_SOURCE([
                    #include <stdarg.h>
                    int foo(char *f, ...)
                    {
                        va_list ap1, ap2;
                        va_start(ap1, f);
                        ap2 = ap1;
                        if ( va_arg(ap1, int) != 17 || va_arg(ap2, int) != 17 )
                            return 1;
                        va_end(ap2);
                        va_end(ap1);
                        return 0;
                    }
                    int main()
                    {
                        return foo("hi", 17);
                    }])
                ],
                wx_cv_type_va_list_lvalue=yes,
                wx_cv_type_va_list_lvalue=no,
                dnl assume most common case for cross-compiling...
                wx_cv_type_va_list_lvalue=yes
            )
        ]
    )

    if test $wx_cv_type_va_list_lvalue != "yes"; then
        dnl we suppose that the only thing which can't be copied like this
        dnl are arrays... only experience will show whether this is really true
        AC_DEFINE(VA_LIST_IS_ARRAY)
    fi
fi

dnl check for large file support
LARGEFILE_CPPFLAGS=
AC_SYS_LARGEFILE
if test "$ac_cv_sys_file_offset_bits" = "64"; then
    LARGEFILE_CPPFLAGS="-D_FILE_OFFSET_BITS=64"
elif test "$ac_cv_sys_large_files" = 1; then
    LARGEFILE_CPPFLAGS="-D_LARGE_FILES"
fi

dnl we need to define _FILE_OFFSET_BITS or _LARGE_FILES on the compiler command
dnl line because otherwise the system headers risk being included before
dnl wx/defs.h which defines these constants leading to inconsistent
dnl sizeof(off_t) in different source files of the same program and linking
dnl problems
if test -n "$LARGEFILE_CPPFLAGS"; then
    WXCONFIG_CPPFLAGS="$WXCONFIG_CPPFLAGS $LARGEFILE_CPPFLAGS"

    dnl We get "Large Files (ILP32) not supported in strict ANSI mode."
    dnl #error from HP standard headers unless __STDC_EXT__ is defined.
    dnl The compiler should define it automatically, but some old g++
    dnl versions don't define it, so test and add it if necessary. AFAIK
    dnl the problem only affects the C++ compiler so it is added to
    dnl CXXFLAGS only.
    if test "$USE_HPUX" = 1 -a "$GXX" = "yes"; then
        AC_CACHE_CHECK(
            [if -D__STDC_EXT__ is required],
            wx_cv_STDC_EXT_required,
            [
                AC_LANG_PUSH(C++)
                AC_COMPILE_IFELSE([AC_LANG_PROGRAM(
                    [],
                    [
                        #ifndef __STDC_EXT__
                            choke me
                        #endif
                    ])],
                    wx_cv_STDC_EXT_required=no,
                    wx_cv_STDC_EXT_required=yes
                )
                AC_LANG_POP()
            ]
        )
        if test "x$wx_cv_STDC_EXT_required" = "xyes"; then
            WXCONFIG_CXXFLAGS="$WXCONFIG_CXXFLAGS -D__STDC_EXT__"
        fi
    fi
fi

dnl AC_FUNC_FSEEKO sets HAVE_FSEEKO and $ac_cv_sys_largefile_source
dnl
dnl it may be affected by large file flags (this happens under HP-UX 11 for
dnl example) so set them before using it and also use C++ to ensure that we get
dnl errors, not warnings, about the missing functions
AC_LANG_PUSH(C++)
old_CPPFLAGS="$CPPFLAGS"
CPPFLAGS="$CPPFLAGS $LARGEFILE_CPPFLAGS"
AC_FUNC_FSEEKO
CPPFLAGS="$old_CPPFLAGS"
AC_LANG_POP()
if test "$ac_cv_sys_largefile_source" != no; then
    WXCONFIG_CPPFLAGS="$WXCONFIG_CPPFLAGS -D_LARGEFILE_SOURCE=$ac_cv_sys_largefile_source"
fi

AC_C_BIGENDIAN

dnl With Sun CC, temporaries have block scope by default. This flag is needed
dnl to get the expression scope behaviour that conforms to the standard.
if test "x$SUNCXX" = xyes; then
    CXXFLAGS="-features=tmplife $GNU_SOURCE_FLAG $CXXFLAGS"
fi

dnl Sun X11 headers are (still, in 2005!) non-ANSI and the best they could do
dnl was to hack their C++ compiler to accept them silently -- but C compiler
dnl still spits out dozens of warnings for each X include file, so suppress
dnl them
if test "x$SUNCC" = xyes; then
    CFLAGS="-erroff=E_NO_EXPLICIT_TYPE_GIVEN $CFLAGS"
fi

dnl SGI mipsPro compiler version 7.4.4 and later (and maybe some earlier
dnl versions too but it's known that 7.4.2 doesn't give this warning but does
dnl instead warn about "unknown warning number 3970" which explains that we
dnl don't want to do this for it) gives this warning for "conversion from
dnl pointer to same-sized integral type" even when there is an explicit cast
dnl and as there is no way to turn it off and there are hundreds of these
dnl warnings in wx sources, just turn it off for now
dnl
dnl a better long term solution would be to use #pragma set/reset woff in
dnl wxPtrToUInt() and use it instead of casts elsewhere
if test "x$SGICC" = "xyes"; then
    AC_CACHE_CHECK([if cc version is 7.4.4 or greater],
        wx_cv_prog_sgicc744,
        [
            AC_COMPILE_IFELSE([AC_LANG_PROGRAM([],
                [
                    #if _SGI_COMPILER_VERSION >= 744
                    chock me: mipsPro is 7.4.4 or later
                    #endif
                ])],
                wx_cv_prog_sgicc744=no,
                wx_cv_prog_sgicc744=yes
            )
        ]
    )

    if test "x$wx_cv_prog_sgicc744" = "xyes"; then
        CFLAGS="-woff 3970 $CFLAGS"
    fi
fi
if test "x$SGICXX" = "xyes"; then
    AC_CACHE_CHECK([if CC version is 7.4.4 or greater],
        wx_cv_prog_sgicxx744,
        [
            AC_LANG_PUSH(C++)
            AC_COMPILE_IFELSE([AC_LANG_PROGRAM([],
                [
                    #if _SGI_COMPILER_VERSION >= 744
                    chock me: mipsPro is 7.4.4 or later
                    #endif
                ])],
                wx_cv_prog_sgicxx744=no,
                wx_cv_prog_sgicxx744=yes
            )
            AC_LANG_POP()
        ]
    )

    if test "x$wx_cv_prog_sgicxx744" = "xyes"; then
        CXXFLAGS="-woff 3970 $CXXFLAGS"
    fi
fi

dnl HP-UX c89/aCC compiler warnings
if test "x$HPCC" = "xyes"; then
    dnl 2011: "unrecognized preprocessor directive": nice warning but it's given
    dnl       even for directives inside #if which is not true (i.e. which are
    dnl       used for other compilers/OS) and so we have no way to get rid of it
    dnl 2450: "long long is non standard" -- yes, we know
    CFLAGS="+W 2011,2450 $CFLAGS"
fi
if test "x$HPCXX" = "xyes"; then
    dnl 2340: "value copied to temporary, reference to temporary used": very
    dnl       painful as triggered by any occurrence of user-defined conversion
    dnl 4232: "conversion from 'Foo *' to a more strictly aligned type 'Bar *'
    dnl       may cause misaligned access": this might indicate a real problem
    dnl       but any use of GTK+ cast macros results in it so it's unusable
    dnl       for wxGTK code
    CXXFLAGS="+W 2340,4232 $CXXFLAGS"
fi

dnl DEC/Compaq/HP cxx warnings
if test "x$COMPAQCXX" = "xyes"; then
    dnl -w0 enables all warnings, then we disable some of them:
    dnl basclsnondto: base class dtor non virtual (sometimes we do want this)
    dnl unrimpret:  "end of routine block may be unreachable" is given for
    dnl             every "if ( ) return ...; else return ...;"
    dnl intconlosbit: "conversion to integral type of smaller size could lose
    dnl               data" this is a useful warning but there are too many of
    dnl               them for now
    CXXFLAGS="-w0 -msg_disable basclsnondto,unrimpret,intconlosbit"
fi

dnl check for atomic operations builtins for wx/atomic.h:
WX_ATOMIC_BUILTINS

dnl ---------------------------------------------------------------------------
dnl Define search path for includes and libraries: all headers and libs will be
dnl looked for in all directories of this path
dnl ---------------------------------------------------------------------------

dnl Notice that /usr/include should *not* be in this list, otherwise it breaks
dnl compilation on Solaris/AIX/... with gcc because standard (non ANSI C)
dnl headers are included instead of the "fixed" (ANSI-fied) gcc ones.
dnl
dnl Also try to put all directories which may contain X11R6 before those which
dnl may contain X11R5/4 - we want to use R6 on machines which have both!
SEARCH_INCLUDE="\
    /usr/local/include        \
    /usr/local/X11/include    \
    /usr/local/include/X11    \
    /usr/local/X11R7/include  \
    /usr/local/X11R6/include  \
    /usr/local/include/X11R7  \
    /usr/local/include/X11R6  \
                              \
    /usr/dt/include           \
    /usr/openwin/include      \
                              \
    /usr/include/Xm           \
                              \
    /usr/X11R7/include        \
    /usr/X11R6/include        \
    /usr/X11R6.4/include      \
                              \
    /usr/include/X11R7        \
    /usr/include/X11R6        \
                              \
    /usr/X11/include          \
    /usr/include/X11          \
                              \
    /usr/XFree86/include/X11  \
    /usr/pkg/include          \
                              \
    /usr/local/X1R5/include  \
    /usr/local/include/X11R5  \
    /usr/X11R5/include        \
    /usr/include/X11R5        \
                              \
    /usr/local/X11R4/include  \
    /usr/local/include/X11R4  \
    /usr/X11R4/include        \
    /usr/include/X11R4        \
                              \
    /usr/openwin/share/include"

dnl try to find out the standard lib locations for the systems with multiple
dnl ABIs
AC_MSG_CHECKING([for libraries directories])

case "${host}" in
    *-*-irix6* )
        AC_CACHE_VAL(
            wx_cv_std_libpath,
            [
                for d in WX_STD_LIBPATH(); do
                    for e in a so sl dylib dll.a; do
                        libc="$d/libc.$e"
                        if test -f $libc; then
                            save_LIBS="$LIBS"
                            LIBS="$libc"
                            AC_LINK_IFELSE([
                                    AC_LANG_SOURCE([int main() { return 0; }])
                                ],
                                wx_cv_std_libpath=`echo $d | sed s@/usr/@@`)
                            LIBS="$save_LIBS"
                            if test "x$wx_cv_std_libpath" != "x"; then
                                break 2
                            fi
                        fi
                    done
                done
            ]
        )
        ;;

    *-*-solaris2* )
        dnl use ../lib or ../lib/64 depending on the size of void*
        dnl The pkg-config path should be adjusted for 64-bit.
        dnl see https://docs.oracle.com/cd/E37838_01/html/E66175/gplhi.html
        if test "$ac_cv_sizeof_void_p" = 8 -a -d "/usr/lib/64"; then
            wx_cv_std_libpath="lib/64"
            if test -n "$PKG_CONFIG_PATH"; then
                PKG_CONFIG_PATH="/usr/$wx_cv_std_libpath/pkgconfig:$PKG_CONFIG_PATH"
            else
                PKG_CONFIG_PATH="/usr/$wx_cv_std_libpath/pkgconfig"
            fi
            export PKG_CONFIG_PATH
        fi
        ;;

    *-*-linux* )
        dnl Recent Debian versions (as of 2011) use new approach to multiarch
        dnl and put the libraries under /usr/lib/arch-linux-gnu. Annoyingly,
        dnl "arch" here is not `uname -m` because it is "i386" even when uname
        dnl returns e.g. "i686". So we need to test for it explicitly.
        if test "$ac_cv_sizeof_void_p" = 8; then
            if test -d "/usr/lib/`uname -m`-linux-gnu"; then
                wx_cv_std_libfullpath="/usr/lib/`uname -m`-linux-gnu"
            elif test -d "/usr/lib64" -a ! -h "/usr/lib64"; then
                wx_cv_std_libpath="lib64"
            fi
        else
            case "${host}" in
                i*86-*-linux* )
                    if test -d '/usr/lib/i386-linux-gnu'; then
                        wx_cv_std_libfullpath='/usr/lib/i386-linux-gnu'
                    fi
            esac
        fi

        dnl And on top of all this, some packages haven't been updated for
        dnl full multiarch support yet so we still need to look in /usr/lib
        dnl too as well.
        if test -n "$wx_cv_std_libfullpath" -a -d "/usr/lib"; then
            wx_cv_std_libfullpath="$wx_cv_std_libfullpath /usr/lib"
        fi
        ;;
esac

if test -z "$wx_cv_std_libpath"; then
    wx_cv_std_libpath="lib"
fi

if test -z "$wx_cv_std_libfullpath"; then
    wx_cv_std_libfullpath="/usr/$wx_cv_std_libpath"
fi


AC_MSG_RESULT($wx_cv_std_libfullpath)

SEARCH_LIB="`echo "$SEARCH_INCLUDE" | sed s@include@$wx_cv_std_libpath@g` $wx_cv_std_libfullpath"

dnl Cross compiling with gcc?
if test "$build" != "$host" -a "$GCC" = yes; then
    dnl for gcc cross-compilers "$CC -print-prog-name=ld" prints the path to
    dnl the linker. Stripping off the trailing '/bin/ld' gives us a candiate
    dnl for a 'root' below which libraries and headers for the target system
    dnl might be installed.
    if cross_root=`$CC -print-prog-name=ld 2>/dev/null`; then
        cross_root=`dirname $cross_root`
        cross_root=`dirname $cross_root`

        dnl substitute this candiate root for '^/usr' in the search lists,
        dnl strip out any that don't start '^/usr'.
        SEARCH_LIB=`for x in $SEARCH_LIB; do echo $x; done | sed -ne "s|^/usr|$cross_root|p"`
        SEARCH_INCLUDE=`for x in $SEARCH_INCLUDE; do echo $x; done | sed -ne "s|^/usr|$cross_root|p"`
        SEARCH_INCLUDE="$SEARCH_INCLUDE $cross_root/include"

        dnl also have pkg-config search for *.pc files under this 'root'
        if test -z "$PKG_CONFIG_PATH"; then
            PKG_CONFIG_PATH="$cross_root/local/lib/pkgconfig:$cross_root/lib/pkgconfig"
            export PKG_CONFIG_PATH
        fi

        dnl AC_PATH_XTRA doesn't work currently unless -x-includes and
        dnl -x-libraries are given on the command line. So if they are not
        dnl set then set them here to plausible defaults.
        if test -z "$x_includes" -o "$x_includes" = NONE; then
            WX_PATH_FIND_INCLUDES($SEARCH_INCLUDE, X11/Intrinsic.h)
            x_includes=$ac_find_includes
        fi
        if test -z "$x_libraries" -o "$x_libraries" = NONE; then
            WX_PATH_FIND_LIBRARIES(Xt)
            x_libraries=$ac_find_libraries
        fi
    fi
fi

dnl ------------------------------------------------------------------------
dnl Check for libraries
dnl ------------------------------------------------------------------------

dnl flush the cache because checking for libraries below might abort
AC_CACHE_SAVE

dnl Only add the -lm library if floating point functions cannot be used
dnl without it.  This check is important on cygwin because of the bizarre
dnl way that they have organized functions into libraries.  On cygwin, both
dnl libc.a and libm.a are symbolic links to a single lib libcygwin.a.  This
dnl means that
dnl   1) linking with -lm is not necessary, and
dnl   2) linking with -lm is dangerous if the order of libraries is wrong
dnl In particular, if you compile any program with -mno-cygwin and link with
dnl -lm, it will crash instantly when it is run.  This happens because the
dnl linker incorrectly links the Cygwin libm.a (==libcygwin.a), which replaces
dnl the ___main function instead of allowing it to be defined by
dnl /usr/lib/mingw/libmingw32.a as it should be.
dnl
dnl On MacOS X, this test will find that -lm is unnecessary and leave it out.
dnl
dnl Just check a few floating point functions. If they are all found without
dnl -lm, then we must not need -lm.
have_cos=0
have_floor=0
AC_CHECK_FUNCS(cos, have_cos=1)
AC_CHECK_FUNCS(floor, have_floor=1)
AC_MSG_CHECKING(if floating point functions link without -lm)
if test "$have_cos" = 1 -a "$have_floor" = 1; then
    AC_MSG_RESULT(yes)
else
    AC_MSG_RESULT(no)
    save_LIBS="$LIBS"
    LIBS="$LIBS -lm"
    dnl use different functions to avoid configure caching
    have_sin=0
    have_ceil=0
    AC_CHECK_FUNCS(sin, have_sin=1)
    AC_CHECK_FUNCS(ceil, have_ceil=1)
    AC_MSG_CHECKING(if floating point functions link with -lm)
    if test "$have_sin" = 1 -a "$have_ceil" = 1; then
        AC_MSG_RESULT(yes)
    else
        AC_MSG_RESULT(no)
        dnl not sure we should warn the user, crash, etc. but don't link with
        dnl -lm it might result in failure of the subsequent tests too
        LIBS="$save_LIBS"
    fi
fi

dnl Find pkg-config outside of any conditional.  Done before any PKG_* call.
PKG_PROG_PKG_CONFIG

dnl When cross-compiling for another system from Linux, don't use .pc files on
dnl the build system, they are at best useless and can be harmful (e.g. they
dnl may define options inappropriate for the cross-build, resulting in the
dnl failure of all the subsequent tests).
if test "$build" != "$host"; then
    dnl Assume that using pkg-config does work when cross-compiling to another
    dnl Linux system, e.g. when targeting ARM Linux from x86_64 system.
    case "${host}" in
        *-linux-*)
            ;;

        * )
            dnl But otherwise only do it if a host-specific pkg-config is
            dnl available as using the build system one is not going to work.
            case "$PKG_CONFIG" in
                */$host-pkg-config )
                    ;;

                * )
                    AC_MSG_WARN([Not using native pkg-config when cross-compiling.])

                    dnl pkg.m4 forbids the use of PKG_XXX, so undo it here to avoid autoconf
                    dnl errors.
                    m4_pattern_allow([PKG_CONFIG_LIBDIR])

                    dnl If pkg-config libdir is already defined, we suppose that they know what
                    dnl they're doing and leave it alone, but if not, set it to a path in which
                    dnl no .pc files will be found.
                    if test -z "$PKG_CONFIG_LIBDIR"; then
                        PKG_CONFIG_LIBDIR=/dev/null
                        export PKG_CONFIG_LIBDIR
                    fi
                    ;;
            esac
            ;;
    esac
fi

dnl ---------------------------------------------------------------------------
dnl Optional libraries
dnl
dnl   --with-<lib>=sys
dnl       looks for system library and fails if not found
dnl
dnl   --with-<lib>
dnl   --with-<lib>=yes
dnl       looks for system library and, if not found, prints a warning,
dnl       falls back to the builtin wx version, and continues configuration
dnl
dnl   --with-<lib>=builtin
dnl       uses builtin wx version without searching for system library
dnl
dnl   --with-<lib>=no
dnl   --without-<lib>
dnl       do not use library (neither system nor builtin wx version)
dnl
dnl ---------------------------------------------------------------------------

dnl ------------------------------------------------------------------------
dnl Check for regex libraries
dnl ------------------------------------------------------------------------

if test "$wxUSE_REGEX" != "no"; then
    AC_DEFINE(wxUSE_REGEX)

    dnl Find the PCRE library we need.
    if test "$wxUSE_UNICODE_UTF8" = "yes"; then
        pcre_suffix=8
    else
        if test "$ac_cv_sizeof_wchar_t" = 2; then
            pcre_suffix=16
        elif test "$ac_cv_sizeof_wchar_t" = 4; then
            pcre_suffix=32
        else
            AC_MSG_ERROR([unknown sizeof(wchar_t)])
        fi
    fi

    if test "$wxUSE_REGEX" != "builtin"; then
        PKG_CHECK_MODULES(LIBPCRE, [libpcre2-$pcre_suffix],
            [
                PCRE_LINK=$LIBPCRE_LIBS
                CXXFLAGS="$LIBPCRE_CFLAGS $CXXFLAGS"
                wxUSE_REGEX=sys
            ],
            [
                wxUSE_REGEX=builtin
            ]
        )
    fi

    dnl If builtin library was explicitly requested or has to be used because
    dnl the system one was not found, build it.
    if test "$wxUSE_REGEX" = "builtin"; then
        AC_MSG_CHECKING([whether pcre submodule exists])
        if ! test -f "$srcdir/3rdparty/pcre/pcre2-config.in" ; then
            AC_MSG_RESULT([no])
            AC_MSG_ERROR([
    Configured to use built-in PCRE library, but the file
    $srcdir/3rdparty/pcre/pcre2-config.in couldn't be found.
    You might need to run:

        git submodule update --init 3rdparty/pcre

    to fix this.])
        else
            AC_MSG_RESULT([yes])
        fi

        dnl By default 8 bit version is built, so we don't need to do
        dnl anything if this is the one we want, but otherwise we must
        dnl explicitly request building the version we use, and we also
        dnl disable the 8 bit version if it's unnecessary.
        if test $pcre_suffix != 8; then
            pcre_config_disable="--disable-pcre2-8"
            pcre_config_enable="--enable-pcre2-$pcre_suffix"
        fi

        dnl We'll need to predefine this when building PCRE2.
        wxPCRE2_CODE_UNIT_WIDTH=$pcre_suffix
        AC_SUBST(wxPCRE2_CODE_UNIT_WIDTH)

        AX_SUBDIRS_CONFIGURE([3rdparty/pcre],
            [[$pcre_config_disable],[$pcre_config_enable]])
    fi
fi

dnl ------------------------------------------------------------------------
dnl Check for zlib compression library
dnl ------------------------------------------------------------------------

ZLIB_LINK=
if test "$wxUSE_ZLIB" != "no" ; then
    AC_DEFINE(wxUSE_ZLIB)

    if test "$wxUSE_ZLIB" = "sys" -o "$wxUSE_ZLIB" = "yes" ; then
        dnl we have troubles with ancient zlib versions (e.g. 1.0.4 is
        dnl known to not work) and although I don't know which is
        dnl the minimal required version it's safer to test for 1.1.4 as
        dnl it fixes a security problem in 1.1.3 -- and hopefully nobody
        dnl has anything more ancient (1.1.3 was released in July 1998)
        dnl anyhow
        AC_CACHE_CHECK([for zlib.h >= 1.1.4], ac_cv_header_zlib_h,
            [AC_RUN_IFELSE(
                dnl zlib.h defines ZLIB_VERSION="x.y.z"
                [AC_LANG_SOURCE([[
                    #include <zlib.h>
                    #include <stdio.h>
                    #include <stdlib.h>

                    int main()
                    {
                        FILE *f=fopen("conftestval", "w");
                        if (!f) return 1;
                        fprintf(f, "%s",
                                ZLIB_VERSION[0] == '1' &&
                                (ZLIB_VERSION[2] > '1' ||
                                (ZLIB_VERSION[2] == '1' &&
                                 ZLIB_VERSION[4] >= '4')) ? "yes" : "no");
                        return 0;
                    }
                ]])],
                ac_cv_header_zlib_h=`cat conftestval`,
                ac_cv_header_zlib_h=no,
                dnl cross-compiling: don't have an answer, try later
                unset ac_cv_header_zlib_h
            )]
        )
        dnl If the test above did not come up with a value (e.g. cross
        dnl compiling) then this should give a definitive answer
        AC_CHECK_HEADER(zlib.h,,, [ ])

        if test "$ac_cv_header_zlib_h" = "yes"; then
            AC_CHECK_LIB(z, deflate, ZLIB_LINK=" -lz")
        fi

        if test "x$ZLIB_LINK" = "x" ; then
            if test "$wxUSE_ZLIB" = "sys" ; then
                AC_MSG_ERROR([system zlib library not found or too old! Use --with-zlib=builtin to use built-in version])
            else
                AC_MSG_WARN([system zlib library not found or too old, will use built-in instead])
                wxUSE_ZLIB=builtin
            fi
        else
            dnl we are using the system library
            wxUSE_ZLIB=sys
        fi
    fi

    dnl We should test if built-in zlib library is avalable, preferably
    dnl downloaded through --recurse-submodules option if cloned from git.
    dnl Would be available when downloaded as a zipped or tarball release.
    if test "$wxUSE_ZLIB" = "builtin" ; then
        AC_MSG_CHECKING([whether zlib.h file exists])
        if ! test -f "$srcdir/src/zlib/zlib.h" ; then
            AC_MSG_RESULT([no])
            AC_MSG_ERROR([
    Configured to use built-in zlib library, but the required file
    $srcdir/src/zlib/zlib.h couldn't be found.
    You might need to run

        git submodule update --init src/zlib

    to fix this.])
        else
            AC_MSG_RESULT([yes])
        fi
    fi
fi

dnl ------------------------------------------------------------------------
dnl Check for png library
dnl ------------------------------------------------------------------------

PNG_LINK=
if test "$wxUSE_LIBPNG" != "no" ; then
    AC_DEFINE(wxUSE_LIBPNG)

    dnl for the check below to have a chance to succeed, we must already have
    dnl libz somewhere
    if test "$wxUSE_LIBPNG" = "sys" -a "$wxUSE_ZLIB" != "sys" ; then
        AC_MSG_WARN([system png library doesn't work without system zlib, will use built-in instead])
        wxUSE_LIBPNG=builtin
    fi

    if test "$wxUSE_LIBPNG" = "sys" -o "$wxUSE_LIBPNG" = "yes" ; then
        dnl libpng version 0.9 is known to not work, if an even newer
        dnl version is required, just bump it up in the test below
        AC_CACHE_CHECK([for png.h > 0.90], ac_cv_header_png_h,
            [AC_RUN_IFELSE(
                dnl png.h defines PNG_LIBPNG_VER=number
                [AC_LANG_SOURCE([[
                    #include <png.h>
                    #include <stdio.h>
                    #include <stdlib.h>

                    int main()
                    {
                        FILE *f=fopen("conftestval", "w");
                        if (!f) return 1;
                        fprintf(f, "%s",
                                 PNG_LIBPNG_VER > 90 ? "yes" : "no");
                        return 0;
                    }
                ]])],
                ac_cv_header_png_h=`cat conftestval`,
                ac_cv_header_png_h=no,
                dnl cross-compiling: test (later) if we have any png.h
                unset ac_cv_header_png_h
            )]
        )
        AC_CHECK_HEADER(png.h,,, [ ])

        if test "$ac_cv_header_png_h" = "yes"; then
            AC_CHECK_LIB(png, png_sig_cmp, PNG_LINK=" -lpng -lz", , [-lz -lm])
        fi

        if test "x$PNG_LINK" = "x" ; then
            if test "$wxUSE_LIBPNG" = "sys" ; then
                AC_MSG_ERROR([system png library not found or too old! Use --with-libpng=builtin to use built-in version])
            else
                AC_MSG_WARN([system png library not found or too old, will use built-in instead])
                wxUSE_LIBPNG=builtin
            fi
        else
            dnl we are using the system library
            wxUSE_LIBPNG=sys
        fi
    fi

    dnl We should test if built-in png library is avalable, preferably
    dnl downloaded through --recurse-submodules option if cloned from git.
    dnl Would be available when downloaded as a zipped or tarball release.
    if test "$wxUSE_LIBPNG" = "builtin" ; then
        AC_MSG_CHECKING([whether png.c file exists])
        if ! test -f "$srcdir/src/png/png.c" ; then
            AC_MSG_RESULT([no])
            AC_MSG_ERROR([
    Configured to use built-in png library, but the required file
    $srcdir/src/png/png.c couldn't be found.
    You might need to run

        git submodule update --init src/png

    to fix this.])
        else
            AC_MSG_RESULT([yes])
        fi
    fi
fi

dnl ------------------------------------------------------------------------
dnl Check for jpeg library
dnl ------------------------------------------------------------------------

dnl this check must be done before the check for libtiff as libtiff uses
dnl libjpeg itself
JPEG_LINK=
if test "$wxUSE_LIBJPEG" != "no" ; then
    AC_DEFINE(wxUSE_LIBJPEG)

    if test "$wxUSE_LIBJPEG" = "sys" -o "$wxUSE_LIBJPEG" = "yes" ; then
        dnl can't use AC_CHECK_HEADER as jconfig.h defines things like
        dnl HAVE_STDLIB_H which are already defined and this provokes
        dnl a compiler warning which configure considers as an error...
        AC_MSG_CHECKING(for jpeglib.h)
        AC_CACHE_VAL(ac_cv_header_jpeglib_h,
            AC_COMPILE_IFELSE([AC_LANG_PROGRAM(
                [
                    #undef HAVE_STDLIB_H
                    #include <stdio.h>
                    #include <jpeglib.h>
                ],
                [
                ])],
                ac_cv_header_jpeglib_h=yes,
                ac_cv_header_jpeglib_h=no
            )
        )
        AC_MSG_RESULT($ac_cv_header_jpeglib_h)

        if test "$ac_cv_header_jpeglib_h" = "yes"; then
            AC_CHECK_LIB(jpeg, jpeg_read_header, JPEG_LINK=" -ljpeg")
        fi

        if test "x$JPEG_LINK" = "x" ; then
            if test "$wxUSE_LIBJPEG" = "sys" ; then
                AC_MSG_ERROR([system jpeg library not found! Use --with-libjpeg=builtin to use built-in version])
            else
                AC_MSG_WARN([system jpeg library not found, will use built-in instead])
                wxUSE_LIBJPEG=builtin
            fi
        else
            dnl we are using the system library
            wxUSE_LIBJPEG=sys

            if test "$wxUSE_MSW" = 1; then
                dnl boolean is defined by the jpeg headers and also by the
                dnl Windows headers of some compilers. This type has been
                dnl renamed in the builtin, so it is only an issue when
                dnl using an external jpeg lib on Windows.
                AC_CHECK_TYPES(
                    [boolean],
                    [
                        AC_CHECK_SIZEOF(
                            [boolean],
                            [],
                            [
                                #undef HAVE_BOOLEAN
                                #include <stdio.h>
                                #include <jpeglib.h>
                            ])
                        AC_DEFINE_UNQUOTED(
                            [wxHACK_BOOLEAN],
                            [wxInt`expr 8 \* $ac_cv_sizeof_boolean`])
                    ],
                    [],
                    [#include <windows.h>])
            fi
        fi
    fi

    dnl We should test if built-in jpeg library is avalable, preferably
    dnl downloaded through --recurse-submodules option if cloned from git.
    dnl Would be available when downloaded as a zipped or tarball release.
    if test "$wxUSE_LIBJPEG" = "builtin" ; then
        AC_MSG_CHECKING([whether jpeglib.h file exists])
        if ! test -f "$srcdir/src/jpeg/jpeglib.h" ; then
            AC_MSG_RESULT([no])
            AC_MSG_ERROR([
    Configured to use built-in jpeg library, but the required file
    $srcdir/src/jpeg/jpeglib.h couldn't be found.
    You might need to run

        git submodule update --init src/jpeg

    to fix this.])
        else
            AC_MSG_RESULT([yes])
        fi
    fi
fi

dnl ------------------------------------------------------------------------
dnl Check for lzma library
dnl ------------------------------------------------------------------------

if test "$wxUSE_LIBLZMA" != "no"; then
    AC_CHECK_HEADER(lzma.h,,,[])

    if test "$ac_cv_header_lzma_h" = "yes"; then
        AC_CHECK_LIB(lzma, lzma_code,
            [
                LZMA_LINK="-llzma"
                LIBS="$LZMA_LINK $LIBS"
                AC_DEFINE(wxUSE_LIBLZMA)
                wxUSE_LIBLZMA=sys
            ])
    fi

    if test -z "$LZMA_LINK"; then
        wxUSE_LIBLZMA=no
    fi
fi

dnl ------------------------------------------------------------------------
dnl Check for jbig library
dnl ------------------------------------------------------------------------

JBIG_LINK=
if test "$wxUSE_LIBJBIG" = "yes"; then
    AC_CHECK_LIB(jbig, jbg_dec_init, JBIG_LINK=" -ljbig")
fi

dnl ------------------------------------------------------------------------
dnl Check for webp library
dnl ------------------------------------------------------------------------

WEBP_LINK=
<<<<<<< HEAD
if test "$wxUSE_LIBWEBP" != "no"; then
    if test "$wxUSE_LIBWEBP" = "builtin"; then
        AC_MSG_WARN([Using built-in libwebp not supported yet, will try the system one])
    fi

    PKG_CHECK_MODULES(
        WebP, [libwebp libwebpdemux],
        [
            WEBP_LINK=$WebP_LIBS
            CXXFLAGS="$WebP_CFLAGS $CXXFLAGS"
            AC_DEFINE(wxUSE_LIBWEBP)
            wxUSE_LIBWEBP="sys"
        ],
        [
            wxUSE_LIBWEBP="no"
            AC_MSG_RESULT([not found via pkg-config])
        ]
    )
=======
if test "$wxUSE_LIBWEBP" != "no" ; then
    AC_DEFINE(wxUSE_LIBWEBP)
    if test "$wxUSE_LIBWEBP" = "sys" -o "$wxUSE_LIBWEBP" = "yes" ; then
        PKG_CHECK_MODULES(
            WebP,
            [
                libwebp
                libwebpdemux
            ],
            [
                WEBP_LINK=$WebP_LIBS
                CXXFLAGS="$WebP_CFLAGS $CXXFLAGS"
            ],
            [
            ]
        )

        if test "x$WEBP_LINK" = "x" ; then
            if test "$wxUSE_LIBWEBP" = "sys" ; then
                AC_MSG_ERROR([system webp library not found! Use --with-libwebp=builtin to use built-in version])
            else
                AC_MSG_WARN([system webp library not found, will use built-in instead])
                wxUSE_LIBWEBP=builtin
            fi
        else
            dnl we are using the system library
            wxUSE_LIBWEBP=sys
        fi
    fi

    dnl We should test if built-in webp library is avalable, preferably
    dnl downloaded through --recurse-submodules option if cloned from git.
    dnl Would be available when downloaded as a zipped or tarball release.
    if test "$wxUSE_LIBWEBP" = "builtin" ; then
        AC_MSG_CHECKING([whether webp_dec.c file exists])
        if ! test -f "$srcdir/3rdparty/libwebp/src/dec/webp_dec.c" ; then
            AC_MSG_RESULT([no])
            AC_MSG_ERROR([
    Configured to use built-in webp library, but the required file
    $srcdir/3rdparty/libwebp/src/dec/webp_dec.c couldn't be found.
    You might need to run

        git submodule update --init 3rdparty/libwebp

    to fix this.])
        else
            AC_MSG_RESULT([yes])
        fi
    fi
>>>>>>> 00d31dc3
fi

dnl ------------------------------------------------------------------------
dnl Check for tiff library
dnl ------------------------------------------------------------------------

TIFF_LINK=
if test "$wxUSE_LIBTIFF" != "no" ; then
    AC_DEFINE(wxUSE_LIBTIFF)

    if test "$wxUSE_LIBTIFF" = "sys" -o "$wxUSE_LIBTIFF" = "yes" ; then
        PKG_CHECK_MODULES(LIBTIFF, [libtiff-4],
            [
                TIFF_LINK=$LIBTIFF_LIBS
                CXXFLAGS="$LIBTIFF_CFLAGS $CXXFLAGS"
            ],
            [
                AC_MSG_RESULT([not found via pkg-config])

                TIFF_PREREQ_LINKS=-lm

                dnl libtiff may depend on libjpeg and libz so use them in the test
                dnl below or it would fail
                if test "$wxUSE_LIBJPEG" = "sys"; then
                    TIFF_PREREQ_LINKS="$TIFF_PREREQ_LINKS $JPEG_LINK"
                fi
                if test "$wxUSE_ZLIB" = "sys"; then
                    TIFF_PREREQ_LINKS="$TIFF_PREREQ_LINKS $ZLIB_LINK"
                fi
                if test -n "$LZMA_LINK"; then
                    TIFF_PREREQ_LINKS="$TIFF_PREREQ_LINKS $LZMA_LINK"
                fi
                if test "$wxUSE_LIBJBIG" = "yes"; then
                    TIFF_PREREQ_LINKS="$TIFF_PREREQ_LINKS $JBIG_LINK"
                fi
                AC_CHECK_HEADER(tiffio.h,
                                [
                                    AC_CHECK_LIB(tiff, TIFFError,
                                                 TIFF_LINK=" -ltiff",
                                                 ,
                                                 $TIFF_PREREQ_LINKS)
                                ],
                                [],
                                [ ]
                               )
            ])

        if test "x$TIFF_LINK" = "x" ; then
            if test "$wxUSE_LIBTIFF" = "sys" ; then
                AC_MSG_ERROR([system tiff library not found! Use --with-libtiff=builtin to use built-in version])
            else
                AC_MSG_WARN([system tiff library not found, will use built-in instead])
                wxUSE_LIBTIFF=builtin
            fi
        else
            dnl we are using the system library
            wxUSE_LIBTIFF=sys
        fi
    fi
    if test "$wxUSE_LIBTIFF" = "builtin" ; then
        dnl Test for built-in tiff library avalability.
        AC_MSG_CHECKING([whether tiff.h file exists])
        if ! test -f "$srcdir/src/tiff/libtiff/tiff.h" ; then
            AC_MSG_RESULT([no])
            AC_MSG_ERROR([
    Configured to use built-in tiff library, but the required file
    $srcdir/src/tiff/libtiff/tiff.h couldn't be found.
    You might need to run:

        git submodule update --init src/tiff

    to fix this.])
        else
            AC_MSG_RESULT([yes])
        fi

        dnl Disable the use of the external libraries in the built-in libtiff
        dnl explicitly, as otherwise we'd depend on the system libraries, which
        dnl is typically undesirable when using builtin libraries. If we use
        dnl lzma ourselves, keep it enabled (note that we must still define the
        dnl variable used below).
        if test "$wxUSE_LIBLZMA" = "no"; then
            tiff_lzma_option=--disable-lzma
        else
            tiff_lzma_option=--enable-lzma
        fi
        if test "$wxUSE_LIBJPEG" = "no"; then
            dnl we have to prevent the builtin libtiff configure from building the
            dnl library with JPEG support as this was explicitly disabled by user,
            dnl but unfortunately it needs --disable-jpeg and not --without-libjpeg
            dnl (which will be passed to it anyhow as configure passes arguments to
            dnl the top-level script to all the other ones called recursively), so
            dnl we need to hack around this
            tiff_jpeg_option=--disable-jpeg
        else
            tiff_jpeg_option=--enable-jpeg
        fi

        dnl if you ever want to enable webp, check if it clashes with the wxUSE_LIBWBP setting
        AX_SUBDIRS_CONFIGURE([src/tiff],
            [[--disable-jbig],
             [--disable-lerc],
             [--disable-libdeflate],
             [--disable-webp],
             [--disable-zstd],
             [$tiff_lzma_option],
             [$tiff_jpeg_option]])
    fi
fi

dnl ------------------------------------------------------------------------
dnl Check for expat libraries
dnl ------------------------------------------------------------------------

if test "$wxUSE_EXPAT" != "no"; then
    if test "$wxUSE_EXPAT" = "sys" -o "$wxUSE_EXPAT" = "yes" ; then
        AC_CHECK_HEADER([expat.h], [found_expat_h=1],, [ ])
        if test "x$found_expat_h" = "x1"; then
            dnl Expat 1.95.6 comes with broken expat.h:
            AC_CACHE_CHECK([if expat.h is valid C++ header],
                wx_cv_expat_is_not_broken,
                [
                AC_LANG_PUSH(C++)
                AC_COMPILE_IFELSE([AC_LANG_PROGRAM([#include <expat.h>],[])],
                    wx_cv_expat_is_not_broken=yes,
                    wx_cv_expat_is_not_broken=no
                )
                AC_LANG_POP()
                ]
            )
            if test "$wx_cv_expat_is_not_broken" = "yes" ; then
                AC_CHECK_LIB(expat, XML_ParserCreate, EXPAT_LINK=" -lexpat")
            fi
        fi
        if test "x$EXPAT_LINK" = "x" ; then
            if test "$wxUSE_EXPAT" = "sys" ; then
                AC_MSG_ERROR([system expat library not found! Use --with-expat=builtin to use built-in version])
            else
                AC_MSG_WARN([system expat library not found, will use built-in instead])
                wxUSE_EXPAT=builtin
            fi
        else
            dnl we are using the system library
            wxUSE_EXPAT=sys
        fi
    fi
    if test "$wxUSE_EXPAT" = "builtin" ; then
        dnl Test for built-in expat library avalability.
        AC_MSG_CHECKING([whether expat.h file exists])
        if ! test -f "$srcdir/src/expat/expat/lib/expat.h" ; then
            AC_MSG_RESULT([no])
            AC_MSG_ERROR([
    Configured to use built-in expat library, but the required file
    $srcdir/src/expat/expat/lib/expat.h couldn't be found.
    You might need to run:

        git submodule update --init src/expat

    to fix this.])
        else
            AC_MSG_RESULT([yes])
        fi

        dnl Expat requires C99 compiler, so define wxCFLAGS_C99 variable which
        dnl is used when compiling it in our makefiles.
        save_CC="$CC"
        AC_PROG_CC
        CC="$save_CC"

        dnl Note that we need just the flags, not the full CC value including
        dnl the compiler too.
        wxCFLAGS_C99=$ac_cv_prog_cc_c99
        AC_SUBST(wxCFLAGS_C99)

        dnl Don't check for docbook: we don't need to generate the
        dnl documentation and, worse, Expat configure can actually fail the
        dnl build if docbook is found but docbook2man is not the expected
        dnl variant.
        AX_SUBDIRS_CONFIGURE([src/expat/expat],
            [[--without-docbook]])
    fi

    wxUSE_XML=yes
    AC_DEFINE(wxUSE_XML)
else
    wxUSE_XML=no
fi

dnl ------------------------------------------------------------------------
dnl Check for NanoSVG libraries
dnl ------------------------------------------------------------------------

if test "$wxUSE_NANOSVG" = "yes"; then
    AC_DEFINE(wxUSE_NANOSVG)
fi

dnl ------------------------------------------------------------------------
dnl XML and wxrc
dnl ------------------------------------------------------------------------
if test "$wxUSE_XML" != "yes"; then
    AC_MSG_WARN([XML library not built, cannot build wxrc])
    USE_XML=0
else
    USE_XML=1
fi


dnl ------------------------------------------------------------------------
dnl Check for libmspack
dnl ------------------------------------------------------------------------

if test "$wxUSE_LIBMSPACK" != "no"; then
    AC_CHECK_HEADER([mspack.h], [found_mspack_h=1],, [ ])
    if test "x$found_mspack_h" = "x1"; then
        AC_CHECK_LIB(mspack, mspack_create_chm_decompressor,
                     MSPACK_LINK=" -lmspack")
    fi
    if test "x$MSPACK_LINK" = "x" ; then
        wxUSE_LIBMSPACK=no
    fi
fi

if test "$wxUSE_LIBMSPACK" != "no"; then
    AC_DEFINE(wxUSE_LIBMSPACK)
fi

dnl ------------------------------------------------------------------------
dnl Check for libcurl
dnl ------------------------------------------------------------------------

if test "$wxUSE_WEBREQUEST" = "yes"; then
    if test "$wxUSE_LIBCURL" = "builtin"; then
        dnl When using --disable-sys-libs, we typically want to disable
        dnl dependencies on the libraries that are not part of "the
        dnl platform" and under macOS libcurl is definitely not part of the
        dnl system -- but under Linux it arguably is, so handle this case
        dnl appropriately.
        if test "$USE_DARWIN" = 1; then
            wxUSE_LIBCURL=no
        fi
    fi

    if test "$wxUSE_LIBCURL" != "no"; then
        PKG_CHECK_MODULES(LIBCURL, [libcurl],
            [
                wxUSE_LIBCURL=yes
                CXXFLAGS="$LIBCURL_CFLAGS $CXXFLAGS"
                LIBS="$LIBCURL_LIBS $LIBS"
            ],
            [
                wxUSE_LIBCURL=no
                AC_MSG_RESULT([not found])
            ]
        )
    fi
fi

dnl ----------------------------------------------------------------
dnl search for toolkit (widget sets)
dnl ----------------------------------------------------------------

TOOLKIT=
TOOLKIT_INCLUDE=
WIDGET_SET=

dnl are we building for a win32 target environment?
dnl If so, setup common stuff needed for both GUI and Base libs.
if test "$USE_WIN32" = 1 ; then
    AC_CHECK_HEADER(windows.h,,
    [
        AC_MSG_ERROR(please set CFLAGS to contain the location of windows.h)
    ],
    [ ])

    LIBS="$LIBS -luxtheme -lwinspool -lwinmm -lshell32 -lshlwapi -lcomctl32 -lcomdlg32 -ladvapi32 -lversion -lws2_32 -lgdi32 -lgdiplus -lmsimg32"
    case "${host}" in
        x86_64-*-mingw* )
            dnl we need to define this to embed the manifest for correct
            dnl platform from wx/msw/wx.rc (this is not needed for x86 which is
            dnl the default in wx/msw/rcdefs.h)
            WINDRES_CPU_DEFINE="--define WX_CPU_AMD64"
        ;;
    esac
    if test "$wxUSE_ACCESSIBILITY" = "yes" ; then
        LIBS="$LIBS -loleacc"
    fi
    if test "$wxUSE_WINHTTP" = "yes" ; then
        AC_CHECK_HEADER(winhttp.h,,[wxUSE_WINHTTP=no],[#include <windows.h>])

        if test "$wxUSE_WINHTTP" = "yes" ; then
            LIBS="$LIBS -lwinhttp"
        fi
    fi

    case "${host}" in
        *-*-cygwin* )
            dnl Cygwin doesn't include these by default
            LIBS="$LIBS -lkernel32 -luser32"
    esac

    dnl Flags to be passed to windres by the applications using wxWidgets.
    WXCONFIG_RESFLAGS="--define __WIN32__ --define __GNUWIN32__ $WINDRES_CPU_DEFINE"
fi

if test "$wxUSE_GUI" = "yes"; then
    USE_GUI=1

    GUI_TK_LIBRARY=

    WXGTK3=
    WXGTK4=

    if test "$wxUSE_MSW" = 1 ; then
        TOOLKIT=MSW
        GUIDIST=MSW_DIST

        dnl -mwindows causes a heap of other default gui libs to be linked in.
        case "${host}" in
            *-*-mingw* )
                WXCONFIG_LDFLAGS_GUI="$LDFLAGS -Wl,--subsystem,windows -mwindows"
        esac
    fi

    if test "$wxUSE_GTK" = 1; then
        AC_CACHE_VAL(wx_cv_lib_gtk,
            [
                if test -z "$wxGTK_VERSION"; then
                    wxGTK_VERSION=any
                fi

                dnl detect GTK2
                wx_cv_lib_gtk=

                if test "$wxGTK_VERSION" = 3 -o "$wxGTK_VERSION" = any; then
                    PKG_CHECK_MODULES(GTK, gtk+-3.0, wx_cv_lib_gtk=3)
                fi
                if test -z "$wx_cv_lib_gtk"; then
                    if test "$wxGTK_VERSION" = 2 -o "$wxGTK_VERSION" = any; then
                        PKG_CHECK_MODULES(GTK, [gtk+-2.0 >= 2.6.0], wx_cv_lib_gtk=2.0)
                    fi
                fi
                if test -z "$wx_cv_lib_gtk"; then
                    if test "$wxGTK_VERSION" = 4 -o "$wxGTK_VERSION" = any; then
                        PKG_CHECK_MODULES(GTK, gtk4, wx_cv_lib_gtk=4)
                    fi
                fi

                if test -z "$wx_cv_lib_gtk"; then
                    dnl looks better in AC_MSG_RESULT
                    wx_cv_lib_gtk=none
                else
                    if test "$USE_WIN32" != 1 ; then
                        dnl we use symbols from X11 directly so we should link with it
                        GTK_LIBS="$GTK_LIBS -lX11"
                    fi

                    dnl we must link against lgthread unless the user
                    dnl used --disable-threads
                    if test "$wxUSE_THREADS" = "yes"; then
                        PKG_CHECK_MODULES(GTHREAD, gthread-2.0)
                    fi

                    dnl we need to cache GTK_CFLAGS and GTK_LIBS for the
                    dnl subsequent runs
                    wx_cv_cflags_gtk="$GTK_CFLAGS $GTHREAD_CFLAGS"
                    wx_cv_libs_gtk="$GTK_LIBS $GTHREAD_LIBS"
                fi
            ]
        )

        AC_MSG_CHECKING([for GTK version to use])

        case "$wx_cv_lib_gtk" in
            4)      WXGTK4=1
                    WXGTK3=1
                    TOOLKIT_VERSION=4
                    ;;
            3)      WXGTK3=1
                    TOOLKIT_VERSION=3
                    ;;
            2.0)    TOOLKIT_VERSION=2
                    ;;
            *)      AC_MSG_ERROR([
The development files for GTK+ were not found. Please
ensure that pkg-config is in the path and that gtk+-VER.0.pc is
installed, where VER is 2, 3 or 4.
                            ])
                    ;;
        esac

        AC_MSG_RESULT([GTK $TOOLKIT_VERSION])

        if test "$WXGTK3" = 1; then
            AC_DEFINE(__WXGTK220__)
            AC_DEFINE(__WXGTK218__)
            AC_DEFINE(__WXGTK210__)
        else
            save_CFLAGS="$CFLAGS"
            save_LIBS="$LIBS"
            CFLAGS="$wx_cv_cflags_gtk $CFLAGS"
            LIBS="$LIBS $wx_cv_libs_gtk"

            dnl We need to define __WXGTK2xx__ symbols for a few specific
            dnl versions in order to be able to test for them (and hence for
            dnl the availability of the controls which appeared only in these
            dnl versions) from our public headers, without having to include
            dnl gtk/gtk.h from them.

            AC_CACHE_CHECK([if GTK+ is version >= 2.20], wx_cv_gtk220, [
                AC_COMPILE_IFELSE([AC_LANG_PROGRAM([
                                #include <gtk/gtk.h>
                               ],
                               [
                                #if !GTK_CHECK_VERSION(2,20,0)
                                Not GTK+ 2.20
                                #endif
                               ])],
                               wx_cv_gtk220=yes,
                               wx_cv_gtk220=no
                               )
            ])

            if test "$wx_cv_gtk220" = "yes"; then
                AC_DEFINE(__WXGTK220__)
                wx_cv_gtk218=yes
            else
                AC_CACHE_CHECK([if GTK+ is version >= 2.18], wx_cv_gtk218, [
                    AC_COMPILE_IFELSE([AC_LANG_PROGRAM([
                                    #include <gtk/gtk.h>
                                   ],
                                   [
                                    #if !GTK_CHECK_VERSION(2,18,0)
                                    Not GTK+ 2.18
                                    #endif
                                   ])],
                                   wx_cv_gtk218=yes,
                                   wx_cv_gtk218=no
                                   )
                ])
            fi

            if test "$wx_cv_gtk218" = "yes"; then
                AC_DEFINE(__WXGTK218__)
                wx_cv_gtk210=yes
            else
                AC_CACHE_CHECK([if GTK+ is version >= 2.10], wx_cv_gtk210, [
                    AC_COMPILE_IFELSE([AC_LANG_PROGRAM([
                                    #include <gtk/gtk.h>
                                   ],
                                   [
                                    #if !GTK_CHECK_VERSION(2,10,0)
                                    Not GTK+ 2.10
                                    #endif
                                   ])],
                                   wx_cv_gtk210=yes,
                                   wx_cv_gtk210=no
                                   )
                ])
            fi

            if test "$wx_cv_gtk210" = "yes"; then
                AC_DEFINE(__WXGTK210__)
            fi

            CFLAGS="$save_CFLAGS"
            LIBS="$save_LIBS"
        fi

        TOOLKIT_INCLUDE="$wx_cv_cflags_gtk"
        GUI_TK_LIBRARY="$wx_cv_libs_gtk $GUI_TK_LIBRARY"
        TOOLKIT=GTK
        GUIDIST=GTK_DIST

        AC_CACHE_CHECK([for GDK Wayland backend], wx_cv_gdk_wayland, [
            save_CFLAGS=$CFLAGS
            CFLAGS="$CFLAGS $TOOLKIT_INCLUDE"
            AC_COMPILE_IFELSE([AC_LANG_PROGRAM([
                            #include <gdk/gdk.h>
                           ],
                           [
                            #ifndef GDK_WINDOWING_WAYLAND
                            Not GDK Windowing Wayland
                            #endif
                           ])],
                           wx_cv_gdk_wayland=yes,
                           wx_cv_gdk_wayland=no
                           )
            CFLAGS=$save_CFLAGS
        ])
    fi

    if test "$wxUSE_DFB" = 1; then
       PKG_CHECK_MODULES(DIRECTFB,
                         [directfb >= 0.9.23],
                         [
                           wxUSE_UNIVERSAL="yes"
                           TOOLKIT_INCLUDE="$DIRECTFB_CFLAGS"
                           GUI_TK_LIBRARY="$DIRECTFB_LIBS"
                           TOOLKIT=DFB
                           GUIDIST=DFB_DIST
                         ],
                         [
                           AC_MSG_ERROR([DirectFB not found.])
                         ]
                         )
    fi

    if test "$wxUSE_X11" = 1; then
        dnl use standard macros to check for X headers/libs, this brings
        dnl support for the standard configure options --x-includes,
        dnl --x-libraries and --no-x
        AC_PATH_XTRA

        if test "$no_x" = "yes"; then
          AC_MSG_ERROR([X11 not found, please use --x-includes and/or --x-libraries options (see config.log for details)])
        fi

        dnl for some reason AC_PATH_XTRA seems to add -INONE and -LNONE (and
        dnl also sometimes -RNONE) to X_CFLAGS and X_LIBS respectively, filter
        dnl this junk out
        GUI_TK_LIBRARY=`echo $X_LIBS | sed 's/ -LNONE//' | sed 's/ -RNONE//'`
        TOOLKIT_INCLUDE=`echo $X_CFLAGS | sed 's/ -INONE//'`
        COMPILED_X_PROGRAM=0

        if test "$wxUSE_NANOX" = "yes"; then
            AC_MSG_CHECKING(for MicroWindows/NanoX distribution)
            if test "x$MICROWIN" = x ; then
                AC_MSG_RESULT(not found)
                AC_MSG_ERROR([Cannot find MicroWindows library. Make sure MICROWIN is set.])
            else
                AC_MSG_RESULT($MICROWIN)
                AC_DEFINE(wxUSE_NANOX)
            fi
        fi

        PKG_CHECK_MODULES(PANGOXFT, pangoxft,
            [
                AC_DEFINE(HAVE_PANGO_XFT)
                CFLAGS="$PANGOXFT_CFLAGS $CFLAGS"
                CXXFLAGS="$PANGOXFT_CFLAGS $CXXFLAGS"
                GUI_TK_LIBRARY="$GUI_TK_LIBRARY $PANGOXFT_LIBS"
            ],
            [
                AC_MSG_ERROR([Required pangoxft library not found])
            ]
        )
        PKG_CHECK_MODULES(PANGOFT2, pangoft2,
            [
                CFLAGS="$PANGOFT2_CFLAGS $CFLAGS"
                CXXFLAGS="$PANGOFT2_CFLAGS $CXXFLAGS"
                GUI_TK_LIBRARY="$GUI_TK_LIBRARY $PANGOFT2_LIBS"
            ],
            [
                AC_MSG_WARN([pangoft2 library not found, library will be compiled without printing support])
                wxUSE_PRINTING_ARCHITECTURE="no"
            ]
        )

        AC_CHECK_FUNCS([pango_font_family_is_monospace])

        wxUSE_UNIVERSAL="yes"

        if test "$wxUSE_NANOX" = "yes"; then
            TOOLKIT_INCLUDE="-I\$(top_srcdir)/include/wx/x11/nanox -I\$(MICROWIN)/src/include $TOOLKIT_INCLUDE"
            TOOLCHAIN_DEFS="${TOOLCHAIN_DEFS} -D__NANOX__ -DMWPIXEL_FORMAT=MWPF_TRUECOLOR0888 -DHAVE_FILEIO -DHAVE_BMP_SUPPORT=1 -DHAVE_GIF_SUPPORT=1 -DHAVE_PNM_SUPPORT=1 -DHAVE_XPM_SUPPORT=1 -DUNIX=1 -DUSE_EXPOSURE -DSCREEN_HEIGHT=480 -DSCREEN_WIDTH=640 -DSCREEN_DEPTH=4 -DX11=1"
            GUI_TK_LIBRARY="$GUI_TK_LIBRARY \$(MICROWIN)/src/lib/libnano-X.a"
        else
            GUI_TK_LIBRARY="$GUI_TK_LIBRARY -lX11"
        fi

        TOOLKIT=X11
        GUIDIST=X11_DIST

        dnl test for external libxpm if we're configured to use it
        if test "$wxUSE_LIBXPM" = "sys"; then
            AC_MSG_CHECKING(for Xpm library)
            WX_PATH_FIND_LIBRARIES(Xpm)
            if test "$ac_find_libraries" != "" ; then
                WX_LINK_PATH_EXIST($ac_find_libraries,$GUI_TK_LIBRARY)
                GUI_TK_LIBRARY="$GUI_TK_LIBRARY $ac_path_to_link"
                AC_MSG_RESULT(found in $ac_find_libraries)

                AC_CACHE_CHECK([for X11/xpm.h],
                    wx_cv_x11_xpm_h,
                    [
                        save_CFLAGS=$CFLAGS
                        CFLAGS="$TOOLKIT_INCLUDE $CFLAGS"

                        AC_COMPILE_IFELSE([AC_LANG_PROGRAM(
                            [
                                #include <X11/xpm.h>
                            ],
                            [
                                int version;
                                version = XpmLibraryVersion();
                            ])],
                            wx_cv_x11_xpm_h=yes,
                            wx_cv_x11_xpm_h=no
                        )

                        CFLAGS=$save_CFLAGS
                    ]
                )

                if test $wx_cv_x11_xpm_h = "yes"; then
                    GUI_TK_LIBRARY="$GUI_TK_LIBRARY -lXpm"
                    AC_DEFINE(wxHAVE_LIB_XPM)
                else
                    AC_MSG_WARN([built-in less efficient XPM decoder will be used])
                fi
            fi

        fi

        dnl XShapeQueryExtension checks: first the library, then prototype
        AC_CHECK_LIB([Xext], [XShapeQueryExtension],
                     [
                      GUI_TK_LIBRARY="$GUI_TK_LIBRARY -lXext"
                      wxHAVE_XEXT_LIB=1
                     ],
                     [], [$GUI_TK_LIBRARY -lX11])

        if test "$wxHAVE_XEXT_LIB" = 1; then
            save_CFLAGS="$CFLAGS"
            CFLAGS="$TOOLKIT_INCLUDE $CFLAGS"

            AC_MSG_CHECKING([for X11/extensions/shape.h])
            AC_COMPILE_IFELSE([AC_LANG_PROGRAM([
                            #include <X11/Xlib.h>
                            #include <X11/extensions/shape.h>
                           ],
                           [
                            int dummy1, dummy2;
                            XShapeQueryExtension((Display*)NULL,
                                                 (int*)NULL, (int*)NULL);
                           ])],
                           [
                            AC_DEFINE(HAVE_XSHAPE)
                            AC_MSG_RESULT([found])
                           ],
                           [
                            AC_MSG_RESULT([not found])
                           ])
            CFLAGS="$save_CFLAGS"

        fi
    fi

    if test "$wxUSE_OSX_COCOA" = 1; then
        TOOLKIT=OSX_COCOA
        GUIDIST=OSX_COCOA_DIST

        TOOLCHAIN_DEFS="${TOOLCHAIN_DEFS} -D__WXMAC__ -D__WXOSX__"
    fi

    if test "$wxUSE_OSX_IPHONE" = 1; then
        TOOLKIT=OSX_IPHONE
    fi


    if test "$wxUSE_QT" = 1; then
        TOOLKIT=QT
        GUIDIST=QT_DIST
        TOOLKIT_DIR="qt"

        if test -n "$QT5_CUSTOM_DIR" ; then
            dnl the name of the directory where the files for this toolkit live
            TOOLKIT_INCLUDE="${TOOLKIT_INCLUDE} -I${QT5_CUSTOM_DIR}/include"
            GUI_TK_LIBRARY="${GUI_TK_LIBRARY} -L${QT5_CUSTOM_DIR}/lib \
                            -lQt5Core -lQt5Widgets -lQt5Gui -lQt5OpenGL -lQt5Test \
                            -Wl,-rpath,${QT5_CUSTOM_DIR}/lib"

        elif test -z "$PKG_CONFIG" ; then
            AC_MSG_ERROR([specify QT5_CUSTOM_DIR or make sure pkg-config is available to search for Qt5 libraries])

        else
            PKG_CHECK_MODULES(QT5,
                          [Qt5Core Qt5Widgets Qt5Gui Qt5OpenGL Qt5Test],
                [
                TOOLKIT_INCLUDE="${TOOLKIT_INCLUDE} ${QT5_CFLAGS}"
                GUI_TK_LIBRARY="${GUI_TK_LIBRARY} ${QT5_LIBS}"
                if `pkg-config --variable qt_config Qt5Core | grep "reduce_relocations" >/dev/null`; then
                    dnl build with position independent code if Qt needs it
                    wxUSE_PIC=yes
                fi
                ],
                [
                    AC_MSG_ERROR([Qt5 libraries are not available])
                ]
            )
        fi
    fi
    dnl the name of the directory where the files for this toolkit live
    TOOLKIT_DIR=`echo ${TOOLKIT} | tr '[[A-Z]]' '[[a-z]]'`

    if test "$wxUSE_UNIVERSAL" = "yes"; then
        TOOLCHAIN_DEFS="${TOOLCHAIN_DEFS} -D__WXUNIVERSAL__"
        WIDGET_SET=univ
    fi

    dnl distribute samples/demos/utils with GUI versions
    GUIDIST="${GUIDIST} SAMPLES_DIST DEMOS_DIST UTILS_DIST MISC_DIST"
    DISTDIR="wx\$(TOOLKIT)"
else
    USE_GUI=0

    dnl this doesn't quite work right for wxBase, but the places
    dnl where it is wrong aren't fatal (yet) though.
    TOOLKIT_DIR="base"

    dnl the sources, their dependenices and the headers
    if test "$USE_WIN32" = 1 ; then
        dnl yes, the toolkit for wxBase on win32 is actually MSW
        dnl wxBase on unix does not need a 'TOOLKIT' defined.
        TOOLKIT="MSW"
    fi

    dnl distribute only wxBase sources/headers
    GUIDIST="BASE_DIST"
    DISTDIR="wxBase"
fi


dnl ---------------------------------------------------------------------------
dnl Optional libraries included when system library is not used
dnl ---------------------------------------------------------------------------

dnl do this after test for X11 above so that we have a chance of finding Xlib.h
if test "$wxUSE_GUI" = "yes"; then
    if test "$wxUSE_UNIX" = "yes"; then
        dnl defines HAVE_X11_XKBLIB_H
        AC_CHECK_HEADERS([X11/Xlib.h],,, [ ])
        AC_CHECK_HEADERS([X11/XKBlib.h],,,
                         [
                          #if HAVE_X11_XLIB_H
                            #include <X11/Xlib.h>
                          #endif
                         ])
    fi
fi


dnl ---------------------------------------------------------------------------
dnl wxDisplay checks
dnl ---------------------------------------------------------------------------

USE_XINERAMA=0
if test "$wxUSE_DISPLAY" = "yes"; then
    dnl Xinerama is used for wxX11 only
    if test "$wxUSE_X11" = 1; then
        WX_FIND_LIB(Xinerama, XineramaQueryScreens)
        if test "$ac_find_libraries" != "" ; then
            if test "$ac_find_libraries" != "std" ; then
              WX_LINK_PATH_EXIST([$ac_find_libraries],[$LDFLAGS])
              if test "$ac_path_to_link" != " -L/usr/lib" ; then
                  LDFLAGS="$LDFLAGS $ac_path_to_link"
              fi
            fi
            USE_XINERAMA=1
            GUI_TK_LIBRARY="$GUI_TK_LIBRARY -lXinerama"
        else
            AC_MSG_WARN([Xinerama not found; disabling wxDisplay])
            wxUSE_DISPLAY="no"
        fi
    fi
fi

if test "$wxUSE_DISPLAY" = "yes"; then
    dnl wxGTK2 needs Xxf86vm as well as Xinerama-using ports from above
    if test "$USE_XINERAMA" = 1 -o "$wxUSE_GTK" = 1; then
        WX_FIND_LIB(Xxf86vm, XF86VidModeQueryExtension)
        if test "$ac_find_libraries" != "" ; then
            AC_CHECK_HEADERS([X11/extensions/xf86vmode.h],
                             [
                              GUI_TK_LIBRARY="$GUI_TK_LIBRARY -lXxf86vm"
                             ],
                             [],
                             [
                                  #if HAVE_X11_XLIB_H
                                    #include <X11/Xlib.h>
                                  #endif
                             ])
        fi
    fi
fi

dnl ---------------------------------------------------------------------------
dnl X11 session management
dnl ---------------------------------------------------------------------------
if test "$wxUSE_DETECT_SM" = "yes"; then
    if test "$wxUSE_UNIX" = "yes" -a "$wxUSE_MAC" != 1; then
        WX_FIND_LIB(SM, SmcOpenConnection)
        if test "$ac_find_libraries" != "" ; then
            if test "$ac_find_libraries" != "std" ; then
              WX_LINK_PATH_EXIST([$ac_find_libraries],[$LDFLAGS])
              if test "$ac_path_to_link" != " -L/usr/lib" ; then
                LDFLAGS="$LDFLAGS $ac_path_to_link"
              fi
            fi
            GUI_TK_LIBRARY="$GUI_TK_LIBRARY -lSM"
        else
            AC_MSG_WARN([libSM not found; disabling session management detection])
            wxUSE_DETECT_SM="no"
        fi
    else
        wxUSE_DETECT_SM="no"
    fi
fi


dnl ---------------------------------------------------------------------------
dnl OpenGL libraries
dnl ---------------------------------------------------------------------------

USE_OPENGL=0
if test "$wxUSE_OPENGL" = "yes" -o "$wxUSE_OPENGL" = "auto"; then

    dnl look in glcanvas.h for the list of platforms supported by wxGlCanvas:

    if test "$wxUSE_OSX_COCOA" = 1; then
        OPENGL_LIBS="-framework OpenGL -framework AGL"
    elif test "$wxUSE_MSW" = 1; then
        OPENGL_LIBS="-lopengl32"
    elif test "$wxUSE_X11" = 1 -o "$wxUSE_GTK" = 1 -o "$wxUSE_QT" = 1; then

        dnl adjust CPPFLAGS to include GL/gl.h location if necessary
        dnl (/opt/graphics/OpenGL is for HP-UX systems, bug 925307)
        AC_MSG_CHECKING([for OpenGL headers])
        WX_PATH_FIND_INCLUDES([$SEARCH_INCLUDE /opt/graphics/OpenGL/include], GL/gl.h)
        if test "$ac_find_includes" != "" ; then
            AC_MSG_RESULT(found in $ac_find_includes)
            WX_INCLUDE_PATH_EXIST($ac_find_includes, $CPPFLAGS)
            CPPFLAGS="$CPPFLAGS $ac_path_to_include"
        else
            AC_MSG_RESULT([not found])
        fi

        AC_CHECK_HEADER(GL/gl.h, [
                found_gl=0

                WX_FIND_LIB(GL, glBegin, [/opt/graphics/OpenGL/lib])
                if test "$ac_find_libraries" != "" ; then
                    if test "$ac_find_libraries" != "std" ; then
                      WX_LINK_PATH_EXIST([$ac_find_libraries],[$LDFLAGS])
                      if test "$ac_path_to_link" != " -L/usr/lib" ; then
                        LDFLAGS_GL="$ac_path_to_link"
                      fi
                    fi

                        found_gl=1
                        OPENGL_LIBS="-lGL"

                        if test "$WXGTK3" = 1; then
                            if test "$wxUSE_GLCANVAS_EGL" != "no"; then
                                PKG_CHECK_MODULES(EGL, [egl >= 1.5],
                                    [
                                        OPENGL_LIBS="$OPENGL_LIBS $EGL_LIBS"
                                        AC_DEFINE(wxUSE_GLCANVAS_EGL)
                                        PKG_CHECK_MODULES(WAYLAND_EGL, [wayland-egl],
                                            [
                                                if test $wx_cv_gdk_wayland = "yes"; then
                                                    OPENGL_LIBS="$OPENGL_LIBS $WAYLAND_EGL_LIBS"
                                                    have_wayland=1
                                                fi
                                            ],
                                            [:]
                                        )
                                    ],
                                    [
                                        AC_MSG_NOTICE([EGL 1.5+ not available. Will use GLX.])
                                    ]
                                )
                                if test "$have_wayland" != 1; then
                                    AC_MSG_NOTICE([wxGLCanvas will not have Wayland support])
                                fi
                            fi
                        fi
                fi

                if test "$found_gl" != 1; then
                    WX_FIND_LIB(MesaGL, glEnable, [/opt/graphics/OpenGL/lib])
                    if test "$ac_find_libraries" != "" ; then
                      if test "$ac_find_libraries" != "std" ; then
                        WX_LINK_PATH_EXIST([$ac_find_libraries],[$LDFLAGS])
                        if test "$ac_path_to_link" != " -L/usr/lib" ; then
                          LDFLAGS_GL="$LDFLAGS_GL $ac_path_to_link"
                        fi
                      fi
                      OPENGL_LIBS="-lMesaGL"
                    fi
                fi
        ],
        [],
        [ ])

        if test "x$OPENGL_LIBS" = "x"; then
            if test "$wxUSE_OPENGL" = "yes"; then
                AC_MSG_ERROR([OpenGL libraries not available])
            else
                dnl case wxUSE_OPENGL=auto
                AC_MSG_WARN([OpenGL libraries not available, disabling support for OpenGL])
                wxUSE_OPENGL=no
                USE_OPENGL=0
            fi
        fi
    else
        AC_MSG_WARN([wxGLCanvas not implemented for this port, library will be compiled without it.])
        wxUSE_OPENGL="no"
    fi

    if test "$wxUSE_OPENGL" = "auto"; then
        dnl if the OpenGL libraries were unavailable, this would have been
        dnl changed to "no" above, if it wasn't, change it to "yes" as we've
        dnl verified that we can indeed use OpenGL
        wxUSE_OPENGL=yes
    fi

    if test "$wxUSE_OPENGL" = "yes"; then
        USE_OPENGL=1
        AC_DEFINE(wxUSE_OPENGL)
        AC_DEFINE(wxUSE_GLCANVAS)
        SAMPLES_SUBDIRS="$SAMPLES_SUBDIRS opengl/cube opengl/penguin opengl/isosurf opengl/pyramid"
        SAMPLES_SUBTREES="$SAMPLES_SUBTREES opengl"
    fi
fi


dnl the symbol which allows conditional compilation for the given toolkit
if test -n "$TOOLKIT" ; then
    TOOLCHAIN_DEFS="${TOOLCHAIN_DEFS} -D__WX${TOOLKIT}__"
fi


dnl --- the marker for quick search, leave it here: SHARED_LIB_SETUP ---

if test "$wxUSE_SHARED" = "yes"; then

    dnl use versioned symbols if available on the platform and not disabled
    if test "$wxUSE_ELF_SYMVER" != "no"; then
        WX_VERSIONED_SYMBOLS([\$(wx_top_builddir)/version-script])
    fi

    if test "$wx_cv_version_script" = "yes"; then
        dnl We only need wxELF_SYMVER etc in stable releases, so don't bother
        dnl checking for them in the development branch.
        if test `expr ${wx_minor_version_number} % 2` -eq 0; then
            dnl We want to use either __symver__ attribute (preferably, as it
            dnl works with LTO) or .symver, but to avoid checking for both of
            dnl them, use the header file which can check if the attribute is
            dnl available. Just remember to pretend that we do have support
            dnl for this before including it, as it relies on this symbol,
            dnl which we'll define below only if things do indeed work.
            saveCppflags="$CPPFLAGS"
            CPPFLAGS="$saveCppflags -I${srcdir}/include -DwxHAVE_ELF_SYMVER"

            saveLdflags="$LDFLAGS"
            LDFLAGS="$saveLdflags -Wl,--version-script,conftest.sym"

            AC_CACHE_CHECK([if using multiple ELF symbol versions is supported],
                wx_cv_elf_symver_multiple,
                [
                    echo "lib_new {}; lib_old { *; };" >conftest.sym
                    AC_LINK_IFELSE([
                        AC_LANG_SOURCE([
                            #include "wx/private/elfversion.h"
                            wxELF_SYMVER("foo","foo@lib_old")
                            wxELF_SYMVER("foo","foo@@lib_new")
                            void foo() {}
                            int main() { return 0; }
                        ])],
                        wx_cv_elf_symver_multiple=yes,
                        wx_cv_elf_symver_multiple=no
                    )
                    rm -f conftest.sym
                ]
            )

            if test "$wx_cv_elf_symver_multiple" = "yes"; then
                wx_cv_elf_symver=yes
            else
                AC_CACHE_CHECK([if using ELF symbol versions is supported],
                    wx_cv_elf_symver,
                    [
                        echo "lib_new {}; lib_old { *; };" >conftest.sym
                        AC_LINK_IFELSE([
                            AC_LANG_SOURCE([
                                #include "wx/private/elfversion.h"
                                wxELF_SYMVER("foo","foo@@lib_new")
                                void foo() {}
                                int main() { return 0; }
                            ])],
                            wx_cv_elf_symver=yes,
                            wx_cv_elf_symver=no
                        )
                        rm -f conftest.sym
                    ]
                )
            fi

            if test "$wx_cv_elf_symver" = "yes"; then
                AC_DEFINE(wxHAVE_ELF_SYMVER)
            fi

            if test "$wx_cv_elf_symver_multiple" = "yes"; then
                AC_DEFINE(wxHAVE_ELF_SYMVER_MULTIPLE)
            fi

            LDFLAGS="$saveLdflags"
            CPPFLAGS="$saveCppflags"
        fi
    fi

    dnl test for GCC's visibility support (sets CFLAGS_VISIBILITY, which is
    dnl assigned to CFLAGS and CXXFLAGS below)
    if test "$wxUSE_VISIBILITY" != "no"; then
        WX_VISIBILITY
    fi

    dnl test for Sun CC which can be used under both Solaris and Linux
    if test "x$SUNCXX" = xyes; then
        DYLIB_RPATH_FLAG="-R\$(wx_top_builddir)/lib"
        WXCONFIG_RPATH="-R\$libdir"
    else
    case "${host}" in
      *-*-linux* | *-*-gnu* | *-*-freebsd*)
        DYLIB_RPATH_FLAG="-Wl,-rpath,\$(wx_top_builddir)/lib"
        WXCONFIG_RPATH="-Wl,-rpath,\$libdir"
        ;;

      *-*-solaris2* )
        dnl here we know that Sun CC is not used as we tested for it above,
        dnl hence we must be using gcc

        dnl newer versions of gcc need -isystem to compile X headers on
        dnl Solaris (which use old style C syntax)
        CPPFLAGS="$CPPFLAGS -isystem /usr/openwin/include"

        dnl gcc may use Sun's ld, in which case -rpath gives a confusing
        dnl error message. We have to try both -Wl,-rpath and -Wl,-R:
        saveLdflags="$LDFLAGS"
        LDFLAGS="$saveLdflags -Wl,-rpath,/"
        AC_MSG_CHECKING([if the linker accepts -rpath])
        AC_LINK_IFELSE([AC_LANG_PROGRAM(
            [],[])],
            [
                AC_MSG_RESULT([yes])
                DYLIB_RPATH_FLAG="-Wl,-rpath,\$(wx_top_builddir)/lib"
                WXCONFIG_RPATH="-Wl,-rpath,\$libdir"
            ],[
                AC_MSG_RESULT([no])
                AC_MSG_CHECKING([if the linker accepts -R])
                LDFLAGS="$saveLdflags -Wl,-R,/"
                AC_LINK_IFELSE([AC_LANG_PROGRAM(
                    [],[])],
                    [
                        AC_MSG_RESULT([yes])
                        DYLIB_RPATH_FLAG="-Wl,-R,\$(wx_top_builddir)/lib"
                        WXCONFIG_RPATH="-Wl,-R,\$libdir"
                    ],[
                        AC_MSG_RESULT([no])
                    ])
            ])
        LDFLAGS="$saveLdflags"
      ;;

      *-*-darwin* )
        install_name_tool=`which ${HOST_PREFIX}install_name_tool`
        if test "$install_name_tool" -a -x "$install_name_tool"; then
            DYLIB_RPATH_POSTLINK="${HOST_PREFIX}install_name_tool -id \$@ \$@"
            cat <<EOF >change-install-names
#!/bin/sh
libnames=\`cd lib ; ls -1 | grep '\.[[0-9]][[0-9]]*\.dylib\$'\`
changes=''
for dep in \${libnames} ; do
    changes="\${changes} -change \${4}/\${dep} \${3}/\${dep}"
done
for i in \${libnames} ; do
    if test -L \${1}/\${i}; then
        # skip symbolic links
        continue
    fi
    ${HOST_PREFIX}install_name_tool \${changes} -id \${3}/\${i} \${1}/\${i}
done

if test -f "\${2}/wxrc-${WX_RELEASE}" ; then
    ${HOST_PREFIX}install_name_tool \${changes} \${2}/wxrc-${WX_RELEASE}
fi
EOF
            chmod +x change-install-names
            DYLIB_RPATH_INSTALL="\$(wx_top_builddir)/change-install-names \${DESTDIR}\${libdir} \${DESTDIR}\${bindir} \${libdir} \$(wx_top_builddir)/lib"
        fi

        dnl the HEADER_PAD_OPTION is required by some wx samples to avoid the error:
        dnl "install_name_tool: changing install names can't be redone for: the_exe_name
        dnl (for architecture ppc) because larger updated load commands do not fit
        dnl (the program must be relinked)"
        HEADER_PAD_OPTION="-headerpad_max_install_names"
      ;;

      *-*-cygwin* | *-*-mingw32* | *-*-mingw64* )
        ;;

      *-*-hpux* )
        DYLIB_RPATH_FLAG="-Wl,+b,\$(wx_top_builddir)/lib"
        WXCONFIG_RPATH="-Wl,+b,\$libdir"
        ;;

    esac
    fi

    if test $wxUSE_RPATH = "no"; then
        DYLIB_RPATH_FLAG=''
        DYLIB_PATH_POSTLINK=''
        WXCONFIG_RPATH=''
    fi

    SHARED=1

else

    config_linkage_component="-static"
    SHARED=0

fi


WX_FLAVOUR=${WX_FLAVOUR:+-$WX_FLAVOUR}
WX_LIB_FLAVOUR=`echo $WX_FLAVOUR | tr '-' '_'`

DEBUG_INFO=0
if test "$wxUSE_DEBUG_INFO" = "yes"; then
    DEBUG_INFO=1
fi

WX_VERSION_TAG=`echo WXU${WX_LIB_FLAVOUR}_${WX_RELEASE} | tr '[[a-z]]' '[[A-Z]]'`

TOOLCHAIN_NAME="${TOOLKIT_DIR}${TOOLKIT_VERSION}${WIDGET_SET}u${WX_LIB_FLAVOUR}-${WX_RELEASE}${HOST_SUFFIX}"

TOOLCHAIN_FULLNAME="${HOST_PREFIX}${TOOLKIT_DIR}${TOOLKIT_VERSION}${WIDGET_SET}-unicode${config_linkage_component}-${WX_RELEASE}${WX_FLAVOUR}"

dnl library link name
dnl These just save us from exporting lib_{unicode,flavour}_suffix.
dnl If we ever need to do that, we won't need to keep these.

if test "$wxUSE_OSX_COCOA" = 1; then
    WX_LIBRARY_BASENAME_NOGUI="wx_baseu${WX_LIB_FLAVOUR}"
else
    WX_LIBRARY_BASENAME_NOGUI="wx_base${WXBASEPORT}u${WX_LIB_FLAVOUR}"
fi
WX_LIBRARY_BASENAME_GUI="wx_${TOOLKIT_DIR}${TOOLKIT_VERSION}${WIDGET_SET}u${WX_LIB_FLAVOUR}"



dnl ---------------------------------------------------------------------------
dnl Checks for typedefs
dnl ---------------------------------------------------------------------------

dnl sets HAVE_SSIZE_T if ssize_t is defined
AC_CHECK_TYPES(ssize_t)

dnl check what exactly size_t is on this machine - this is necessary to avoid
dnl ambiguous overloads in several places, notably wx/string.h and wx/array.h
AC_LANG_PUSH(C++) dnl tests below use overloaded functions and so need C++
AC_CACHE_CHECK([if size_t is unsigned int],
    wx_cv_size_t_is_uint,
    [
    dnl an obvious check like AC_COMPILE_IFELSE[struct Foo { ... };] doesn't work
    dnl with egcs (at least) up to 1.1.1 as it allows you to compile duplicate
    dnl methods in a local class (i.e. class inside a function) declaration
    dnl without any objections!!
    dnl
    dnl hence the hack below: we must have Foo at global scope!
    AC_COMPILE_IFELSE([AC_LANG_PROGRAM([#include <stddef.h>],
        [
            return 0; }

            struct Foo { void foo(size_t); void foo(unsigned int); };

            int bar() {
        ])],
        wx_cv_size_t_is_uint=no,
        wx_cv_size_t_is_uint=yes
    )
    ]
)

if test "$wx_cv_size_t_is_uint" = "yes"; then
    AC_DEFINE(wxSIZE_T_IS_UINT)
else
    AC_CACHE_CHECK([if size_t is unsigned long],
        wx_cv_size_t_is_ulong,
        AC_COMPILE_IFELSE([AC_LANG_PROGRAM([#include <stddef.h>],
            [
                return 0; }

                struct Foo { void foo(size_t); void foo(unsigned long); };

                int bar() {
            ])],
            wx_cv_size_t_is_ulong=no,
            wx_cv_size_t_is_ulong=yes
        )
    )

    if test "$wx_cv_size_t_is_ulong" = "yes"; then
        AC_DEFINE(wxSIZE_T_IS_ULONG)
    fi
fi

AC_CACHE_CHECK([if wchar_t is separate type],
    wx_cv_wchar_t_is_separate_type,
    AC_COMPILE_IFELSE([AC_LANG_PROGRAM([#include <wchar.h>],
        [
            return 0; }

            struct Foo { void foo(wchar_t);
                         void foo(unsigned short);
                         void foo(unsigned int);
                         void foo(unsigned long); };

            int bar() {
        ])],
        wx_cv_wchar_t_is_separate_type=yes,
        wx_cv_wchar_t_is_separate_type=no
    )
)

if test "$wx_cv_wchar_t_is_separate_type" = "yes"; then
    AC_DEFINE(wxWCHAR_T_IS_REAL_TYPE, 1)
else
    AC_DEFINE(wxWCHAR_T_IS_REAL_TYPE, 0)
fi

AC_LANG_POP() dnl C++

dnl ---------------------------------------------------------------------------
dnl Checks for structures
dnl ---------------------------------------------------------------------------

dnl does passwd struct has the pw_gecos field?
AC_CACHE_CHECK([for pw_gecos in struct passwd], wx_cv_struct_pw_gecos,
    [
        AC_COMPILE_IFELSE([AC_LANG_PROGRAM([#include <pwd.h>],
             [
                char *p;
                struct passwd *pw;
                p = pw->pw_gecos;
             ])],
             [
                wx_cv_struct_pw_gecos=yes
             ],
             [
                wx_cv_struct_pw_gecos=no
             ]
        )
    ]
)

if test "$wx_cv_struct_pw_gecos" = "yes"; then
    AC_DEFINE(HAVE_PW_GECOS)
fi

dnl ---------------------------------------------------------------------------
dnl Check for functions
dnl ---------------------------------------------------------------------------

dnl check for wcslen in all possible places
WCSLEN_FOUND=0
WCHAR_LINK=
AC_CHECK_FUNCS(wcslen, WCSLEN_FOUND=1)

if test "$WCSLEN_FOUND" = 0; then
    if test "$TOOLKIT" = "MSW"; then
        AC_CHECK_LIB(msvcrt, wcslen, WCHAR_OK=1)
    else
        AC_CHECK_LIB(w, wcslen, [
                        WCHAR_LINK=" -lw"
                        WCSLEN_FOUND=1
                    ])
    fi
fi

if test "$WCSLEN_FOUND" = 1; then
    AC_DEFINE(HAVE_WCSLEN)
fi

dnl Notice that unlike the functions below, this one seems to be present in all
dnl support OS X versions so it's OK to test for it here.
AC_CHECK_FUNCS(wcsftime)

dnl OS X provides the wide character functions (and also strnlen(), for some
dnl reason) only starting from 10.7 so our tests would succeed if we're
dnl configuring under 10.7 or later, yet the compiled programs would fail if
dnl ran under 10.6 or earlier. To avoid this problem, define the corresponding
dnl HAVE_XXX in wx/osx/config_xcode.h instead of testing for them here.
if test "$wxUSE_MAC" != 1; then
    AC_CHECK_FUNCS([strnlen wcsdup wcsnlen wcscasecmp wcsncasecmp])
fi

dnl On HP-UX aCC need this define to find mbstrtowcs() &c
dnl Can't be used for g++ since the mbstate_t in wchar.h can conflict
dnl with g++'s in <cwchar> (unless -D_INCLUDE__STDC_A1_SOURCE is in the
dnl flags when g++ is configured, it will declare its own).
if test "$USE_HPUX" = 1 -a "$GCC" != "yes"; then
    CPPFLAGS="-D_INCLUDE__STDC_A1_SOURCE $CPPFLAGS"
fi

dnl Try to use wcsrtombs instead of wcstombs which is buggy in old GNU
dnl libc versions if possible. AC_CHECK_FUNCS only checks it's in the
dnl library, not the header, so do a header check for mbstate_t first.
AC_CHECK_TYPES([mbstate_t],
               [AC_CHECK_FUNCS(wcsrtombs)],
               [],
               [#include <wchar.h>])

dnl Check for vararg functions that should be available in stdio.h
WX_CHECK_FUNCS(snprintf vsnprintf vsscanf)

AC_LANG_PUSH(C++)
if test "$wx_cv_func_vsnprintf" = "yes"; then
    dnl we know there is a vsnprintf declaration, but some old headers
    dnl may have one taking a "char *" format instead of "const char *"
    AC_CACHE_CHECK([if vsnprintf declaration is broken], wx_cv_func_broken_vsnprintf_decl,
        [
            AC_COMPILE_IFELSE([AC_LANG_PROGRAM(
                [
                    #include <stdio.h>
                    #include <stdarg.h>
                ],
                [
                    char *buf;
                    va_list ap;
                    const char *fmt = "%s";
                    vsnprintf(buf, 10u, fmt, ap);
                ])],
                wx_cv_func_broken_vsnprintf_decl=no,
                wx_cv_func_broken_vsnprintf_decl=yes
            )
        ]
    )

    if test "$wx_cv_func_broken_vsnprintf_decl" = "yes"; then
        AC_DEFINE(HAVE_BROKEN_VSNPRINTF_DECL)
    fi
fi

if test "$wx_cv_func_snprintf" = "yes"; then
    if test "$wxUSE_PRINTF_POS_PARAMS" = "yes"; then

        dnl check if snprintf() has support for positional arguments
        dnl NB: if snprintf() has positional support we can safely suppose that also
        dnl     other *printf() functions support them as they all belong to the same
        dnl     family and they all fallback to the same implementation
        AC_CACHE_CHECK([if snprintf supports positional arguments], wx_cv_func_snprintf_pos_params,
            [
                AC_RUN_IFELSE([AC_LANG_SOURCE([[
                    [
                        #include <stdio.h>

                        int main (void)
                        {
                            char buffer[128];
                            snprintf (buffer, 128, "%2$d %3$d %1$d", 1, 2, 3);
                            if (strcmp ("2 3 1", buffer) == 0)
                                exit (0);
                            exit (1);
                        }
                    ]]])],
                    wx_cv_func_snprintf_pos_params=no,
                    wx_cv_func_snprintf_pos_params=yes,
                    dnl be pessimistic when cross-compiling
                    [
                        AC_MSG_WARN([Assuming Unix98 printf() is not available,
define HAVE_UNIX98_PRINTF as 1 in setup.h if it is available.])
                        wx_cv_func_snprintf_pos_params=no
                    ]
                )
            ]
        )

        if test "$wx_cv_func_snprintf_pos_params" = "yes"; then
            AC_DEFINE(HAVE_UNIX98_PRINTF)
        fi
    fi
fi

if test "$wx_cv_func_vsscanf" = "yes"; then
    dnl we know there is a vsscanf() declaration, but it can be broken by
    dnl declaring vsscanf() as taking a non-const first argument (this
    dnl happens at least under HP-UX 11.31, see #15638).
    AC_CACHE_CHECK([if vsscanf() declaration is broken], wx_cv_func_broken_vsscanf_decl,
        [
            AC_COMPILE_IFELSE([AC_LANG_PROGRAM(
                [
                    #include <stdio.h>
                    #include <stdarg.h>
                ],
                [
                    const char *buf;
                    va_list args;
                    vsscanf(buf, "%s", args);
                ])],
                wx_cv_func_broken_vsscanf_decl=no,
                wx_cv_func_broken_vsscanf_decl=yes
            )
        ]
    )

    if test "$wx_cv_func_broken_vsscanf_decl" = "yes"; then
        AC_DEFINE(HAVE_BROKEN_VSSCANF_DECL)
    fi
fi
AC_LANG_POP()

dnl also look if we have wide char IO functions, notice that [f]putws are
dnl declared in special widec.h under Solaris
wchar_headers="#include <stdio.h>
#include <wchar.h>"
case "${host}" in
    *-*-solaris2* )
        AC_CHECK_HEADERS(widec.h,,, [AC_INCLUDES_DEFAULT()])
        if test "$ac_cv_header_widec_h" = "yes"; then
            wchar_headers="$wchar_headers
#include <widec.h>"
        fi
esac

WX_CHECK_FUNCS(putws fputws wprintf vswprintf vswscanf,,,
               [$wchar_headers])

dnl MinGW has a vswprintf with a different prototype, and
dnl a _vsnwprintf with the correct prototype, but AC_CHECK_FUNCS
dnl finds it even if it is not declared in some versions...
AC_MSG_CHECKING([for _vsnwprintf])
AC_COMPILE_IFELSE([AC_LANG_PROGRAM([#include <wchar.h>],
               [&_vsnwprintf;])],
               [AC_MSG_RESULT([yes])
                AC_DEFINE(HAVE__VSNWPRINTF)],
               [AC_MSG_RESULT([no])]);

if test "$wxUSE_FILE" = "yes"; then
    WX_CHECK_FUNCS(fsync)
fi

dnl the following tests are for Unix(like) systems only
if test "$TOOLKIT" != "MSW"; then

dnl check for available version of iconv()
if test "$wxUSE_LIBICONV" != "no" ; then
    AC_LANG_PUSH(C++)
    AM_ICONV
    AC_LANG_POP()
    LIBS="$LIBICONV $LIBS"
fi

dnl check for POSIX signals if we need them
if test "$wxUSE_ON_FATAL_EXCEPTION" = "yes" -a "$wxUSE_UNIX" = "yes"; then
    AC_CHECK_FUNCS(sigaction)

    if test "$ac_cv_func_sigaction" = "no"; then
        AC_MSG_WARN([No POSIX signal functions on this system, wxApp::OnFatalException will not be called])
        wxUSE_ON_FATAL_EXCEPTION=no
    fi
fi

dnl backtrace() and backtrace_symbols() for wxStackWalker
if test "$wxUSE_STACKWALKER" = "yes" -a "$wxUSE_UNIX" = "yes"; then
    AC_CACHE_CHECK([for backtrace()], wx_cv_func_backtrace,
        [
            AC_LANG_PUSH(C++)
            AC_COMPILE_IFELSE([AC_LANG_PROGRAM([#include <execinfo.h>], [
                [
                    void *trace[1];
                    char **messages;
                    backtrace(trace, 1);
                    messages = backtrace_symbols(trace, 1);
                ]])],
                wx_cv_func_backtrace=yes,
                wx_cv_func_backtrace=no
            )
            AC_LANG_POP()
        ]
    )

    dnl Under BSD it can require linking with libexecinfo.
    AC_SEARCH_LIBS(backtrace, execinfo, , [wx_cv_func_backtrace=no])

    if test "$wx_cv_func_backtrace" = "no"; then
        AC_MSG_WARN([backtrace() is not available, wxStackWalker will not be available])
        wxUSE_STACKWALKER=no
    else
        if test "$ac_cv_header_cxxabi_h" = "yes"; then
            AC_CACHE_CHECK([for __cxa_demangle() in <cxxabi.h>], wx_cv_func_cxa_demangle,
                [
                    AC_LANG_PUSH(C++)
                    AC_LINK_IFELSE([AC_LANG_PROGRAM([#include <cxxabi.h>],
                        [
                            int rc;
                            __cxxabiv1::__cxa_demangle("foo", 0, 0, &rc);
                        ])],
                        wx_cv_func_cxa_demangle=yes,
                        wx_cv_func_cxa_demangle=no
                    )
                    AC_LANG_POP()
                ]
            )
        else
            wx_cv_func_cxa_demangle=no
        fi

        if test "$wx_cv_func_cxa_demangle" = "yes"; then
            AC_DEFINE(HAVE_CXA_DEMANGLE)
        fi
    fi
fi

if test "$wxUSE_STACKWALKER" = "yes" -a "$USE_WIN32" != 1 -a "$USE_UNIX" != 1; then
    AC_MSG_WARN([wxStackWalker is only available on Win32 and UNIX... disabled])
    wxUSE_STACKWALKER=no
fi


dnl check for the function for temp files creation
AC_CHECK_FUNCS(mkstemp mktemp, break)

dnl get the library function to use for wxGetDiskSpace(): prefer POSIX
dnl statvfs() if it exists, but fall back to Linux/BSD-specific statfs() if
dnl necessary.
AC_CACHE_CHECK(for statvfs, wx_cv_func_statvfs,
    AC_COMPILE_IFELSE([AC_LANG_PROGRAM(
        [
            #include <stddef.h>
            #include <sys/statvfs.h>
        ],
        [
            statvfs("/", NULL);
        ])],
        wx_cv_func_statvfs=yes,
        wx_cv_func_statvfs=no
    )
)

if test "$wx_cv_func_statvfs" = "yes"; then
    dnl we also have to check whether we should use statvfs_t (works under
    dnl Solaris 8, doesn't work under Solaris 7) or "struct statvfs" (vice
    dnl versa) as the argument for statvfs in 64 bit off_t mode (in 32 bit
    dnl mode both work fine)
    dnl
    dnl for this check C++ compiler has to be used as passing incompatible
    dnl pointers is just a warning and not an error in C
    AC_CACHE_CHECK(for statvfs argument type, wx_cv_type_statvfs_t,
        AC_LANG_PUSH(C++)
        AC_COMPILE_IFELSE([AC_LANG_PROGRAM(
            [
                #include <sys/statvfs.h>
            ],
            [
                long l;
                statvfs_t fs;
                statvfs("/", &fs);
                l = fs.f_bsize;
                l += fs.f_blocks;
                l += fs.f_bavail;
            ])],
            wx_cv_type_statvfs_t=statvfs_t,
            [
                AC_COMPILE_IFELSE([AC_LANG_PROGRAM(
                    [
                        #include <sys/statvfs.h>
                    ],
                    [
                        long l;
                        struct statvfs fs;
                        statvfs("/", &fs);
                        l = fs.f_bsize;
                        l += fs.f_blocks;
                        l += fs.f_bavail;
                    ])],
                    wx_cv_type_statvfs_t="struct statvfs",
                    wx_cv_type_statvfs_t="unknown"
                )
            ]
        )
        AC_LANG_POP()
    )

    if test "$wx_cv_type_statvfs_t" != "unknown"; then
        AC_DEFINE(HAVE_STATVFS)
    fi
else
    dnl set it for the test below
    wx_cv_type_statvfs_t="unknown"
fi

if test "$wx_cv_type_statvfs_t" = "unknown"; then
    AC_CACHE_CHECK(for statfs, wx_cv_func_statfs,
        AC_COMPILE_IFELSE([AC_LANG_PROGRAM(
            [
                 #if defined(__BSD__)
                 #include <sys/param.h>
                 #include <sys/mount.h>
                 #else
                 #include <sys/vfs.h>
                 #endif
            ],
            [
                 long l;
                 struct statfs fs;
                 statfs("/", &fs);
                 l = fs.f_bsize;
                 l += fs.f_blocks;
                 l += fs.f_bavail;
            ])],
             wx_cv_func_statfs=yes,
             wx_cv_func_statfs=no
        )
    )

    if test "$wx_cv_func_statfs" = "yes"; then
        dnl check whether we have its dcelaration too: some systems (AIX 4) lack it
        AC_CACHE_CHECK(for statfs declaration, wx_cv_func_statfs_decl,
            AC_LANG_PUSH(C++)
            AC_COMPILE_IFELSE([AC_LANG_PROGRAM(
                [
                     #if defined(__BSD__)
                     #include <sys/param.h>
                     #include <sys/mount.h>
                     #else
                     #include <sys/vfs.h>
                     #endif
                ],
                [
                    struct statfs fs;
                    statfs("", &fs);
                ])],
                wx_cv_func_statfs_decl=yes,
                wx_cv_func_statfs_decl=no
            )
            AC_LANG_POP()
        )

        if test "$wx_cv_func_statfs_decl" = "yes"; then
            AC_DEFINE(HAVE_STATFS_DECL)
        fi

        wx_cv_type_statvfs_t="struct statfs"
        AC_DEFINE(HAVE_STATFS)
    fi
fi

if test "$wx_cv_type_statvfs_t" != "unknown"; then
    AC_DEFINE_UNQUOTED(WX_STATFS_T, $wx_cv_type_statvfs_t)
else
    AC_MSG_WARN([wxGetDiskSpace() function won't work without statfs()])
fi

dnl check for fcntl() or at least flock() needed by Unix implementation of
dnl wxSingleInstanceChecker
if test "$wxUSE_SNGLINST_CHECKER" = "yes" -a "$USE_WIN32" != 1 ; then
    AC_CHECK_FUNCS(fcntl flock, break)

    if test "$ac_cv_func_fcntl" != "yes" -a "$ac_cv_func_flock" != "yes"; then
        AC_MSG_WARN(wxSingleInstanceChecker not available)
        wxUSE_SNGLINST_CHECKER=no
    fi
fi

dnl look for a function to modify the environment
AC_CHECK_FUNCS(setenv putenv, break)
if test "$ac_cv_func_setenv" = "yes"; then
    AC_CHECK_FUNCS(unsetenv)
fi

if test "$USE_DARWIN" = 1; then
    dnl Mac OS X/Darwin has both nanosleep and usleep
    dnl but only usleep is defined in unistd.h
    AC_DEFINE(HAVE_USLEEP)
else
    dnl try nanosleep() in libc and libposix4, if this fails - usleep()
    POSIX4_LINK=
    AC_CHECK_FUNCS(nanosleep,
        AC_DEFINE(HAVE_NANOSLEEP),
        [
            AC_CHECK_LIB(posix4, nanosleep,
                [
                    AC_DEFINE(HAVE_NANOSLEEP)
                    POSIX4_LINK=" -lposix4"
                ],
                [
                    WX_CHECK_FUNCS(usleep,,
                                   AC_MSG_ERROR([wxMicroSleep() can't be implemented])
                    )
                ]
            )
        ]
    )
fi

dnl check for uname (POSIX) and gethostname (BSD)
WX_CHECK_FUNCS(uname,,,[#include <sys/utsname.h>])
if test "$wx_cv_func_uname" != yes; then
    WX_CHECK_FUNCS(gethostname)
fi

WX_CHECK_FUNCS(strtok_r, [], [], [#define _REENTRANT])

dnl check for inet_addr and inet_aton (these may live either in libc, or in
dnl libnsl or libresolv or libsocket or libnetwork under Haiku)
INET_LINK=
AC_CHECK_FUNCS(inet_addr,
    AC_DEFINE(HAVE_INET_ADDR),
    [
        AC_CHECK_LIB(nsl, inet_addr,
            INET_LINK="nsl",
            [
                AC_CHECK_LIB(resolv, inet_addr,
                    INET_LINK="resolv",
                    [
                        AC_CHECK_LIB(socket, inet_addr,
                            INET_LINK="socket",
                            [
                                AC_CHECK_LIB(network, inet_addr,
                                   INET_LINK="network"
                                )
                            ]
                        )
                    ]
                )
            ]
        )
    ]
)

AC_CHECK_FUNCS(inet_aton,
        AC_DEFINE(HAVE_INET_ATON),
        [
            dnl only check it in the same lib
            AC_CHECK_LIB($INET_LINK, inet_aton, AC_DEFINE(HAVE_INET_ATON))
        ])

if test "x$INET_LINK" != "x"; then
    AC_DEFINE(HAVE_INET_ADDR)
    INET_LINK=" -l$INET_LINK"
fi

WX_CHECK_FUNCS(fdopen)

if test "$wxUSE_TARSTREAM" = "yes"; then
    WX_CHECK_FUNCS(sysconf)

    WX_CHECK_FUNCS(getpwuid_r, [], [],
                   [
                    #define _REENTRANT
                    #include <pwd.h>
                   ],
                   [[
                    struct passwd pw, *ppw;
                    char buf[1024];
                    getpwuid_r(0, &pw, buf, sizeof(buf), &ppw)
                   ]])

    WX_CHECK_FUNCS(getgrgid_r, [], [],
                   [
                    #define _REENTRANT
                    #include <grp.h>
                   ],
                   [[
                    struct group grp, *pgrp;
                    char buf[1024];
                    getgrgid_r(0, &grp, buf, sizeof(buf), &pgrp)
                   ]])
fi

fi


dnl ===========================================================================
dnl Now we have all the info we need - use it!
dnl ===========================================================================

dnl flush the cache
AC_CACHE_SAVE

dnl ---------------------------------------------------------------------------
dnl thread support for Unix (other platforms don't need anything special)
dnl ---------------------------------------------------------------------------

if test "$TOOLKIT" != "MSW"; then

    dnl the code below:
    dnl
    dnl   defines THREADS_LINK and THREADS_CFLAGS which are the options
    dnl   necessary to build the MT programs for the linker and compiler
    dnl   respectively
    dnl
    dnl   sets wxUSE_THREADS=1 if thread support is activated

    THREADS_LINK=
    THREADS_CFLAGS=

    if test "$wxUSE_THREADS" = "yes" ; then
        if test "$USE_BEOS" = 1; then
            AC_MSG_WARN([BeOS threads are not yet supported... disabled])
            wxUSE_THREADS="no"
        fi
    fi

    if test "$wxUSE_THREADS" = "yes" ; then
        dnl find if POSIX threads are available
        dnl
        dnl the tests here are based on ACX_PTHREAD macro from autoconf macro
        dnl archive from http://ac-archive.sourceforge.net/
        dnl
        dnl thanks to Steven G. Johnson <stevenj@alum.mit.edu> and Alejandro
        dnl Forero Cuervo <bachue@bachue.com> for the original code

        dnl TODO: cache the result

        dnl define the list of the thread options to try in the loop below
        dnl with the convention that anything starting with '-' is a cpp flag
        dnl while anything else is a library (i.e. there is an implicit "-l")
        THREAD_OPTS="-pthread"
        if test "x$SUNCXX" = xyes; then
            THREAD_OPTS="-mt lthread $THREAD_OPTS"
        fi

        case "${host}" in
          *-*-solaris2* | *-*-sunos4* )
                if test "x$GCC" = "xyes"; then
                    dnl Solaris/gcc combination use this one for some reason
                    THREAD_OPTS="-pthreads $THREAD_OPTS"
                fi
                ;;
          *-*-freebsd*)
                dnl look, in order, for the kernel threads, then Linux threads
                dnl and finally the userland threads
                THREAD_OPTS="-kthread lthread $THREAD_OPTS c_r"
                ;;
          *-*-darwin* | *-*-cygwin* )
                dnl Darwin / Mac OS X just uses -lpthread tested below
                dnl and so does Cygwin
                THREAD_OPTS=""
                ;;
          *-*-aix*)
                dnl AIX calls the library libpthreads - thanks IBM!
                THREAD_OPTS="pthreads"
                ;;
          *-hp-hpux* )
                if test "x$GCC" = "xyes"; then
                    dnl g++ versions before 3.3.2 don't support -pthread.
                    $CXX -dumpspecs | grep 'pthread:' >/dev/null ||
                        THREAD_OPTS=""
                else
                    dnl HP-UX aCC (tested with version B3910B A.06.05 [Jul 25
                    dnl 2005]) supports -mt
                    THREAD_OPTS="-mt"
                fi
                ;;

          *-*-irix* )
                dnl gcc under IRIX doesn't seem to like -pthread, but it
                dnl doesn't give an error for it either, just a warning
                dnl message -- but this is still very annoying
                if test "x$GCC" = "xyes"; then
                    THREAD_OPTS=""
                fi
                ;;

          *-*-qnx*)
                dnl under QNX thread functions are in libc so we don't need any
                dnl special options to link with them
                THREAD_OPTS=""
                ;;

          *-*-*UnixWare*)
                dnl flying by man pages here: Caldera online docs use this
                if test "x$GCC" != "xyes"; then
                    THREAD_OPTS="-Ethread"
                fi
                ;;
        esac

        case "${host}" in
            *-*-qnx*)
                dnl -lpthread works, i.e. AC_LINK_IFELSE() would pass, but results
                dnl in warnings and is not needed under QNX so try without it
                dnl first
                THREAD_OPTS="none pthread"
                ;;

            *)
                dnl simply linking with libpthread should make the test below
                dnl work but it's far from certain that the threaded programs
                dnl compiled without any special switches actually work, so try
                dnl it after all the others
                THREAD_OPTS="$THREAD_OPTS pthread none"
                ;;
        esac

        dnl now test for all possibilities
        THREADS_OK=no
        for flag in $THREAD_OPTS; do
            case $flag in
                none)
                    AC_MSG_CHECKING([whether pthreads work without any flags])
                    ;;

                -*)
                    AC_MSG_CHECKING([whether pthreads work with $flag])
                    THREADS_CFLAGS="$flag"
                    ;;

                *)
                    AC_MSG_CHECKING([for the pthreads library -l$flag])
                    THREADS_LINK="-l$flag"
                    ;;
              esac

              save_LIBS="$LIBS"
              save_CFLAGS="$CFLAGS"
              LIBS="$THREADS_LINK $LIBS"
              CFLAGS="$THREADS_CFLAGS $CFLAGS"

              AC_LINK_IFELSE([AC_LANG_PROGRAM([#include <pthread.h>],
                          [pthread_create(0,0,0,0);])],
                          THREADS_OK=yes)

              LIBS="$save_LIBS"
              CFLAGS="$save_CFLAGS"

              AC_MSG_RESULT($THREADS_OK)
              if test "x$THREADS_OK" = "xyes"; then
                      break;
              fi

              THREADS_LINK=""
              THREADS_CFLAGS=""
      done

      if test "x$THREADS_OK" != "xyes"; then
          wxUSE_THREADS=no
          AC_MSG_WARN([No thread support on this system... disabled])
      else
          dnl yes, these special compiler flags should be used with the
          dnl linker as well
          dnl
          dnl NB: add them to LDFLAGS immediately because we need them to be
          dnl     used for the subsequent tests some of which can fail without
          dnl     MT support, hence the reason for the duplication below:
          dnl     adding them just to WXCONFIG_LDFLAGS and adding the entire
          dnl     contents of the latter to LDFLAGS in the end is not enough.
          LDFLAGS="$THREADS_CFLAGS $LDFLAGS"
          WXCONFIG_LDFLAGS="$THREADS_CFLAGS $WXCONFIG_LDFLAGS"
          LIBS="$THREADS_LINK $LIBS"

          AC_MSG_CHECKING([if more special flags are required for pthreads])
          flag=no
          case "${host}" in
            *-aix*)
                dnl again quoting from
                dnl http://www-1.ibm.com/servers/esdd/articles/gnu.html:
                dnl
                dnl     When compiling and linking with -pthread, the library
                dnl     search path should include -L/usr/lib/threads at the
                dnl     beginning of the path.
                LDFLAGS="-L/usr/lib/threads $LDFLAGS"
                WXCONFIG_LDFLAGS="-L/usr/lib/threads $WXCONFIG_LDFLAGS"
                flag="-D_THREAD_SAFE"
                ;;
            *-freebsd*)
                flag="-D_THREAD_SAFE"
                ;;
            *-hp-hpux* )
                flag="-D_REENTRANT"
                if test "x$GCC" != "xyes"; then
                    dnl see http://docs.hp.com/hpux/onlinedocs/2213/threads.htm
                    flag="$flag -D_RWSTD_MULTI_THREAD"
                fi
                ;;
            *solaris* | alpha*-osf*)
                flag="-D_REENTRANT"
                ;;
          esac
          AC_MSG_RESULT(${flag})
          if test "x$flag" != xno; then
              THREADS_CFLAGS="$THREADS_CFLAGS $flag"
          fi

          dnl don't add these options to CPPFLAGS as cpp might not know them
          WXCONFIG_CFLAGS="$WXCONFIG_CFLAGS $THREADS_CFLAGS"
      fi
    fi

    dnl do other tests only if we are using threads
    if test "$wxUSE_THREADS" = "yes" ; then
        AC_CHECK_FUNCS(pthread_setconcurrency,
            AC_DEFINE(HAVE_PTHREAD_SET_CONCURRENCY),
            [
                AC_CHECK_FUNCS(thr_setconcurrency,
                    AC_DEFINE(HAVE_THR_SETCONCURRENCY),
                    AC_MSG_WARN(Setting thread concurrency will not work properly))
            ])

      dnl can't use AC_CHECK_FUNCS for this one as it's usually a macro and so
      dnl wouldn't be found by it
      AC_CACHE_CHECK([for pthread_cleanup_push/pop], wx_cv_func_pthread_cleanup,
      [
        dnl C compiler may treat pthread_cleanup_push() as an undeclared
        dnl function and not give a warning even if it's unavailable, so use
        dnl the C++ one for this test
        AC_LANG_PUSH(C++)
        AC_COMPILE_IFELSE([AC_LANG_PROGRAM([#include <pthread.h>
               void ThreadCleanupFunc(void *p);
            ],
            [
                void *p;
                pthread_cleanup_push(ThreadCleanupFunc, p);
                pthread_cleanup_pop(0);
            ])], [
               wx_cv_func_pthread_cleanup=yes
            ], [
               wx_cv_func_pthread_cleanup=no
            ]
        )
        AC_LANG_POP()
      ])
      if test "x$wx_cv_func_pthread_cleanup" = "xyes"; then
        AC_DEFINE(wxHAVE_PTHREAD_CLEANUP)
      fi

      AC_CHECK_HEADERS(sched.h,,, [AC_INCLUDES_DEFAULT()])
      if test "$ac_cv_header_sched_h" = "yes"; then
          AC_CHECK_FUNC(sched_yield,
            AC_DEFINE(HAVE_SCHED_YIELD),
            [
                AC_CHECK_LIB(posix4,
                    sched_yield,
                    [AC_DEFINE(HAVE_SCHED_YIELD) POSIX4_LINK=" -lposix4"],
                    AC_MSG_WARN(wxThread::Yield will not work properly)
                )
            ]
          )
      fi

      dnl to be able to set the thread priority, we need to have all of the
      dnl following functions:
      dnl   1. pthread_attr_getschedpolicy
      dnl   2. sched_get_priority_min and sched_get_priority_max
      dnl      (this one can be in either libpthread or libposix4 (under Solaris))
      dnl   3. pthread_attr_getschedparam and pthread_attr_setschedparam
      HAVE_PRIOR_FUNCS=0
      AC_CHECK_FUNC(pthread_attr_getschedpolicy,
                     [AC_CHECK_FUNC(pthread_attr_setschedparam,
                       [AC_CHECK_FUNC(sched_get_priority_max,
                           HAVE_PRIOR_FUNCS=1,
                           [AC_CHECK_LIB([posix4], sched_get_priority_max,
                             [
                                HAVE_PRIOR_FUNCS=1
                                POSIX4_LINK=" -lposix4"
                             ],
                           )]
                       )]
                     )]
                   )

      if test "$HAVE_PRIOR_FUNCS" = 1; then
        AC_DEFINE(HAVE_THREAD_PRIORITY_FUNCTIONS)
      else
        AC_MSG_WARN(Setting thread priority will not work)
      fi

      AC_CHECK_FUNC(pthread_cancel,
                    AC_DEFINE(HAVE_PTHREAD_CANCEL),
                    AC_MSG_WARN([wxThread::Kill() will not work properly]))

      AC_CHECK_FUNC(pthread_mutex_timedlock,
                    AC_DEFINE(HAVE_PTHREAD_MUTEX_TIMEDLOCK),
                    AC_MSG_WARN([wxMutex::LockTimeout() will not work]))

      AC_CHECK_FUNC(pthread_attr_setstacksize,
                    AC_DEFINE(HAVE_PTHREAD_ATTR_SETSTACKSIZE))

      dnl mutexattr_t initialization is done in quite different ways on different
      dnl platforms, so check for a few things:
      dnl
      dnl HAVE_MUTEX_RECURSIVE means that we can create recursive mutexes
      dnl HAVE_MUTEXATTR_SETTYPE means that we do it using
      dnl pthread_mutexattr_settype(PTHREAD_MUTEX_RECURSIVE) and if it is not
      dnl defined, we do it by directly assigned
      dnl PTHREAD_MUTEX_RECURSIVE_MUTEX_INITIALIZER_NP to attr

      AC_CACHE_CHECK([for pthread_mutexattr_t], wx_cv_type_pthread_mutexattr_t,
      [
        AC_COMPILE_IFELSE([AC_LANG_PROGRAM([#include <pthread.h>],
            [
               pthread_mutexattr_t attr;
               pthread_mutexattr_settype(&attr, PTHREAD_MUTEX_RECURSIVE);
            ])],
            wx_cv_type_pthread_mutexattr_t=yes,
            wx_cv_type_pthread_mutexattr_t=no
        )
      ])

      if test "$wx_cv_type_pthread_mutexattr_t" = "yes"; then
        AC_DEFINE(HAVE_PTHREAD_MUTEXATTR_T)

        dnl check if we already have the declaration we need, it is not
        dnl present in some systems' headers
        AC_CACHE_CHECK([for pthread_mutexattr_settype declaration],
                       wx_cv_func_pthread_mutexattr_settype_decl, [
                       AC_COMPILE_IFELSE([AC_LANG_PROGRAM([#include <pthread.h>],
                           [
                               pthread_mutexattr_t attr;
                               pthread_mutexattr_settype(&attr, PTHREAD_MUTEX_RECURSIVE);
                           ])],
                           wx_cv_func_pthread_mutexattr_settype_decl=yes,
                           wx_cv_func_pthread_mutexattr_settype_decl=no
                       )
        ])
        if test "$wx_cv_func_pthread_mutexattr_settype_decl" = "yes"; then
            AC_DEFINE(HAVE_PTHREAD_MUTEXATTR_SETTYPE_DECL)
        fi
      else
        dnl don't despair, there may be another way to do it
        AC_CACHE_CHECK([for PTHREAD_RECURSIVE_MUTEX_INITIALIZER],
                       wx_cv_type_pthread_rec_mutex_init,
        [
            AC_COMPILE_IFELSE([AC_LANG_PROGRAM([#include <pthread.h>],
                [
                    pthread_mutex_t attr = PTHREAD_RECURSIVE_MUTEX_INITIALIZER_NP;
                ])], [
                    wx_cv_type_pthread_rec_mutex_init=yes
                ], [
                    wx_cv_type_pthread_rec_mutex_init=no
                ]
            )
        ])
        if test "$wx_cv_type_pthread_rec_mutex_init" = "yes"; then
          AC_DEFINE(HAVE_PTHREAD_RECURSIVE_MUTEX_INITIALIZER)
        else
          dnl this may break code working elsewhere, so at least warn about it
          AC_MSG_WARN([wxMutex won't be recursive on this platform])
        fi
      fi

      if test "$ac_cv_header_cxxabi_h" = "yes"; then
        AC_CACHE_CHECK([for abi::__forced_unwind() in <cxxabi.h>],
            wx_cv_type_abi_forced_unwind,
            [
                AC_LANG_PUSH(C++)
                AC_COMPILE_IFELSE([AC_LANG_PROGRAM([#include <cxxabi.h>],
                    [
                        void foo(abi::__forced_unwind&);
                    ])],
                    wx_cv_type_abi_forced_unwind=yes,
                    wx_cv_type_abi_forced_unwind=no
                )
                AC_LANG_POP()
            ]
        )

        if test "$wx_cv_type_abi_forced_unwind" = "yes"; then
            AC_DEFINE(HAVE_ABI_FORCEDUNWIND)
        fi
      fi
    fi
fi

AC_CHECK_FUNC(localtime_r, [ AC_DEFINE(HAVE_LOCALTIME_R) ])
AC_CHECK_FUNC(gmtime_r, [ AC_DEFINE(HAVE_GMTIME_R) ])
dnl By preference, we probably should use getaddrinfo which avoids thread
dnl safety issues and supports IPv6, however there currently is no code
dnl for it, so testing for it is temporarily disabled and we are restricted
dnl to gethostbyname_r/gethostbyaddr_r  and getservbyname_r

dnl AC_CHECK_FUNC(getaddrinfo, AC_DEFINE(HAVE_GETADDRINFO), [
    dnl no getaddrinfo, so check for gethostbyname_r and
    dnl related functions (taken from python's configure.in)
    dnl sigh -- gethostbyname_r is a mess; it can have 3, 5 or 6 arguments
      AX_FUNC_WHICH_GETHOSTBYNAME_R
      if test "x$ac_cv_func_which_gethostbyname_r" = "xno" -o \
              "x$ac_cv_func_which_gethostbyname_r" = "xunknown" ; then
          AC_CHECK_FUNC(gethostbyname, [ AC_DEFINE(HAVE_GETHOSTBYNAME) ],
              [
                  dnl Under HaikuOS it is not yet detected
                  case "${host}" in
                  *-*-haiku* )
                    AC_DEFINE(HAVE_GETHOSTBYNAME)
                    AC_MSG_WARN([Defining HAVE_GETHOSTBYNAME unconditionally under ${host}.])
                    ;;
                  esac
              ]
           )
      fi
      dnl A similar test for getservbyname_r
      dnl I'm tempted to just not do this test which is taking much time and
      dnl do something similar as for gethostbyaddr_r, but OTOH the macro
      dnl doing the test already exists, so using it is easy enough.     - SN
      AC_raf_FUNC_WHICH_GETSERVBYNAME_R
      if test "x$ac_cv_func_which_getservbyname_r" = "xno" -o \
              "x$ac_cv_func_which_getservbyname_r" = "xunknown" ; then
          AC_CHECK_FUNCS(getservbyname,[ AC_DEFINE(HAVE_GETSERVBYNAME) ],
              [
                  dnl Under HaikuOS it is not yet detected
                  case "${host}" in
                  *-*-haiku* )
                    AC_DEFINE(HAVE_GETSERVBYNAME)
                    AC_MSG_WARN([Defining HAVE_GETSERVBYNAME unconditionally under ${host}.])
                    ;;
                  esac
              ]
           )
      fi
      dnl For gethostbyaddr_r, we currently do no separate test, instead, we
      dnl silently assume it's available exactly if gethostbyname_r is
      dnl available and always requires two more arguments than
      dnl gethostbyname_r.
      dnl (also, I'm lazy and there no m4 file that's ready for use for this
      dnl  function, although it should be easy to rewrite the gethostbyname_r
      dnl  check to fit this case, if it's really needed.                - SN )
dnl    ]
dnl )

if test "$wxUSE_THREADS" = "yes"; then
  AC_DEFINE(wxUSE_THREADS)

  SAMPLES_SUBDIRS="$SAMPLES_SUBDIRS thread"
else
  dnl on some systems, _REENTRANT should be defined if we want to use any _r()
  dnl functions - add tests for other functions here as well
  if test "$wx_cv_func_strtok_r" = "yes"; then
    AC_MSG_CHECKING(if -D_REENTRANT is needed)
    if test "$NEEDS_D_REENTRANT_FOR_R_FUNCS" = 1; then
        WXCONFIG_CPPFLAGS="$WXCONFIG_CPPFLAGS -D_REENTRANT"
        AC_MSG_RESULT(yes)
    else
        AC_MSG_RESULT(no)
    fi
  fi
fi

if test "$wxUSE_GTK" = 1 ; then
    AC_DEFINE_UNQUOTED(__WXGTK__,1)

    if test "$WXGTK4" = 1 ; then
        AC_DEFINE_UNQUOTED(__WXGTK4__, 1)
    fi
    if test "$WXGTK3" = 1 ; then
        AC_DEFINE_UNQUOTED(__WXGTK3__, 1)
    fi
    dnl Note that this is intentionally defined for GTK 3 (and later) too, as
    dnl it was originally used to distinguish between GTK 1 and 2.
    AC_DEFINE_UNQUOTED(__WXGTK20__,1)
fi

if test "$WXQT" = 1 ; then
  AC_DEFINE_UNQUOTED(__WXQT__,$WXQT)
fi
dnl DEBUG_CFLAGS contains debugging options (supposed to be the same for C and C++
dnl compilers: we'd need a separate DEBUG_CXXFLAGS if this is ever not the case)
DEBUG_CFLAGS=
if `echo $CXXFLAGS $CFLAGS | grep " -g" >/dev/null`; then
    dnl the CXXFLAGS or the CFLAGS variable already contains the -g flag
    dnl (e.g. it was specified by the user before running configure); since
    dnl later they will be merged with DEBUG_CFLAGS, don't set the -g option
    dnl in DEBUG_CFLAGS to avoid (possibly different) flag duplicates
    AC_MSG_WARN([CXXFLAGS/CFLAGS already contains -g flag; ignoring the --enable-debug_info option])
elif test "$wxUSE_DEBUG_INFO" = "yes" ; then
    DEBUG_CFLAGS="-g"
fi

if test "$wxUSE_DEBUG_GDB" = "yes" ; then
    wxUSE_DEBUG_INFO=yes
    if test "$GCC" = yes; then
        DEBUG_CFLAGS="-ggdb"
    fi
fi

if test "$wxUSE_DEBUG_FLAG" = "no" ; then
    WXCONFIG_CPPFLAGS="$WXCONFIG_CPPFLAGS -DwxDEBUG_LEVEL=0"

    if test "$wxUSE_GTK" = 1 ; then
        CPPFLAGS="$CPPFLAGS -DG_DISABLE_CAST_CHECKS"
    fi
fi

if test "$wxUSE_DMALLOC" = "yes" ; then
    DMALLOC_LIBS="-ldmallocthcxx"
fi

dnl cc/cxx/ld option for profiling
PROFILE_FLAGS=
if test "$wxUSE_PROFILE" = "yes" ; then
    PROFILE_FLAGS=" -pg"
fi

if test "$GCC" = "yes" ; then
    if test "$wxUSE_NO_RTTI" = "yes" ; then
        dnl Define wxNO_RTTI on the command line because only g++ 4.3 and later
        dnl define __GXX_RTTI which allows us to detect the use of -fno-rtti
        dnl switch but we need to do it manually for the older versions.
        WXCONFIG_CXXFLAGS="$WXCONFIG_CXXFLAGS -DwxNO_RTTI -fno-rtti"
    fi
    if test "$wxUSE_NO_EXCEPTIONS" = "yes" ; then
        WXCONFIG_CXXFLAGS="$WXCONFIG_CXXFLAGS -fno-exceptions"
    fi
    if test "$wxUSE_PERMISSIVE" = "yes" ; then
        WXCONFIG_CXXFLAGS="$WXCONFIG_CXXFLAGS -fpermissive"
    fi

    dnl Ian Brown <ian.brown@printsoft.de> reports that versions of gcc before
    dnl 3.0 overflow the table of contents on rs6000 as they create an entry
    dnl for each subroutine by default -- using the switch below only creates
    dnl one entry per file instead at the price of minor performance penalty
    dnl
    dnl As of wx2.4 a bug in the hppa gcc compiler causes a similar problem
    dnl without -ffunction-sections.  No idea how long we'll need to maintain
    dnl this, or even the extent of gcc/wx version combinations affected, but
    dnl also as above, this 'fix' does not come without side effects.
    dnl
    dnl TODO: test for the gcc version here (how?)
    case "${host}" in
      powerpc*-*-aix* )
        WXCONFIG_CFLAGS="$WXCONFIG_CFLAGS -mminimal-toc"
        ;;
      *-hppa* )
        WXCONFIG_CFLAGS="$WXCONFIG_CFLAGS -ffunction-sections"
        ;;
    esac
fi

dnl C/C++ compiler option for optimization (supposed to be the same for both)
OPTIMISE_CFLAGS=
if `echo $CXXFLAGS $CFLAGS | grep " -O" >/dev/null`; then
    dnl the CXXFLAGS or the CFLAGS variable already contains -O optimization flag
    dnl (e.g. it was specified by the user before running configure); since
    dnl later they will be merged with OPTIMISE_CFLAGS, don't set the -O option
    dnl in OPTIMISE_CFLAGS to avoid (possibly different) flag duplicates
    AC_MSG_WARN([CXXFLAGS/CFLAGS already contains -O flag; ignoring the --disable-optimise option])
else
    if test "$wxUSE_OPTIMISE" = "no" ; then
        if test "$GCC" = yes ; then
            dnl use -O0 because compiling with it is faster than compiling with no
            dnl optimization options at all (at least with g++ 3.2)
            OPTIMISE_CFLAGS="-O0"
        fi
    else
        if test "$GCC" = yes ; then
            OPTIMISE_CFLAGS="-O2"
        else
            OPTIMISE_CFLAGS="-O"
        fi
    fi
fi

if test "x$wxUSE_REPRODUCIBLE_BUILD" = "xyes"; then
    AC_DEFINE(wxUSE_REPRODUCIBLE_BUILD)
fi

dnl ---------------------------------------------------------------------------
dnl compatibility level
dnl ---------------------------------------------------------------------------

if test "x$WXWIN_COMPATIBILITY_3_0" = "xyes"; then
    AC_DEFINE(WXWIN_COMPATIBILITY_3_0)

    WXWIN_COMPATIBILITY_3_2="yes"
fi

if test "x$WXWIN_COMPATIBILITY_3_2" != "xno"; then
    AC_DEFINE(WXWIN_COMPATIBILITY_3_2)
fi

dnl ---------------------------------------------------------------------------
dnl the library may be built without GUI classes at all
dnl ---------------------------------------------------------------------------

if test "$wxUSE_GUI" = "yes"; then
    AC_DEFINE(wxUSE_GUI)

    dnl the things we always pull in the GUI version of the library:
    dnl 1. basic things like wxApp, wxWindow, wxControl, wxFrame, wxDialog (the
    dnl    library really can't be built without those)
    dnl 2. basic controls: wxButton, wxStaticText, wxTextCtrl (these are used in
    dnl    almost any program and the first 2 are needed to show a message box
    dnl    which want to be always able to do)
    dnl 3. GDI stuff: icon, cursors and all that. Although it would be very nice
    dnl    to compile without them (if the app doesn't do any drawing, it doesn't
    dnl    need the dcs, pens, brushes, ...), this just can't be done now
    dnl 4. menu stuff: wxMenu, wxMenuBar, wxMenuItem
    dnl 5. misc stuff: timers, settings, message box
fi

dnl ---------------------------------------------------------------------------
dnl Unix/Windows
dnl ---------------------------------------------------------------------------

if test "$wxUSE_UNIX" = "yes"; then
  AC_DEFINE(wxUSE_UNIX)
fi

dnl ------------------------------------------------------------------------
dnl DLL support
dnl ------------------------------------------------------------------------

dnl under MSW we always have LoadLibrary/GetProcAddress and always use
dnl wxDynamicLibrary
if test "$TOOLKIT" = "MSW"; then
    if test "$wxUSE_DYNLIB_CLASS" != "yes" ; then
        AC_MSG_WARN([Not disabling wxDynamicLibrary support required by wxMSW])
        wxUSE_DYNLIB_CLASS=yes
    fi
else
    HAVE_DL_FUNCS=0
    HAVE_SHL_FUNCS=0
    if test "$wxUSE_DYNAMIC_LOADER" = "yes" -o "$wxUSE_DYNLIB_CLASS" = "yes" ; then
        if test "$USE_DOS" = 1; then
            HAVE_DL_FUNCS=0
        else
            dnl the test is a bit complicated because we check for dlopen() both with
            dnl and without -ldl and we also try to find shl_load() if there is no
            dnl dlopen() on this system
            AC_CHECK_FUNCS(dlopen,
            [
                AC_DEFINE(HAVE_DLOPEN)
                HAVE_DL_FUNCS=1
            ],
            [
                AC_CHECK_LIB(dl, dlopen,
                            [
                                AC_DEFINE(HAVE_DLOPEN)
                                HAVE_DL_FUNCS=1
                                DL_LINK="-ldl"
                            ])
            ])

            dnl check also for some optional functions which we may use
            if test "$HAVE_DL_FUNCS" = 1; then
                AC_CHECK_FUNCS(dladdr,
                    AC_DEFINE(HAVE_DLADDR),
                    [
                        AC_CHECK_LIB(dl, dladdr,
                            [
                                AC_DEFINE(HAVE_DLADDR)
                                DL_LINK="-ldl"
                            ])
                    ]
                )

                AC_CHECK_FUNCS(dl_iterate_phdr)
            fi
        fi

        dnl Force HAVE_DL_FUNCS on for Darwin, even if the tests failed (e.g. pre-10.3)
        if test "$USE_DARWIN" = 1; then
            dnl dlopen/dlerror is implemented in dynlib.cpp for Darwin/Mac OS X
            HAVE_DL_FUNCS=1
        fi

        if test "$HAVE_DL_FUNCS" = 0; then
            if test "$HAVE_SHL_FUNCS" = 0; then
              if test "$USE_UNIX" = 1 -o "$USE_DOS" = 1; then
                  AC_MSG_WARN([Missing dynamic loading support, several features will be disabled])
                  wxUSE_DYNAMIC_LOADER=no
                  wxUSE_DYNLIB_CLASS=no
              else
                  AC_MSG_WARN([Assuming wxDynamicLibrary class works on this platform])
              fi
            fi
        fi
    fi
fi

if test "$wxUSE_DYNAMIC_LOADER" = "yes" ; then
    AC_DEFINE(wxUSE_DYNAMIC_LOADER)
fi
if test "$wxUSE_DYNLIB_CLASS" = "yes" ; then
    AC_DEFINE(wxUSE_DYNLIB_CLASS)
fi


dnl ---------------------------------------------------------------------------
dnl Verify consistency of plugins/monolithic/shared settings:
dnl ---------------------------------------------------------------------------

if test "$wxUSE_PLUGINS" = "yes" ; then
    if test "$wxUSE_SHARED" = "no" ; then
        AC_MSG_WARN([plugins supported only in shared build, disabling])
        wxUSE_PLUGINS=no
    fi
    if test "$wxUSE_MONOLITHIC" = "yes" ; then
        AC_MSG_WARN([plugins not supported monolithic build, disabling])
        wxUSE_PLUGINS=no
    fi
    if test "$wxUSE_DYNLIB_CLASS" = "no" ; then
        AC_MSG_WARN([plugins require wxDynamicLibrary, disabling])
        wxUSE_PLUGINS=no
    fi
    if test "$wxUSE_PLUGINS" = "yes" ; then
        AC_DEFINE(wxUSE_PLUGINS)
    fi
fi

if test "$wxUSE_PIC" = "no" -a "$wxUSE_SHARED" = "yes"; then
    AC_MSG_WARN([position independent code (PIC) can not be disabled for shared libraries])
fi

dnl ---------------------------------------------------------------------------
dnl File system watcher checks
dnl ---------------------------------------------------------------------------

if test "$wxUSE_FSWATCHER" = "yes"; then
    dnl wxFileSystemWatcher is always available under Windows but we need either
    dnl inotify or kqueue support in the system for it under Unix (this
    dnl includes OS X which does have kqueue but no other platforms)
    if test "$USE_WIN32" != 1; then
        if test "$wxUSE_UNIX" = "yes"; then
            dnl inotify header may be present from a compatibility library so
            dnl check that the function is usable. We don't try to link with,
            dnl e.g. -linotify so native kqueue support is used in preference.
            AC_CACHE_CHECK(
                [whether inotify is usable],
                wx_cv_inotify_usable,
                AC_LINK_IFELSE(
                    [AC_LANG_SOURCE([
                       #include <sys/inotify.h>
                       int main() { return inotify_init(); }])],
                    [wx_cv_inotify_usable=yes],
                    [wx_cv_inotify_usable=no]
                )
            )
            if test "$wx_cv_inotify_usable" = "yes"; then
                AC_DEFINE(wxHAS_INOTIFY)
            else
                AC_CHECK_HEADERS(sys/event.h,,, [AC_INCLUDES_DEFAULT()])
                if test "$ac_cv_header_sys_event_h" = "yes"; then
                    AC_DEFINE(wxHAS_KQUEUE)
                else
                    wxUSE_FSWATCHER=no
                fi
            fi
        else
            wxUSE_FSWATCHER=no
        fi
    else
        if test "$wxUSE_THREADS" != "yes"; then
            AC_MSG_WARN([wxFileSystemWatcher disabled due to --disable-threads])
            wxUSE_FSWATCHER=no
        fi
    fi

    if test "$wxUSE_FSWATCHER" = "yes"; then
        AC_DEFINE(wxUSE_FSWATCHER)
        SAMPLES_SUBDIRS="$SAMPLES_SUBDIRS fswatcher"
    else
        AC_MSG_WARN([wxFileSystemWatcher won't be available on this platform])
    fi
fi

dnl ---------------------------------------------------------------------------
dnl xkbcommon library for key code translations in wxGTK
dnl ---------------------------------------------------------------------------
if test "$wxUSE_GTK" = 1; then
    if test "$USE_WIN32" != 1 -a "$USE_DARWIN" != 1; then
        PKG_CHECK_MODULES(XKBCOMMON, [xkbcommon],
            [
                CFLAGS="$XKBCOMMON_CFLAGS $CFLAGS"
                CXXFLAGS="$XKBCOMMON_CFLAGS $CXXFLAGS"
                GUI_TK_LIBRARY="$GUI_TK_LIBRARY $XKBCOMMON_LIBS"
                AC_DEFINE(HAVE_XKBCOMMON)
            ],
            [
                AC_MSG_WARN([libxkbcommon not found, key codes in key events may be incorrect])
            ]
        )
    fi
fi

dnl ---------------------------------------------------------------------------
dnl Secret storage
dnl ---------------------------------------------------------------------------

if test "$wxUSE_SECRETSTORE" = "yes"; then
    dnl The required APIs are always available under MSW and OS X but we must
    dnl have GNOME libsecret under Unix to be able to compile this class.
    if test "$wxUSE_MSW" != "1" -a "$wxUSE_OSX_COCOA" != 1; then
        PKG_CHECK_MODULES(LIBSECRET, [libsecret-1],
            [
                CXXFLAGS="$LIBSECRET_CFLAGS $CXXFLAGS"
                dnl Avoid linking with libsecret-1.so directly, we load this
                dnl library dynamically in wxSecretStoreLibSecretImpl to avoid
                dnl requiring it being installed on the target system.
                LIBS="`echo $LIBSECRET_LIBS | sed s/-lsecret-1//g` $LIBS"
            ],
            [
                AC_MSG_WARN([libsecret not found, wxSecretStore won't be available])
                wxUSE_SECRETSTORE=no
            ]
        )
    fi

    if test "$wxUSE_SECRETSTORE" = "yes"; then
        if test "$USE_DARWIN" = 1; then
            LIBS="-framework Security $LIBS"
        fi

        AC_DEFINE(wxUSE_SECRETSTORE)
        SAMPLES_SUBDIRS="$SAMPLES_SUBDIRS secretstore"
    fi
fi


dnl ---------------------------------------------------------------------------
dnl Spellchecking for wxTextCtrl
dnl ---------------------------------------------------------------------------

if test "$wxUSE_SPELLCHECK" = "yes"; then
    dnl The required APIs are always available under MSW and OS X and we don't
    dnl implement support for spell checking in the other ports, but for GTK 3
    dnl we need to check for the gspell library.

    if test "$WXGTK3" = 1; then
        PKG_CHECK_MODULES(GSPELL, [gspell-1],
            [
                CXXFLAGS="$GSPELL_CFLAGS $CXXFLAGS"
                GUI_TK_LIBRARY="$GUI_TK_LIBRARY $GSPELL_LIBS"
            ],
            [
                AC_MSG_WARN([gspell-1 not found, spell checking in wxTextCtrl won't be available])
                wxUSE_SPELLCHECK=no
            ]
        )
    fi

    if test "$wxUSE_SPELLCHECK" = "yes"; then
        AC_DEFINE(wxUSE_SPELLCHECK)
    fi
fi

dnl ---------------------------------------------------------------------------
dnl Register non-GUI class options for makefiles and setup.h
dnl ---------------------------------------------------------------------------

if test "$wxUSE_STL" = "yes"; then
  AC_MSG_WARN([--enable-stl option is not needed any more and can be simply removed])
fi

if test "$wxUSE_EXTENDED_RTTI" = "yes"; then
  AC_DEFINE(wxUSE_EXTENDED_RTTI)
fi

if test "$wxUSE_ANY" = "yes"; then
    AC_DEFINE(wxUSE_ANY)
fi

if test "$wxUSE_APPLE_IEEE" = "yes"; then
  AC_DEFINE(wxUSE_APPLE_IEEE)
fi

if test "$wxUSE_TIMER" = "yes"; then
  AC_DEFINE(wxUSE_TIMER)
fi

dnl Unix implementation needs additional checks because audio support
dnl comes in many favours:
if test "$USE_UNIX" = 1 ; then
    dnl it's not enough to check for just the header because OSS under NetBSD
    dnl redefines ioctl as oss_ioctrl inside it and so we also need to test
    dnl whether we need -lossaudio at link-time
    AC_CACHE_CHECK([for SNDCTL_DSP_SPEED in sys/soundcard.h], ac_cv_header_sys_soundcard, [
        AC_LINK_IFELSE([AC_LANG_PROGRAM([
                #include <sys/ioctl.h>
                #include <sys/soundcard.h>
                #ifdef HAVE_UNISTD_H
                # include <unistd.h> /* needed for ioctl() on Solaris */
                #endif
            ],
            [
                ioctl(0, SNDCTL_DSP_SPEED, 0);
            ])],
            ac_cv_header_sys_soundcard=yes,
            [
                saveLibs="$LIBS"
                LIBS="$saveLibs -lossaudio"
                AC_LINK_IFELSE([AC_LANG_PROGRAM([
                        #include <sys/ioctl.h>
                        #include <sys/soundcard.h>
                        #ifdef HAVE_UNISTD_H
                        # include <unistd.h> /* needed for ioctl() on Solaris */
                        #endif
                    ],
                    [
                        ioctl(0, SNDCTL_DSP_SPEED, 0);
                    ])],
                    ac_cv_header_sys_soundcard=yes,
                    [
                        LIBS="$saveLibs"
                        ac_cv_header_sys_soundcard=no
                    ]
                )
            ]
        )
    ])

    if test "$ac_cv_header_sys_soundcard" = "yes"; then
        AC_DEFINE(HAVE_SYS_SOUNDCARD_H)
    fi
fi

WITH_PLUGIN_SDL=0
if test "$wxUSE_SOUND" = "yes"; then
  if test "$USE_UNIX" = 1 -a "$USE_MAC" != 1 ; then
    if test "$wxUSE_LIBSDL" != "no"; then
      PKG_CHECK_MODULES([SDL], [sdl2 >= 2.0.0],
                  [
                    EXTRALIBS_SDL="$SDL_LIBS"
                    CFLAGS="$SDL_CFLAGS $CFLAGS"
                    CXXFLAGS="$SDL_CFLAGS $CXXFLAGS"
                    AC_DEFINE(wxUSE_LIBSDL)
                  ],
                  [
                    AC_MSG_NOTICE([SDL 2.0 not available. Falling back to 1.2.])
                    AM_PATH_SDL([1.2.0],
                                [
                                  EXTRALIBS_SDL="$SDL_LIBS"
                                  CFLAGS="$SDL_CFLAGS $CFLAGS"
                                  CXXFLAGS="$SDL_CFLAGS $CXXFLAGS"
                                  AC_DEFINE(wxUSE_LIBSDL)
                                ],
                                [wxUSE_LIBSDL="no"])
                  ])
      if test "$wxUSE_LIBSDL" = "yes" -a "$wxUSE_PLUGINS" = "yes" ; then
        WITH_PLUGIN_SDL=1
      fi
    fi
  fi
fi

if test "$wxUSE_SOUND" = "yes"; then
  AC_DEFINE(wxUSE_SOUND)
  SAMPLES_SUBDIRS="$SAMPLES_SUBDIRS sound"
fi

if test "$wxUSE_GTK" = 1; then
    if test "$wxUSE_PRINTING_ARCHITECTURE" = "yes" ; then

        if test "$wxUSE_GTKPRINT" = "yes" ; then
            if test "$WXGTK3" = 1; then
                gtk_unix_print="gtk+-unix-print-${TOOLKIT_VERSION}.0"
            else
                gtk_unix_print="gtk+-unix-print-2.0 >= 2.10"
            fi
                PKG_CHECK_MODULES(GTKPRINT,
                                  [$gtk_unix_print],
                    [
                        GUI_TK_LIBRARY="$GUI_TK_LIBRARY $GTKPRINT_LIBS"
                        CFLAGS="$GTKPRINT_CFLAGS $CFLAGS"
                        CXXFLAGS="$GTKPRINT_CFLAGS $CXXFLAGS"
                        AC_DEFINE(wxUSE_GTKPRINT)
                    ],
                    [
                        AC_MSG_WARN([GTK printing support not found (GTK+ >= 2.10), library will use GNOME printing support or standard PostScript printing])
                        wxUSE_GTKPRINT="no"
                    ]
                )
        fi
    fi

    if test "$wxUSE_MIMETYPE" = "yes" ; then
        if test "$wxUSE_LIBGNOMEVFS" = "yes" ; then

                PKG_CHECK_MODULES(GNOMEVFS,
                                  [gnome-vfs-2.0 >= 2.0],
                    [
                        GUI_TK_LIBRARY="$GUI_TK_LIBRARY $GNOMEVFS_LIBS"
                        CFLAGS="$GNOMEVFS_CFLAGS $CFLAGS"
                        CXXFLAGS="$GNOMEVFS_CFLAGS $CXXFLAGS"
                        AC_DEFINE(wxUSE_LIBGNOMEVFS)
                    ],
                    [
                        AC_MSG_WARN([libgnomevfs not found, library won't be able to associate MIME type])
                        wxUSE_LIBGNOMEVFS="no"
                    ]
                )
        fi
    fi

    if test "$wxUSE_NOTIFICATION_MESSAGE" = "yes" ; then
        if test "$wxUSE_LIBNOTIFY" = "yes" ; then
            HAVE_LIBNOTIFY=0
            PKG_CHECK_MODULES(LIBNOTIFY, [libnotify >= 0.7],
                [
                    HAVE_LIBNOTIFY=1
                    AC_DEFINE(wxUSE_LIBNOTIFY_0_7)
                ],
                [
                    PKG_CHECK_MODULES(LIBNOTIFY, [libnotify >= 0.4],
                        [HAVE_LIBNOTIFY=1],
                        [
                            AC_MSG_WARN([libnotify not found, wxNotificationMessage will use generic implementation.])
                            wxUSE_LIBNOTIFY="no"
                        ]
                    )
                ]
            )

            if test "$HAVE_LIBNOTIFY" = "1" ; then
                GUI_TK_LIBRARY="$GUI_TK_LIBRARY $LIBNOTIFY_LIBS"
                CFLAGS="$LIBNOTIFY_CFLAGS $CFLAGS"
                CXXFLAGS="$LIBNOTIFY_CFLAGS $CXXFLAGS"
                AC_DEFINE(wxUSE_LIBNOTIFY)
            fi
        fi
    fi

fi

if test "$wxUSE_CMDLINE_PARSER" = "yes"; then
  AC_DEFINE(wxUSE_CMDLINE_PARSER)
fi

if test "$wxUSE_STOPWATCH" = "yes"; then
  AC_DEFINE(wxUSE_STOPWATCH)
fi

if test "$wxUSE_DATETIME" = "yes"; then
  AC_DEFINE(wxUSE_DATETIME)
fi

if test "$wxUSE_FILE" = "yes"; then
  AC_DEFINE(wxUSE_FILE)
fi

if test "$wxUSE_FFILE" = "yes"; then
  AC_DEFINE(wxUSE_FFILE)
fi

if test "$wxUSE_ARCHIVE_STREAMS" = "yes"; then
  if test "$wxUSE_STREAMS" != yes; then
    AC_MSG_WARN(wxArchive requires wxStreams... disabled)
    wxUSE_ARCHIVE_STREAMS=no
  else
    AC_DEFINE(wxUSE_ARCHIVE_STREAMS)
  fi
fi

if test "$wxUSE_ZIPSTREAM" = "yes"; then
  if test "$wxUSE_ARCHIVE_STREAMS" != "yes"; then
    AC_MSG_WARN(wxZip requires wxArchive... disabled)
  elif test "$wxUSE_ZLIB" = "no"; then
    AC_MSG_WARN(wxZip requires wxZlib... disabled)
  else
    AC_DEFINE(wxUSE_ZIPSTREAM)
  fi
fi

if test "$wxUSE_TARSTREAM" = "yes"; then
  if test "$wxUSE_ARCHIVE_STREAMS" != "yes"; then
    AC_MSG_WARN(wxTar requires wxArchive... disabled)
  else
    AC_DEFINE(wxUSE_TARSTREAM)
  fi
fi

if test "$wxUSE_FILE_HISTORY" = "yes"; then
  AC_DEFINE(wxUSE_FILE_HISTORY)
fi

if test "$wxUSE_FILESYSTEM" = "yes"; then
  if test "$wxUSE_STREAMS" != yes -o \( "$wxUSE_FILE" != yes -a "$wxUSE_FFILE" != yes \); then
    AC_MSG_WARN(wxFileSystem requires wxStreams and wxFile or wxFFile... disabled)
    wxUSE_FILESYSTEM=no
  else
    AC_DEFINE(wxUSE_FILESYSTEM)
  fi
fi

if test "$wxUSE_FS_ARCHIVE" = "yes"; then
  if test "$wxUSE_FILESYSTEM" != yes -o "$wxUSE_ARCHIVE_STREAMS" != yes; then
    AC_MSG_WARN(wxArchiveFSHandler requires wxArchive and wxFileSystem... disabled)
  else
    AC_DEFINE(wxUSE_FS_ARCHIVE)
  fi
fi

if test "$wxUSE_FS_ZIP" = "yes"; then
  if test "$wxUSE_FS_ARCHIVE" != yes; then
    AC_MSG_WARN(wxZipFSHandler requires wxArchiveFSHandler... disabled)
  else
    AC_DEFINE(wxUSE_FS_ZIP)
  fi
fi

if test "$wxUSE_FSVOLUME" = "yes"; then
  AC_DEFINE(wxUSE_FSVOLUME)
fi

if test "$wxUSE_ON_FATAL_EXCEPTION" = "yes"; then
  if test "$USE_UNIX" != 1; then
    AC_MSG_WARN([Catching fatal exceptions not currently supported on this system, wxApp::OnFatalException will not be called])
    wxUSE_ON_FATAL_EXCEPTION=no
  else
    AC_DEFINE(wxUSE_ON_FATAL_EXCEPTION)
  fi
fi

if test "$wxUSE_STACKWALKER" = "yes"; then
    AC_DEFINE(wxUSE_STACKWALKER)
fi

if test "$wxUSE_DEBUGREPORT" = "yes"; then
    if test "$USE_UNIX" != 1 -a "$USE_WIN32" != 1; then
        AC_MSG_WARN([Creating debug reports not currently supported on this system, disabled])
        wxUSE_DEBUGREPORT=no
    else
        AC_DEFINE(wxUSE_DEBUGREPORT)
        if test "$wxUSE_ON_FATAL_EXCEPTION" = "yes"; then
            SAMPLES_SUBDIRS="$SAMPLES_SUBDIRS debugrpt"
        fi
    fi
fi

if test "$wxUSE_SNGLINST_CHECKER" = "yes"; then
  AC_DEFINE(wxUSE_SNGLINST_CHECKER)
fi

if test "$wxUSE_BUSYINFO" = "yes"; then
  AC_DEFINE(wxUSE_BUSYINFO)
fi

if test "$wxUSE_HOTKEY" = "yes"; then
  if test "$wxUSE_MSW" != 1 -a "$wxUSE_OSX_COCOA" != 1; then
    AC_MSG_WARN([Hot keys not supported by the current toolkit, disabled])
    wxUSE_HOTKEY=no
  fi
elif test "$wxUSE_HOTKEY" = "auto"; then
  if test "$wxUSE_MSW" = 1 -o "$wxUSE_OSX_COCOA" = 1; then
    wxUSE_HOTKEY=yes
  fi
fi
if test "$wxUSE_HOTKEY" = "yes"; then
  AC_DEFINE(wxUSE_HOTKEY)
fi

if test "$wxUSE_STD_CONTAINERS" = "yes"; then
  AC_DEFINE(wxUSE_STD_CONTAINERS)
fi

if test "$wxUSE_STD_IOSTREAM" = "yes"; then
  AC_DEFINE(wxUSE_STD_IOSTREAM)
fi

if test "$wxUSE_STD_STRING_CONV_IN_WXSTRING" = "yes"; then
  AC_DEFINE(wxUSE_STD_STRING_CONV_IN_WXSTRING)
fi

if test "$wxUSE_UNSAFE_WXSTRING_CONV" = "yes"; then
  AC_DEFINE(wxUSE_UNSAFE_WXSTRING_CONV)
fi

if test "$wxUSE_STDPATHS" = "yes"; then
  AC_DEFINE(wxUSE_STDPATHS)
fi

if test "$wxUSE_TEXTBUFFER" = "yes"; then
    AC_DEFINE(wxUSE_TEXTBUFFER)
fi

if test "$wxUSE_TEXTFILE" = "yes"; then
  if test "$wxUSE_FILE" != "yes" -o "$wxUSE_TEXTBUFFER" != "yes" ; then
    AC_MSG_WARN(wxTextFile requires wxFile and wxTextBuffer... disabled)
  else
    AC_DEFINE(wxUSE_TEXTFILE)
  fi
fi

if test "$wxUSE_CONFIG" = "yes" ; then
  if test "$wxUSE_TEXTFILE" != "yes"; then
    AC_MSG_WARN(wxConfig requires wxTextFile... disabled)
  else
    AC_DEFINE(wxUSE_CONFIG)
    AC_DEFINE(wxUSE_CONFIG_NATIVE)
    SAMPLES_SUBDIRS="$SAMPLES_SUBDIRS config"
  fi
fi

if test "$wxUSE_INTL" = "yes" ; then
  if test "$wxUSE_FILE" != "yes"; then
    AC_MSG_WARN(I18n code requires wxFile... disabled)
  else
    AC_DEFINE(wxUSE_INTL)
    SAMPLES_SUBDIRS="$SAMPLES_SUBDIRS internat"
    GUIDIST="$GUIDIST INTL_DIST"
  fi
fi

if test "$wxUSE_XLOCALE" = "yes" ; then
    dnl Some platforms (e.g. macOS) require an extra header, others (Linux)
    dnl don't, but it's simpler to just check for it under all of them.
    AC_CHECK_HEADERS([xlocale.h])

    AC_CACHE_CHECK([for locale_t], wx_cv_type_locale_t,
    [
        AC_LANG_PUSH(C++)
        AC_COMPILE_IFELSE([AC_LANG_PROGRAM(
        [
        #ifdef HAVE_XLOCALE_H
        #include <xlocale.h>
        #endif
        #include <locale.h>
        #include <stdlib.h>
        ],
        [
        locale_t t;
        strtod_l(NULL, NULL, t);
        strtol_l(NULL, NULL, 0, t);
        strtoul_l(NULL, NULL, 0, t);
        ])],
        wx_cv_type_locale_t=yes,
        wx_cv_type_locale_t=no
        )
        AC_LANG_POP()
    ])

    if test "$wx_cv_type_locale_t" = "yes" ; then
        AC_DEFINE(wxUSE_XLOCALE)

        dnl We don't test (just) for locale_t existence, but we still define
        dnl this symbol to avoid changing the existing code using it.
        AC_DEFINE(HAVE_LOCALE_T)
    else
        AC_MSG_WARN([No locale_t support, wxXLocale won't be available])
    fi
fi

if test "$wxUSE_LOG" = "yes"; then
  AC_DEFINE(wxUSE_LOG)

    if test "$wxUSE_LOGGUI" = "yes"; then
      AC_DEFINE(wxUSE_LOGGUI)
    fi

    if test "$wxUSE_LOGWINDOW" = "yes"; then
      AC_DEFINE(wxUSE_LOGWINDOW)
    fi

    if test "$wxUSE_LOGDIALOG" = "yes"; then
      AC_DEFINE(wxUSE_LOG_DIALOG)
    fi

    dnl the keyboard sample requires wxUSE_LOG
    SAMPLES_SUBDIRS="$SAMPLES_SUBDIRS keyboard"
fi

if test "$wxUSE_GEOMETRY" = "yes"; then
  AC_DEFINE(wxUSE_GEOMETRY)
fi

if test "$wxUSE_BASE64" = "yes"; then
  AC_DEFINE(wxUSE_BASE64)
fi

if test "$wxUSE_STREAMS" = "yes" ; then
  AC_DEFINE(wxUSE_STREAMS)
fi

if test "$wxUSE_PRINTF_POS_PARAMS" = "yes"; then
  AC_DEFINE(wxUSE_PRINTF_POS_PARAMS)
fi

dnl ---------------------------------------------------------------------------
dnl console event loop stuff
dnl ---------------------------------------------------------------------------

if test "$wxUSE_CONSOLE_EVENTLOOP" = "yes"; then
    AC_DEFINE(wxUSE_CONSOLE_EVENTLOOP)

    if test "$wxUSE_UNIX" = "yes"; then
        if test "$wxUSE_SELECT_DISPATCHER" = "yes"; then
            AC_DEFINE(wxUSE_SELECT_DISPATCHER)
        fi

        if test "$wxUSE_EPOLL_DISPATCHER" = "yes"; then
            AC_CHECK_HEADERS(sys/epoll.h,,, [AC_INCLUDES_DEFAULT()])
            if test "$ac_cv_header_sys_epoll_h" = "yes"; then
                dnl On FreeBSD or other *BSD sys/epoll.h may exist, but require
                dnl linking with extra libraries, so we use epoll on Linux only.
                case "${host}" in
                *-*-linux*)
                    AC_DEFINE(wxUSE_EPOLL_DISPATCHER)
                ;;
                *)
                    AC_MSG_WARN([wxEpollDispatcher disabled, because OS is not Linux])
                ;;
                esac
            else
                AC_MSG_WARN([sys/epoll.h not available, wxEpollDispatcher disabled])
            fi
        fi
    fi
fi

dnl ---------------------------------------------------------------------------
dnl time/date functions
dnl ---------------------------------------------------------------------------

dnl check for gettimeofday (SVr4, BSD 4.3) and ftime (V7, BSD 4.3) for the
dnl function to be used for high resolution timers
AC_CHECK_FUNCS(gettimeofday ftime, break)

if test "$ac_cv_func_gettimeofday" = "yes"; then
    AC_CACHE_CHECK([whether gettimeofday takes two arguments],
                   wx_cv_func_gettimeofday_has_2_args,
    [
        dnl on some _really_ old systems it takes only 1 argument
        AC_COMPILE_IFELSE([AC_LANG_PROGRAM(
            [
                #include <sys/time.h>
                #include <unistd.h>
            ],
            [
                struct timeval tv;
                gettimeofday(&tv, NULL);
            ])],
            wx_cv_func_gettimeofday_has_2_args=yes,
            AC_COMPILE_IFELSE([AC_LANG_PROGRAM(
                [
                    #include <sys/time.h>
                    #include <unistd.h>
                ],
                [
                    struct timeval tv;
                    gettimeofday(&tv);
                ])],
                wx_cv_func_gettimeofday_has_2_args=no,
                [
                    AC_MSG_WARN([failed to determine number of gettimeofday() arguments])
                    wx_cv_func_gettimeofday_has_2_args=unknown
                ]
            )
        )
    ])

    if test "$wx_cv_func_gettimeofday_has_2_args" != "yes"; then
        AC_DEFINE(WX_GETTIMEOFDAY_NO_TZ)
    fi
fi

if test "$wxUSE_DATETIME" = "yes"; then
    dnl check for timezone variable
    dnl   doesn't exist under Darwin / Mac OS X which uses tm_gmtoff instead
    AC_CACHE_CHECK(for timezone variable in <time.h>,
                   wx_cv_var_timezone,
                   [
                        AC_LANG_PUSH(C++)
                        AC_COMPILE_IFELSE([AC_LANG_PROGRAM(
                            [
                                #include <time.h>
                            ],
                            [
                                int tz;
                                tz = timezone;
                            ])],
                            [
                                wx_cv_var_timezone=timezone
                            ],
                            [
                                AC_COMPILE_IFELSE([AC_LANG_PROGRAM(
                                    [
                                        #include <time.h>
                                    ],
                                    [
                                        int tz;
                                        tz = _timezone;
                                    ])],
                                    [
                                        wx_cv_var_timezone=_timezone
                                    ],
                                    [
                                        AC_COMPILE_IFELSE([AC_LANG_PROGRAM(
                                            [
                                                #include <time.h>
                                            ],
                                            [
                                                int tz;
                                                tz = __timezone;
                                            ])],
                                            [
                                                wx_cv_var_timezone=__timezone
                                            ],
                                            [
                                                if test "$USE_DOS" = 0 ; then
                                                    AC_MSG_WARN(no timezone variable, will use tm_gmtoff instead)
                                                fi
                                            ]
                                        )
                                    ]
                                )
                            ]
                        )
                        AC_LANG_POP()
                   ]
    )

    dnl as we want $wx_cv_var_timezone to be expanded, use AC_DEFINE_UNQUOTED
    if test "x$wx_cv_var_timezone" != x ; then
        AC_DEFINE_UNQUOTED(WX_TIMEZONE, $wx_cv_var_timezone)
    fi

    dnl check for localtime (it's POSIX, but the check can do no harm...)
    AC_CHECK_FUNCS(localtime)

    if test "$ac_cv_func_localtime" = "yes"; then
        AC_CACHE_CHECK(for tm_gmtoff in struct tm,
                       wx_cv_struct_tm_has_gmtoff,
        [
            AC_COMPILE_IFELSE([AC_LANG_PROGRAM(
                [
                    #include <time.h>
                ],
                [
                    struct tm tm;
                    tm.tm_gmtoff++;
                ])],
                [
                    wx_cv_struct_tm_has_gmtoff=yes
                ],
                wx_cv_struct_tm_has_gmtoff=no
            )
        ])
    fi

    if test "$wx_cv_struct_tm_has_gmtoff" = "yes"; then
        AC_DEFINE(WX_GMTOFF_IN_TM)
    fi

    AC_CACHE_CHECK([for _NL_TIME_FIRST_WEEKDAY in langinfo.h],
                   wx_cv_have_nl_time_first_weekday,
    [
        AC_COMPILE_IFELSE([AC_LANG_PROGRAM(
                [
                     #define _GNU_SOURCE
                     #include <langinfo.h>
                ],
                [
                     _NL_TIME_FIRST_WEEKDAY;
                ])],
                [
                     wx_cv_have_nl_time_first_weekday=yes
                ],
                wx_cv_have_nl_time_first_weekday=no
        )
    ])

    if test "$wx_cv_have_nl_time_first_weekday" = "yes"; then
        AC_DEFINE(HAVE_NL_TIME_FIRST_WEEKDAY)
    fi

    SAMPLES_SUBDIRS="$SAMPLES_SUBDIRS typetest"
fi

dnl ------------------------------------------------------------------------
dnl wxProcess
dnl ------------------------------------------------------------------------

AC_CHECK_FUNCS(setpriority)

dnl ------------------------------------------------------------------------
dnl wxSocket
dnl ------------------------------------------------------------------------

if test "$wxUSE_SOCKETS" = "yes"; then
    dnl under Windows we always have sockets
    if test "$USE_WIN32" != 1 ; then
        dnl under Solaris and OS/2, socket functions live in -lsocket
        AC_CHECK_FUNC(socket,,
            [
                AC_CHECK_LIB(socket, socket,
                    if test "$INET_LINK" != " -lsocket"; then
                        INET_LINK="$INET_LINK -lsocket"
                    fi,
                    [
                        dnl under Haiku, socket is in libnetwork
                        AC_CHECK_LIB(network, socket,
                            if test "$INET_LINK" != " -lnetwork"; then
                                INET_LINK="$INET_LINK -lnetwork"
                            fi,
                            [
                                AC_MSG_WARN([socket library not found - sockets will be disabled])
                                wxUSE_SOCKETS=no
                            ]
                        )
                    ]
                )
            ]
        )
    fi
fi

if test "$wxUSE_SOCKETS" = "yes" ; then
    dnl under Windows we do not use getsockname
    if test "$USE_WIN32" != 1 ; then
        dnl determine the type of third argument for getsockname
        dnl This test needs to be done in C++ mode since gsocket.cpp now
        dnl is C++ code and pointer cast that are possible even without
        dnl warning in C still fail in C++.
        AC_CACHE_CHECK([what is the type of the third argument of getsockname],
                       wx_cv_type_getsockname3,
            [
                AC_LANG_PUSH(C++)
                AC_COMPILE_IFELSE([AC_LANG_PROGRAM(
                    [
                        #include <sys/types.h>
                        #include <sys/socket.h>
                    ],
                    [
                        socklen_t len;
                        getsockname(0, 0, &len);
                    ])],
                    wx_cv_type_getsockname3=socklen_t,
                    [
                        dnl the compiler will compile the version with size_t
                        dnl even if the real type of the last parameter is int
                        dnl but it should give at least a warning about
                        dnl converting between incompatible pointer types, so
                        dnl try to use it to get the correct behaviour at
                        dnl least with gcc (otherwise we'd always use size_t)
                        CFLAGS_OLD="$CFLAGS"
                        if test "$GCC" = yes ; then
                            CFLAGS="-Werror $CFLAGS"
                        fi

                        AC_COMPILE_IFELSE([AC_LANG_PROGRAM(
                            [
                                #include <sys/types.h>
                                #include <sys/socket.h>
                            ],
                            [
                                size_t len;
                                getsockname(0, 0, &len);
                            ])],
                            wx_cv_type_getsockname3=size_t,
                            AC_COMPILE_IFELSE([AC_LANG_PROGRAM(
                                [
                                    #include <sys/types.h>
                                    #include <sys/socket.h>
                                ],
                                [
                                    int len;
                                    getsockname(0, 0, &len);
                                ])],
                                wx_cv_type_getsockname3=int,
                                wx_cv_type_getsockname3=unknown
                            )
                        )

                        CFLAGS="$CFLAGS_OLD"
                    ]
                )
                AC_LANG_POP()
            ])

        if test "$wx_cv_type_getsockname3" = "unknown"; then
            wxUSE_SOCKETS=no
            AC_MSG_WARN([Couldn't find socklen_t synonym for this system])
        else
            AC_DEFINE_UNQUOTED(WX_SOCKLEN_T, $wx_cv_type_getsockname3)
        fi
        dnl Do this again for getsockopt as it may be different
        AC_CACHE_CHECK([what is the type of the fifth argument of getsockopt],
                       wx_cv_type_getsockopt5,
            [
                dnl Note that the rules for compatibility of pointers
                dnl are somewhat different between C and C++, so code
                dnl that fails in C++ may not even give a warning about
                dnl converting between incompatible pointer types in C.
                dnl So this test needs to be done in C++ mode.
                AC_LANG_PUSH(C++)
                AC_COMPILE_IFELSE([AC_LANG_PROGRAM(
                    [
                        #include <sys/types.h>
                        #include <sys/socket.h>
                    ],
                    [
                        socklen_t len;
                        getsockopt(0, 0, 0, 0, &len);
                    ])],
                    wx_cv_type_getsockopt5=socklen_t,
                    [
                        AC_COMPILE_IFELSE([AC_LANG_PROGRAM(
                            [
                                #include <sys/types.h>
                                #include <sys/socket.h>
                            ],
                            [
                                size_t len;
                                getsockopt(0, 0, 0, 0, &len);
                            ])],
                            wx_cv_type_getsockopt5=size_t,
                            AC_COMPILE_IFELSE([AC_LANG_PROGRAM(
                                [
                                    #include <sys/types.h>
                                    #include <sys/socket.h>
                                ],
                                [
                                    int len;
                                    getsockopt(0, 0, 0, 0, &len);
                                ])],
                                wx_cv_type_getsockopt5=int,
                                wx_cv_type_getsockopt5=unknown
                            )
                        )
                    ]
                )
                AC_LANG_POP()
            ])

        if test "$wx_cv_type_getsockopt5" = "unknown"; then
            wxUSE_SOCKETS=no
            AC_MSG_WARN([Couldn't find socklen_t synonym for this system])
        else
            AC_DEFINE_UNQUOTED(SOCKOPTLEN_T, $wx_cv_type_getsockopt5)
        fi
    fi
fi

if test "$wxUSE_SOCKETS" = "yes" ; then
    if test "$wxUSE_IPV6" = "yes"; then
        AC_CACHE_CHECK(
            [whether we have sockaddr_in6],
            [wx_cv_type_sockaddr_in6],
            [
                AC_COMPILE_IFELSE([AC_LANG_PROGRAM(
                    [
                        #include <sys/types.h>
                        #include <sys/socket.h>
                        #include <netinet/in.h>
                    ],
                    [
                        struct sockaddr_in6 sa6;
                    ])],
                    wx_cv_type_sockaddr_in6=yes,
                    wx_cv_type_sockaddr_in6=no
                )
            ]
        )

        if test "$wx_cv_type_sockaddr_in6"="yes"; then
            AC_DEFINE(wxUSE_IPV6)
        else
            AC_MSG_WARN([IPv6 support not available... disabled])
        fi
    fi

    AC_DEFINE(wxUSE_SOCKETS)
    SAMPLES_SUBDIRS="$SAMPLES_SUBDIRS sockets"
fi

if test "$wxUSE_PROTOCOL" = "yes"; then
    if test "$wxUSE_SOCKETS" != "yes"; then
        AC_MSG_WARN(Protocol classes require sockets... disabled)
        wxUSE_PROTOCOL=no
    fi
fi

if test "$wxUSE_PROTOCOL" = "yes"; then
    AC_DEFINE(wxUSE_PROTOCOL)

    if test "$wxUSE_PROTOCOL_HTTP" = "yes"; then
        AC_DEFINE(wxUSE_PROTOCOL_HTTP)
    fi
    if test "$wxUSE_PROTOCOL_FTP" = "yes"; then
        AC_DEFINE(wxUSE_PROTOCOL_FTP)
    fi
    if test "$wxUSE_PROTOCOL_FILE" = "yes"; then
        AC_DEFINE(wxUSE_PROTOCOL_FILE)
    fi
else
    if test "$wxUSE_FS_INET" = "yes"; then
        AC_MSG_WARN([HTTP filesystem require protocol classes... disabled])
        wxUSE_FS_INET="no"
    fi
fi

if test "$wxUSE_URL" = "yes"; then
    if test "$wxUSE_PROTOCOL" != "yes"; then
        AC_MSG_WARN(wxURL class requires wxProtocol... disabled)
        wxUSE_URL=no
    fi
    if test "$wxUSE_URL" = "yes"; then
        AC_DEFINE(wxUSE_URL)
    fi
fi

if test "$wxUSE_VARIANT" = "yes"; then
    AC_DEFINE(wxUSE_VARIANT)
fi

if test "$wxUSE_FS_INET" = "yes"; then
  AC_DEFINE(wxUSE_FS_INET)
fi

if test "$wxUSE_WEBREQUEST" = "yes"; then
    if test "$wxUSE_LIBCURL" = "yes"; then
        AC_DEFINE(wxUSE_WEBREQUEST_CURL)
        have_webrequest_backend=1
    fi

    if test "$USE_DARWIN" = 1 -a "$wxUSE_URLSESSION" = "yes"; then
        AC_DEFINE(wxUSE_WEBREQUEST_URLSESSION)
        have_webrequest_backend=1
    fi

    if test "$USE_WIN32" = 1 -a "$wxUSE_WINHTTP" = "yes"; then
        AC_DEFINE(wxUSE_WEBREQUEST_WINHTTP)
        have_webrequest_backend=1
    fi

    if test "$have_webrequest_backend" = 1; then
        AC_DEFINE(wxUSE_WEBREQUEST)
        SAMPLES_SUBDIRS="$SAMPLES_SUBDIRS webrequest"
    else
        AC_MSG_WARN([Disabling wxWebRequest because no backends are available])
    fi
fi

dnl ---------------------------------------------------------------------------
dnl Joystick support
dnl ---------------------------------------------------------------------------

if test "$wxUSE_GUI" = "yes" -a "$wxUSE_JOYSTICK" = "yes"; then
    wxUSE_JOYSTICK=no

    dnl under MSW and OS X we always have joystick support
    if test "$TOOLKIT" = "MSW" -o "$TOOLKIT" = "OSX_COCOA" -o "$TOOLKIT" = "COCOA"; then
        wxUSE_JOYSTICK=yes

    dnl joystick support is only for Linux 2.1.x or greater
    else
        dnl notice the dummy includes argument: without it, AC_CHECK_HEADER
        dnl checks only whether the header can be preprocessed, not that it
        dnl can be compiled and in Linux 2.6.16 joystick.h is present but
        dnl can't be compiled because of an error and with the default
        dnl AC_CHECK_HEADER semantics we'd still detect it in this case and
        dnl build would fail later
        AC_CHECK_HEADERS([linux/joystick.h], [wxUSE_JOYSTICK=yes],, [AC_INCLUDES_DEFAULT()])
    fi

    if test "$wxUSE_JOYSTICK" = "yes"; then
        AC_DEFINE(wxUSE_JOYSTICK)
        SAMPLES_SUBDIRS="$SAMPLES_SUBDIRS joytest"
    else
        AC_MSG_WARN(Joystick not supported by this system... disabled)
    fi
fi


dnl ---------------------------------------------------------------------------
dnl String stuff
dnl ---------------------------------------------------------------------------

if test "$wxUSE_FONTENUM" = "yes" ; then
  AC_DEFINE(wxUSE_FONTENUM)
fi

if test "$wxUSE_FONTMAP" = "yes" ; then
  AC_DEFINE(wxUSE_FONTMAP)
fi

if test "$wxUSE_UNICODE_UTF8" = "yes"; then
    AC_DEFINE(wxUSE_UNICODE_UTF8)

    if test "$wxUSE_UNICODE_UTF8_LOCALE" = "yes"; then
        AC_DEFINE(wxUSE_UTF8_LOCALE_ONLY)
    fi
fi

dnl ---------------------------------------------------------------------------
dnl big GUI components: MDI, doc/view, printing, help, ...
dnl ---------------------------------------------------------------------------

if test "$wxUSE_CONSTRAINTS" = "yes"; then
    AC_DEFINE(wxUSE_CONSTRAINTS)
    SAMPLES_SUBDIRS="$SAMPLES_SUBDIRS layout"
fi

if test "$wxUSE_MDI" = "yes"; then
    AC_DEFINE(wxUSE_MDI)

    if test "$wxUSE_MDI_ARCHITECTURE" = "yes"; then
        AC_DEFINE(wxUSE_MDI_ARCHITECTURE)
        SAMPLES_SUBDIRS="$SAMPLES_SUBDIRS mdi"
    fi
fi

if test "$wxUSE_DOC_VIEW_ARCHITECTURE" = "yes" ; then
    AC_DEFINE(wxUSE_DOC_VIEW_ARCHITECTURE)
    SAMPLES_SUBDIRS="$SAMPLES_SUBDIRS docview"
fi

if test "$wxUSE_HELP" = "yes"; then
    AC_DEFINE(wxUSE_HELP)
    SAMPLES_SUBDIRS="$SAMPLES_SUBDIRS help"

    if test "$wxUSE_MSW" = 1; then
      if test "$wxUSE_MS_HTML_HELP" = "yes"; then
        AC_DEFINE(wxUSE_MS_HTML_HELP)
      fi
    fi

    if test "$wxUSE_WXHTML_HELP" = "yes"; then
      if test "$wxUSE_HTML" = "yes"; then
        AC_DEFINE(wxUSE_WXHTML_HELP)
      else
        AC_MSG_WARN(Cannot use wxHTML-based help without wxHTML so it won't be compiled)
        wxUSE_WXHTML_HELP=no
      fi
    fi
fi

if test "$wxUSE_PRINTING_ARCHITECTURE" = "yes" ; then
    AC_DEFINE(wxUSE_PRINTING_ARCHITECTURE)
    SAMPLES_SUBDIRS="$SAMPLES_SUBDIRS printing"
fi

if test "$wxUSE_POSTSCRIPT" = "yes" ; then
  AC_DEFINE(wxUSE_POSTSCRIPT)
fi

AC_DEFINE(wxUSE_AFM_FOR_POSTSCRIPT)

if test "$wxUSE_SVG" = "yes"; then
    AC_DEFINE(wxUSE_SVG)
fi

dnl ---------------------------------------------------------------------------
dnl wxMetafile
dnl ---------------------------------------------------------------------------

if test "$wxUSE_METAFILE" = "yes"; then
    if test "$wxUSE_MSW" != 1 -a "$wxUSE_MAC" != 1; then
        AC_MSG_WARN([wxMetafile is not available on this system... disabled])
        wxUSE_METAFILE=no
    fi
elif test "$wxUSE_METAFILE" = "auto"; then
    if test "$wxUSE_MSW" = 1 -o "$wxUSE_MAC" = 1; then
        wxUSE_METAFILE=yes
    fi
fi

if test "$wxUSE_METAFILE" = "yes"; then
    AC_DEFINE(wxUSE_METAFILE)
    if test "$wxUSE_MSW" = 1; then
        dnl this one should probably be made separately configurable
        AC_DEFINE(wxUSE_ENH_METAFILE)
    fi
fi

dnl ---------------------------------------------------------------------------
dnl IPC: IPC, Drag'n'Drop, Clipboard, ...
dnl ---------------------------------------------------------------------------

if test "$USE_WIN32" = 1 ; then
    if test "$wxUSE_OLE" = "yes" ; then
        LIBS="-lrpcrt4 -loleaut32 -lole32 -luuid $LIBS"

        AC_DEFINE(wxUSE_OLE)
        AC_DEFINE(wxUSE_OLE_AUTOMATION)
        AC_DEFINE(wxUSE_ACTIVEX)
        SAMPLES_SUBDIRS="$SAMPLES_SUBDIRS oleauto"
    else
        dnl Turn off features depending on OLE directly...
        wxUSE_CLIPBOARD=no
        wxUSE_DRAG_AND_DROP=no
        wxUSE_DATAOBJ=no

        dnl ... or indirectly (via wxUSE_ACTIVEX)
        if test "$wxUSE_MEDIACTRL" = "yes"; then
            AC_MSG_WARN(wxMediaCtrl requires wxUSE_OLE... disabled)
            wxUSE_MEDIACTRL=no
        fi

        if test "$wxUSE_WEBVIEW" = "yes"; then
            AC_MSG_WARN(wxWebView requires wxUSE_OLE... disabled)
            wxUSE_WEBVIEW=no
        fi
    fi
fi

if test "$wxUSE_IPC" = "yes"; then
    if test "$wxUSE_SOCKETS" != "yes" -a "$USE_WIN32" != 1; then
        AC_MSG_WARN(wxWidgets IPC classes require sockets... disabled)
        wxUSE_IPC=no
    fi

    if test "$wxUSE_IPC" = "yes"; then
        AC_DEFINE(wxUSE_IPC)
        SAMPLES_SUBDIRS="$SAMPLES_SUBDIRS ipc"
    fi
fi

if test "$wxUSE_DATAOBJ" = "yes"; then
    if test "$wxUSE_DFB" = 1; then
        AC_MSG_WARN([wxDataObject not yet supported under $TOOLKIT... disabled])
        wxUSE_DATAOBJ=no
    else
        AC_DEFINE(wxUSE_DATAOBJ)
    fi
else
    AC_MSG_WARN([Clipboard and drag-and-drop require wxDataObject -- disabled])
    wxUSE_CLIPBOARD=no
    wxUSE_DRAG_AND_DROP=no
fi

if test "$wxUSE_CLIPBOARD" = "yes"; then
    if test "$wxUSE_DFB" = 1; then
        AC_MSG_WARN([Clipboard not yet supported under $TOOLKIT... disabled])
        wxUSE_CLIPBOARD=no
    fi

    if test "$wxUSE_CLIPBOARD" = "yes"; then
        AC_DEFINE(wxUSE_CLIPBOARD)
    fi
fi

if test "$wxUSE_DRAG_AND_DROP" = "yes" ; then
    if test "$wxUSE_X11" = 1 -o "$wxUSE_DFB" = 1; then
        AC_MSG_WARN([Drag and drop not yet supported under $TOOLKIT... disabled])
        wxUSE_DRAG_AND_DROP=no
    fi

    if test "$wxUSE_DRAG_AND_DROP" = "yes"; then
        AC_DEFINE(wxUSE_DRAG_AND_DROP)
    fi

fi

if test "$wxUSE_DRAG_AND_DROP" = "yes" -o "$wxUSE_CLIPBOARD" = "yes"; then
    SAMPLES_SUBDIRS="$SAMPLES_SUBDIRS dnd"
fi

if test "$wxUSE_SPLINES" = "yes" ; then
  AC_DEFINE(wxUSE_SPLINES)
fi

if test "$wxUSE_MOUSEWHEEL" = "yes" ; then
  AC_DEFINE(wxUSE_MOUSEWHEEL)
fi

if test "$wxUSE_UIACTIONSIMULATOR" = "yes" ; then
    if test "$wxUSE_GTK" = 1 -o "$wxUSE_X11" = 1; then
        if test "$wxUSE_XTEST" = "yes" ; then
            PKG_CHECK_MODULES(XTST, xtst,
                [
                    GUI_TK_LIBRARY="$GUI_TK_LIBRARY $XTST_LIBS"
                    CFLAGS="$XTST_CFLAGS $CFLAGS"
                    CXXFLAGS="$XTST_CFLAGS $CXXFLAGS"
                    AC_DEFINE(wxUSE_XTEST)
                ],
                [
                    if test "$WXGTK3" = 1; then
                        dnl This class can't work without XTest with GTK+ 3
                        dnl which uses XInput2 and so ignores XSendEvent().
                        AC_MSG_WARN([XTest not found, disabling wxUIActionSimulator])
                        wxUSE_UIACTIONSIMULATOR=no
                    fi
                    dnl The other ports can use XSendEvent(), so don't warn
                    wxUSE_XTEST="no"
                ]
            )
        elif test "$WXGTK3" = 1; then
            dnl As per above, wxUIActionSimulator can't be used in this case,
            dnl but there is no need to warn, presumably the user knows what
            dnl he's doing if --without-xtest was explicitly specified.
            wxUSE_UIACTIONSIMULATOR=no
        fi
    elif test "$wxUSE_DFB" = 1; then
        AC_MSG_WARN([wxUIActionSimulator not yet supported under $TOOLKIT... disabled])
        wxUSE_UIACTIONSIMULATOR=no
    fi

    if test "$wxUSE_UIACTIONSIMULATOR" = "yes" ; then
        AC_DEFINE(wxUSE_UIACTIONSIMULATOR)
        SAMPLES_SUBDIRS="$SAMPLES_SUBDIRS uiaction"
    fi
fi

if test "$wxUSE_DC_TRANSFORM_MATRIX" = "yes" ; then
    AC_DEFINE(wxUSE_DC_TRANSFORM_MATRIX)
fi

dnl ---------------------------------------------------------------------------
dnl GUI controls
dnl ---------------------------------------------------------------------------

USES_CONTROLS=0
if test "$wxUSE_CONTROLS" = "yes"; then
  USES_CONTROLS=1
fi

if test "$wxUSE_MARKUP" = "yes"; then
  AC_DEFINE(wxUSE_MARKUP)
fi

if test "$wxUSE_ACCEL" = "yes"; then
  AC_DEFINE(wxUSE_ACCEL)
  USES_CONTROLS=1
fi

if test "$wxUSE_ACTIVITYINDICATOR" = "yes"; then
  AC_DEFINE(wxUSE_ACTIVITYINDICATOR)
fi

if test "$wxUSE_ADDREMOVECTRL" = "yes"; then
  AC_DEFINE(wxUSE_ADDREMOVECTRL)
fi

if test "$wxUSE_ANIMATIONCTRL" = "yes"; then
  AC_DEFINE(wxUSE_ANIMATIONCTRL)
  USES_CONTROLS=1
  SAMPLES_SUBDIRS="$SAMPLES_SUBDIRS animate"
fi

if test "$wxUSE_BANNERWINDOW" = "yes"; then
  AC_DEFINE(wxUSE_BANNERWINDOW)
fi

if test "$wxUSE_BUTTON" = "yes"; then
  AC_DEFINE(wxUSE_BUTTON)
  USES_CONTROLS=1
fi

if test "$wxUSE_BMPBUTTON" = "yes"; then
  AC_DEFINE(wxUSE_BMPBUTTON)
  USES_CONTROLS=1
fi

if test "$wxUSE_CALCTRL" = "yes"; then
  AC_DEFINE(wxUSE_CALENDARCTRL)
  USES_CONTROLS=1
  SAMPLES_SUBDIRS="$SAMPLES_SUBDIRS calendar"
fi

if test "$wxUSE_CARET" = "yes"; then
  AC_DEFINE(wxUSE_CARET)
  USES_CONTROLS=1
  SAMPLES_SUBDIRS="$SAMPLES_SUBDIRS caret"
fi

if test "$wxUSE_COLLPANE" = "yes"; then
    AC_DEFINE(wxUSE_COLLPANE)
    USES_CONTROLS=1
    SAMPLES_SUBDIRS="$SAMPLES_SUBDIRS collpane"
fi

if test "$wxUSE_COMBOBOX" = "yes"; then
  AC_DEFINE(wxUSE_COMBOBOX)
  USES_CONTROLS=1
fi

if test "$wxUSE_COMBOCTRL" = "yes"; then
  AC_DEFINE(wxUSE_COMBOCTRL)
  USES_CONTROLS=1
fi

if test "$wxUSE_COMMANDLINKBUTTON" = "yes"; then
  AC_DEFINE(wxUSE_COMMANDLINKBUTTON)
  USES_CONTROLS=1
fi

if test "$wxUSE_CHOICE" = "yes"; then
  AC_DEFINE(wxUSE_CHOICE)
  USES_CONTROLS=1
fi

if test "$wxUSE_CHOICEBOOK" = "yes"; then
    AC_DEFINE(wxUSE_CHOICEBOOK)
    USES_CONTROLS=1
fi

if test "$wxUSE_CHECKBOX" = "yes"; then
  AC_DEFINE(wxUSE_CHECKBOX)
  USES_CONTROLS=1
fi

if test "$wxUSE_CHECKLST" = "yes"; then
  AC_DEFINE(wxUSE_CHECKLISTBOX)
  USES_CONTROLS=1
fi

if test "$wxUSE_COLOURPICKERCTRL" = "yes"; then
  AC_DEFINE(wxUSE_COLOURPICKERCTRL)
  USES_CONTROLS=1
fi

if test "$wxUSE_DATEPICKCTRL" = "yes"; then
  AC_DEFINE(wxUSE_DATEPICKCTRL)
  USES_CONTROLS=1
fi

if test "$wxUSE_DIRPICKERCTRL" = "yes"; then
  AC_DEFINE(wxUSE_DIRPICKERCTRL)
  USES_CONTROLS=1
fi

if test "$wxUSE_FILECTRL" = "yes"; then
  AC_DEFINE(wxUSE_FILECTRL)
  USES_CONTROLS=1
fi

if test "$wxUSE_FILEPICKERCTRL" = "yes"; then
  AC_DEFINE(wxUSE_FILEPICKERCTRL)
  USES_CONTROLS=1
fi

if test "$wxUSE_FONTPICKERCTRL" = "yes"; then
  AC_DEFINE(wxUSE_FONTPICKERCTRL)
  USES_CONTROLS=1
fi

if test "$wxUSE_DISPLAY" = "yes"; then
    if test "$wxUSE_DFB" = 1; then
        AC_MSG_WARN([wxDisplay not yet supported under $TOOLKIT... disabled])
        wxUSE_DISPLAY=no
    else
        AC_DEFINE(wxUSE_DISPLAY)
        SAMPLES_SUBDIRS="$SAMPLES_SUBDIRS display"
    fi
fi

if test "$wxUSE_DETECT_SM" = "yes"; then
    AC_DEFINE(wxUSE_DETECT_SM)
fi

if test "$wxUSE_GAUGE" = "yes"; then
  AC_DEFINE(wxUSE_GAUGE)
  USES_CONTROLS=1
fi

if test "$wxUSE_GRID" = "yes"; then
  AC_DEFINE(wxUSE_GRID)
  USES_CONTROLS=1
  SAMPLES_SUBDIRS="$SAMPLES_SUBDIRS grid"
fi

if test "$wxUSE_HEADERCTRL" = "yes"; then
  AC_DEFINE(wxUSE_HEADERCTRL)
  USES_CONTROLS=1
fi

if test "$wxUSE_HYPERLINKCTRL" = "yes"; then
  AC_DEFINE(wxUSE_HYPERLINKCTRL)
  USES_CONTROLS=1
fi

if test "$wxUSE_BITMAPCOMBOBOX" = "yes"; then
  AC_DEFINE(wxUSE_BITMAPCOMBOBOX)
  USES_CONTROLS=1
fi

if test "$wxUSE_DATAVIEWCTRL" = "yes"; then
  AC_DEFINE(wxUSE_DATAVIEWCTRL)
  USES_CONTROLS=1
  SAMPLES_SUBDIRS="$SAMPLES_SUBDIRS dataview"

  if test "$wxUSE_NATIVE_DATAVIEWCTRL" = "yes"; then
    AC_DEFINE(wxUSE_NATIVE_DATAVIEWCTRL)
  fi
fi

if test "$wxUSE_IMAGLIST" = "yes"; then
    AC_DEFINE(wxUSE_IMAGLIST)
fi

if test "$wxUSE_INFOBAR" = "yes"; then
    AC_DEFINE(wxUSE_INFOBAR)
fi

if test "$wxUSE_LISTBOOK" = "yes"; then
    AC_DEFINE(wxUSE_LISTBOOK)
    USES_CONTROLS=1
fi

if test "$wxUSE_LISTBOX" = "yes"; then
    AC_DEFINE(wxUSE_LISTBOX)
    USES_CONTROLS=1
fi

if test "$wxUSE_LISTCTRL" = "yes"; then
    if test "$wxUSE_IMAGLIST" = "yes"; then
        AC_DEFINE(wxUSE_LISTCTRL)
        USES_CONTROLS=1
        SAMPLES_SUBDIRS="$SAMPLES_SUBDIRS listctrl"
    else
        AC_MSG_WARN([wxListCtrl requires wxImageList and won't be compiled without it])
    fi
fi

if test "$wxUSE_EDITABLELISTBOX" = "yes"; then
    AC_DEFINE(wxUSE_EDITABLELISTBOX)
    USES_CONTROLS=1
fi

if test "$wxUSE_NOTEBOOK" = "yes"; then
    AC_DEFINE(wxUSE_NOTEBOOK)
    USES_CONTROLS=1
    SAMPLES_SUBDIRS="$SAMPLES_SUBDIRS notebook"
fi

if test "$wxUSE_NOTIFICATION_MESSAGE" = "yes"; then
    AC_DEFINE(wxUSE_NOTIFICATION_MESSAGE)
fi

if test "$wxUSE_ODCOMBOBOX" = "yes"; then
  AC_DEFINE(wxUSE_ODCOMBOBOX)
  USES_CONTROLS=1
  SAMPLES_SUBDIRS="$SAMPLES_SUBDIRS combo"
fi

if test "$wxUSE_RADIOBOX" = "yes"; then
    AC_DEFINE(wxUSE_RADIOBOX)
    USES_CONTROLS=1
fi

if test "$wxUSE_RADIOBTN" = "yes"; then
    AC_DEFINE(wxUSE_RADIOBTN)
    USES_CONTROLS=1
fi

if test "$wxUSE_REARRANGECTRL" = "yes"; then
    AC_DEFINE(wxUSE_REARRANGECTRL)
fi

if test "$wxUSE_RICHMSGDLG" = "yes"; then
    AC_DEFINE(wxUSE_RICHMSGDLG)
fi

if test "$wxUSE_RICHTOOLTIP" = "yes"; then
    AC_DEFINE(wxUSE_RICHTOOLTIP)
fi

if test "$wxUSE_SASH" = "yes"; then
    AC_DEFINE(wxUSE_SASH)
    SAMPLES_SUBDIRS="$SAMPLES_SUBDIRS sashtest"
fi

if test "$wxUSE_SCROLLBAR" = "yes"; then
    AC_DEFINE(wxUSE_SCROLLBAR)
    USES_CONTROLS=1
    SAMPLES_SUBDIRS="$SAMPLES_SUBDIRS scroll"
fi

if test "$wxUSE_SEARCHCTRL" = "yes"; then
    AC_DEFINE(wxUSE_SEARCHCTRL)
    USES_CONTROLS=1
fi

if test "$wxUSE_SLIDER" = "yes"; then
    AC_DEFINE(wxUSE_SLIDER)
    USES_CONTROLS=1
fi

if test "$wxUSE_SPINBTN" = "yes"; then
    AC_DEFINE(wxUSE_SPINBTN)
    USES_CONTROLS=1
fi

if test "$wxUSE_SPINCTRL" = "yes"; then
    AC_DEFINE(wxUSE_SPINCTRL)
    USES_CONTROLS=1
fi

if test "$wxUSE_SPLITTER" = "yes"; then
    AC_DEFINE(wxUSE_SPLITTER)
    SAMPLES_SUBDIRS="$SAMPLES_SUBDIRS splitter"
fi

if test "$wxUSE_STATBMP" = "yes"; then
    AC_DEFINE(wxUSE_STATBMP)
    USES_CONTROLS=1
fi

if test "$wxUSE_STATBOX" = "yes"; then
    AC_DEFINE(wxUSE_STATBOX)
    USES_CONTROLS=1
fi

if test "$wxUSE_STATTEXT" = "yes"; then
    AC_DEFINE(wxUSE_STATTEXT)
    USES_CONTROLS=1
fi

if test "$wxUSE_STATLINE" = "yes"; then
    AC_DEFINE(wxUSE_STATLINE)
    USES_CONTROLS=1
fi

if test "$wxUSE_STATUSBAR" = "yes"; then
    dnl this will get undefined in wx/chkconf.h if it's not supported
    AC_DEFINE(wxUSE_NATIVE_STATUSBAR)
    AC_DEFINE(wxUSE_STATUSBAR)
    USES_CONTROLS=1

    SAMPLES_SUBDIRS="$SAMPLES_SUBDIRS statbar"
fi

if test "$wxUSE_TEXTCTRL" = "yes"; then
    AC_DEFINE(wxUSE_TEXTCTRL)
    USES_CONTROLS=1
    SAMPLES_SUBDIRS="$SAMPLES_SUBDIRS text"

    dnl we don't have special switches to disable wxUSE_RICHEDIT[2], it doesn't
    dnl seem useful to allow disabling them
    AC_DEFINE(wxUSE_RICHEDIT)
    AC_DEFINE(wxUSE_RICHEDIT2)
fi

if test "$wxUSE_TIMEPICKCTRL" = "yes"; then
  AC_DEFINE(wxUSE_TIMEPICKCTRL)
  USES_CONTROLS=1
fi

if test "$wxUSE_TOGGLEBTN" = "yes"; then
    AC_DEFINE(wxUSE_TOGGLEBTN)
    USES_CONTROLS=1
fi

if test "$wxUSE_TOOLBAR" = "yes"; then
    AC_DEFINE(wxUSE_TOOLBAR)
    USES_CONTROLS=1

    if test "$wxUSE_UNIVERSAL" = "yes"; then
        wxUSE_TOOLBAR_NATIVE="no"
    else
        wxUSE_TOOLBAR_NATIVE="yes"
        AC_DEFINE(wxUSE_TOOLBAR_NATIVE)
    fi

    SAMPLES_SUBDIRS="$SAMPLES_SUBDIRS toolbar"
fi

if test "$wxUSE_TOOLTIPS" = "yes"; then
    if test "$wxUSE_UNIVERSAL" = "yes"; then
        AC_MSG_WARN([wxTooltip not supported yet in wxUniversal... disabled])
    else
        AC_DEFINE(wxUSE_TOOLTIPS)
    fi
fi

if test "$wxUSE_TREEBOOK" = "yes"; then
    AC_DEFINE(wxUSE_TREEBOOK)
    USES_CONTROLS=1
fi

if test "$wxUSE_TOOLBOOK" = "yes"; then
    AC_DEFINE(wxUSE_TOOLBOOK)
    USES_CONTROLS=1
fi

if test "$wxUSE_TREECTRL" = "yes"; then
    if test "$wxUSE_IMAGLIST" = "yes"; then
        AC_DEFINE(wxUSE_TREECTRL)
        USES_CONTROLS=1
        SAMPLES_SUBDIRS="$SAMPLES_SUBDIRS treectrl"
    else
        AC_MSG_WARN([wxTreeCtrl requires wxImageList and won't be compiled without it])
    fi
fi

if test "$wxUSE_TREELISTCTRL" = "yes"; then
    AC_DEFINE(wxUSE_TREELISTCTRL)
    USES_CONTROLS=1
    SAMPLES_SUBDIRS="$SAMPLES_SUBDIRS treelist"
fi

if test "$wxUSE_POPUPWIN" = "yes"; then
    AC_DEFINE(wxUSE_POPUPWIN)
    SAMPLES_SUBDIRS="$SAMPLES_SUBDIRS popup"

    USES_CONTROLS=1
fi

if test "$wxUSE_PREFERENCES_EDITOR" = "yes"; then
    AC_DEFINE(wxUSE_PREFERENCES_EDITOR)
    SAMPLES_SUBDIRS="$SAMPLES_SUBDIRS preferences"
fi

if test "$wxUSE_PRIVATE_FONTS" = "yes"; then
    if test "$wxUSE_GTK" = 1; then
        if test "$wxUSE_PRIVATE_FONTS" = "yes"; then
            PKG_CHECK_MODULES(PRIVATE_FONTS, [fontconfig >= 2.8.0 pangoft2 >= 1.38.0],
                              [
                                AC_DEFINE(wxUSE_PRIVATE_FONTS)
                                CXXFLAGS="$PRIVATE_FONTS_CFLAGS $CXXFLAGS"
                                GUI_TK_LIBRARY="$GUI_TK_LIBRARY $PRIVATE_FONTS_LIBS"
                              ],
                              [AC_MSG_WARN([run-time font loading won't be supported by wxFont])])
        fi
    elif test "$wxUSE_MAC" = 1 -o "$wxUSE_MSW" = 1; then
        dnl In these ports we don't need anything special.
        AC_DEFINE(wxUSE_PRIVATE_FONTS)
    fi
    dnl And in the other ports wxUSE_PRIVATE_FONTS is not supported.
fi

if test "$wxUSE_DIALUP_MANAGER" = "yes"; then
    if test "$wxUSE_MAC" = 1; then
        AC_MSG_WARN([Dialup manager not supported on this platform... disabled])
    else
        AC_DEFINE(wxUSE_DIALUP_MANAGER)
        SAMPLES_SUBDIRS="$SAMPLES_SUBDIRS dialup"
    fi
fi

if test "$wxUSE_TIPWINDOW" = "yes"; then
    AC_DEFINE(wxUSE_TIPWINDOW)
fi

if test "$USES_CONTROLS" = 1; then
    AC_DEFINE(wxUSE_CONTROLS)
fi

dnl ---------------------------------------------------------------------------
dnl misc options
dnl ---------------------------------------------------------------------------

dnl please keep the settings below in alphabetical order
if test "$wxUSE_ACCESSIBILITY" = "yes"; then
    AC_DEFINE(wxUSE_ACCESSIBILITY)
    SAMPLES_SUBDIRS="$SAMPLES_SUBDIRS access"
fi

if test "$wxUSE_ARTPROVIDER_STD" = "yes"; then
    AC_DEFINE(wxUSE_ARTPROVIDER_STD)
fi

if test "$wxUSE_ARTPROVIDER_TANGO" = "auto"; then
    dnl Tango-based art provider is not needed in GTK-based ports as the
    dnl native art provider completely replaces it.
    if test "$wxUSE_GTK" != 1; then
        dnl It also requires support for memory-mapped PNG images.
        if test "$wxUSE_LIBPNG" != no -a \
                "$wxUSE_IMAGE" = yes -a \
                "$wxUSE_STREAMS" = yes; then
            wxUSE_ARTPROVIDER_TANGO="yes"
        fi
    fi
fi

if test "$wxUSE_ARTPROVIDER_TANGO" = "yes"; then
    AC_DEFINE(wxUSE_ARTPROVIDER_TANGO)
fi

if test "$wxUSE_DRAGIMAGE" = "yes"; then
    AC_DEFINE(wxUSE_DRAGIMAGE)
    SAMPLES_SUBDIRS="$SAMPLES_SUBDIRS dragimag"
fi

if test "$wxUSE_EXCEPTIONS" = "yes"; then
    if test "$wxUSE_NO_EXCEPTIONS" = "yes" ; then
        AC_MSG_WARN([--enable-exceptions can't be used with --enable-no_exceptions])
    else
        AC_DEFINE(wxUSE_EXCEPTIONS)
        SAMPLES_SUBDIRS="$SAMPLES_SUBDIRS except"
    fi
fi

USE_HTML=0
if test "$wxUSE_HTML" = "yes"; then
    AC_DEFINE(wxUSE_HTML)
    USE_HTML=1
    SAMPLES_SUBDIRS="$SAMPLES_SUBDIRS html/about html/help html/helpview html/printing html/test html/virtual html/widget html/zip htlbox"
    SAMPLES_SUBTREES="$SAMPLES_SUBTREES html"
fi

USE_XRC=0
if test "$wxUSE_XRC" = "yes"; then
    if test "$wxUSE_XML" != "yes"; then
        AC_MSG_WARN([XML library not built, XRC resources disabled])
        wxUSE_XRC=no
    else
        AC_DEFINE(wxUSE_XRC)
        USE_XRC=1
        SAMPLES_SUBDIRS="$SAMPLES_SUBDIRS xrc"
    fi
fi

USE_AUI=0
if test "$wxUSE_AUI" = "yes"; then
   AC_DEFINE(wxUSE_AUI)
   USE_AUI=1
   SAMPLES_SUBDIRS="$SAMPLES_SUBDIRS aui"
fi

USE_PROPGRID=0
if test "$wxUSE_PROPGRID" = "yes"; then
   AC_DEFINE(wxUSE_PROPGRID)
   USE_PROPGRID=1
   SAMPLES_SUBDIRS="$SAMPLES_SUBDIRS propgrid"
fi

USE_RIBBON=0
if test "$wxUSE_RIBBON" = "yes"; then
   AC_DEFINE(wxUSE_RIBBON)
   USE_RIBBON=1
   SAMPLES_SUBDIRS="$SAMPLES_SUBDIRS ribbon"
fi

USE_STC=0
if test "$wxUSE_STC" = "yes"; then
   if ! test -f "$srcdir/src/stc/scintilla/include/Scintilla.h" ; then
       AC_MSG_ERROR([
   The required Scintilla header not found. You probably need to run

       git submodule update --init src/stc/scintilla

   to fix this.])
   fi

   if ! test -f "$srcdir/src/stc/lexilla/include/Lexilla.h" ; then
       AC_MSG_ERROR([
   The required Lexilla header not found. You probably need to run

       git submodule update --init src/stc/lexilla

   to fix this.])
   fi

   AC_DEFINE(wxUSE_STC)
   USE_STC=1
   SAMPLES_SUBDIRS="$SAMPLES_SUBDIRS stc"

   dnl python is used to update src/stc.h (see build/bakefiles/scintilla.bkl)
   AC_PATH_PROG(PYTHON, python)
   if test "x$PYTHON" = "x"; then
     COND_PYTHON="#"
   fi
   AC_SUBST(COND_PYTHON)
fi

if test "$wxUSE_MENUS" = "yes"; then
    AC_DEFINE(wxUSE_MENUS)
    if test "$wxUSE_MENUBAR" = "yes"; then
        AC_DEFINE(wxUSE_MENUBAR)
        SAMPLES_SUBDIRS="$SAMPLES_SUBDIRS menu"
    fi
elif test "$wxUSE_MENUBAR" = "yes"; then
    AC_MSG_WARN([wxMenuBar can't be used without wxMenu and will be disabled])
fi

if test "$wxUSE_MIMETYPE" = "yes"; then
    AC_DEFINE(wxUSE_MIMETYPE)
fi

if test "$wxUSE_MINIFRAME" = "yes"; then
    AC_DEFINE(wxUSE_MINIFRAME)
fi

if test "$wxUSE_SYSTEM_OPTIONS" = "yes"; then
    AC_DEFINE(wxUSE_SYSTEM_OPTIONS)
fi

if test "$wxUSE_TASKBARICON" = "yes"; then
    AC_DEFINE(wxUSE_TASKBARICON)
    dnl This is used under MSW, just enable it always without testing for the
    dnl toolkit nor providing a separate option for it because it's totally
    dnl harmless to have it defined even if it's unnecessary.
    AC_DEFINE(wxUSE_TASKBARICON_BALLOONS)
    SAMPLES_SUBDIRS="$SAMPLES_SUBDIRS taskbar"
fi


if test "$wxUSE_VALIDATORS" = "yes"; then
    AC_DEFINE(wxUSE_VALIDATORS)
    SAMPLES_SUBDIRS="$SAMPLES_SUBDIRS validate"
fi

if test "$wxUSE_PALETTE" = "yes" ; then
    if test "$wxUSE_DFB" = 1; then
        AC_MSG_WARN([wxPalette not yet supported under DFB... disabled])
        wxUSE_PALETTE=no
    else
        AC_DEFINE(wxUSE_PALETTE)
    fi
fi

USE_RICHTEXT=0
if test "$wxUSE_RICHTEXT" = "yes"; then
    AC_DEFINE(wxUSE_RICHTEXT)
    USE_RICHTEXT=1
    SAMPLES_SUBDIRS="$SAMPLES_SUBDIRS richtext"
fi

if test "$wxUSE_WEBVIEW" = "yes"; then
    dnl Work through the backends and see if any are available, if not then
    dnl disable wxWebView and print a warning.
    USE_WEBVIEW_WEBKIT=0
    USE_WEBVIEW_WEBKIT2=0
    if test "$wxUSE_WEBVIEW_WEBKIT" = "yes"; then
        if test "$wxUSE_GTK" = 1; then
            if test "$WXGTK3" = 1; then
                PKG_CHECK_MODULES([WEBKIT],
                                  [webkit2gtk-4.1],
                                  [
                                    USE_WEBVIEW_WEBKIT2=1
                                    CXXFLAGS="$CXXFLAGS $WEBKIT_CFLAGS"
                                    EXTRALIBS_WEBVIEW="$WEBKIT_LIBS"
                                  ],
                                  [
                                    AC_MSG_WARN([webkit2gtk-4.1 not found, falling back to webkit2gtk-4.0])
                                  ])
                if test "$USE_WEBVIEW_WEBKIT2" = 0; then
                    PKG_CHECK_MODULES([WEBKIT],
                                      [webkit2gtk-4.0],
                                      [
                                        USE_WEBVIEW_WEBKIT2=1
                                        CXXFLAGS="$CXXFLAGS $WEBKIT_CFLAGS"
                                        EXTRALIBS_WEBVIEW="$WEBKIT_LIBS"
                                      ],
                                      [
                                        AC_MSG_WARN([webkit2gtk-4.0 not found, falling back to webkitgtk])
                                      ])
                fi
            fi
            if test "$USE_WEBVIEW_WEBKIT2" = 0; then
                webkitgtk=webkit-1.0
                if test "$WXGTK3" = 1; then
                    webkitgtk="webkitgtk-${TOOLKIT_VERSION}.0"
                fi
                PKG_CHECK_MODULES([WEBKIT],
                                  [$webkitgtk >= 1.3.1],
                                  [
                                    USE_WEBVIEW_WEBKIT=1
                                    CXXFLAGS="$CXXFLAGS $WEBKIT_CFLAGS"
                                    EXTRALIBS_WEBVIEW="$WEBKIT_LIBS"
                                  ],
                                  [
                                    AC_MSG_WARN([webkitgtk not found.])
                                  ])
            fi
        elif test "$wxUSE_MAC" = 1 -a "$USE_DARWIN" = 1; then
            dnl Under Mac we always have the libraries
            USE_WEBVIEW_WEBKIT=1
            WEBKIT_LINK="-framework WebKit"
        fi
    fi

    wxUSE_WEBVIEW="no"
    if test "$wxUSE_GTK" = 1 -o "$wxUSE_MAC" = 1; then
        if test "$USE_WEBVIEW_WEBKIT" = 1; then
            wxUSE_WEBVIEW="yes"
            AC_DEFINE(wxUSE_WEBVIEW_WEBKIT)
        elif test "$USE_WEBVIEW_WEBKIT2" = 1; then
            wxUSE_WEBVIEW="yes"
            AC_DEFINE(wxUSE_WEBVIEW_WEBKIT2)
        fi
    elif test "$wxUSE_MSW" = 1; then
        if test "$wxUSE_WEBVIEW_IE" = "yes"; then
            dnl TODO: Check for the required headers/libraries under Windows
            dnl       too and do the right thing automatically there too.
            wxUSE_WEBVIEW="yes"
            AC_DEFINE(wxUSE_WEBVIEW_IE)
        fi
        if test "$wxUSE_WEBVIEW_EDGE" = "yes"; then
            wxUSE_WEBVIEW="yes"
            AC_DEFINE(wxUSE_WEBVIEW_EDGE)
        fi
    else
        if test "$wxUSE_WEBVIEW_IE" = "yes"; then
            AC_MSG_WARN([wxWebView IE backend only available under MSW, ignoring --enable-webviewie])
            wxUSE_WEBVIEW_IE=no
        fi
        if test "$wxUSE_WEBVIEW_EDGE" = "yes"; then
            AC_MSG_WARN([wxWebView Edge backend only available under MSW, ignoring --enable-webviewedge])
            wxUSE_WEBVIEW_EDGE=no
        fi
    fi

    if test "$wxUSE_WEBVIEW_CHROMIUM" = "yes"; then
        CEF_DIR="$srcdir/3rdparty/cef"
        CEF_DLL_WRAPPER_DIR="$CEF_DIR/libcef_dll_wrapper"

        EXTRALIBS_WEBVIEW="-L$CEF_DLL_WRAPPER_DIR -lcef_dll_wrapper $EXTRALIBS_WEBVIEW"
        if test "$wxUSE_MAC" != 1; then
            dnl We need to make sure that libcef.so is loaded
            dnl first, so ensure that it is always linked in.
            EXTRALDFLAGS_WEBVIEW="-L$CEF_DIR/Release -Wl,--no-as-needed -lcef -Wl,--as-needed"
        fi

        AC_CACHE_CHECK([for CEF], wx_cv_lib_cef,
            [
                AC_LANG_PUSH(C++)

                dnl Search for the Chromium headers in 3rdparty/cef
                old_CPPFLAGS="$CPPFLAGS"
                CPPFLAGS="-I$CEF_DIR $CPPFLAGS"
                AC_COMPILE_IFELSE(
                    [AC_LANG_PROGRAM([#include "include/cef_version.h"], [])],
                    [wx_cv_lib_cef=yes],
                    [cef_error="Chromium headers not found"]
                )

                dnl And that we can link with CEF.
                if test "$wx_cv_lib_cef" = "yes"; then
                    old_LIBS="$LIBS"

                    LIBS="$EXTRALDFLAGS_WEBVIEW $EXTRALIBS_WEBVIEW $LIBS"

                    AC_LINK_IFELSE([
                        AC_LANG_SOURCE([
                            #include "include/cef_app.h"

                            int main()
                            {
                                CefShutdown();
                            }])
                        ],
                        [],
                        [
                            wx_cv_lib_cef=no,
                            cef_error="Linking with CEF failed, check that CEF wrapper library is in $CEF_DLL_WRAPPER_DIR"
                        ]
                    )

                    LIBS="$old_LIBS"
                fi

                CPPFLAGS="$old_CPPFLAGS"

                AC_LANG_POP()
            ]
        )

        if test "$wx_cv_lib_cef" = "yes"; then
            dnl This is a horrible hack but there simply doesn't seem to be a
            dnl way to pass a string containing spaces as a single argument, so
            dnl we can't include it in LIBS above, but luckily the test program
            dnl actually links under Mac even without it, so we just add it
            dnl here after the test, so it's used when linking our actual code.
            if test "$wxUSE_MAC" = 1; then
                EXTRALIBS_WEBVIEW="-F$CEF_DIR/Release -framework Chromium\ Embedded\ Framework $EXTRALIBS_WEBVIEW"
            fi

            wxUSE_WEBVIEW="yes"
            USE_WEBVIEW_CHROMIUM=1
            AC_DEFINE(wxUSE_WEBVIEW_CHROMIUM)

            dnl Just trust the option value, we don't really have any simple
            dnl way to check the CEF wrapper DLL build type.
            if test "$wxUSE_CEF_DEBUG" = "yes"; then
                AC_DEFINE(wxHAVE_CEF_DEBUG)
            fi
        else
            AC_MSG_ERROR([CEF not detected: $cef_error

Please install it following the instructions in the manual or remove the
--enable-webviewchromium option from configure command line])
        fi
    fi

fi

if test "$wxUSE_WEBVIEW" = "yes"; then
    USE_WEBVIEW=1
    AC_DEFINE(wxUSE_WEBVIEW)
    SAMPLES_SUBDIRS="$SAMPLES_SUBDIRS webview"
else
    USE_WEBVIEW=0
    AC_MSG_WARN([No wxWebView backends found, disabling wxWebView])
fi

dnl ---------------------------------------------------------------------------
dnl wxImage options
dnl ---------------------------------------------------------------------------

if test "$wxUSE_IMAGE" = "yes" ; then
    AC_DEFINE(wxUSE_IMAGE)

    if test "$wxUSE_GIF" = "yes" ; then
      AC_DEFINE(wxUSE_GIF)
    fi

    if test "$wxUSE_PCX" = "yes" ; then
      AC_DEFINE(wxUSE_PCX)
    fi

    if test "$wxUSE_TGA" = "yes" ; then
      AC_DEFINE(wxUSE_TGA)
    fi

    if test "$wxUSE_IFF" = "yes" ; then
      AC_DEFINE(wxUSE_IFF)
    fi

    if test "$wxUSE_PNM" = "yes" ; then
      AC_DEFINE(wxUSE_PNM)
    fi

    if test "$wxUSE_XPM" = "yes" ; then
      AC_DEFINE(wxUSE_XPM)
    fi

    if test "$wxUSE_ICO_CUR" = "yes" ; then
      AC_DEFINE(wxUSE_ICO_CUR)
    fi
fi

dnl ---------------------------------------------------------------------------
dnl common dialogs
dnl ---------------------------------------------------------------------------

if test "$wxUSE_ABOUTDLG" = "yes"; then
    AC_DEFINE(wxUSE_ABOUTDLG)
fi

if test "$wxUSE_CHOICEDLG" = "yes"; then
    AC_DEFINE(wxUSE_CHOICEDLG)
fi

if test "$wxUSE_COLOURDLG" = "yes"; then
    AC_DEFINE(wxUSE_COLOURDLG)
fi

if test "$wxUSE_CREDENTIALDLG" = "yes"; then
    AC_DEFINE(wxUSE_CREDENTIALDLG)
fi

if test "$wxUSE_FILEDLG" = "yes"; then
    AC_DEFINE(wxUSE_FILEDLG)
fi

if test "$wxUSE_FINDREPLDLG" = "yes"; then
    AC_DEFINE(wxUSE_FINDREPLDLG)
fi

if test "$wxUSE_FONTDLG" = "yes"; then
    AC_DEFINE(wxUSE_FONTDLG)
fi

if test "$wxUSE_DIRDLG" = "yes"; then
    if test "$wxUSE_TREECTRL" != "yes"; then
        AC_MSG_WARN(wxDirDialog requires wxTreeCtrl so it won't be compiled without it)
    else
        AC_DEFINE(wxUSE_DIRDLG)
    fi
fi

if test "$wxUSE_MSGDLG" = "yes"; then
    AC_DEFINE(wxUSE_MSGDLG)
fi

if test "$wxUSE_NUMBERDLG" = "yes"; then
    AC_DEFINE(wxUSE_NUMBERDLG)
fi

if test "$wxUSE_PROGRESSDLG" = "yes"; then
    AC_DEFINE(wxUSE_PROGRESSDLG)
    dnl No special option for this one yet as it's supposed to be temporary and
    dnl disappear later anyhow.
    AC_DEFINE(wxUSE_NATIVE_PROGRESSDLG)
fi

if test "$wxUSE_SPLASH" = "yes"; then
    AC_DEFINE(wxUSE_SPLASH)
    SAMPLES_SUBDIRS="$SAMPLES_SUBDIRS splash"
fi

if test "$wxUSE_STARTUP_TIPS" = "yes"; then
    AC_DEFINE(wxUSE_STARTUP_TIPS)
fi

if test "$wxUSE_TEXTDLG" = "yes"; then
    AC_DEFINE(wxUSE_TEXTDLG)
fi

if test "$wxUSE_WIZARDDLG" = "yes"; then
    AC_DEFINE(wxUSE_WIZARDDLG)
    SAMPLES_SUBDIRS="$SAMPLES_SUBDIRS wizard"
fi

dnl ---------------------------------------------------------------------------
dnl options used under wxMSW and wxPM
dnl ---------------------------------------------------------------------------

if test "$wxUSE_MSW" = 1; then
    if test "$wxUSE_OWNER_DRAWN" = "yes"; then
        AC_DEFINE(wxUSE_OWNER_DRAWN)
    fi
fi

dnl ---------------------------------------------------------------------------
dnl wxMSW-only options
dnl ---------------------------------------------------------------------------

if test "$wxUSE_MSW" = 1 ; then

    if test "$wxUSE_DC_CACHEING" = "yes"; then
        AC_DEFINE(wxUSE_DC_CACHEING)
    fi

    if test "$wxUSE_POSTSCRIPT_ARCHITECTURE_IN_MSW" = "yes"; then
        AC_DEFINE(wxUSE_POSTSCRIPT_ARCHITECTURE_IN_MSW)
    fi

    if test "$wxUSE_TASKBARBUTTON" = "yes"; then
        AC_DEFINE(wxUSE_TASKBARBUTTON)
    fi

    if test "$wxUSE_UXTHEME" = "yes"; then
        AC_DEFINE(wxUSE_UXTHEME)
    fi

fi
dnl wxUSE_MSW = 1

dnl not quite MSW-only although mostly useful to disable this under MSW
if test "$wxUSE_AUTOID_MANAGEMENT" = "yes"; then
    AC_DEFINE(wxUSE_AUTOID_MANAGEMENT)
fi

if test "$USE_WIN32" = 1 ; then
    if test "$wxUSE_DBGHELP" = "yes"; then
        AC_CACHE_CHECK([if debug help API is available], wx_cv_lib_debughlp,
            [
                dnl we need just the header, not the library, as we load the
                dnl DLL dynamically anyhow during run-time
                AC_LANG_PUSH(C++)
                AC_COMPILE_IFELSE([AC_LANG_PROGRAM(
                    [#include <windows.h>
                     #include <imagehlp.h>],
                    [
                        #ifndef API_VERSION_NUMBER
                        #error API_VERSION_NUMBER not defined!
                        #endif
                        #if API_VERSION_NUMBER < 9
                        #error API_VERSION_NUMBER at least 9 required.
                        #endif
                    ])],
                    wx_cv_lib_debughlp=yes,
                    wx_cv_lib_debughlp=no
                )
                AC_LANG_POP()
            ]
        )

        if test "$wx_cv_lib_debughlp" = yes; then
            AC_DEFINE(wxUSE_DBGHELP)
        else
            AC_MSG_WARN([Debug help API and wxStackWalker won't be available])
        fi
    fi

    if test "$wxUSE_DIB" = "yes"; then
        AC_DEFINE(wxUSE_WXDIB)
    fi

    if test "$wxUSE_INICONF" = "yes"; then
        AC_DEFINE(wxUSE_INICONF)
    fi

    if test "$wxUSE_REGKEY" = "yes"; then
        AC_DEFINE(wxUSE_REGKEY)
    fi
fi
dnl USE_WIN32 = 1

dnl ---------------------------------------------------------------------------
dnl wxGraphicsContext
dnl ---------------------------------------------------------------------------

dnl Under Mac we don't even provide --enable-graphics_ctx switch as we always
dnl need it -- but because we don't have the option, wxUSE_GRAPHICS_CONTEXT is
dnl not defined automatically and we need to do it ourselves
if test "$wxUSE_MAC" = 1; then
    wxUSE_GRAPHICS_CONTEXT="yes"
fi

dnl We need to check for Cairo if explicitly requested under MSW or Mac or if
dnl we're going to use as the default wxGraphicsContext implementation with the
dnl target toolkit.
if test "$wx_needs_cairo_for_gc" = 1 -a "$wxUSE_GRAPHICS_CONTEXT" = "yes"; then
    wx_needs_cairo=1
fi

if test "$wxUSE_CAIRO" = "yes" -o "$wx_needs_cairo" = 1; then
    PKG_CHECK_MODULES(CAIRO, [cairo >= 1.2],
        [
            wx_has_cairo=1
            AC_DEFINE(wxUSE_CAIRO)

            dnl We don't need to do this for wxGTK as we already get Cairo
            dnl flags as part of GTK+ ones.
            if test "$wxUSE_GTK" != 1; then
                CXXFLAGS="$CXXFLAGS $CAIRO_CFLAGS"
                GUI_TK_LIBRARY="$GUI_TK_LIBRARY $CAIRO_LIBS"
            fi
        ],
        [AC_MSG_RESULT(no)]
    )
fi

if test "$wxUSE_GRAPHICS_CONTEXT" = "yes"; then
    wx_has_graphics=0
    if test "$wxUSE_MSW" = 1; then
        AC_CACHE_CHECK([if GDI+ is available], wx_cv_lib_gdiplus,
            [
                dnl we need just the header, not the library, as we load the
                dnl GDI+ DLL dynamically anyhow during run-time
                AC_LANG_PUSH(C++)
                AC_COMPILE_IFELSE([AC_LANG_PROGRAM(
                    [#include <windows.h>
                     #include <gdiplus.h>],
                    [
                        using namespace Gdiplus;
                    ])],
                    wx_cv_lib_gdiplus=yes,
                    wx_cv_lib_gdiplus=no
                )
                AC_LANG_POP()
            ]
        )
        if test "$wx_cv_lib_gdiplus" = "yes"; then
            wx_has_graphics=1
        fi

        if test "$wxUSE_GRAPHICS_DIRECT2D" = "yes"; then
            AC_CACHE_CHECK([if Direct2D is available], wx_cv_lib_direct2d,
                [
                    dnl same as above, we need to test only for the headers
                    AC_LANG_PUSH(C++)
                    AC_COMPILE_IFELSE([AC_LANG_PROGRAM(
                        [#include <windows.h>
                        #include <d2d1.h>
                        #include <dwrite.h>
                        ],
                        [
                            ID2D1Factory* factory = NULL;
                        ])],
                        wx_cv_lib_direct2d=yes,
                        wx_cv_lib_direct2d=no
                    )
                    AC_LANG_POP()
                ]
            )
        fi
        if test "$wx_cv_lib_direct2d" = "yes"; then
            AC_DEFINE(wxUSE_GRAPHICS_DIRECT2D)
        fi
    elif test "$wx_needs_cairo_for_gc" = 1; then
        wx_has_graphics=$wx_has_cairo
    else
        dnl assume it's ok, add more checks here if needed
        wx_has_graphics=1
    fi

    if test "$wx_has_graphics" = 1; then
        AC_DEFINE(wxUSE_GRAPHICS_CONTEXT)
    else
        AC_MSG_WARN([wxGraphicsContext won't be available])
    fi
fi

dnl ---------------------------------------------------------------------------
dnl wxMediaCtrl
dnl ---------------------------------------------------------------------------

USE_MEDIA=0

if test "$wxUSE_MEDIACTRL" = "yes" -o "$wxUSE_MEDIACTRL" = "auto"; then
    USE_MEDIA=1

    dnl -----------------------------------------------------------------------
    dnl GStreamer
    dnl -----------------------------------------------------------------------
    if test "$wxUSE_GTK" = 1; then
        wxUSE_GSTREAMER="no"

        GST_VERSION_MAJOR=1
        GST_VERSION_MINOR=0
        GST_VERSION=$GST_VERSION_MAJOR.$GST_VERSION_MINOR

        PKG_CHECK_MODULES(GST,
            [gstreamer-$GST_VERSION gstreamer-video-$GST_VERSION gstreamer-player-$GST_VERSION >= 1.7.2.1],
            [
                wxUSE_GSTREAMER="yes"
                AC_DEFINE(wxUSE_GSTREAMER_PLAYER)
            ],
            [
                AC_MSG_NOTICE([GStreamer 1.7.2+ not available. Not using GstPlayer and falling back to 1.0])
            ]
        )

        if test $wxUSE_GSTREAMER = "no"; then
            PKG_CHECK_MODULES(GST,
                [gstreamer-$GST_VERSION gstreamer-video-$GST_VERSION],
                [
                    wxUSE_GSTREAMER="yes"
                ],
                [
                    AC_MSG_WARN([GStreamer 1.0 not available, falling back to 0.10])
                    GST_VERSION_MAJOR=0
                    GST_VERSION_MINOR=10
                    GST_VERSION=$GST_VERSION_MAJOR.$GST_VERSION_MINOR
                ]
            )
        fi

        if test $GST_VERSION_MINOR = "10"; then
            PKG_CHECK_MODULES(GST,
                [gstreamer-$GST_VERSION gstreamer-plugins-base-$GST_VERSION],
                [
                    wxUSE_GSTREAMER="yes"
                    GST_LIBS="$GST_LIBS -lgstinterfaces-$GST_VERSION"
                ],
                [
                    AC_MSG_WARN([GStreamer 0.10 not available])
                ]
            )
        fi

        if test "$wxUSE_GSTREAMER" = "yes"; then
            CXXFLAGS="$CXXFLAGS $GST_CFLAGS"
            EXTRALIBS_MEDIA="$GST_LIBS"

            AC_DEFINE(wxUSE_GSTREAMER)
        else
            USE_MEDIA=0
        fi

    elif test "$wxUSE_MAC" = 1; then
        dnl We always have the necessary libraries under Mac
        dnl but we need to link with it explicitly.
        GST_LIBS="-framework AVFoundation -framework CoreMedia"
        if test "$wxUSE_OSX_IPHONE" != 1; then
            dnl In addition to AVFoundation AVKit may be used when available
            dnl AVKit is only available since OS X 10.9
            old_CPPFLAGS="$CPPFLAGS"
            CPPFLAGS="-x objective-c++ $CPPFLAGS"
            AC_MSG_CHECKING([if AVKit is available])
            AC_COMPILE_IFELSE([AC_LANG_PROGRAM(
                [#include "AvailabilityMacros.h"],
                [
                    #if defined(MAC_OS_X_VERSION_10_9) && MAC_OS_X_VERSION_MAX_ALLOWED >= MAC_OS_X_VERSION_10_9
                        // AVKit available
                    #else
                        choke me
                    #endif
                ])],
                [GST_LIBS="$GST_LIBS -weak_framework AVKit"; AC_MSG_RESULT(yes)],
                AC_MSG_RESULT(no)
            )
            CPPFLAGS="$old_CPPFLAGS"
        fi
    fi

    if test $USE_MEDIA = 1; then
        SAMPLES_SUBDIRS="$SAMPLES_SUBDIRS mediaplayer"
        AC_DEFINE(wxUSE_MEDIACTRL)
    else
        if test "$wxUSE_MEDIACTRL" = "yes"; then
            AC_MSG_ERROR([GStreamer not available])
        else
            dnl was set to 'auto'
            AC_MSG_WARN([GStreamer not available... disabling wxMediaCtrl])
        fi
    fi
fi

dnl ---------------------------------------------------------------------------
dnl wxStyledTextCtrl
dnl ---------------------------------------------------------------------------

for lib in scintilla lexilla; do
    WXCONFIG_STC_LIBS="$WXCONFIG_STC_LIBS -lwx${lib}${WX_LIB_FLAVOUR}-${WX_RELEASE}${HOST_SUFFIX}"
done

if test "$wxUSE_MSW" = 1 ; then
    EXTRALIBS_STC="-limm32"
fi

dnl ---------------------------------------------------------------------------
dnl define the variable containing the installation prefix (used in dcpsg.cpp)
dnl ---------------------------------------------------------------------------

if test "x$prefix" != "xNONE"; then
    wxPREFIX=$prefix
else
    wxPREFIX=$ac_default_prefix
fi

AC_DEFINE_UNQUOTED(wxINSTALL_PREFIX, "$wxPREFIX")


dnl ---------------------------------------------------------------------------
dnl define variables with all built libraries for wx-config
dnl ---------------------------------------------------------------------------

STD_BASE_LIBS="base"
STD_GUI_LIBS=""
BUILT_WX_LIBS="base"

if test "$wxUSE_SOCKETS" = "yes" ; then
    STD_BASE_LIBS="net $STD_BASE_LIBS"
    BUILT_WX_LIBS="net $BUILT_WX_LIBS"
fi
if test "$wxUSE_XML" = "yes" ; then
    STD_BASE_LIBS="xml $STD_BASE_LIBS"
    BUILT_WX_LIBS="xml $BUILT_WX_LIBS"
fi

if test "$wxUSE_GUI" = "yes"; then
    STD_GUI_LIBS="adv core"
    BUILT_WX_LIBS="$STD_GUI_LIBS $BUILT_WX_LIBS"

    if test "$wxUSE_DEBUGREPORT" = "yes" ; then
        STD_GUI_LIBS="qa $STD_GUI_LIBS"
        BUILT_WX_LIBS="qa $BUILT_WX_LIBS"
    fi
    if test "$wxUSE_HTML" = "yes" ; then
        STD_GUI_LIBS="html $STD_GUI_LIBS"
        BUILT_WX_LIBS="html $BUILT_WX_LIBS"
    fi
    if test "$wxUSE_MEDIACTRL" = "yes" ; then
        BUILT_WX_LIBS="media $BUILT_WX_LIBS"
    fi
    if test "$wxUSE_OPENGL" = "yes" ; then
        BUILT_WX_LIBS="gl $BUILT_WX_LIBS"
    fi
    if test "$wxUSE_AUI" = "yes" ; then
        BUILT_WX_LIBS="aui $BUILT_WX_LIBS"
    fi
    if test "$wxUSE_PROPGRID" = "yes" ; then
        BUILT_WX_LIBS="propgrid $BUILT_WX_LIBS"
    fi
    if test "$wxUSE_RIBBON" = "yes" ; then
        BUILT_WX_LIBS="ribbon $BUILT_WX_LIBS"
    fi
    if test "$wxUSE_RICHTEXT" = "yes" ; then
        BUILT_WX_LIBS="richtext $BUILT_WX_LIBS"
    fi
    if test "$wxUSE_STC" = "yes" ; then
        BUILT_WX_LIBS="stc $BUILT_WX_LIBS"
    fi
    if test "$wxUSE_WEBVIEW" = "yes" ; then
        BUILT_WX_LIBS="webview $BUILT_WX_LIBS"
    fi
    if test "$wxUSE_XRC" = "yes" ; then
        STD_GUI_LIBS="xrc $STD_GUI_LIBS"
        BUILT_WX_LIBS="xrc $BUILT_WX_LIBS"
    fi
fi

AC_SUBST(BUILT_WX_LIBS)
AC_SUBST(STD_BASE_LIBS)
AC_SUBST(STD_GUI_LIBS)

dnl ---------------------------------------------------------------------------
dnl Output the makefiles and such from the results found above
dnl ---------------------------------------------------------------------------

dnl all additional libraries (except wxWidgets itself) we link with
EXTRA_FRAMEWORKS=
if test "$wxUSE_MAC" = 1 ; then
    if test "$USE_DARWIN" = 1; then
        if test "$wxUSE_OSX_IPHONE" = 1; then
            EXTRA_FRAMEWORKS="-framework IOKit -framework UIKit -framework CFNetwork -framework AudioToolbox -framework CoreFoundation -framework CoreGraphics -framework OpenGLES -framework Foundation -framework QuartzCore -framework GLKit -framework CoreText"
        else
            EXTRA_FRAMEWORKS="-framework IOKit -framework Carbon -framework Cocoa -framework QuartzCore -framework AudioToolbox -framework System -framework OpenGL"

            dnl The case of QuickTime framework is special: with Cocoa, we only
            dnl need it in 32 bit builds and not in 64 bit and, moreover,
            dnl linking with it in 64 bit builds results in a warning because
            dnl the framework is not available in 64 bits itself. So make an
            dnl effort to avoid using it unnecessarily.
            if test "$wxUSE_MEDIACTRL" = "yes"; then

            if test "$cross_compiling" != "no"; then
                dnl The check below doesn't work well when cross-compiling
                dnl ("file" under non-OS X systems might not recognize
                dnl universal binaries) so assume we do build for 32 bits as
                dnl it's safer: at worst we'll get a warning when building in
                dnl 64 bits only, but at least the build will still work.
                wx_cv_target_x86_64=no
            else
                AC_CACHE_CHECK(
                    [if we target only x86_64],
                    wx_cv_target_x86_64,
                    AC_LINK_IFELSE(
                        [AC_LANG_SOURCE([int main() { return 0; }])],
                        if file conftest$ac_exeext|grep -q 'i386\|ppc'; then
                            wx_cv_target_x86_64=no
                        else
                            wx_cv_target_x86_64=yes
                        fi
                    )
                )
            fi

            if test "$wx_cv_target_x86_64" != "yes"; then
                EXTRA_FRAMEWORKS="$EXTRA_FRAMEWORKS -framework QuickTime"
            fi

            fi
        fi
    fi
fi
if test "$USE_DARWIN" = 1 -a "$wxUSE_MAC" != 1 -a "$wxUSE_OLD_COCOA" != 1 ; then
    EXTRA_FRAMEWORKS="$EXTRA_FRAMEWORKS -framework IOKit -framework CoreServices -framework System -framework ApplicationServices -framework Foundation"
fi

LDFLAGS="$LDFLAGS $EXTRA_FRAMEWORKS"
WXCONFIG_LDFLAGS="$WXCONFIG_LDFLAGS $EXTRA_FRAMEWORKS"

LIBS="$ZLIB_LINK $POSIX4_LINK $INET_LINK $WCHAR_LINK $DL_LINK $LIBS"

if test "$wxUSE_GUI" = "yes"; then

    dnl TODO add checks that these samples will really compile (i.e. all the
    dnl      library features they need are present)

    dnl TODO some samples are never built so far: mfc (requires VC++)
    SAMPLES_SUBDIRS="$SAMPLES_SUBDIRS archive artprov dialogs drawing \
                     erase event exec font image minimal power render \
                     shaped svg taborder vscroll widgets wrapsizer"

    if test "$wxUSE_MONOLITHIC" != "yes"; then
        SAMPLES_SUBDIRS="$SAMPLES_SUBDIRS console"
    fi
    if test "$TOOLKIT" = "MSW"; then
        SAMPLES_SUBDIRS="$SAMPLES_SUBDIRS regtest"
        if test "$wxUSE_UNIVERSAL" != "yes"; then
            SAMPLES_SUBDIRS="$SAMPLES_SUBDIRS ownerdrw nativdlg dll"
        fi
    fi
else
    SAMPLES_SUBDIRS="console"
    if test "$wxUSE_SOCKETS" = "yes" ; then
        SAMPLES_SUBDIRS="$SAMPLES_SUBDIRS sockets"
    fi
    if test "$wxUSE_IPC" = "yes" ; then
        SAMPLES_SUBDIRS="$SAMPLES_SUBDIRS ipc"
    fi
fi


dnl C/C++ compiler options used to compile wxWidgets
dnl
dnl check for icc before gcc as icc is also recognized as gcc
if test "x$INTELCC" = "xyes" ; then
    dnl Warnings which can't be easily suppressed in C code are disabled:
    dnl
    dnl     #810: conversion from "x" to "y" may lose significant bits
    dnl     #869: parameter "foo" was never referenced
    dnl     #1572: floating-point equality and inequality comparisons
    dnl            are unreliable
    dnl     #1684: conversion from pointer to same-sized integral type
    dnl     #2259: non-pointer conversion from "x" to "y" may lose significant
    dnl            bits
    CWARNINGS="-Wall -wd810,869,981,1418,1572,1684,2259"
elif test "$GCC" = yes ; then
    CWARNINGS="-Wall -Wundef"
fi

if test "x$INTELCXX" = "xyes" ; then
    dnl Intel compiler gives some warnings which simply can't be worked
    dnl around or of which we have too many (810, 869) so it's impractical to
    dnl keep them enabled even if in theory it would be nice and some others
    dnl (279) are generated for standard macros and so there is nothing we can
    dnl do about them
    dnl
    dnl     #279: controlling expression is constant
    dnl     #383: value copied to temporary, reference to temporary used
    dnl     #444: destructor for base class "xxx" is not virtual
    dnl     #981: operands are evaluated in unspecified order
    dnl     #1418: external definition with no prior declaration
    dnl     #1419: external declaration in primary source file
    dnl     #1881: argument must be a constant null pointer value
    dnl
    dnl (for others see CWARNINGS above)
    CXXWARNINGS="-Wall -wd279,383,444,810,869,981,1418,1419,1881,2259"
elif test "$GXX" = yes ; then
    CXXWARNINGS="-Wall -Wundef -Wunused-parameter -Wno-ctor-dtor-privacy"
    AX_CXXFLAGS_GCC_OPTION(-Woverloaded-virtual, CXXWARNINGS)

    dnl when building using Cocoa we currently get tons of deprecation
    dnl warnings from the standard headers -- disable them as we already know
    dnl that they're deprecated but we still have to use them to support older
    dnl toolkit versions and leaving this warning enabled prevents seeing any
    dnl other ones
    if test "$wxUSE_MAC" = 1 ; then
        CXXWARNINGS="$CXXWARNINGS -Wno-deprecated-declarations"

        dnl CXXWARNINGS is not used for Objective-C++ code compilation, but we
        dnl want to avoid these warnings in it too when building wxOSX.
        OBJCXXFLAGS="$OBJCXXFLAGS -Wno-deprecated-declarations"
    fi
fi


dnl combine everything together and remove the extra white space while doing it
WXCONFIG_CFLAGS=`echo $WXCONFIG_CFLAGS`
WXCONFIG_CXXFLAGS=`echo $WXCONFIG_CFLAGS $WXCONFIG_CXXFLAGS`


dnl add -I options we use during library compilation
dnl
dnl note that the order is somewhat important: wxWidgets headers should
dnl come first and the one with setup.h should be before $(top_srcdir)/include
dnl in case the latter contains setup.h used by non-autoconf makefiles
CPPFLAGS=`echo \
 -I\\${wx_top_builddir}/lib/wx/include/${TOOLCHAIN_FULLNAME} \
 -I\\${top_srcdir}/include \
 $CPPFLAGS \
 $WXCONFIG_CPPFLAGS \
 $TOOLKIT_INCLUDE`

C_AND_CXX_FLAGS="$DEBUG_CFLAGS $PROFILE_FLAGS $OPTIMISE_CFLAGS"
CFLAGS=`echo $WXCONFIG_CFLAGS $CWARNINGS $C_AND_CXX_FLAGS $CFLAGS `
CXXFLAGS=`echo $WXCONFIG_CXXFLAGS $CXXWARNINGS $C_AND_CXX_FLAGS $CXXFLAGS `
OBJCFLAGS=`echo $WXCONFIG_CFLAGS $CWARNINGS $C_AND_CXX_FLAGS $OBJCFLAGS `
OBJCXXFLAGS=`echo $WXCONFIG_CXXFLAGS $C_AND_CXX_FLAGS $OBJCXXFLAGS `

dnl now that we added WXCONFIG_CPPFLAGS to CPPFLAGS we can add the wx-config
dnl only stuff to it
if test "$SHARED" = 1; then
    WXCONFIG_CPPFLAGS="$WXCONFIG_CPPFLAGS -DWXUSINGDLL"
fi

LIBS=`echo $LIBS`
EXTRALIBS="$LDFLAGS $LDFLAGS_VERSIONING $LIBS $PCRE_LINK $DMALLOC_LIBS"
EXTRALIBS_XML="$EXPAT_LINK"
EXTRALIBS_HTML="$MSPACK_LINK"
EXTRALIBS_MEDIA="$GST_LIBS"
if test "$wxUSE_GUI" = "yes"; then
    EXTRALIBS_GUI=`echo $GUI_TK_LIBRARY $SDL_LIBS $PNG_LINK $JPEG_LINK $TIFF_LINK $LZMA_LINK $JBIG_LINK $WEBP_LINK $WEBKIT_LINK`
fi
if test "$wxUSE_OPENGL" = "yes"; then
    EXTRALIBS_OPENGL="$LDFLAGS_GL $OPENGL_LIBS"
fi

LDFLAGS="$LDFLAGS $PROFILE_FLAGS"

WXCONFIG_LIBS="$LIBS"

dnl wx-config must output 3rd party libs in --libs in static build, so collect
dnl them in wxconfig_3rdparty variable
dnl
dnl Notice that the libraries must be listed in correct order whenever there
dnl are dependencies between them for linking to work when using static
dnl libraries, e.g. jpeg, used by tiff, must come after it and zlib, used by
dnl png, must come after it as well.
if test "$wxUSE_GUI" = "yes"; then
    case "$wxUSE_LIBTIFF" in
        builtin)
            wxconfig_3rdparty="tiff $wxconfig_3rdparty"
            ;;
        sys)
            WXCONFIG_LIBS="$TIFF_LINK $LZMA_LINK $JBIG_LINK $WXCONFIG_LIBS"
            ;;
    esac
    case "$wxUSE_LIBJPEG" in
        builtin)
            wxconfig_3rdparty="jpeg $wxconfig_3rdparty"
            ;;
        sys)
            WXCONFIG_LIBS="$JPEG_LINK $WXCONFIG_LIBS"
            ;;
    esac
    case "$wxUSE_LIBPNG" in
        builtin)
            wxconfig_3rdparty="png $wxconfig_3rdparty"
            ;;
        sys)
            WXCONFIG_LIBS="$PNG_LINK $WXCONFIG_LIBS"
            ;;
    esac
    case "$wxUSE_LIBWEBP" in
        builtin)
            wxconfig_3rdparty="webp $wxconfig_3rdparty"
            ;;
        sys)
            WXCONFIG_LIBS="$WEBP_LINK $WXCONFIG_LIBS"
            ;;
    esac
fi
case "$wxUSE_REGEX" in
    builtin)
        wxconfig_3rdparty="regexu $wxconfig_3rdparty"
        ;;
    sys)
        WXCONFIG_LIBS="$PCRE_LINK $WXCONFIG_LIBS"
        ;;
esac
case "$wxUSE_EXPAT" in
    builtin)
        wxconfig_3rdparty="expat $wxconfig_3rdparty"
        ;;
    sys)
        WXCONFIG_LIBS="$EXPAT_LINK $WXCONFIG_LIBS"
        ;;
esac
if test "$wxUSE_LIBLZMA" = "yes"; then
    dnl It could be already present in WXCONFIG_LIBS as tiff dependency, avoid
    dnl adding it again in this case:
    if test "$wxUSE_GUI" != "yes" -o "$wxUSE_LIBTIFF" != "sys"; then
        WXCONFIG_LIBS="$LZMA_LINK $WXCONFIG_LIBS"
    fi
fi
case "$wxUSE_ZLIB" in
    builtin)
        wxconfig_3rdparty="zlib $wxconfig_3rdparty"
        ;;
    sys)
        WXCONFIG_LIBS="$ZLIB_LINK $WXCONFIG_LIBS"
        ;;
esac

for i in $wxconfig_3rdparty ; do
    WXCONFIG_LIBS="-lwx${i}${WX_LIB_FLAVOUR}-${WX_RELEASE}${HOST_SUFFIX} $WXCONFIG_LIBS"
done


if test "x$wxUSE_UNIVERSAL" = "xyes" ; then
    WXUNIV=1

    case "$wxUNIV_THEMES" in
        ''|all)
            AC_DEFINE(wxUSE_ALL_THEMES)
            ;;

        *)
            for t in `echo $wxUNIV_THEMES | tr , ' ' | tr '[[a-z]]' '[[A-Z]]'`; do
                AC_DEFINE_UNQUOTED(wxUSE_THEME_$t)
            done
    esac
else
    WXUNIV=0
fi

AC_SUBST(wxUSE_ZLIB)
AC_SUBST(wxUSE_REGEX)
AC_SUBST(wxUSE_XML)
AC_SUBST(wxUSE_EXPAT)
AC_SUBST(wxUSE_LIBJPEG)
AC_SUBST(wxUSE_LIBPNG)
AC_SUBST(wxUSE_LIBWEBP)
AC_SUBST(wxUSE_LIBTIFF)

if test $wxUSE_MONOLITHIC = "yes" ; then
    MONOLITHIC=1
else
    MONOLITHIC=0
fi

if test $wxUSE_PLUGINS = "yes" ; then
    USE_PLUGINS=1
else
    USE_PLUGINS=0
fi

if test "$wxUSE_DEBUGREPORT" = "yes" ; then
    USE_QA=1
else
    USE_QA=0
fi

if test $wxUSE_OFFICIAL_BUILD = "yes" ; then
    OFFICIAL_BUILD=1
else
    OFFICIAL_BUILD=0
fi

AC_SUBST(VENDOR)
AC_SUBST(OFFICIAL_BUILD)
AC_SUBST(WX_FLAVOUR)
AC_SUBST(WX_LIB_FLAVOUR)

AC_SUBST(WXUNIV)
AC_SUBST(MONOLITHIC)
AC_SUBST(USE_PLUGINS)
AC_SUBST(LIBS)
AC_SUBST(EXTRALIBS)
AC_SUBST(EXTRALIBS_XML)
AC_SUBST(EXTRALIBS_HTML)
AC_SUBST(EXTRALIBS_MEDIA)
AC_SUBST(EXTRALIBS_GUI)
AC_SUBST(EXTRALIBS_OPENGL)
AC_SUBST(EXTRALIBS_SDL)
AC_SUBST(EXTRALIBS_STC)
AC_SUBST(EXTRALIBS_WEBVIEW)
AC_SUBST(EXTRALDFLAGS_WEBVIEW)
AC_SUBST(WITH_PLUGIN_SDL)
AC_SUBST(DEBUG_INFO)
AC_SUBST(DEBUG_FLAG)
TOOLKIT_LOWERCASE=`echo $TOOLKIT | tr '[[A-Z]]' '[[a-z]]'`
AC_SUBST(TOOLKIT_LOWERCASE)
AC_SUBST(TOOLKIT_VERSION)
AC_SUBST(DYLIB_RPATH_FLAG)
AC_SUBST(DYLIB_RPATH_INSTALL)
AC_SUBST(DYLIB_RPATH_POSTLINK)
AC_SUBST(HEADER_PAD_OPTION)
AC_SUBST(HOST_SUFFIX)
AC_SUBST(USE_DPI_AWARE_MANIFEST)

case "$TOOLKIT" in
    GTK)
        TOOLKIT_DESC="GTK+"
        if test "$wxUSE_GTK" = 1; then
            TOOLKIT_DESC="$TOOLKIT_DESC ${TOOLKIT_VERSION}"
            if test "$wxUSE_GTKPRINT" = "yes" ; then
                TOOLKIT_EXTRA="$TOOLKIT_EXTRA GTK+ printing";
            fi
            if test "$wxUSE_LIBGNOMEVFS" = "yes" ; then
                TOOLKIT_EXTRA="$TOOLKIT_EXTRA gnomevfs"
            fi
            if test "$wxUSE_LIBNOTIFY" = "yes" ; then
                TOOLKIT_EXTRA="$TOOLKIT_EXTRA libnotify"
            fi

            if test "$TOOLKIT_EXTRA" != ""; then
                TOOLKIT_DESC="$TOOLKIT_DESC with support for `echo $TOOLKIT_EXTRA | tr -s ' '`"
            fi
        fi
        ;;

    ?*)
        TOOLKIT_DESC=$TOOLKIT_LOWERCASE
        ;;

    *)
        TOOLKIT_DESC="base only"
        ;;
esac

dnl Override some bakefile defaults before including autoconf_inc.m4

dnl Bakefile-generated makefiles use PCH by default, but we require explicitly
dnl enabling it with --enable-pch as in many cases the speed gain from using it
dnl is tiny, while the space penalty is enormous, and in some cases this can
dnl even make PCH build slower than the build without PCH.
if test "$wxUSE_PCH" != "yes"; then
    bk_use_pch=no
fi

if test "$wxUSE_WINE" = "yes"; then
    BAKEFILE_FORCE_PLATFORM=win32
fi

AC_BAKEFILE([m4_include(autoconf_inc.m4)])

dnl make install path absolute (if not already);
dnl will fail with (some) MSDOS paths
case ${INSTALL} in
  /* ) # Absolute
     ;;
  ?:* ) # Drive letter, considered as absolute.
     ;;
  *)
     INSTALL=`pwd`/${INSTALL} ;;
esac

if test "$wxUSE_GUI" = "yes"; then

if test "$wxUSE_MSW" = 1 ; then
    if test "x$WINDRES" = "x"; then
        AC_MSG_ERROR([Required windres program not found])
    fi

    RESCOMP="$WINDRES"
fi

fi
dnl wxUSE_GUI = 1


dnl Use gcc precompiled headers if supported.
if test $GCC_PCH = 1
then
    # Our WX_PRECOMP flag does not make sense for any language except C++ because
    # the headers that benefit from precompilation are mostly C++ headers.
    CXXFLAGS="-DWX_PRECOMP $CXXFLAGS"
    # When Bakefile can do multi-language PCH (e.g. C++ and Objective-C++) enable this:
    #OBJCXXFLAGS="-DWX_PRECOMP $CXXFLAGS"
fi

dnl cc/cxx option for position independent code
if test "$wxUSE_PIC" = "yes" ; then
    if test "$wxUSE_SHARED" = "no" ; then
        CFLAGS="$CFLAGS $PIC_FLAG"
        CXXFLAGS="$CXXFLAGS $PIC_FLAG"
    fi
    SAMPLES_CXXFLAGS="$SAMPLES_CXXFLAGS $PIC_FLAG"
fi

dnl HACK ALERT!!
dnl For now, we need to alter bk-deps not to generate deps
dnl when we've configured a Universal binary build.
dnl The next version of Bakefile will have the correct fix for this
dnl at which time, this hack can be removed.

if test "$DEPS_TRACKING" = 1 -a "$wxUSE_MAC" = 1 ; then
    if test "x$wxUSE_UNIVERSAL_BINARY" != "xno" ; then
        if test "x$disable_macosx_deps" = "xyes"; then
            sed "s/DEPSMODE=gcc/DEPSMODE=none/" < bk-deps > temp
            mv temp bk-deps
            chmod +x bk-deps
        fi
    fi
fi

dnl TOOLCHAIN_DEFS should be used for both wx and client code
WXCONFIG_CPPFLAGS="$WXCONFIG_CPPFLAGS $TOOLCHAIN_DEFS"


dnl Sun cc is compatible with gcc and so either of them can use the C
dnl libraries built with the other, i.e. gcc can be used to build wxGTK under
dnl Solaris where GTK+ is compiled using cc and cc can be used under Linux
dnl where GTK+ is built with gcc
dnl
dnl However the compiler options are not compatible at all and in particular
dnl gcc doesn't like cc -mt option and cc doesn't like -pthread. We simply
dnl filter them out as we already have the correct options for multithreaded
dnl programs if we're using threads (and if we don't, it shouldn't matter)
case "${host}" in
    *-*-solaris2* )
        dnl system packages are compiled with Sun CC and so pkg-config outputs
        dnl CC-specific "-mt" flag, remove it when using gcc
        if test "$GCC" = yes; then
            CPPFLAGS=`echo $CPPFLAGS | sed 's/-mt//g'`
            LIBS=`echo $LIBS | sed 's/-mt//g'`
            EXTRALIBS_GUI=`echo $EXTRALIBS_GUI | sed 's/-mt//g'`
        fi
        ;;

    *-*-linux* )
        dnl OTOH when using Sun CC under Linux, the flags contain gcc-specific
        dnl -pthreads which Sun CC doesn't know about
        if test "x$SUNCXX" = xyes; then
            CPPFLAGS=`echo $CPPFLAGS | sed 's/-pthread//g'`
            LIBS=`echo $LIBS | sed 's/-pthread//g'`
            EXTRALIBS_GUI=`echo $EXTRALIBS_GUI | sed 's/-pthread//g'`
        fi
        ;;
esac

dnl Set the flags to be used for the library build itself using the flag names
dnl used everywhere above.
dnl
dnl Also get rid of duplicates in the flags, which results in dramatically
dnl shorter build logs and so is well worth it.
dedup_flags()
{
    printf "%s " "$@" |
        awk 'BEGIN { RS=" "; ORS=" " }
        {
            if ($0=="") next
            if ($0=="-arch" || $0=="-framework") { x=$0; next }
            if (x!="") x=x " " $0; else x=$0; if (!seen[[x]]++) print x; x=""
        }'
}

WX_CPPFLAGS=`dedup_flags "$CPPFLAGS"`
WX_CFLAGS=`dedup_flags "$CFLAGS"`
WX_CXXFLAGS=`dedup_flags "$CXXFLAGS"`
WX_LDFLAGS=`dedup_flags "$LDFLAGS"`

dnl Restore the original user-specified flags values, we won't run any tests
dnl using them any more.
CPPFLAGS=$USER_CPPFLAGS
CFLAGS=$USER_CFLAGS
CXXFLAGS=$USER_CXXFLAGS
LDFLAGS=$USER_LDFLAGS

dnl Add visibility support flags.
WX_CFLAGS="$WX_CFLAGS $CFLAGS_VISIBILITY"
WX_CXXFLAGS="$WX_CXXFLAGS $CXXFLAGS_VISIBILITY"
OBJCFLAGS="$OBJCFLAGS $CFLAGS_VISIBILITY"
OBJCXXFLAGS="$OBJCXXFLAGS $CXXFLAGS_VISIBILITY"

dnl for convenience, sort the samples in alphabetical order
dnl
dnl FIXME For some mysterious reasons, sometimes the directories are duplicated
dnl       in this list - hence uniq. But normally, this shouldn't be needed!
dnl
dnl       Unfortunately, there is a bug in OS/2's tr, such that
dnl       tr ' ' '\n' introduces DOS-like line breaks, whereas tr '\n' ' '
dnl       only removes the Unix-like part of the introduced line break.
SAMPLES_SUBDIRS="`echo $SAMPLES_SUBDIRS | tr -s ' ' | tr ' ' '\n' | sort | uniq | tr '\n' ' '| tr -d '\r'`"

dnl subtle bakefile goop.
dnl Used in wx-config now too, as its STATIC_FLAG with different makeup.
dnl I wish we would have called it something less likely to clash with
dnl things though.
AC_SUBST(SHARED)

dnl global options
AC_SUBST(WX_LIBRARY_BASENAME_NOGUI)
AC_SUBST(WX_LIBRARY_BASENAME_GUI)

dnl toolkit options
AC_SUBST(USE_GUI)
AC_SUBST(USE_XML)
AC_SUBST(TOOLKIT)
AC_SUBST(TOOLKIT_DIR)
AC_SUBST(TOOLCHAIN_NAME)
AC_SUBST(TOOLCHAIN_FULLNAME)

dnl wx-config options
AC_SUBST(host_alias)
AC_SUBST(cross_compiling)
AC_SUBST(WIDGET_SET)
AC_SUBST(WX_RELEASE)
AC_SUBST(WX_VERSION)
AC_SUBST(WX_SUBVERSION)

dnl both versions of all the usual flags variables: WX_FLAGS which are used for
dnl building the library itself, and WXCONFIG_-prefixed variants which
dnl are used when building the libraries using the library
dnl
dnl so put anything which should be used only during the library build in, e.g.
dnl CXXFLAGS, which ends up in WX_CXXFLAGS, but put everything which should be
dnl used when building both the library and the applications using it into
dnl WXCONFIG_CXXFLAGS
AC_SUBST(WX_CPPFLAGS)
AC_SUBST(WXCONFIG_CPPFLAGS)
AC_SUBST(WX_CFLAGS)
AC_SUBST(WXCONFIG_CFLAGS)
AC_SUBST(WX_CXXFLAGS)
AC_SUBST(WXCONFIG_CXXFLAGS)

AC_SUBST(WXCONFIG_LIBS)
AC_SUBST(WXCONFIG_STC_LIBS)
AC_SUBST(WXCONFIG_RPATH)
AC_SUBST(WX_LDFLAGS)
AC_SUBST(WXCONFIG_LDFLAGS)
AC_SUBST(WXCONFIG_LDFLAGS_GUI)
AC_SUBST(WXCONFIG_RESFLAGS)

dnl distribution vars
AC_SUBST(GUIDIST)
AC_SUBST(DISTDIR)

dnl additional subdirectories where we will build
AC_SUBST(SAMPLES_SUBDIRS)
AC_SUBST(SAMPLES_CXXFLAGS)

dnl additional libraries and linker settings
AC_SUBST(LDFLAGS_GL)
AC_SUBST(OPENGL_LIBS)
AC_SUBST(DMALLOC_LIBS)
AC_SUBST(WX_VERSION_TAG)

dnl other tools
AC_SUBST(GCC)
AC_SUBST(DLLTOOL)
AC_SUBST(RESCOMP)
AC_SUBST(WINDRES)


dnl MAKE_SET will be replaced with "MAKE=..." or nothing if make sets MAKE
dnl itself (this macro is required if SUBDIRS variable is used in Makefile.am
dnl - and we do use it)
AC_PROG_MAKE_SET


AC_CONFIG_HEADERS([lib/wx/include/${TOOLCHAIN_FULLNAME}/wx/setup.h:setup.h.in])

if test "$USE_WIN32" = 1; then
    AC_CONFIG_COMMANDS([rcdefs.h],
        [
            mkdir -p $outdir &&
            $CPP $infile | sed 's/^# *[1-9].*//;s/^ *//;/./,/^$/!d' > $outdir/rcdefs.h
        ],
        [
            CPP="$CPP"
            infile="$srcdir/include/wx/msw/genrcdefs.h"
            outdir="lib/wx/include/$TOOLCHAIN_FULLNAME/wx/msw"
        ]
    )
fi

AC_CONFIG_FILES([ lib/wx/config/${TOOLCHAIN_FULLNAME}:wx-config.in ],
                [ chmod +x lib/wx/config/${TOOLCHAIN_FULLNAME} ],
                [ TOOLCHAIN_FULLNAME="${TOOLCHAIN_FULLNAME}" ])

AC_CONFIG_FILES([ lib/wx/config/inplace-${TOOLCHAIN_FULLNAME}:wx-config-inplace.in ],
                [ chmod +x lib/wx/config/inplace-${TOOLCHAIN_FULLNAME} ],
                [ TOOLCHAIN_FULLNAME="${TOOLCHAIN_FULLNAME}" ])

dnl this is used to run ifacecheck with the same flags used by the compiler
dnl for the real compilation:
AC_CONFIG_FILES([ utils/ifacecheck/rungccxml.sh ],
                [ chmod +x utils/ifacecheck/rungccxml.sh ])

if test "$wx_cv_version_script" = "yes"; then
    AC_CONFIG_FILES(version-script)
fi
AC_CONFIG_FILES(Makefile)

AC_CONFIG_COMMANDS([wx-config],
                   [ rm -f wx-config
                     ${LN_S} lib/wx/config/inplace-${TOOLCHAIN_FULLNAME} wx-config
                   ],
                   [ TOOLCHAIN_FULLNAME="${TOOLCHAIN_FULLNAME}"
                     LN_S="${LN_S}"
                   ])

dnl This would give us us build dir that in every significant way
dnl resembles an installed wx in prefix=$builddir.  It is troublesome
dnl though in this form because AC_CONFIG_LINKS will fail for directories
dnl on platforms that do not have symlinks.
dnl AC_CONFIG_LINKS([ include/wx-$WX_RELEASE$WX_FLAVOUR:include ])

if test "$wxWITH_SUBDIRS" != "no"; then
dnl Configure samples, demos etc. directories, but only if they are present:
if test "$wxUSE_GUI" = "yes"; then
    SUBDIRS="samples demos utils"
else
    dnl we build wxBase only
    dnl there are no wxBase programs in demos
    SUBDIRS="samples utils"
fi

if test "$wxUSE_TESTS_SUBDIR" != "no"; then
    dnl Configure tests directory
    SUBDIRS="$SUBDIRS tests"

    if test "$wxUSE_CATCH2" = "no"; then
        AC_MSG_ERROR([CATCH is required for building tests, use --disable-tests option to disable them])
    fi

    dnl Check for catch (C++ Automated Test Cases in Headers) availability.
    if test "$wxUSE_CATCH2" != "builtin"; then
        dnl TODO: Support catch2 version 3, which does not
        dnl ship a catch2/catch.hpp header anymore.
        PKG_CHECK_MODULES([CATCH2], [catch2 < 3],, [
            if test "$wxUSE_CATCH2" = "sys"; then
                AC_MSG_ERROR([system catch2 library not found! \
Use --with-catch2=builtin to use built-in version])
            else
                AC_MSG_WARN([system catch2 library not found, \
will use built-in instead])
                wxUSE_CATCH2=builtin
            fi])
    fi

    if test "$wxUSE_CATCH2" = "builtin"; then
        AC_MSG_CHECKING([whether catch2/catch.hpp exists])
        if ! test -f "$srcdir/3rdparty/catch/single_include/catch2/catch.hpp"; then
            AC_MSG_RESULT([no])
            AC_MSG_ERROR([
    CATCH2 (C++ Automated Test Cases in Headers) is required, but the file
    $srcdir/3rdparty/catch/single_include/catch2/catch.hpp cannot be found.

    You might need to run

        git submodule update --init 3rdparty/catch

    to fix this.])
        fi
        AC_MSG_RESULT([yes])
        CATCH2_CFLAGS="-I$wx_top_builddir/3rdparty/catch/single_include"
    fi

    AC_SUBST(CATCH2_CFLAGS)
fi

for subdir in $SUBDIRS; do
    if test -d ${srcdir}/${subdir} ; then
        if test "$wxUSE_GUI" = "yes"; then
            if test ${subdir} = "samples"; then
                dnl only take those samples which compile in the current
                dnl configuration and which exist
                makefiles="samples/Makefile.in $makefiles"
                for sample in $SAMPLES_SUBDIRS; do
                    if test -d $srcdir/samples/$sample; then
                        makefiles="samples/$sample/Makefile.in $makefiles"
                    fi
                done

                dnl also create makefiles for the subdirectories containing
                dnl other samples that are not added to SAMPLES_SUBDIRS because
                dnl we don't want to recurse into them when building everything
                dnl because we still want to allow building them explicitly
                for subtree in $SAMPLES_SUBTREES; do
                    makefiles="samples/$subtree/Makefile.in $makefiles"
                done
            else
                dnl assume that everything compiles for utils &c
                makefiles=`(cd $srcdir ; find $subdir -name Makefile.in)`
            fi
        else
            dnl we build wxBase only
            dnl don't take all samples/utils, just those which build with wxBase
            if test ${subdir} = "samples"; then
                dnl only take those samples which compile in the current
                dnl configuration and which exist
                makefiles="samples/Makefile.in $makefiles"
                for sample in `echo $SAMPLES_SUBDIRS`; do
                    if test -d $srcdir/samples/$sample; then
                        makefiles="samples/$sample/Makefile.in $makefiles"
                    fi
                done
            elif test ${subdir} = "utils"; then
                makefiles=""
                for util in ifacecheck wxrc ; do
                    if test -d $srcdir/utils/$util ; then
                        dnl Makefile.in could be in $util or in $util/src
                        if test -f $srcdir/utils/$util/src/Makefile.in; then
                            makefiles="utils/$util/src/Makefile.in \
                                       $makefiles"
                        else
                            makefiles="utils/$util/Makefile.in $makefiles"
                        fi
                    fi
                done
            else
                dnl assume that everything compiles for tests
                makefiles=`(cd $srcdir ; find $subdir -name Makefile.in)`
            fi
        fi

        for mkin in $makefiles ; do
            mk=`echo $mkin | sed 's/Makefile\.in/Makefile/g'`
            AC_CONFIG_FILES([$mk])
        done
    fi
done
fi dnl wxWITH_SUBDIRS

AC_OUTPUT

dnl Enable strict option checking by default because typos in --enable-xxx is
dnl a much more common case than wanting to explicitly pass an option unknown
dnl to the main configure script (this one) to a configure scripts in a
dnl subdirectory (e.g. src/tiff or src/expat). If someone really needs to do
dnl the latter, --disable-option-checking would need to be explicitly used.
dnl
dnl Notice that we need to do this at the very end of configure script as
dnl otherwise this would be overridden by AC_CONFIG_SUBDIRS() which disables
dnl option checking. And we need to use m4_divert_text() because we want this
dnl to appear in the beginning of the generated file, before the code parsing
dnl the options.
m4_divert_text([DEFAULTS],[enable_option_checking=fatal])

dnl report how we have been configured
echo
echo "Configured wxWidgets ${WX_VERSION} for \`${host}'"
echo ""
echo "  Which GUI toolkit should wxWidgets use?                 ${TOOLKIT_DESC}"
echo "  Should wxWidgets be compiled into single library?       ${wxUSE_MONOLITHIC:-yes}"
echo "  Should wxWidgets be linked as a shared library?         ${wxUSE_SHARED:-no}"
echo $ECHO_N "  Unicode encoding used by wxString?                      $ECHO_C"
if test "$wxUSE_UNICODE_UTF8" = "yes"; then
    echo "UTF-8"
elif test "$ac_cv_sizeof_wchar_t" = 2; then
    echo "UTF-16"
elif test "$ac_cv_sizeof_wchar_t" = 4; then
    echo "UTF-32"
else
    echo "unknown??"
fi

echo "  What level of wxWidgets compatibility should be enabled?"
echo "                                       wxWidgets 3.0      ${WXWIN_COMPATIBILITY_3_0:-no}"
echo "                                       wxWidgets 3.2      ${WXWIN_COMPATIBILITY_3_2:-yes}"

echo "  Which libraries should wxWidgets use?"
echo "                                       jpeg               ${wxUSE_LIBJPEG-none}"
echo "                                       png                ${wxUSE_LIBPNG-none}"
echo "                                       regex              ${wxUSE_REGEX}"
echo "                                       tiff               ${wxUSE_LIBTIFF-none}"
echo "                                       webp               ${wxUSE_LIBWEBP-none}"
if test "$wxUSE_X11" = 1; then
echo "                                       xpm                ${wxUSE_LIBXPM-none}"
fi
echo "                                       lzma               ${wxUSE_LIBLZMA}"
echo "                                       zlib               ${wxUSE_ZLIB}"
echo "                                       expat              ${wxUSE_EXPAT}"
echo "                                       libmspack          ${wxUSE_LIBMSPACK}"
echo "                                       sdl                ${wxUSE_LIBSDL}"
echo $ECHO_N "                                       webview            ${wxUSE_WEBVIEW}$ECHO_C"
if test "$wxUSE_WEBVIEW" = "yes"; then
    echo $ECHO_N " (with backends:$ECHO_C"
    if test "$wxUSE_WEBVIEW_WEBKIT" = "yes"; then
        echo $ECHO_N " WebKit$ECHO_C"
    fi
    if test "$wxUSE_WEBVIEW_WEBKIT2" = "yes"; then
        echo $ECHO_N " WebKit2$ECHO_C"
    fi
    if test "$wxUSE_WEBVIEW_EDGE" = "yes"; then
        echo $ECHO_N " Edge$ECHO_C"
    fi
    if test "$wxUSE_WEBVIEW_IE" = "yes"; then
        echo $ECHO_N " IE$ECHO_C"
    fi
    if test "$wxUSE_WEBVIEW_CHROMIUM" = "yes"; then
        echo $ECHO_N " Chromium$ECHO_C"
    fi
    echo ")"
else
    echo "no"
fi
echo ""

dnl vi: set et sts=4 sw=4 com=\:dnl:<|MERGE_RESOLUTION|>--- conflicted
+++ resolved
@@ -515,11 +515,8 @@
 WX_ARG_SYS_WITH(libpng,    [  --with-libpng           use libpng (PNG image format)], wxUSE_LIBPNG)
 WX_ARG_SYS_WITH(libjpeg,   [  --with-libjpeg          use libjpeg (JPEG file format)], wxUSE_LIBJPEG)
 WX_ARG_SYS_WITH(libtiff,   [  --with-libtiff          use libtiff (TIFF file format)], wxUSE_LIBTIFF)
-<<<<<<< HEAD
+WX_ARG_SYS_WITH(libwebp,   [  --with-libwebp          use libwebp (WebP file format)], wxUSE_LIBWEBP)
 WX_ARG_SYS_WITH(catch2,    [  --with-catch2           use CATCH2 (testing framework)], wxUSE_CATCH2)
-=======
-WX_ARG_SYS_WITH(libwebp,   [  --with-libwebp          use libwebp (WebP file format)], wxUSE_LIBWEBP)
->>>>>>> 00d31dc3
 
 dnl We don't provide built-in version of this library, so if the use of system
 dnl libraries is explicitly disabled, we can't use it at all.
@@ -2515,35 +2512,11 @@
 dnl ------------------------------------------------------------------------
 
 WEBP_LINK=
-<<<<<<< HEAD
-if test "$wxUSE_LIBWEBP" != "no"; then
-    if test "$wxUSE_LIBWEBP" = "builtin"; then
-        AC_MSG_WARN([Using built-in libwebp not supported yet, will try the system one])
-    fi
-
-    PKG_CHECK_MODULES(
-        WebP, [libwebp libwebpdemux],
-        [
-            WEBP_LINK=$WebP_LIBS
-            CXXFLAGS="$WebP_CFLAGS $CXXFLAGS"
-            AC_DEFINE(wxUSE_LIBWEBP)
-            wxUSE_LIBWEBP="sys"
-        ],
-        [
-            wxUSE_LIBWEBP="no"
-            AC_MSG_RESULT([not found via pkg-config])
-        ]
-    )
-=======
 if test "$wxUSE_LIBWEBP" != "no" ; then
     AC_DEFINE(wxUSE_LIBWEBP)
     if test "$wxUSE_LIBWEBP" = "sys" -o "$wxUSE_LIBWEBP" = "yes" ; then
         PKG_CHECK_MODULES(
-            WebP,
-            [
-                libwebp
-                libwebpdemux
-            ],
+            WebP, [libwebp libwebpdemux],
             [
                 WEBP_LINK=$WebP_LIBS
                 CXXFLAGS="$WebP_CFLAGS $CXXFLAGS"
@@ -2584,7 +2557,6 @@
             AC_MSG_RESULT([yes])
         fi
     fi
->>>>>>> 00d31dc3
 fi
 
 dnl ------------------------------------------------------------------------
