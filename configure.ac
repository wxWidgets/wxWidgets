dnl Process this file with autoconf to produce a configure script.
AC_PREREQ(2.69)

dnl ---------------------------------------------------------------------------
dnl
dnl Top-level configure.ac for wxWidgets by Robert Roebling, Phil Blecker,
dnl Vadim Zeitlin and Ron Lee
dnl
dnl This script is under the wxWindows licence.
dnl ---------------------------------------------------------------------------

dnl ---------------------------------------------------------------------------
dnl initialization
dnl ---------------------------------------------------------------------------

AC_INIT([wxWidgets], [3.3.0], [wx-dev@googlegroups.com])

dnl the file passed to AC_CONFIG_SRCDIR should be specific to our package
AC_CONFIG_SRCDIR([wx-config.in])

dnl sets build, host variables and the same with _alias
AC_CANONICAL_BUILD
AC_CANONICAL_HOST

dnl notice that if --host was given but --build was not, cross_compiling is
dnl only set to "maybe" and not "yes" and will be either set to "yes" later or
dnl configure will exit with error in AC_PROG_CC so don't test for = "yes" here
if test "$cross_compiling" != "no"; then
    HOST_PREFIX="${host_alias}-"
    HOST_SUFFIX="-$host_alias"
else
    HOST_PREFIX=
    HOST_SUFFIX=
fi

dnl When making releases do:
dnl
dnl wx_release_number += 1

wx_major_version_number=3
wx_minor_version_number=3
wx_release_number=0
wx_subrelease_number=0

WX_RELEASE=$wx_major_version_number.$wx_minor_version_number
WX_VERSION=$WX_RELEASE.$wx_release_number
WX_SUBVERSION=$WX_VERSION.$wx_subrelease_number

WX_MSW_VERSION=$wx_major_version_number$wx_minor_version_number$wx_release_number


dnl Autoconf-2.60 changed the meaning of top_builddir variable, so we have
dnl to use our own replacement that will work with both 2.5x and 2.60+:
wx_top_builddir="`pwd -W 2> /dev/null || pwd`"
AC_SUBST(wx_top_builddir)


dnl Save the values of various standard flags that we modify below in order to
dnl restore them at the very end. This is ugly, but changing the existing code
dnl is non-trivial as sometimes we really need to set them, as we want them to
dnl apply to the tests run by configure, and it gets the job done in the sense
dnl that the generated makefile will only contain user-specified flags values,
dnl just as it should.
USER_CPPFLAGS=$CPPFLAGS
USER_CFLAGS=$CFLAGS
USER_CXXFLAGS=$CXXFLAGS
USER_LDFLAGS=$LDFLAGS

dnl ------------------------------------------------------------------------
dnl Check platform (host system)
dnl ------------------------------------------------------------------------

dnl OS (assume Unix)
USE_UNIX=1
USE_WIN32=0
USE_DOS=0
USE_BEOS=0
USE_MAC=0

dnl Unix kind
USE_AIX=
USE_BSD=                            dnl any BSD
USE_DARWIN=                         dnl a.k.a. macOS
USE_FREEBSD=
USE_GNU=                            dnl GNU/Hurd
USE_HPUX=
USE_LINUX=
USE_NETBSD=
USE_OPENBSD=
USE_OSF=                            dnl OSF/1 (obsolete?)
USE_SGI=
USE_SOLARIS=                        dnl Solaris ("SunOS" >= 5)
USE_SUN=                            dnl SunOS or Solaris
USE_SUNOS=                          dnl old/real SunOS (obsolete)
USE_SVR4=                           dnl SysV R4
USE_SYSV=                           dnl any System V
USE_VMS=
USE_ULTRIX=
USE_UNIXWARE=
USE_HAIKU=

dnl hardware platform
USE_ALPHA=

dnl on some platforms xxx_r() functions are declared inside "#ifdef
dnl _REENTRANT" and it's easier to just define this symbol for these platforms
dnl than checking it during run-time
NEEDS_D_REENTRANT_FOR_R_FUNCS=0

dnl the list of all available toolkits
dnl
dnl update NUM_TOOLKITS calculation below when adding a new toolkit here!
ALL_TOOLKITS="GTK OSX_COCOA OSX_IPHONE MSW X11 DFB QT"

dnl NB: these wxUSE_XXX constants have value of 0 or 1 unlike all the other ones
dnl     which are either yes or no
DEFAULT_wxUSE_GTK=0
DEFAULT_wxUSE_OSX_COCOA=0
DEFAULT_wxUSE_OSX_IPHONE=0
DEFAULT_wxUSE_MSW=0
DEFAULT_wxUSE_X11=0
DEFAULT_wxUSE_DFB=0
DEFAULT_wxUSE_QT=0

dnl these are the values which are really default for the given platform:
dnl they're used if no --with-<toolkit> options were given to detect the
dnl toolkit to use by default for the target platform
DEFAULT_DEFAULT_wxUSE_GTK=0
DEFAULT_DEFAULT_wxUSE_OSX_COCOA=0
DEFAULT_DEFAULT_wxUSE_OSX_IPHONE=0
DEFAULT_DEFAULT_wxUSE_MSW=0
DEFAULT_DEFAULT_wxUSE_X11=0
DEFAULT_DEFAULT_wxUSE_DFB=0
DEFAULT_DEFAULT_wxUSE_QT=0

PROGRAM_EXT=
SAMPLES_CXXFLAGS=
DYLIB_RPATH_FLAG=
DYLIB_RPATH_INSTALL=
DYLIB_RPATH_POSTLINK=

dnl to support a new system, you need to add its canonical name (as determined
dnl by config.sub or specified by the configure command line) to this "case"
dnl and also define the shared library flags below - search for
dnl SHARED_LIB_SETUP to find the exact place
case "${host}" in
  *-hp-hpux* )
    USE_HPUX=1
    DEFAULT_DEFAULT_wxUSE_GTK=1
    NEEDS_D_REENTRANT_FOR_R_FUNCS=1
    AC_DEFINE(__HPUX__)

    dnl many standard declarations in HP-UX headers are only included if either
    dnl _HPUX_SOURCE is defined, see stdsyms(5)
    CPPFLAGS="-D_HPUX_SOURCE $CPPFLAGS"
  ;;
  *-*-linux* )
    USE_LINUX=1
    AC_DEFINE(__LINUX__)
    DEFAULT_DEFAULT_wxUSE_GTK=1
  ;;
  *-*-gnu* | *-*-k*bsd*-gnu )
    USE_GNU=1
    DEFAULT_DEFAULT_wxUSE_GTK=1
  ;;
  *-*-irix5* | *-*-irix6* )
    USE_SGI=1
    USE_SVR4=1
    AC_DEFINE(__SGI__)
    AC_DEFINE(__SVR4__)
    DEFAULT_DEFAULT_wxUSE_GTK=1
  ;;
  *-*-qnx*)
    USE_QNX=1
    AC_DEFINE(__QNX__)
    DEFAULT_DEFAULT_wxUSE_X11=1
  ;;
  *-*-solaris2* )
    USE_SUN=1
    USE_SOLARIS=1
    USE_SVR4=1
    AC_DEFINE(__SUN__)
    AC_DEFINE(__SOLARIS__)
    AC_DEFINE(__SVR4__)
    DEFAULT_DEFAULT_wxUSE_GTK=1
    NEEDS_D_REENTRANT_FOR_R_FUNCS=1
  ;;
  *-*-sunos4* )
    USE_SUN=1
    USE_SUNOS=1
    USE_BSD=1
    AC_DEFINE(__SUN__)
    AC_DEFINE(__SUNOS__)
    AC_DEFINE(__BSD__)
    DEFAULT_DEFAULT_wxUSE_GTK=1
  ;;
  *-*-freebsd*)
    USE_BSD=1
    USE_FREEBSD=1
    AC_DEFINE(__FREEBSD__)
    AC_DEFINE(__BSD__)
    DEFAULT_DEFAULT_wxUSE_GTK=1
  ;;
  *-*-openbsd*|*-*-mirbsd*)
    USE_BSD=1
    USE_OPENBSD=1
    AC_DEFINE(__OPENBSD__)
    AC_DEFINE(__BSD__)
    DEFAULT_DEFAULT_wxUSE_GTK=1
  ;;
  *-*-netbsd*)
    USE_BSD=1
    USE_NETBSD=1
    AC_DEFINE(__NETBSD__)
    AC_DEFINE(__BSD__)
    DEFAULT_DEFAULT_wxUSE_GTK=1
    NEEDS_D_REENTRANT_FOR_R_FUNCS=1

    dnl some standard declarations in NetBSD headers are only included if
    dnl _NETBSD_SOURCE and _LIBC are defined, e.g. getservbyname_r in netdb.h
    CPPFLAGS="-D_NETBSD_SOURCE -D_LIBC $CPPFLAGS"
  ;;
  *-*-osf* )
    USE_OSF=1
    AC_DEFINE(__OSF__)
    DEFAULT_DEFAULT_wxUSE_GTK=1
    NEEDS_D_REENTRANT_FOR_R_FUNCS=1
  ;;
  *-*-dgux5* )
    USE_SVR4=1
    AC_DEFINE(__SVR4__)
    DEFAULT_DEFAULT_wxUSE_GTK=1
  ;;
  *-*-sysv5* )
    USE_SYSV=1
    USE_SVR4=1
    AC_DEFINE(__SYSV__)
    AC_DEFINE(__SVR4__)
    DEFAULT_DEFAULT_wxUSE_GTK=1
  ;;
  *-*-aix* )
    USE_AIX=1
    USE_SYSV=1
    USE_SVR4=1
    AC_DEFINE(__AIX__)
    AC_DEFINE(__SYSV__)
    AC_DEFINE(__SVR4__)
    DEFAULT_DEFAULT_wxUSE_GTK=1
  ;;

  *-*-*UnixWare*)
    USE_SYSV=1
    USE_SVR4=1
    USE_UNIXWARE=1
    AC_DEFINE(__UNIXWARE__)
  ;;

  *-*-cygwin* | *-*-mingw32* | *-*-mingw64* )
    dnl MBN: some of the defines have been moved after toolkit detection
    dnl      because for wxGTK/wxX11 to build on Cygwin
    dnl      USE_UNIX  must be set and not USE_WIN32
    PROGRAM_EXT=".exe"
    DEFAULT_DEFAULT_wxUSE_MSW=1
  ;;

  *-*-darwin* )
    dnl Some platform using Darwin, i.e. one of the Apple OS: we target macOS
    dnl by default on them, use --with-osx_iphone explicitly for iOS.
    USE_BSD=1
    USE_DARWIN=1
    AC_DEFINE(__BSD__)
    AC_DEFINE(__DARWIN__)
    DEFAULT_DEFAULT_wxUSE_OSX_COCOA=1
  ;;

  *-*-beos* )
    dnl leave USE_UNIX on - BeOS is sufficiently Unix-like for this
    USE_BEOS=1
    AC_DEFINE(__BEOS__)
  ;;

  *-*-haiku* )
    USE_HAIKU=1
    AC_DEFINE(__HAIKU__)
    DEFAULT_DEFAULT_wxUSE_QT=1
  ;;

  *)
    AC_MSG_WARN([*** System type ${host} is unknown, assuming generic Unix and continuing nevertheless.])
    AC_MSG_WARN([*** Please report the build results to wx-dev@googlegroups.com.])

    DEFAULT_DEFAULT_wxUSE_X11=1
    DEFAULT_wxUSE_SHARED=no
esac

dnl ---------------------------------------------------------------------------
dnl command line options for configure
dnl ---------------------------------------------------------------------------

dnl the default values for all options - we collect them all here to simplify
dnl modification of the default values (for example, if the defaults for some
dnl platform should be changed, it can be done here too)
dnl
dnl NB: see also DEFAULT_wxUSE<toolkit> variables defined above

dnl it's only necessary to list the options which should be disabled by
dnl default, all the rest have default value of "yes" (or, rather, of
dnl wxUSE_ALL_FEATURES which is the only which has to be set to "yes" by
dnl default)
DEFAULT_wxUSE_ALL_FEATURES=yes

dnl libraries disabled by default or requiring some special handling
DEFAULT_wxUSE_DMALLOC=no
DEFAULT_wxUSE_LIBCURL=auto
DEFAULT_wxUSE_LIBGNOMEVFS=no
DEFAULT_wxUSE_LIBMSPACK=no
DEFAULT_wxUSE_LIBSDL=no
DEFAULT_wxUSE_LIBLZMA=no
DEFAULT_wxUSE_CAIRO=no

dnl features disabled by default
DEFAULT_wxUSE_ACCESSIBILITY=no
DEFAULT_wxUSE_UNICODE_UTF8=no
DEFAULT_wxUSE_UNICODE_UTF8_LOCALE=no

dnl automatic features
DEFAULT_wxUSE_ARTPROVIDER_TANGO=auto
DEFAULT_wxUSE_HOTKEY=auto
DEFAULT_wxUSE_MEDIACTRL=auto
DEFAULT_wxUSE_METAFILE=auto
DEFAULT_wxUSE_OPENGL=auto
DEFAULT_wxUSE_WEBVIEW_EDGE=no

dnl Mac/Cocoa users need to enable building universal binaries explicitly
DEFAULT_wxUSE_UNIVERSAL_BINARY=no
DEFAULT_wxUSE_MAC_ARCH=no

DEFAULT_wxUSE_OFFICIAL_BUILD=no

dnl Always default to no. Only special cases require this.
DEFAULT_wxUSE_OBJC_UNIQUIFYING=no

dnl ===========================
dnl deal with configure options
dnl ===========================

dnl we use several macros here:
dnl     - AC_ARG_WITH/AC_ARG_ENABLE are the standard autoconf macros, see
dnl       autoconf manual for details about them
dnl     - WX_ARG_WITH/WX_ARG_ENABLE are their wx counterparts which perform
dnl       the caching of the command line options and also use DEFAULT_foo
dnl       variable as the default value for "foo" if neither --enable-foo nor
dnl       --disable-foo is specified
dnl     - WX_ARG_SYS_WITH is a special version of WX_ARG_WITH which allows
dnl       to choose not only whether an external library is used but also if we
dnl       use the copy of it included with wxWidgets or an already installed
dnl       system version
dnl     - WX_ARG_WITHOUT/WX_ARG_DISABLE mirror WX_ARG_WITH/WX_ARG_ENABLE but
dnl       should be used for the options which are enabled by default
dnl     - WX_ARG_FEATURE is a version of WX_ARG_ENABLE which should be used for
dnl       optional features, i.e. options which should be disabled if
dnl       --disable-all-features is specified (WX_ARG_WITH/WX_ARG_SYS_WITH are
dnl       also affected by this)

dnl ---------------------------------------------------------------------------
dnl global build options
dnl ---------------------------------------------------------------------------

WX_ARG_DISABLE(gui,        [  --disable-gui           don't build GUI parts of the library], wxUSE_GUI)
WX_ARG_ENABLE(monolithic,  [  --enable-monolithic     build wxWidgets as single library], wxUSE_MONOLITHIC)
WX_ARG_ENABLE(plugins,     [  --enable-plugins        build parts of wxWidgets as loadable components], wxUSE_PLUGINS)
WX_ARG_WITHOUT(subdirs,    [  --without-subdirs       don't generate makefiles for samples/demos/...], wxWITH_SUBDIRS)
AC_ARG_WITH(flavour,       [  --with-flavour=NAME     specify a name to identify this build], [WX_FLAVOUR="$withval"])
WX_ARG_ENABLE(official_build,  [  --enable-official_build official build of wxWidgets (win32 DLL only)], wxUSE_OFFICIAL_BUILD)
AC_ARG_ENABLE(vendor,  [  --enable-vendor=VENDOR  vendor name (win32 DLL only)], [VENDOR="$enableval"])
if test "x$VENDOR" = "x"; then
    VENDOR="custom"
fi

WX_ARG_DISABLE(all-features,[  --disable-all-features  disable all optional features to build minimal library], wxUSE_ALL_FEATURES)
WX_ARG_DISABLE(sys-libs,    [  --disable-sys-libs      disable use of system libraries for which built-in versions are available], wxUSE_SYS_LIBS)
WX_ARG_DISABLE(tests,       [  --disable-tests         disable building tests], wxUSE_TESTS_SUBDIR)

if test "$wxUSE_ALL_FEATURES" = "no"; then
    dnl this is a bit ugly but currently we have no choice but to manually
    dnl reset all the options with default value of auto if all features are to
    dnl be disabled because we can't have an option with default value of
    dnl "auto-or-no-if-wxUSE_ALL_FEATURES-is-disabled"
    DEFAULT_wxUSE_ARTPROVIDER_TANGO=no
    DEFAULT_wxUSE_MEDIACTRL=no
fi

AC_ARG_WITH(dpi, [  --with-dpi=none|system|per-monitor   set dpi-awareness (Win32 only), default is per-monitor], [wxWITH_DPI_MANIFEST="$withval"])

dnl ---------------------------------------------------------------------------
dnl port selection
dnl ---------------------------------------------------------------------------

if test "$wxUSE_GUI" = "yes"; then

WX_ARG_ENABLE(universal,   [  --enable-universal      use wxWidgets GUI controls instead of native ones], wxUSE_UNIVERSAL)
if test "$wxUSE_UNIVERSAL" = "yes"; then
    AC_ARG_WITH(themes,    [  --with-themes=all|list  use only the specified comma-separated list of wxUniversal themes], [wxUNIV_THEMES="$withval"])
fi

dnl we use AC_ARG_WITH and not WX_ARG_WITH for the toolkit options as they
dnl shouldn't default to wxUSE_ALL_FEATURES
AC_ARG_WITH(gtk,          [[  --with-gtk[=VERSION]    use GTK+, VERSION can be 3 (default), 2, or "any"]], [wxUSE_GTK="$withval" CACHE_GTK=1 TOOLKIT_GIVEN=1])
WX_ARG_ONLY_WITH(osx_cocoa,     [  --with-osx_cocoa        use macOS (Cocoa)], [wxUSE_OSX_COCOA="$withval" CACHE_OSX_COCOA=1 TOOLKIT_GIVEN=1])
WX_ARG_ONLY_WITH(osx_iphone,    [  --with-osx_iphone       use iOS], [wxUSE_OSX_IPHONE="$withval" CACHE_OSX_IPHONE=1 TOOLKIT_GIVEN=1])
WX_ARG_ONLY_WITH(osx,           [  --with-osx              use macOS (default port, Cocoa)], [wxUSE_OSX_COCOA="$withval" CACHE_OSX_COCOA=1 TOOLKIT_GIVEN=1])
WX_ARG_ONLY_WITH(cocoa,         [  --with-cocoa            same as --with-osx_cocoa], [wxUSE_OSX_COCOA="$withval" CACHE_OSX_COCOA=1 TOOLKIT_GIVEN=1])
WX_ARG_ONLY_WITH(iphone,        [  --with-iphone           same as --with-osx_iphone], [wxUSE_OSX_IPHONE="$withval" CACHE_OSX_IPHONE=1 TOOLKIT_GIVEN=1])
WX_ARG_ONLY_WITH(mac,           [  --with-mac              same as --with-osx], [wxUSE_OSX_COCOA="$withval" CACHE_OSX_COCOA=1 TOOLKIT_GIVEN=1])
WX_ARG_ONLY_WITH(wine,          [  --with-wine             use Wine], [wxUSE_WINE="$withval" CACHE_WINE=1])
WX_ARG_ONLY_WITH(msw,           [  --with-msw              use MS-Windows], [wxUSE_MSW="$withval" CACHE_MSW=1 TOOLKIT_GIVEN=1])
WX_ARG_ONLY_WITH(directfb,      [  --with-directfb         use DirectFB], [wxUSE_DFB="$withval" wxUSE_UNIVERSAL="yes" CACHE_DFB=1 TOOLKIT_GIVEN=1])
WX_ARG_ONLY_WITH(x11,           [  --with-x11              use X11], [wxUSE_X11="$withval" wxUSE_UNIVERSAL="yes" CACHE_X11=1 TOOLKIT_GIVEN=1])
WX_ARG_ONLY_WITH(qt,            [  --with-qt               use Qt], [wxUSE_QT="$withval" CACHE_QT=1 TOOLKIT_GIVEN=1])
WX_ARG_ENABLE(nanox,       [  --enable-nanox          use NanoX], wxUSE_NANOX)

dnl check that no more than one toolkit is given and that if none are given that
dnl we have a default one

AC_MSG_CHECKING(for toolkit)



# In Wine, we need to default to MSW, not GTK
if test "$wxUSE_WINE" = "yes"; then
    DEFAULT_DEFAULT_wxUSE_GTK=0
    DEFAULT_DEFAULT_wxUSE_MSW=1
    wxUSE_SHARED=no
    CC=${CC:-winegcc}
    CXX=${CXX:-wineg++}
fi


if test "$wxUSE_GUI" = "yes"; then

    if test "$USE_BEOS" = 1; then
        AC_MSG_ERROR([BeOS GUI is not supported yet, use --disable-gui])
    fi

    if test "$TOOLKIT_GIVEN" = 1; then
      dnl convert "yes", "any" or a number to 1 and "no" to 0
      for toolkit in $ALL_TOOLKITS; do
        var=wxUSE_$toolkit
        eval "value=\$${var}"
        if test "x$value" = "xno"; then
          eval "$var=0"
        elif test "x$value" != "x"; then
          eval "$var=1"
        fi

        if test "x$value" != "x" -a "x$value" != "xyes" -a "x$value" != "xno"; then
          eval "wx${toolkit}_VERSION=$value"
        fi
      done
    else
      dnl try to guess the most appropriate toolkit for this platform
      for toolkit in $ALL_TOOLKITS; do
        var=DEFAULT_DEFAULT_wxUSE_$toolkit
        eval "wxUSE_$toolkit=\$${var}"
      done
    fi

    dnl we suppose that expr is available (maybe there is a better way to do
    dnl this? what about using ALL_TOOLKITS? TODO)
    NUM_TOOLKITS=`expr ${wxUSE_GTK:-0} \
                  + ${wxUSE_OSX_COCOA:-0} + ${wxUSE_OSX_IPHONE:-0} + ${wxUSE_DFB:-0} \
                  + ${wxUSE_MSW:-0} \
                  + ${wxUSE_X11:-0} + ${wxUSE_QT:-0}`


    case "$NUM_TOOLKITS" in
      1)
      ;;
      0)
        AC_MSG_ERROR(Please specify a toolkit -- cannot determine the default for ${host})
      ;;
      *)
        AC_MSG_ERROR(Please specify at most one toolkit)
    esac

    for toolkit in $ALL_TOOLKITS; do
        var=wxUSE_$toolkit
        eval "value=\$${var}"
        if test "$value" = 1; then
          toolkit_echo=`echo $toolkit | tr '[[A-Z]]' '[[a-z]]'`
          AC_MSG_RESULT($toolkit_echo)
        fi
    done
else
    if test "x$host_alias" != "x"; then
        AC_MSG_RESULT(base ($host_alias hosted) only)
    else
        AC_MSG_RESULT(base only)
    fi
fi

wxUSE_MAC=0
if test "$wxUSE_OSX_COCOA" = 1 \
       -o "$wxUSE_OSX_IPHONE" = 1; then
    wxUSE_MAC=1
fi

dnl ---------------------------------------------------------------------------
dnl external libraries
dnl ---------------------------------------------------------------------------

WX_ARG_SYS_WITH(libpng,    [  --with-libpng           use libpng (PNG image format)], wxUSE_LIBPNG)
WX_ARG_SYS_WITH(libjpeg,   [  --with-libjpeg          use libjpeg (JPEG file format)], wxUSE_LIBJPEG)
WX_ARG_SYS_WITH(libtiff,   [  --with-libtiff          use libtiff (TIFF file format)], wxUSE_LIBTIFF)

dnl We don't provide built-in version of this library, so if the use of system
dnl libraries is explicitly disabled, we can't use it at all.
if test "$wxUSE_LIBTIFF" = "builtin" ; then
    wxUSE_LIBJBIG=no
else
    WX_ARG_WITHOUT(libjbig,    [  --without-libjbig       don't use libjbig in libtiff even if available], wxUSE_LIBJBIG)
fi

WX_ARG_SYS_WITH(libxpm,    [  --with-libxpm           use libxpm (XPM file format)], wxUSE_LIBXPM)
WX_ARG_WITH(libiconv,      [  --with-libiconv         use libiconv (character conversion)], wxUSE_LIBICONV)
WX_ARG_WITH(libmspack,     [  --with-libmspack        use libmspack (CHM help files loading)], wxUSE_LIBMSPACK)
WX_ARG_WITHOUT(gtkprint,   [  --without-gtkprint      don't use GTK printing support], wxUSE_GTKPRINT)
WX_ARG_WITH(gnomevfs,      [  --with-gnomevfs         use GNOME VFS for associating MIME types], wxUSE_LIBGNOMEVFS)
WX_ARG_WITH(libnotify,     [  --with-libnotify        use libnotify for notifications], wxUSE_LIBNOTIFY)
WX_ARG_WITH(opengl,        [  --with-opengl           use OpenGL (or Mesa)], wxUSE_OPENGL)
WX_ARG_WITH(xtest,         [  --with-xtest            use XTest extension], wxUSE_XTEST)
WX_ARG_WITH(nanosvg,       [  --with-nanosvg          use NanoSVG for rasterizing SVG], wxUSE_NANOSVG)
<<<<<<< HEAD
WX_ARG_WITH(lunasvg,       [  --with-lunasvg          use LunaSVG for rasterizing SVG], wxUSE_LUNASVG)
=======
WX_ARG_WITH(lunasvg,       [  --with-lunasvg          use LunaSVG for rasterizing SVG, replaces NanoSVG], wxUSE_LUNASVG)
>>>>>>> dd73c6cb

if test "$wxUSE_GTK" = 1 -o "$wxUSE_X11" = 1; then
    wx_needs_cairo_for_gc=1
fi

dnl If we do _not_ need Cairo anyhow, provide an option to request enabling it
dnl explicitly.
if test "$wx_needs_cairo_for_gc" != 1; then
WX_ARG_WITH(cairo,         [  --with-cairo            use Cairo-based wxGraphicsContext implementation], wxUSE_CAIRO)
fi

fi
dnl for GUI only

WX_ARG_WITH(dmalloc,       [  --with-dmalloc          use dmalloc library (http://dmalloc.com/)], wxUSE_DMALLOC)
WX_ARG_WITH(sdl,           [  --with-sdl              use SDL for audio on Unix], wxUSE_LIBSDL)
WX_ARG_SYS_WITH(regex,     [  --with-regex            enable support for wxRegEx class], wxUSE_REGEX)
WX_ARG_WITH(liblzma,       [  --with-liblzma          use LZMA compression)], wxUSE_LIBLZMA)
WX_ARG_SYS_WITH(zlib,      [  --with-zlib             use zlib for LZW compression], wxUSE_ZLIB)
WX_ARG_SYS_WITH(expat,     [  --with-expat            enable XML support using expat parser], wxUSE_EXPAT)

WX_ARG_WITH(libcurl,       [  --with-libcurl          use libcurl-based wxWebRequest], wxUSE_LIBCURL)
dnl USE_WIN32 is not defined yet, so we always define this option even if it's
dnl MSW-specific, which is not ideal, but better than never defining it.
WX_ARG_WITH(winhttp,       [  --with-winhttp          use WinHTTP-based wxWebRequest], wxUSE_WINHTTP)
if test "$USE_DARWIN" = 1; then
WX_ARG_WITH(urlsession,    [  --with-urlsession       use NSURLSession-based wxWebRequest], wxUSE_URLSESSION)
fi

if test "$USE_DARWIN" = 1; then

AC_ARG_WITH(macosx-sdk,    [  --with-macosx-sdk=PATH  use macOS SDK at PATH], [
        wxUSE_MACOSX_SDK=$withval
        wx_cv_use_macosx_sdk="wxUSE_MACOSX_SDK=$withval"
    ])

AC_ARG_WITH(macosx-version-min,    [  --with-macosx-version-min=VER   build binaries requiring at least this macOS version (default and lowest supported: 10.10)], [
        wxUSE_MACOSX_VERSION_MIN=$withval
        wx_cv_use_macosx_version_min="wxUSE_MACOSX_VERSION_MIN=$withval"
    ])

fi dnl USE_DARWIN

dnl ---------------------------------------------------------------------------
dnl debugging options
dnl ---------------------------------------------------------------------------

dnl don't use WX_ARG_ENABLE as it just gets in the way instead of helping with
dnl this rather unusual option
AC_ARG_ENABLE(debug,       [  --enable-debug          build library for debugging],
    [
        if test "$enableval" = yes; then
            wxUSE_DEBUG=yes
        elif test "$enableval" = no; then
            wxUSE_DEBUG=no
        elif test "$enableval" = max; then
            wxUSE_DEBUG=yes
            WXCONFIG_CPPFLAGS="$WXCONFIG_CPPFLAGS -DwxDEBUG_LEVEL=2"
        else
            AC_MSG_ERROR([Invalid --enable-debug value, must be yes, no or max])
        fi
    ],
    wxUSE_DEBUG=default
)

case "$wxUSE_DEBUG" in
    yes)
        dnl build the library for debugging: enable debugging code and generate
        dnl the debug information for the library itself
        DEFAULT_wxUSE_DEBUG_FLAG=yes
        DEFAULT_wxUSE_DEBUG_INFO=yes

        dnl also disable optimizations by default if --enable-debug was used
        dnl (this can still be overridden by an explicit --enable-optimise)
        DEFAULT_wxUSE_OPTIMISE=no
        ;;

    no)
        dnl --disable-debug is equivalent to both --disable-debug_flag and
        dnl --disable-debug_info
        DEFAULT_wxUSE_DEBUG_FLAG=no
        DEFAULT_wxUSE_DEBUG_INFO=no
        ;;

    default)
        dnl the library is built with debugging support by default but without
        dnl debug information as this requires much, much more disk space
        DEFAULT_wxUSE_DEBUG_FLAG=yes
        DEFAULT_wxUSE_DEBUG_INFO=no
        ;;
esac

WX_ARG_DISABLE(debug_flag,   [  --disable-debug_flag    disable all debugging support], wxUSE_DEBUG_FLAG)
WX_ARG_ENABLE(debug_info,    [  --enable-debug_info     generate debug information], wxUSE_DEBUG_INFO)

dnl enabled if just --enable-debug_{flag,info} was
dnl
dnl in any case, only set the default value and allow overriding it with an

WX_ARG_ENABLE(debug_gdb,     [  --enable-debug_gdb      create code with extra GDB debugging information], wxUSE_DEBUG_GDB)

dnl ---------------------------------------------------------------------------
dnl global compile options
dnl ---------------------------------------------------------------------------

WX_ARG_DISABLE(shared,     [  --disable-shared        create static library instead of shared], wxUSE_SHARED)
AC_ARG_ENABLE(cxx11,       [  --enable-cxx11          obsolete option doing nothing])
AC_ARG_WITH(cxx,           [  --with-cxx=11|14|17|20  use the given C++ dialect], [wxWITH_CXX="$withval"])
WX_ARG_ENABLE(stl,         [  --enable-stl            obsolete option doing nothing], wxUSE_STL)
WX_ARG_DISABLE(std_containers,[  --disable-std_containers disable use of standard C++ container classes], wxUSE_STD_CONTAINERS)
WX_ARG_DISABLE(std_iostreams,[  --disable-std_iostreams  disable use of standard C++ stream classes], wxUSE_STD_IOSTREAM)
WX_ARG_ENABLE(std_string_conv_in_wxstring, [ --enable-std_string_conv_in_wxstring     provide implicit conversion to std::string in wxString], wxUSE_STD_STRING_CONV_IN_WXSTRING)
WX_ARG_DISABLE(unsafe_conv_in_wxstring,     [ --disable-unsafe_conv_in_wxstring        disable unsafe implicit conversions in wxString], wxUSE_UNSAFE_WXSTRING_CONV)
WX_ARG_ENABLE_PARAM(utf8,    [  --enable-utf8           use UTF-8 representation for strings], wxUSE_UNICODE_UTF8)
WX_ARG_ENABLE(utf8only,      [  --enable-utf8only       only support UTF-8 locales in UTF-8 build], wxUSE_UNICODE_UTF8_LOCALE)
WX_ARG_ENABLE(extended_rtti, [  --enable-extended_rtti  use extended RTTI (XTI)], wxUSE_EXTENDED_RTTI)

WX_ARG_DISABLE(optimise,   [  --disable-optimise      compile without optimisations], wxUSE_OPTIMISE)

WX_ARG_ENABLE(profile,       [  --enable-profile        create code with profiling information], wxUSE_PROFILE)
WX_ARG_DISABLE(pic,          [  --disable-pic           don't use position independent code when building static libraries (shared libraries always use PIC)], wxUSE_PIC)
WX_ARG_ENABLE(no_rtti,       [  --enable-no_rtti        create code without RTTI information], wxUSE_NO_RTTI)
WX_ARG_ENABLE(no_exceptions, [  --enable-no_exceptions  create code without C++ exceptions handling], wxUSE_NO_EXCEPTIONS)
WX_ARG_ENABLE(permissive,    [  --enable-permissive     compile code disregarding strict ANSI], wxUSE_PERMISSIVE)
WX_ARG_DISABLE(vararg_macros,[  --disable-vararg_macros don't use vararg macros, even if they are supported], wxUSE_VARARG_MACROS)

if test "$USE_DARWIN" = 1; then
WX_ARG_ENABLE_PARAM(universal_binary, [[  --enable-universal_binary=archs create universal binary for the specified (or all supported) architectures]], wxUSE_UNIVERSAL_BINARY)
WX_ARG_ENABLE_PARAM(macosx_arch,      [[  --enable-macosx_arch=ARCH  build for just the specified architecture]], wxUSE_MAC_ARCH)
fi dnl USE_DARWIN

WX_ARG_ENABLE(compat30,      [  --enable-compat30       enable wxWidgets 3.0 compatibility], WXWIN_COMPATIBILITY_3_0)
WX_ARG_DISABLE(compat32,     [  --disable-compat32      disable wxWidgets 3.2 compatibility], WXWIN_COMPATIBILITY_3_2)

WX_ARG_DISABLE(rpath,        [  --disable-rpath         disable use of rpath for uninstalled builds], wxUSE_RPATH)

WX_ARG_DISABLE(visibility,   [  --disable-visibility    disable use of ELF symbols visibility even if supported], wxUSE_VISIBILITY)

WX_ARG_ENABLE(repro_build,   [  --enable-repro-build    enable reproducible build mode], wxUSE_REPRODUCIBLE_BUILD)
WX_ARG_ENABLE(pch,           [  --enable-pch            use precompiled headers if possible (off by default)], wxUSE_PCH)

dnl ---------------------------------------------------------------------------
dnl optional non GUI features
dnl ---------------------------------------------------------------------------

WX_ARG_FEATURE(intl,          [  --enable-intl           use internationalization system], wxUSE_INTL)
WX_ARG_FEATURE(xlocale,       [  --enable-xlocale        use x-locale support (requires wxLocale)], wxUSE_XLOCALE)
WX_ARG_FEATURE(config,        [  --enable-config         use wxConfig (and derived) classes], wxUSE_CONFIG)

WX_ARG_FEATURE(protocols,     [  --enable-protocols      use wxProtocol and derived classes], wxUSE_PROTOCOL)
WX_ARG_FEATURE(ftp,           [  --enable-ftp            use wxFTP (requires wxProtocol], wxUSE_PROTOCOL_FTP)
WX_ARG_FEATURE(http,          [  --enable-http           use wxHTTP (requires wxProtocol], wxUSE_PROTOCOL_HTTP)
WX_ARG_FEATURE(fileproto,     [  --enable-fileproto      use wxFileProto class (requires wxProtocol], wxUSE_PROTOCOL_FILE)
WX_ARG_FEATURE(sockets,       [  --enable-sockets        use socket/network classes], wxUSE_SOCKETS)
WX_ARG_FEATURE(ipv6,          [  --enable-ipv6           enable IPv6 support in wxSocket], wxUSE_IPV6)
WX_ARG_FEATURE(ole,           [  --enable-ole            use OLE classes (Win32 only)], wxUSE_OLE)
WX_ARG_FEATURE(dataobj,       [  --enable-dataobj        use data object classes], wxUSE_DATAOBJ)
WX_ARG_FEATURE(webrequest,    [  --enable-webrequest     use wxWebRequest], wxUSE_WEBREQUEST)

WX_ARG_FEATURE(ipc,           [  --enable-ipc            use interprocess communication (wxSocket etc.)], wxUSE_IPC)

WX_ARG_FEATURE(baseevtloop,   [  --enable-baseevtloop    use event loop in console programs too], wxUSE_CONSOLE_EVENTLOOP)
WX_ARG_FEATURE(epollloop,     [  --enable-epollloop      use wxEpollDispatcher class (Linux only)], wxUSE_EPOLL_DISPATCHER)
WX_ARG_FEATURE(selectloop,    [  --enable-selectloop     use wxSelectDispatcher class], wxUSE_SELECT_DISPATCHER)

dnl please keep the settings below in alphabetical order
WX_ARG_FEATURE(any,           [  --enable-any            use wxAny class], wxUSE_ANY)
WX_ARG_FEATURE(apple_ieee,    [  --enable-apple_ieee     use the Apple IEEE codec], wxUSE_APPLE_IEEE)
WX_ARG_FEATURE(arcstream,     [  --enable-arcstream      use wxArchive streams], wxUSE_ARCHIVE_STREAMS)
WX_ARG_FEATURE(base64,        [  --enable-base64         use base64 encoding/decoding functions], wxUSE_BASE64)
WX_ARG_FEATURE(backtrace,     [  --enable-backtrace      use wxStackWalker class for getting backtraces], wxUSE_STACKWALKER)
WX_ARG_FEATURE(catch_segvs,   [  --enable-catch_segvs    catch signals in wxApp::OnFatalException (Unix only)], wxUSE_ON_FATAL_EXCEPTION)
WX_ARG_FEATURE(cmdline,       [  --enable-cmdline        use wxCmdLineParser class], wxUSE_CMDLINE_PARSER)
WX_ARG_FEATURE(datetime,      [  --enable-datetime       use wxDateTime class], wxUSE_DATETIME)
WX_ARG_FEATURE(debugreport,   [  --enable-debugreport    use wxDebugReport class], wxUSE_DEBUGREPORT)
WX_ARG_FEATURE(dialupman,     [  --enable-dialupman      use dialup network classes], wxUSE_DIALUP_MANAGER)
WX_ARG_FEATURE(dynlib,        [  --enable-dynlib         use wxDynamicLibrary class for DLL loading], wxUSE_DYNLIB_CLASS)
WX_ARG_FEATURE(dynamicloader, [  --enable-dynamicloader  use wxPluginLibrary and wxPluginManager classes], wxUSE_DYNAMIC_LOADER)
WX_ARG_FEATURE(exceptions,    [  --enable-exceptions     build exception-safe library], wxUSE_EXCEPTIONS)
WX_ARG_FEATURE(ffile,         [  --enable-ffile          use wxFFile class], wxUSE_FFILE)
WX_ARG_FEATURE(file,          [  --enable-file           use wxFile class], wxUSE_FILE)
WX_ARG_FEATURE(filehistory,   [  --enable-filehistory    use wxFileHistory class], wxUSE_FILE_HISTORY)
WX_ARG_FEATURE(filesystem,    [  --enable-filesystem     use virtual file systems classes], wxUSE_FILESYSTEM)
WX_ARG_FEATURE(fontenum,      [  --enable-fontenum       use wxFontEnumerator class], wxUSE_FONTENUM)
WX_ARG_FEATURE(fontmap,       [  --enable-fontmap        use font encodings conversion classes], wxUSE_FONTMAP)
WX_ARG_FEATURE(fs_archive,    [  --enable-fs_archive     use virtual archive filesystems], wxUSE_FS_ARCHIVE)
WX_ARG_FEATURE(fs_inet,       [  --enable-fs_inet        use virtual HTTP/FTP filesystems], wxUSE_FS_INET)
WX_ARG_FEATURE(fs_zip,        [  --enable-fs_zip         now replaced by fs_archive], wxUSE_FS_ZIP)
WX_ARG_FEATURE(fsvolume,      [  --enable-fsvolume       use wxFSVolume class], wxUSE_FSVOLUME)
WX_ARG_FEATURE(fswatcher,     [  --enable-fswatcher      use wxFileSystemWatcher class], wxUSE_FSWATCHER)
WX_ARG_FEATURE(geometry,      [  --enable-geometry       use geometry class], wxUSE_GEOMETRY)
WX_ARG_FEATURE(log,           [  --enable-log            use logging system], wxUSE_LOG)
WX_ARG_FEATURE(mimetype,      [  --enable-mimetype       use wxMimeTypesManager], wxUSE_MIMETYPE)
WX_ARG_FEATURE(printfposparam,[  --enable-printfposparam use wxVsnprintf() which supports positional parameters], wxUSE_PRINTF_POS_PARAMS)
WX_ARG_FEATURE(secretstore,   [  --enable-secretstore    use wxSecretStore class], wxUSE_SECRETSTORE)
WX_ARG_FEATURE(snglinst,      [  --enable-snglinst       use wxSingleInstanceChecker class], wxUSE_SNGLINST_CHECKER)
WX_ARG_FEATURE(sound,         [  --enable-sound          use wxSound class], wxUSE_SOUND)
WX_ARG_FEATURE(spellcheck,    [  --enable-spellcheck     enable spell checking in wxTextCtrl], wxUSE_SPELLCHECK)
WX_ARG_FEATURE(stdpaths,      [  --enable-stdpaths       use wxStandardPaths class], wxUSE_STDPATHS)
WX_ARG_FEATURE(stopwatch,     [  --enable-stopwatch      use wxStopWatch class], wxUSE_STOPWATCH)
WX_ARG_FEATURE(streams,       [  --enable-streams        use wxStream etc classes], wxUSE_STREAMS)
WX_ARG_FEATURE(sysoptions,    [  --enable-sysoptions     use wxSystemOptions], wxUSE_SYSTEM_OPTIONS)
WX_ARG_FEATURE(tarstream,     [  --enable-tarstream      use wxTar streams], wxUSE_TARSTREAM)
WX_ARG_FEATURE(textbuf,       [  --enable-textbuf        use wxTextBuffer class], wxUSE_TEXTBUFFER)
WX_ARG_FEATURE(textfile,      [  --enable-textfile       use wxTextFile class], wxUSE_TEXTFILE)
WX_ARG_FEATURE(timer,         [  --enable-timer          use wxTimer class], wxUSE_TIMER)
WX_ARG_FEATURE(variant,       [  --enable-variant        use wxVariant class], wxUSE_VARIANT)
WX_ARG_FEATURE(zipstream,     [  --enable-zipstream      use wxZip streams], wxUSE_ZIPSTREAM)

dnl URL-related classes
WX_ARG_FEATURE(url,           [  --enable-url            use wxURL class], wxUSE_URL)
WX_ARG_FEATURE(protocol,      [  --enable-protocol       use wxProtocol class], wxUSE_PROTOCOL)
WX_ARG_FEATURE(protocol_http, [  --enable-protocol-http  HTTP support in wxProtocol], wxUSE_PROTOCOL_HTTP)
WX_ARG_FEATURE(protocol_ftp,  [  --enable-protocol-ftp   FTP support in wxProtocol], wxUSE_PROTOCOL_FTP)
WX_ARG_FEATURE(protocol_file, [  --enable-protocol-file  FILE support in wxProtocol], wxUSE_PROTOCOL_FILE)

WX_ARG_FEATURE(threads,     [  --enable-threads        use threads], wxUSE_THREADS)

if test "$wxUSE_MSW" = 1 ; then
WX_ARG_DISABLE(dbghelp,     [  --enable-dbghelp        use dbghelp.dll API (Win32 only)], wxUSE_DBGHELP)
WX_ARG_ENABLE(iniconf,      [  --enable-iniconf        use wxIniConfig (Win32 only)], wxUSE_INICONF)
fi

WX_ARG_FEATURE(regkey,      [  --enable-regkey         use wxRegKey class (Win32 only)], wxUSE_REGKEY)

if test "$wxUSE_GUI" = "yes"; then

dnl ---------------------------------------------------------------------------
dnl optional "big" GUI features
dnl ---------------------------------------------------------------------------

WX_ARG_FEATURE(docview,     [  --enable-docview        use document view architecture], wxUSE_DOC_VIEW_ARCHITECTURE)
WX_ARG_FEATURE(help,        [  --enable-help           use help subsystem], wxUSE_HELP)
WX_ARG_FEATURE(mshtmlhelp,  [  --enable-mshtmlhelp     use MS HTML Help (win32)], wxUSE_MS_HTML_HELP)
WX_ARG_FEATURE(html,        [  --enable-html           use wxHTML sub-library], wxUSE_HTML)
WX_ARG_FEATURE(htmlhelp,    [  --enable-htmlhelp       use wxHTML-based help], wxUSE_WXHTML_HELP)
WX_ARG_FEATURE(xrc,         [  --enable-xrc            use XRC resources sub-library], wxUSE_XRC)
WX_ARG_FEATURE(aui,         [  --enable-aui            use AUI docking library], wxUSE_AUI)
WX_ARG_FEATURE(propgrid,    [  --enable-propgrid       use wxPropertyGrid library], wxUSE_PROPGRID)
WX_ARG_FEATURE(ribbon,      [  --enable-ribbon         use wxRibbon library], wxUSE_RIBBON)
WX_ARG_FEATURE(stc,         [  --enable-stc            use wxStyledTextCtrl library], wxUSE_STC)
WX_ARG_FEATURE(constraints, [  --enable-constraints    use layout-constraints system], wxUSE_CONSTRAINTS)
WX_ARG_FEATURE(loggui,      [  --enable-loggui         use standard GUI logger], wxUSE_LOGGUI)
WX_ARG_FEATURE(logwin,      [  --enable-logwin         use wxLogWindow], wxUSE_LOGWINDOW)
WX_ARG_FEATURE(logdialog,   [  --enable-logdialog      use wxLogDialog], wxUSE_LOGDIALOG)
WX_ARG_FEATURE(mdi,         [  --enable-mdi            use multiple document interface architecture], wxUSE_MDI)
WX_ARG_FEATURE(mdidoc,      [  --enable-mdidoc         use docview architecture with MDI], wxUSE_MDI_ARCHITECTURE)
WX_ARG_FEATURE(mediactrl,   [  --enable-mediactrl      use wxMediaCtrl class], wxUSE_MEDIACTRL)
WX_ARG_FEATURE(richtext,    [  --enable-richtext       use wxRichTextCtrl], wxUSE_RICHTEXT)
WX_ARG_FEATURE(postscript,  [  --enable-postscript     use wxPostscriptDC device context (default for gtk+)], wxUSE_POSTSCRIPT)
WX_ARG_FEATURE(printarch,   [  --enable-printarch      use printing architecture], wxUSE_PRINTING_ARCHITECTURE)
WX_ARG_FEATURE(svg,         [  --enable-svg            use wxSVGFileDC device context], wxUSE_SVG)
WX_ARG_FEATURE(lunasvg,     [  --enable-lunasvg        use wxLunaSVG to render SVG images], wxUSE_LUNASVG)
WX_ARG_FEATURE(webview,     [  --enable-webview        use wxWebView library], wxUSE_WEBVIEW)

dnl This one is not enabled by default as it requires CEF to be available under
dnl 3rdparty/cef.
WX_ARG_ENABLE(webviewchromium, [  --enable-webviewchromium        use wxWebView Chromium backend], wxUSE_WEBVIEW_CHROMIUM)

dnl When using wxWebViewChromium, we assume that CEF wrapper DLL was built in
dnl release mode, use this option if it was built in debug one, i.e. with
dnl -DCMAKE_BUILD_TYPE=Debug
WX_ARG_ENABLE(cef_debug,    [  --enable-cef_debug      use debug build of CEF wrapper], wxUSE_CEF_DEBUG)

dnl wxDC is implemented in terms of wxGraphicsContext in wxOSX so the latter
dnl can't be disabled, don't even provide an option to do it
if test "$wxUSE_MAC" != 1; then
WX_ARG_FEATURE(graphics_ctx,[  --enable-graphics_ctx   use graphics context 2D drawing API], wxUSE_GRAPHICS_CONTEXT)
fi

if test "$wxUSE_MSW" = 1 ; then
WX_ARG_FEATURE(graphics_d2d,[  --enable-graphics-d2d   use Direct2D-based graphics context], wxUSE_GRAPHICS_DIRECT2D)
fi

dnl ---------------------------------------------------------------------------
dnl IPC &c
dnl ---------------------------------------------------------------------------

WX_ARG_FEATURE(clipboard,   [  --enable-clipboard      use wxClipboard class], wxUSE_CLIPBOARD)
WX_ARG_FEATURE(dnd,         [  --enable-dnd            use Drag'n'Drop classes], wxUSE_DRAG_AND_DROP)

dnl ---------------------------------------------------------------------------
dnl optional GUI controls (in alphabetical order except the first one)
dnl ---------------------------------------------------------------------------

dnl don't set DEFAULT_wxUSE_XXX below if the option is not specified
DEFAULT_wxUSE_CONTROLS=none
WX_ARG_DISABLE(controls,    [  --disable-controls      disable compilation of all standard controls], wxUSE_CONTROLS)

dnl even with --disable-controls, some may be enabled by an explicit
dnl --enable-<control> later on the command line -- but by default all will be
dnl disabled
if test "$wxUSE_CONTROLS" = "no"; then
    DEFAULT_wxUSE_ACCEL=no
    DEFAULT_wxUSE_ANIMATIONCTRL=no
    DEFAULT_wxUSE_BANNERWINDOW=no
    DEFAULT_wxUSE_BMPBUTTON=no
    DEFAULT_wxUSE_BUTTON=no
    DEFAULT_wxUSE_CALCTRL=no
    DEFAULT_wxUSE_CARET=no
    DEFAULT_wxUSE_CHECKBOX=no
    DEFAULT_wxUSE_CHECKLISTBOX=no
    DEFAULT_wxUSE_CHOICE=no
    DEFAULT_wxUSE_CHOICEBOOK=no
    DEFAULT_wxUSE_COLLPANE=no
    DEFAULT_wxUSE_COLOURPICKERCTRL=no
    DEFAULT_wxUSE_COMBOBOX=no
    DEFAULT_wxUSE_COMBOBOX=no
    DEFAULT_wxUSE_COMMANDLINKBUTTON=no
    DEFAULT_wxUSE_DATAVIEWCTRL=no
    DEFAULT_wxUSE_DATEPICKCTRL=no
    DEFAULT_wxUSE_DETECT_SM=no
    DEFAULT_wxUSE_DIRPICKERCTRL=no
    DEFAULT_wxUSE_DISPLAY=no
    DEFAULT_wxUSE_FILECTRL=no
    DEFAULT_wxUSE_FILEPICKERCTRL=no
    DEFAULT_wxUSE_FONTPICKERCTRL=no
    DEFAULT_wxUSE_GAUGE=no
    DEFAULT_wxUSE_GRID=no
    DEFAULT_wxUSE_HEADERCTRL=no
    DEFAULT_wxUSE_HYPERLINKCTRL=no
    DEFAULT_wxUSE_IMAGLIST=no
    DEFAULT_wxUSE_LISTBOOK=no
    DEFAULT_wxUSE_LISTBOX=no
    DEFAULT_wxUSE_LISTCTRL=no
    DEFAULT_wxUSE_MARKUP=no
    DEFAULT_wxUSE_NOTEBOOK=no
    DEFAULT_wxUSE_POPUPWIN=no
    DEFAULT_wxUSE_RADIOBOX=no
    DEFAULT_wxUSE_RADIOBTN=no
    DEFAULT_wxUSE_RICHMSGDLG=no
    DEFAULT_wxUSE_RICHTOOLTIP=no
    DEFAULT_wxUSE_REARRANGECTRL=no
    DEFAULT_wxUSE_SASH=no
    DEFAULT_wxUSE_SCROLLBAR=no
    DEFAULT_wxUSE_SEARCHCTRL=no
    DEFAULT_wxUSE_SLIDER=no
    DEFAULT_wxUSE_SPINBTN=no
    DEFAULT_wxUSE_SPINCTRL=no
    DEFAULT_wxUSE_SPLITTER=no
    DEFAULT_wxUSE_STATBMP=no
    DEFAULT_wxUSE_STATBOX=no
    DEFAULT_wxUSE_STATLINE=no
    DEFAULT_wxUSE_STATUSBAR=no
    DEFAULT_wxUSE_TIMEPICKCTRL=no
    DEFAULT_wxUSE_TIPWINDOW=no
    DEFAULT_wxUSE_TOGGLEBTN=no
    DEFAULT_wxUSE_TOOLBAR=no
    DEFAULT_wxUSE_TOOLBAR_NATIVE=no
    DEFAULT_wxUSE_TOOLBOOK=no
    DEFAULT_wxUSE_TOOLTIPS=no
    DEFAULT_wxUSE_TREEBOOK=no
    DEFAULT_wxUSE_TREECTRL=no
    DEFAULT_wxUSE_TREELISTCTRL=no
fi

dnl features affecting multiple controls
WX_ARG_FEATURE(markup,      [  --enable-markup         support wxControl::SetLabelMarkup], wxUSE_MARKUP)

dnl please keep the settings below in alphabetical order
WX_ARG_FEATURE(accel,       [  --enable-accel          use accelerators], wxUSE_ACCEL)
WX_ARG_FEATURE(actindicator,[  --enable-actindicator   use wxActivityIndicator class], wxUSE_ACTIVITYINDICATOR)
WX_ARG_FEATURE(addremovectrl, [  --enable-addremovectrl  use wxAddRemoveCtrl], wxUSE_ADDREMOVECTRL)
WX_ARG_FEATURE(animatectrl, [  --enable-animatectrl    use wxAnimationCtrl class], wxUSE_ANIMATIONCTRL)
WX_ARG_FEATURE(bannerwindow,[  --enable-bannerwindow   use wxBannerWindow class], wxUSE_BANNERWINDOW)
WX_ARG_FEATURE(artstd,      [  --enable-artstd         use standard XPM icons in wxArtProvider], wxUSE_ARTPROVIDER_STD)
WX_ARG_FEATURE(arttango,    [  --enable-arttango       use Tango icons in wxArtProvider], wxUSE_ARTPROVIDER_TANGO)
WX_ARG_FEATURE(bmpbutton,   [  --enable-bmpbutton      use wxBitmapButton class], wxUSE_BMPBUTTON)
WX_ARG_FEATURE(bmpcombobox, [  --enable-bmpcombobox    use wxBitmapComboBox class], wxUSE_BITMAPCOMBOBOX)
WX_ARG_FEATURE(button,      [  --enable-button         use wxButton class], wxUSE_BUTTON)
WX_ARG_FEATURE(calendar,    [  --enable-calendar       use wxCalendarCtrl class], wxUSE_CALCTRL)
WX_ARG_FEATURE(caret,       [  --enable-caret          use wxCaret class], wxUSE_CARET)
WX_ARG_FEATURE(checkbox,    [  --enable-checkbox       use wxCheckBox class], wxUSE_CHECKBOX)
WX_ARG_FEATURE(checklst,    [  --enable-checklst       use wxCheckListBox (listbox with checkboxes) class], wxUSE_CHECKLST)
WX_ARG_FEATURE(choice,      [  --enable-choice         use wxChoice class], wxUSE_CHOICE)
WX_ARG_FEATURE(choicebook,  [  --enable-choicebook     use wxChoicebook class], wxUSE_CHOICEBOOK)
WX_ARG_FEATURE(collpane,    [  --enable-collpane       use wxCollapsiblePane class], wxUSE_COLLPANE)
WX_ARG_FEATURE(colourpicker,[  --enable-colourpicker   use wxColourPickerCtrl class], wxUSE_COLOURPICKERCTRL)
WX_ARG_FEATURE(combobox,    [  --enable-combobox       use wxComboBox class], wxUSE_COMBOBOX)
WX_ARG_FEATURE(comboctrl,   [  --enable-comboctrl      use wxComboCtrl class], wxUSE_COMBOCTRL)
WX_ARG_FEATURE(commandlinkbutton, [  --enable-commandlinkbutton      use wxCommmandLinkButton class], wxUSE_COMMANDLINKBUTTON)
WX_ARG_FEATURE(dataviewctrl,[  --enable-dataviewctrl   use wxDataViewCtrl class], wxUSE_DATAVIEWCTRL)
WX_ARG_DISABLE(nativedvc,   [  --disable-nativedvc     disable use of native wxDataViewCtrl even if available], wxUSE_NATIVE_DATAVIEWCTRL)
WX_ARG_FEATURE(datepick,    [  --enable-datepick       use wxDatePickerCtrl class], wxUSE_DATEPICKCTRL)
WX_ARG_FEATURE(detect_sm,   [  --enable-detect_sm      use code to detect X11 session manager], wxUSE_DETECT_SM)
WX_ARG_FEATURE(dirpicker,   [  --enable-dirpicker      use wxDirPickerCtrl class], wxUSE_DIRPICKERCTRL)
WX_ARG_FEATURE(display,     [  --enable-display        use wxDisplay class], wxUSE_DISPLAY)
WX_ARG_FEATURE(editablebox, [  --enable-editablebox    use wxEditableListBox class], wxUSE_EDITABLELISTBOX)
WX_ARG_FEATURE(filectrl,    [  --enable-filectrl       use wxFileCtrl class], wxUSE_FILECTRL)
WX_ARG_FEATURE(filepicker,  [  --enable-filepicker     use wxFilePickerCtrl class], wxUSE_FILEPICKERCTRL)
WX_ARG_FEATURE(fontpicker,  [  --enable-fontpicker     use wxFontPickerCtrl class], wxUSE_FONTPICKERCTRL)
WX_ARG_FEATURE(gauge,       [  --enable-gauge          use wxGauge class], wxUSE_GAUGE)
WX_ARG_FEATURE(grid,        [  --enable-grid           use wxGrid class], wxUSE_GRID)
WX_ARG_FEATURE(headerctrl,  [  --enable-headerctrl     use wxHeaderCtrl class], wxUSE_HEADERCTRL)
WX_ARG_FEATURE(hyperlink,   [  --enable-hyperlink      use wxHyperlinkCtrl class], wxUSE_HYPERLINKCTRL)
WX_ARG_FEATURE(imaglist,    [  --enable-imaglist       use wxImageList class], wxUSE_IMAGLIST)
WX_ARG_FEATURE(infobar,     [  --enable-infobar        use wxInfoBar class], wxUSE_INFOBAR)
WX_ARG_FEATURE(listbook,    [  --enable-listbook       use wxListbook class], wxUSE_LISTBOOK)
WX_ARG_FEATURE(listbox,     [  --enable-listbox        use wxListBox class], wxUSE_LISTBOX)
WX_ARG_FEATURE(listctrl,    [  --enable-listctrl       use wxListCtrl class], wxUSE_LISTCTRL)
WX_ARG_FEATURE(notebook,    [  --enable-notebook       use wxNotebook class], wxUSE_NOTEBOOK)
WX_ARG_FEATURE(notifmsg,    [  --enable-notifmsg       use wxNotificationMessage class], wxUSE_NOTIFICATION_MESSAGE)
WX_ARG_FEATURE(odcombobox,  [  --enable-odcombobox     use wxOwnerDrawnComboBox class], wxUSE_ODCOMBOBOX)
WX_ARG_FEATURE(popupwin,    [  --enable-popupwin       use wxPopUpWindow class], wxUSE_POPUPWIN)
WX_ARG_FEATURE(prefseditor, [  --enable-prefseditor    use wxPreferencesEditor class], wxUSE_PREFERENCES_EDITOR)
WX_ARG_FEATURE(privatefonts,[  --enable-privatefonts   provide wxFont::AddPrivateFont() method], wxUSE_PRIVATE_FONTS)
WX_ARG_FEATURE(radiobox,    [  --enable-radiobox       use wxRadioBox class], wxUSE_RADIOBOX)
WX_ARG_FEATURE(radiobtn,    [  --enable-radiobtn       use wxRadioButton class], wxUSE_RADIOBTN)
WX_ARG_FEATURE(richmsgdlg,  [  --enable-richmsgdlg     use wxRichMessageDialog class], wxUSE_RICHMSGDLG)
WX_ARG_FEATURE(richtooltip, [  --enable-richtooltip    use wxRichToolTip class], wxUSE_RICHTOOLTIP)
WX_ARG_FEATURE(rearrangectrl,[  --enable-rearrangectrl  use wxRearrangeList/Ctrl/Dialog], wxUSE_REARRANGECTRL)
WX_ARG_FEATURE(sash,        [  --enable-sash           use wxSashWindow class], wxUSE_SASH)
WX_ARG_FEATURE(scrollbar,   [  --enable-scrollbar      use wxScrollBar class and scrollable windows], wxUSE_SCROLLBAR)
WX_ARG_FEATURE(searchctrl,  [  --enable-searchctrl     use wxSearchCtrl class], wxUSE_SEARCHCTRL)
WX_ARG_FEATURE(slider,      [  --enable-slider         use wxSlider class], wxUSE_SLIDER)
WX_ARG_FEATURE(spinbtn,     [  --enable-spinbtn        use wxSpinButton class], wxUSE_SPINBTN)
WX_ARG_FEATURE(spinctrl,    [  --enable-spinctrl       use wxSpinCtrl class], wxUSE_SPINCTRL)
WX_ARG_FEATURE(splitter,    [  --enable-splitter       use wxSplitterWindow class], wxUSE_SPLITTER)
WX_ARG_FEATURE(statbmp,     [  --enable-statbmp        use wxStaticBitmap class], wxUSE_STATBMP)
WX_ARG_FEATURE(statbox,     [  --enable-statbox        use wxStaticBox class], wxUSE_STATBOX)
WX_ARG_FEATURE(statline,    [  --enable-statline       use wxStaticLine class], wxUSE_STATLINE)
WX_ARG_FEATURE(stattext,    [  --enable-stattext       use wxStaticText class], wxUSE_STATTEXT)
WX_ARG_FEATURE(statusbar,   [  --enable-statusbar      use wxStatusBar class], wxUSE_STATUSBAR)
WX_ARG_FEATURE(taskbaricon, [  --enable-taskbaricon    use wxTaskBarIcon class], wxUSE_TASKBARICON)
WX_ARG_FEATURE(tbarnative,  [  --enable-tbarnative     use native wxToolBar class], wxUSE_TOOLBAR_NATIVE)
WX_ARG_FEATURE(textctrl,    [  --enable-textctrl       use wxTextCtrl class], wxUSE_TEXTCTRL)
WX_ARG_FEATURE(timepick,    [  --enable-timepick       use wxTimePickerCtrl class], wxUSE_TIMEPICKCTRL)
WX_ARG_FEATURE(tipwindow,   [  --enable-tipwindow      use wxTipWindow class], wxUSE_TIPWINDOW)
WX_ARG_FEATURE(togglebtn,   [  --enable-togglebtn      use wxToggleButton class], wxUSE_TOGGLEBTN)
WX_ARG_FEATURE(toolbar,     [  --enable-toolbar        use wxToolBar class], wxUSE_TOOLBAR)
WX_ARG_FEATURE(toolbook,    [  --enable-toolbook       use wxToolbook class], wxUSE_TOOLBOOK)
WX_ARG_FEATURE(treebook,    [  --enable-treebook       use wxTreebook class], wxUSE_TREEBOOK)
WX_ARG_FEATURE(treectrl,    [  --enable-treectrl       use wxTreeCtrl class], wxUSE_TREECTRL)
WX_ARG_FEATURE(treelist,    [  --enable-treelist       use wxTreeListCtrl class], wxUSE_TREELISTCTRL)

dnl ---------------------------------------------------------------------------
dnl common dialogs
dnl ---------------------------------------------------------------------------

WX_ARG_FEATURE(commondlg,   [  --enable-commondlg      use all common dialogs], wxUSE_COMMONDLGS)
WX_ARG_FEATURE(aboutdlg,    [  --enable-aboutdlg       use wxAboutBox], wxUSE_ABOUTDLG)
WX_ARG_FEATURE(choicedlg,   [  --enable-choicedlg      use wxChoiceDialog], wxUSE_CHOICEDLG)
WX_ARG_FEATURE(coldlg,      [  --enable-coldlg         use wxColourDialog], wxUSE_COLOURDLG)
WX_ARG_FEATURE(creddlg,     [  --enable-creddlg        use wxCredentialEntryDialog], wxUSE_CREDENTIALDLG)
WX_ARG_FEATURE(filedlg,     [  --enable-filedlg        use wxFileDialog], wxUSE_FILEDLG)
WX_ARG_FEATURE(finddlg,     [  --enable-finddlg        use wxFindReplaceDialog], wxUSE_FINDREPLDLG)
WX_ARG_FEATURE(fontdlg,     [  --enable-fontdlg        use wxFontDialog], wxUSE_FONTDLG)
WX_ARG_FEATURE(dirdlg,      [  --enable-dirdlg         use wxDirDialog], wxUSE_DIRDLG)
WX_ARG_FEATURE(msgdlg,      [  --enable-msgdlg         use wxMessageDialog], wxUSE_MSGDLG)
WX_ARG_FEATURE(numberdlg,   [  --enable-numberdlg      use wxNumberEntryDialog], wxUSE_NUMBERDLG)
WX_ARG_FEATURE(splash,      [  --enable-splash         use wxSplashScreen], wxUSE_SPLASH)
WX_ARG_FEATURE(textdlg,     [  --enable-textdlg        use wxTextDialog], wxUSE_TEXTDLG)
WX_ARG_FEATURE(tipdlg,      [  --enable-tipdlg         use startup tips], wxUSE_STARTUP_TIPS)
WX_ARG_FEATURE(progressdlg, [  --enable-progressdlg    use wxProgressDialog], wxUSE_PROGRESSDLG)
WX_ARG_FEATURE(wizarddlg,   [  --enable-wizarddlg      use wxWizard], wxUSE_WIZARDDLG)

dnl ---------------------------------------------------------------------------
dnl misc GUI options
dnl ---------------------------------------------------------------------------

if test "$wxUSE_MSW" = 1 ; then
    DEFAULT_wxUSE_ACCESSIBILITY=yes
fi

WX_ARG_FEATURE(menus,       [  --enable-menus          use wxMenu and wxMenuItem classes], wxUSE_MENUS)
WX_ARG_FEATURE(menubar,     [  --enable-menubar        use wxMenuBar class], wxUSE_MENUBAR)
WX_ARG_FEATURE(miniframe,   [  --enable-miniframe      use wxMiniFrame class], wxUSE_MINIFRAME)
WX_ARG_FEATURE(tooltips,    [  --enable-tooltips       use wxToolTip class], wxUSE_TOOLTIPS)
WX_ARG_FEATURE(splines,     [  --enable-splines        use spline drawing code], wxUSE_SPLINES)
WX_ARG_FEATURE(mousewheel,  [  --enable-mousewheel     use mousewheel], wxUSE_MOUSEWHEEL)
WX_ARG_FEATURE(validators,  [  --enable-validators     use wxValidator and derived classes], wxUSE_VALIDATORS)
WX_ARG_FEATURE(busyinfo,    [  --enable-busyinfo       use wxBusyInfo], wxUSE_BUSYINFO)
WX_ARG_FEATURE(hotkey,      [  --enable-hotkey         use wxWindow::RegisterHotKey()], wxUSE_HOTKEY)
WX_ARG_FEATURE(joystick,    [  --enable-joystick       use wxJoystick], wxUSE_JOYSTICK)
WX_ARG_FEATURE(metafile,    [  --enable-metafile       use wxMetaFile], wxUSE_METAFILE)
WX_ARG_FEATURE(dragimage,   [  --enable-dragimage      use wxDragImage], wxUSE_DRAGIMAGE)
WX_ARG_FEATURE(accessibility,[  --enable-accessibility  enable accessibility support], wxUSE_ACCESSIBILITY)
WX_ARG_FEATURE(uiactionsim,  [  --enable-uiactionsim    use wxUIActionSimulator], wxUSE_UIACTIONSIMULATOR)
WX_ARG_FEATURE(dctransform,  [  --enable-dctransform    use wxDC::SetTransformMatrix and related], wxUSE_DC_TRANSFORM_MATRIX)
WX_ARG_FEATURE(webviewwebkit,[  --enable-webviewwebkit  use wxWebView WebKit backend], wxUSE_WEBVIEW_WEBKIT)
WX_ARG_FEATURE(glcanvasegl,  [  --disable-glcanvasegl   disable wxGLCanvas EGL backend], wxUSE_GLCANVAS_EGL)

dnl ---------------------------------------------------------------------------
dnl support for image formats that do not rely on external library
dnl ---------------------------------------------------------------------------

WX_ARG_FEATURE(palette,     [  --enable-palette        use wxPalette class], wxUSE_PALETTE)
WX_ARG_FEATURE(image,       [  --enable-image          use wxImage class], wxUSE_IMAGE)
WX_ARG_FEATURE(gif,         [  --enable-gif            use gif images (GIF file format)], wxUSE_GIF)
WX_ARG_FEATURE(pcx,         [  --enable-pcx            use pcx images (PCX file format)], wxUSE_PCX)
WX_ARG_FEATURE(tga,         [  --enable-tga            use tga images (TGA file format)], wxUSE_TGA)
WX_ARG_FEATURE(iff,         [  --enable-iff            use iff images (IFF file format)], wxUSE_IFF)
WX_ARG_FEATURE(pnm,         [  --enable-pnm            use pnm images (PNM file format)], wxUSE_PNM)
WX_ARG_FEATURE(xpm,         [  --enable-xpm            use xpm images (XPM file format)], wxUSE_XPM)
WX_ARG_FEATURE(ico_cur,     [  --enable-ico_cur        use Windows ICO and CUR formats], wxUSE_ICO_CUR)

dnl ---------------------------------------------------------------------------
dnl wxMSW-only options
dnl ---------------------------------------------------------------------------

WX_ARG_FEATURE(dccache,     [  --enable-dccache        cache temporary wxDC objects (Win32 only)], wxUSE_DC_CACHEING)
WX_ARG_FEATURE(ps-in-msw,   [  --enable-ps-in-msw      use PS printing in wxMSW (Win32 only)], wxUSE_POSTSCRIPT_ARCHITECTURE_IN_MSW)
WX_ARG_FEATURE(ownerdrawn,  [  --enable-ownerdrawn     use owner drawn controls (Win32 and OS/2 only)], wxUSE_OWNER_DRAWN)
WX_ARG_FEATURE(taskbarbutton,[  --enable-taskbarbutton  enable wxTaskBarButton (Win32 only)], wxUSE_TASKBARBUTTON)
WX_ARG_FEATURE(uxtheme,     [  --enable-uxtheme        enable support for Windows XP themed look (Win32 only)], wxUSE_UXTHEME)
WX_ARG_FEATURE(wxdib,       [  --enable-wxdib          use wxDIB class (Win32 only)], wxUSE_DIB)

dnl Turn off MSW-only IE webview backend here to avoid reporting it as "on" in
dnl the final summary message (Edge is turned off by default).
if test "$wxUSE_MSW" != 1; then
    DEFAULT_wxUSE_WEBVIEW_IE=no
fi

WX_ARG_FEATURE(webviewie,   [  --enable-webviewie      use wxWebView IE backend (Win32 only)], wxUSE_WEBVIEW_IE)
WX_ARG_FEATURE(webviewedge, [  --enable-webviewedge    use wxWebView Edge backend (Win32 only)], wxUSE_WEBVIEW_EDGE)

dnl this one is not really MSW-specific but it exists mainly to be turned off
dnl under MSW, it should be off by default on the other platforms
if test "$wxUSE_MSW" != 1; then
    DEFAULT_wxUSE_AUTOID_MANAGEMENT=no
fi

WX_ARG_FEATURE(autoidman,   [  --enable-autoidman      use automatic ids management], wxUSE_AUTOID_MANAGEMENT)

fi
dnl for GUI only

dnl ---------------------------------------------------------------------------
dnl Checks for programs
dnl ---------------------------------------------------------------------------

dnl flush the cache because checking for programs might abort
AC_CACHE_SAVE

dnl C-compiler checks
dnl   defines CC with the compiler to use
dnl   defines GCC with yes if using gcc
dnl   defines GCC empty if not using gcc
dnl   defines CFLAGS
dnl
dnl this magic incantation is needed to prevent AC_PROG_CC from setting the
dnl default CFLAGS (something like "-g -O2") -- we don't need this as we add
dnl (if not already present in C*FLAGS) the -g and -O flags ourselves below
CFLAGS=${CFLAGS:=}
AC_BAKEFILE_PROG_CC

dnl is -traditional needed for correct compilations
dnl   adds -traditional for gcc if needed
AC_PROG_GCC_TRADITIONAL

dnl C++-compiler checks
dnl   defines CXX with the compiler to use
dnl   defines GXX with yes if using gxx
dnl   defines GXX empty if not using gxx
dnl   defines CXXFLAGS
dnl
dnl see CFLAGS line above
CXXFLAGS=${CXXFLAGS:=}
AC_BAKEFILE_PROG_CXX

dnl configure always sets CXX to something as it falls back to g++ even if no
dnl C++ compiler was found, but we prefer to abort now with a clear error
dnl message rather than give errors about all tests failures below
if test "$CXX" = "g++" -a "$GXX" != "yes"; then
    AC_MSG_ERROR([C++ compiler is needed to build wxWidgets])
fi

dnl CEF requires at least C++14, so default to it and not C++11 when using it.
if test "$wxUSE_WEBVIEW_CHROMIUM" = "yes"; then
    wxDEFAULT_CXXSTD=14
else
    dnl By default we just need C++11.
    wxDEFAULT_CXXSTD=11
fi

dnl AX_CXX_COMPILE_STDCXX requires its VERSION argument to be specified at
dnl autoconf, not run, time.
case "${wxWITH_CXX-$wxDEFAULT_CXXSTD}" in
    11)
        if test "$wxUSE_WEBVIEW_CHROMIUM" = "yes"; then
            AC_MSG_ERROR([Using wxWebView Chromium backend requires C++14 or later.])
        fi

        AX_CXX_COMPILE_STDCXX(11)
        ;;

    14)
        AX_CXX_COMPILE_STDCXX(14)
        ;;

    17)
        AX_CXX_COMPILE_STDCXX(17)
        ;;

    20)
        AX_CXX_COMPILE_STDCXX(20)
        ;;

    *)
        AC_MSG_ERROR([Invalid --with-cxx=$wxWITH_CXX option value, only 11, 14, 17 or 20 supported])
esac

dnl The standard macro above doesn't set Objective-C++ flags, but we do
dnl need them too.
OBJCXXFLAGS="$OBJCXXFLAGS $switch"

case "$wxWITH_DPI_MANIFEST" in
    none)
        USE_DPI_AWARE_MANIFEST=0 ;;
    system)
        USE_DPI_AWARE_MANIFEST=1 ;;
    ''|per-monitor)
        USE_DPI_AWARE_MANIFEST=2 ;;
    *)
        USE_DPI_AWARE_MANIFEST=0
        AC_MSG_WARN([Unsupported DPI awareness value "$wxWITH_DPI_MANIFEST" ignored.])
esac

dnl ar command
dnl   defines AR with the appropriate command
dnl
dnl For Sun CC AC_BAKEFILE below sets AR to the compiler itself.
if test "x$SUNCXX" != xyes; then
    AC_CHECK_TOOL(AR, ar)
    if test "x$AR" = "x" ; then
        AC_MSG_ERROR([ar is needed to build wxWidgets])
    fi
fi

dnl ---------------------------------------------------------------------------
dnl Mac-specific SDK/architectures checks
dnl ---------------------------------------------------------------------------

dnl If we modify compiler or compiler flags variables in non-trivial way (e.g.
dnl by specifying the non-default architecture to use), we need to export them
dnl after doing it, so that sub-configure scripts use the same values too.
export_compiler_flags=no

dnl Note that some checks here are OS-specific, and need to be done for any
dnl port, while others are wxOSX-specific and are performed only for it inside
dnl another test below.
if test "$USE_DARWIN" = 1; then

retest_macosx_linking=no

OSX_ARCH_OPTS=""

dnl Deal with architecture selection. By default, we compile for the current
dnl architecture, whatever it is. With --enable-universal_binary the list of
dnl architectures can be explicitly specified. If it isn't, we compile for all
dnl supported ones.
if test "x$wxUSE_UNIVERSAL_BINARY" != xno ; then
    if test "x$wxUSE_MAC_ARCH" != xno; then
        AC_MSG_WARN([--enable-macosx_arch is ignored when --enable-universal_binary is used.])
    fi

    if test "x$wxUSE_UNIVERSAL_BINARY" != xyes; then
        OSX_ARCH_OPTS=$wxUSE_UNIVERSAL_BINARY
    else
        dnl Use default architectures for the universal binaries: x86_64 is
        dnl currently supported everywhere...
        OSX_ARCH_OPTS=x86_64

        dnl ... and non-ancient macOS versions also support ARM.
        if [ `sw_vers -productVersion | sed 's/\..*//'` -gt 10 ]; then
            OSX_ARCH_OPTS=arm64,$OSX_ARCH_OPTS
        fi
    fi

    AC_MSG_CHECKING([for architectures to use in universal binary])
    AC_MSG_RESULT([$OSX_ARCH_OPTS])

    dnl NOTE: Only the compiler driver needs arch flags.  The link editor
    dnl is incapable of using them but the compiler driver (which we use
    dnl as LD when building dynamic libraries) uses them to invoke the
    dnl real ld multiple times.  If we moved to libtool -dynamic we would
    dnl need no arch flags because libtool automatically invokes ld for
    dnl every architecture found in the fat input files.
    dnl
    dnl For static library builds, AR/RANLIB automatically create proper
    dnl fat archives although AR is unable to update them once RANLIB has
    dnl made them into proper fat archives.  Fortunately, our link process
    dnl simply removes the .a file before using ar to create a new one.
    dnl If we did move to libtool -static we still wouldn't need arch flags
    dnl because libtool automatically figures it out based on input.
    retest_macosx_linking=yes
else
    if test "x$wxUSE_MAC_ARCH" != xno; then
        OSX_ARCH_OPTS=$wxUSE_MAC_ARCH
    fi
fi

if test "x$OSX_ARCH_OPTS" != "x"; then
    dnl Check if there is more than one architecture
    if echo $OSX_ARCH_OPTS | grep -q ","; then
        AC_MSG_WARN([Disabling dependency tracking due to universal binary build.])
        disable_macosx_deps=yes

        if test "x$wxUSE_PCH" = "xyes"; then
            dnl HACK: PCH could be made to work by precompiling for each architecture into separate directories
            dnl and including all architecture directories with each compiler invocation.
            dnl That would require a major rework of Bakefile and at the same time it would be nice to have
            dnl Objective-C++ precompiled headers.
            AC_MSG_WARN([Disabling precompiled headers due to universal binary build.])
            wxUSE_PCH=no
        fi
    fi

    OSX_ARCH_OPTS=`echo $OSX_ARCH_OPTS | sed -e 's/^/-arch /' -e 's/,/ -arch /g'`

    CXXFLAGS="$OSX_ARCH_OPTS $CXXFLAGS"
    CFLAGS="$OSX_ARCH_OPTS $CFLAGS"
    OBJCXXFLAGS="$OSX_ARCH_OPTS $OBJCXXFLAGS"
    OBJCFLAGS="$OSX_ARCH_OPTS $OBJCFLAGS"
    LDFLAGS="$OSX_ARCH_OPTS $LDFLAGS"

    export_compiler_flags=yes
fi

if test "$wxUSE_MAC" = 1; then

dnl Set up the Mac OS X SDK.  We do this early so configure tests will occur
dnl with the SDK in place.
dnl NOTE: We clobber wxUSE_MACOSX_SDK with the SDK path
if test "x$wxUSE_MACOSX_SDK" = "xno"; then
    wxUSE_MACOSX_SDK=
elif test "x$wxUSE_MACOSX_SDK" = "xyes"; then
    dnl Try to use the default SDK.
    wxUSE_MACOSX_SDK="`xcode-select -p`/Platforms/MacOSX.platform/Developer/SDKs/MacOSX.sdk"
elif test "x$wxUSE_MACOSX_SDK" != "x"; then
    macosx_sdk_specified=yes
fi


if test "x$wxUSE_MACOSX_SDK" != "x"; then
    AC_MSG_CHECKING([for SDK directory $wxUSE_MACOSX_SDK])
    if ! test -d "$wxUSE_MACOSX_SDK"; then
        AC_MSG_FAILURE([not found])
    else
        AC_MSG_RESULT([exists])
    fi
    dnl CC and CXX will have these flags added below, after the compiler has been chosen
    MACOSX_SDK_OPTS="-isysroot $wxUSE_MACOSX_SDK"
    retest_macosx_linking=yes
    dnl NOTE: When libtool is used in lieu of AR/RANLIB (i.e. in static mode)
    dnl the syslibroot makes no difference.  We aren't using libtool now but
    dnl if we ever did, be aware that you don't need to worry about it.
fi

fi dnl wxUSE_MAC

dnl Set up the deployment target
dnl No   : Don't specify a min version even if using an SDK
dnl Yes  : Use the version from the SDK if used, otherwise same as no
dnl Param: Use the specified version
if test "x$wxUSE_MACOSX_VERSION_MIN" = "xno"; then
    wxUSE_MACOSX_VERSION_MIN=
elif test "x$wxUSE_MACOSX_VERSION_MIN" = "xyes"; then
    if test "x$wxUSE_MACOSX_SDK" != "x"; then
        AC_MSG_CHECKING([SDK deployment version])
dnl We need to quote the next line where we don't need macros and do need [] in the regex
[
        MACOSX_SDK_PLIST_VERSION_MIN=`defaults read "$wxUSE_MACOSX_SDK/SDKSettings" buildSettings | grep '^ *"\{0,1\}MACOSX_DEPLOYMENT_TARGET"\{0,1\} *= *"\{0,1\}[^"]*"\{0,1\}; *$' | sed 's/^ *"\{0,1\}MACOSX_DEPLOYMENT_TARGET"\{0,1\} *= *"\{0,1\}\([^"]*\)"\{0,1\} *; *$/\1/'`
]
        # If that failed, try again with the new key
        if test "x$MACOSX_SDK_PLIST_VERSION_MIN" = "x"; then
[
            MACOSX_SDK_PLIST_VERSION_MIN=`defaults read "$wxUSE_MACOSX_SDK/SDKSettings" DefaultProperties | grep '^ *"\{0,1\}MACOSX_DEPLOYMENT_TARGET"\{0,1\} *= *"\{0,1\}[^"]*"\{0,1\}; *$' | sed 's/^ *"\{0,1\}MACOSX_DEPLOYMENT_TARGET"\{0,1\} *= *"\{0,1\}\([^"]*\)"\{0,1\} *; *$/\1/'`
]
        fi

        if test "x$MACOSX_SDK_PLIST_VERSION_MIN" != "x"; then
            wxUSE_MACOSX_VERSION_MIN=$MACOSX_SDK_PLIST_VERSION_MIN
            AC_MSG_RESULT([$wxUSE_MACOSX_VERSION_MIN])
        else
            AC_MSG_WARN([Could not determine deployment target from SDKSettings.plist])
            wxUSE_MACOSX_VERSION_MIN=
        fi
    else
        wxUSE_MACOSX_VERSION_MIN=
    fi
elif test "x$wxUSE_MACOSX_VERSION_MIN" = "x"; then
    wxUSE_MACOSX_VERSION_MIN=10.10
else
    macosx_minver_specified=yes
fi

if test "x$MACOSX_SDK_OPTS" != "x"; then
    eval "CPP=\"$CPP $MACOSX_SDK_OPTS\""
    eval "CC=\"$CC $MACOSX_SDK_OPTS\""
    eval "CXX=\"$CXX $MACOSX_SDK_OPTS\""
    eval "LD=\"$LD $MACOSX_SDK_OPTS\""
    retest_macosx_linking=yes
fi

if test "x$wxUSE_MACOSX_VERSION_MIN" != "x"; then
    if test "$wxUSE_OSX_IPHONE" = 1; then
        MACOSX_VERSION_MIN_OPTS="-miphoneos-version-min=$wxUSE_MACOSX_VERSION_MIN"
    else
        MACOSX_VERSION_MIN_OPTS="-mmacosx-version-min=$wxUSE_MACOSX_VERSION_MIN"
    fi
    eval "CPP=\"$CPP $MACOSX_VERSION_MIN_OPTS\""
    eval "CC=\"$CC $MACOSX_VERSION_MIN_OPTS\""
    eval "CXX=\"$CXX $MACOSX_VERSION_MIN_OPTS\""
    eval "LD=\"$LD $MACOSX_VERSION_MIN_OPTS\""
    retest_macosx_linking=yes
fi

dnl If either an SDK or a version option was added, make sure that we can
dnl still compile and link both C and C++.  If we didn't do this, then most
dnl of the remaining tests would fail.
if test "x$retest_macosx_linking" = "xyes"; then
    if test "x$macosx_sdk_specified" = "xyes"; then
        error_message="try using --with-macosx-sdk with a different SDK or \
omitting it entirely to use the default one."
    elif test "x$macosx_minver_specified" = "xyes"; then
        error_message="try using --with-macosx-version-min with a different OS \
version or omitting it entirely."
    else
        error_message="check that command line tools from Xcode 7.2.1 or later are installed."
    fi

    error_message="building C++ programs doesn't work, $error_message"

    AC_LANG_PUSH(C)
    AC_MSG_CHECKING([if C compiler ($CC) works with SDK/version options])
    AC_LINK_IFELSE([AC_LANG_PROGRAM([],[])],[AC_MSG_RESULT([yes])],[AC_MSG_FAILURE([$error_message])]
    )
    AC_LANG_POP()

    AC_LANG_PUSH(C++)
    AC_MSG_CHECKING([if C++ compiler ($CXX) works with SDK/version options])
    AC_LINK_IFELSE([AC_LANG_PROGRAM(
        [
            #include <Availability.h>
        ],
        [
            #if defined(__MAC_OS_X_VERSION_MIN_REQUIRED)
            #if __MAC_OS_X_VERSION_MIN_REQUIRED < 101000
            #error macOS versions < 10.10 are not supported.
            #endif
            #if __MAC_OS_X_VERSION_MAX_ALLOWED < 101100
            #error macOS SDK version is too low, 10.11 or later is required.
            #endif
            #elif !defined(__IPHONE_OS_VERSION_MIN_REQUIRED)
            #error unrecognized platform
            #endif
        ])],
        [AC_MSG_RESULT([yes])],
        [AC_MSG_FAILURE([$error_message])]
    )
    AC_LANG_POP()

    dnl If we are here, we must have set retest_macosx_linking to yes above,
    dnl i.e. we must have modified compiler/linker variables to set
    dnl SDK/availability options, and so we must export them to build any
    dnl bundled third party libraries with them too.
    export_compiler_flags=yes
fi

fi dnl USE_DARWIN

case "${host}" in

    dnl The other BSD's should probably go in here too, since this is
    dnl to workaround a strange static lib BSDism.
    dnl Mac OS X install seems to ignore -p option...
    *-*-darwin* )
        INSTALL_PROGRAM="cp -fp"
        INSTALL_DATA="cp -fp"
        ;;
    *)
        ;;
esac

dnl ------------------------------------------------------------------------
dnl Platform specific tests
dnl ------------------------------------------------------------------------

if test "$USE_LINUX" = 1 -o "$USE_GNU" = 1; then
    dnl While g++ predefines _GNU_SOURCE by default, gcc does not, so do it
    dnl explicitly to ensure that the tests done below using C compiler
    dnl succeed, otherwise things like pthread_mutexattr_settype() (and many
    dnl others) wouldn't be detected.
    AC_DEFINE(_GNU_SOURCE)

    dnl For non-g++ compilers (including gcc, as mentioned above) we need to
    dnl add this flag explicitly when building our own code later too.
    GNU_SOURCE_FLAG="-D_GNU_SOURCE"
    CFLAGS="$GNU_SOURCE_FLAG $CFLAGS"
fi

if test "x$USE_AIX" = "x1"; then
    dnl xlC needs -qunique under AIX so that one source file can be
    dnl compiled to multiple object files and safely linked together.
    if test "x$XLCXX" = "xyes"; then
        CXXFLAGS="-qunique $CXXFLAGS"
    fi

    dnl AIX sys/timer.h header #defines func_data as t_union.data breaking the
    dnl compilation of GTK+ headers that use func_data as parameter name in
    dnl several places. We could work around this by inserting "#undef
    dnl func_data" in the code but IBM provides a possibility to disable this
    dnl #define by pre-defining the symbol below and this seems to be simpler.
    dnl And if we have any problems because of it we can always remove it and
    dnl use the #undef approach.
    CPPFLAGS="-D_LINUX_SOURCE_COMPAT $CPPFLAGS"
fi

dnl This case is for OS X vs. everything else
case "${host}" in
  *-*-darwin* )
    AC_MSG_CHECKING([if CoreFoundation/CFBase.h is usable])
    AC_COMPILE_IFELSE(
        [AC_LANG_PROGRAM([#include <CoreFoundation/CFBase.h>],[])],
        [AC_MSG_RESULT([yes])],
        [AC_MSG_RESULT([no])
        AC_MSG_CHECKING([if __CF_USE_FRAMEWORK_INCLUDES__ is required])
        AC_COMPILE_IFELSE([AC_LANG_PROGRAM([#define __CF_USE_FRAMEWORK_INCLUDES__
#include <CoreFoundation/CFBase.h>
        ],[])],
        [AC_MSG_RESULT([yes])
        dnl We must use -D so source files that don't include wx/setup.h
        dnl but do include CFBase will work.
        CPPFLAGS="-D__CF_USE_FRAMEWORK_INCLUDES__ $CPPFLAGS"],
        [AC_MSG_FAILURE([no.  CoreFoundation not available.])]
        )
        ]
    )
  ;;
esac

dnl Determine whether we want to use Cygwin as Windows or POSIX platform: the
dnl latter makes more sense for wxGTK/X11 ports
wants_win32=0
doesnt_want_win32=0
case "${host}" in
  *-*-cygwin*)
      if test "$wxUSE_MSW" = 1 ; then
        wants_win32=1
      else
        dnl when we use cygwin compiler with -mno-cygwin option it uses mingw32
        dnl headers and libraries, so it's Windows-like in this case
        AC_CACHE_CHECK([if -mno-cygwin is in effect], wx_cv_nocygwin,
            [
                AC_COMPILE_IFELSE([AC_LANG_PROGRAM(
                    [],
                    [
                        #ifdef __MINGW32__
                            choke me
                        #endif
                    ])],
                    wx_cv_nocygwin=no,
                    wx_cv_nocygwin=yes
                )
            ]
        )

        if test "$wx_cv_nocygwin" = "yes"; then
            wants_win32=1
        else
            doesnt_want_win32=1
        fi
      fi
      if test "$wants_win32" = 1 ; then
        BAKEFILE_FORCE_PLATFORM=win32
      fi
  ;;
  *-*-mingw*)
      wants_win32=1
  ;;
esac

if test "$wxUSE_WINE" = "yes"; then
    wants_win32=1
    LDFLAGS_GUI="-mwindows"
fi

dnl NB: The two tests below are *NOT* mutually exclusive! They should only
dnl     take effect on Cygwin/Mingw and not other platforms.
if test "$wants_win32" = 1 ; then
    USE_UNIX=0
    USE_WIN32=1
    AC_DEFINE(__WIN32__)
    AC_DEFINE(__WINDOWS__)
    AC_DEFINE(__GNUWIN32__)
    AC_DEFINE(STRICT)
fi
if test "$doesnt_want_win32" = 1 ; then
    USE_UNIX=1
    USE_WIN32=0
fi
dnl (end of Windows-only piece)

if test "$USE_UNIX" = 1 ; then
    wxUSE_UNIX=yes
    AC_DEFINE(__UNIX__)
fi

dnl Values of these variables shouldn't change any longer from now on, we
dnl export them to ensure they're picked up by sub-configure scripts if they
dnl were modified above.
if test "$export_compiler_flags" = "yes"; then
    export CC CFLAGS CPP CPPFLAGS CXX CXXFLAGS LDD LDFLAGS OBJCFLAGS OBJCXXFLAGS

    if test "$cache_file" != "/dev/null"; then
        dnl We must do this to avoid fatal errors due to inconsistent build
        dnl environment from sub-configure scripts. We could do it just before
        dnl actually running them, but doing it here is simpler and more robust
        dnl (e.g. in case we add other sub-configure scripts later).
        AC_MSG_WARN([Disabling caching due to a change in compiler options.])
        cache_file="/dev/null"
    fi
fi

dnl ------------------------------------------------------------------------
dnl Check for headers
dnl ------------------------------------------------------------------------

dnl Note: non-empty last parameter makes check compile-only,
dnl   skipping worthless preprocessing check
AC_CHECK_HEADERS(langinfo.h wchar.h,,, [AC_INCLUDES_DEFAULT])

dnl maybe wchar_t is in wcstr.h if we don't have wchar.h?
if test "$ac_cv_header_wchar_h" != "yes"; then
    AC_CHECK_HEADERS([wcstr.h],,, [AC_INCLUDES_DEFAULT()])
fi

if test "$USE_UNIX" = 1 ; then
    dnl POSIX needs this for select(), but old systems don't have it
    AC_CHECK_HEADERS([sys/select.h],,, [AC_INCLUDES_DEFAULT()])

    dnl Header defining C++ ABI is currently only available with g++ but test
    dnl for it unconditionally in case it becomes supported by other compilers.
    AC_LANG_PUSH(C++)
    AC_CHECK_HEADERS([cxxabi.h],,, [AC_INCLUDES_DEFAULT()])
    AC_LANG_POP()
fi

dnl ---------------------------------------------------------------------------
dnl Checks for compiler characteristics
dnl ---------------------------------------------------------------------------

dnl defines const to be empty if c-compiler does not support const fully
AC_C_CONST
dnl defines inline to a sensible value for the c-compiler
AC_C_INLINE

dnl check the sizes of integral types (give some reasonable default values for
dnl cross-compiling)
dnl   defines the size of certain types of variables in SIZEOF_<TYPE>
AC_CHECK_SIZEOF(short, 2)
AC_CHECK_SIZEOF(void *, 4)
AC_CHECK_SIZEOF(int, 4)
AC_CHECK_SIZEOF(long, 4)
AC_CHECK_SIZEOF(size_t, 4)

case "${host}" in
    arm-*-linux* )
        AC_CHECK_SIZEOF(long long, 8)
    ;;
    *-hp-hpux* )
        AC_CHECK_SIZEOF(long long, 0)
        if test "$ac_cv_sizeof_long_long" != 0; then
            dnl HPUX 10.20 headers need this define in order to use long long definitions
            CPPFLAGS="-D_INCLUDE_LONGLONG $CPPFLAGS"
        fi
    ;;
    * )
        AC_CHECK_SIZEOF(long long, 0)
esac

dnl SGI/Irix's stdio.h does not include wchar_t. Mac OS X does not provide
dnl wchar.h and wchar_t is defined by stdlib.h (GD)
AC_CHECK_SIZEOF(wchar_t, 0,
    [
        /* DJGPP's wchar_t is now a keyword in C++ (still not C though) */
        #if defined(__DJGPP__) && !( (__GNUC_MINOR__ >= 8 && __GNUC__ == 2 ) || __GNUC__ >= 3 )
        #  error "fake wchar_t"
        #endif
        #ifdef HAVE_WCHAR_H
        #  ifdef __CYGWIN__
        #    include <stddef.h>
        #  endif
        #  include <wchar.h>
        #endif
        #ifdef HAVE_STDLIB_H
        #  include <stdlib.h>
        #endif
        #include <stdio.h>
    ]
)
if test "$ac_cv_sizeof_wchar_t" = 0; then
    AC_MSG_ERROR([wxWidgets requires wchar_t support.])
fi

dnl checks needed to define wxVaCopy
AC_CACHE_CHECK([for va_copy],
    wx_cv_func_va_copy,
    [
        AC_LANG_PUSH(C++)
        AC_LINK_IFELSE([
            AC_LANG_SOURCE([
                #include <stdarg.h>
                void foo(char *f, ...)
                {
                    va_list ap1, ap2;
                    va_start(ap1, f);
                    va_copy(ap2, ap1);
                    va_end(ap2);
                    va_end(ap1);
                }
                int main()
                {
                    foo("hi", 17);
                    return 0;
                }])
            ],
            wx_cv_func_va_copy=yes,
            wx_cv_func_va_copy=no
        )
        AC_LANG_POP()
    ]
)

if test $wx_cv_func_va_copy = "yes"; then
    AC_DEFINE(HAVE_VA_COPY)
else
    dnl try to understand how can we copy va_lists
    AC_CACHE_CHECK([if va_list can be copied by value],
        wx_cv_type_va_list_lvalue,
        [
            AC_RUN_IFELSE([
                AC_LANG_SOURCE([
                    #include <stdarg.h>
                    int foo(char *f, ...)
                    {
                        va_list ap1, ap2;
                        va_start(ap1, f);
                        ap2 = ap1;
                        if ( va_arg(ap1, int) != 17 || va_arg(ap2, int) != 17 )
                            return 1;
                        va_end(ap2);
                        va_end(ap1);
                        return 0;
                    }
                    int main()
                    {
                        return foo("hi", 17);
                    }])
                ],
                wx_cv_type_va_list_lvalue=yes,
                wx_cv_type_va_list_lvalue=no,
                dnl assume most common case for cross-compiling...
                wx_cv_type_va_list_lvalue=yes
            )
        ]
    )

    if test $wx_cv_type_va_list_lvalue != "yes"; then
        dnl we suppose that the only thing which can't be copied like this
        dnl are arrays... only experience will show whether this is really true
        AC_DEFINE(VA_LIST_IS_ARRAY)
    fi
fi

dnl check for large file support
LARGEFILE_CPPFLAGS=
AC_SYS_LARGEFILE
if test "$ac_cv_sys_file_offset_bits" = "64"; then
    LARGEFILE_CPPFLAGS="-D_FILE_OFFSET_BITS=64"
elif test "$ac_cv_sys_large_files" = 1; then
    LARGEFILE_CPPFLAGS="-D_LARGE_FILES"
fi

dnl we need to define _FILE_OFFSET_BITS or _LARGE_FILES on the compiler command
dnl line because otherwise the system headers risk being included before
dnl wx/defs.h which defines these constants leading to inconsistent
dnl sizeof(off_t) in different source files of the same program and linking
dnl problems
if test -n "$LARGEFILE_CPPFLAGS"; then
    WXCONFIG_CPPFLAGS="$WXCONFIG_CPPFLAGS $LARGEFILE_CPPFLAGS"

    dnl We get "Large Files (ILP32) not supported in strict ANSI mode."
    dnl #error from HP standard headers unless __STDC_EXT__ is defined.
    dnl The compiler should define it automatically, but some old g++
    dnl versions don't define it, so test and add it if necessary. AFAIK
    dnl the problem only affects the C++ compiler so it is added to
    dnl CXXFLAGS only.
    if test "$USE_HPUX" = 1 -a "$GXX" = "yes"; then
        AC_CACHE_CHECK(
            [if -D__STDC_EXT__ is required],
            wx_cv_STDC_EXT_required,
            [
                AC_LANG_PUSH(C++)
                AC_COMPILE_IFELSE([AC_LANG_PROGRAM(
                    [],
                    [
                        #ifndef __STDC_EXT__
                            choke me
                        #endif
                    ])],
                    wx_cv_STDC_EXT_required=no,
                    wx_cv_STDC_EXT_required=yes
                )
                AC_LANG_POP()
            ]
        )
        if test "x$wx_cv_STDC_EXT_required" = "xyes"; then
            WXCONFIG_CXXFLAGS="$WXCONFIG_CXXFLAGS -D__STDC_EXT__"
        fi
    fi
fi

dnl AC_FUNC_FSEEKO sets HAVE_FSEEKO and $ac_cv_sys_largefile_source
dnl
dnl it may be affected by large file flags (this happens under HP-UX 11 for
dnl example) so set them before using it and also use C++ to ensure that we get
dnl errors, not warnings, about the missing functions
AC_LANG_PUSH(C++)
old_CPPFLAGS="$CPPFLAGS"
CPPFLAGS="$CPPFLAGS $LARGEFILE_CPPFLAGS"
AC_FUNC_FSEEKO
CPPFLAGS="$old_CPPFLAGS"
AC_LANG_POP()
if test "$ac_cv_sys_largefile_source" != no; then
    WXCONFIG_CPPFLAGS="$WXCONFIG_CPPFLAGS -D_LARGEFILE_SOURCE=$ac_cv_sys_largefile_source"
fi

AC_C_BIGENDIAN

dnl With Sun CC, temporaries have block scope by default. This flag is needed
dnl to get the expression scope behaviour that conforms to the standard.
if test "x$SUNCXX" = xyes; then
    CXXFLAGS="-features=tmplife $GNU_SOURCE_FLAG $CXXFLAGS"
fi

dnl Sun X11 headers are (still, in 2005!) non-ANSI and the best they could do
dnl was to hack their C++ compiler to accept them silently -- but C compiler
dnl still spits out dozens of warnings for each X include file, so suppress
dnl them
if test "x$SUNCC" = xyes; then
    CFLAGS="-erroff=E_NO_EXPLICIT_TYPE_GIVEN $CFLAGS"
fi

dnl SGI mipsPro compiler version 7.4.4 and later (and maybe some earlier
dnl versions too but it's known that 7.4.2 doesn't give this warning but does
dnl instead warn about "unknown warning number 3970" which explains that we
dnl don't want to do this for it) gives this warning for "conversion from
dnl pointer to same-sized integral type" even when there is an explicit cast
dnl and as there is no way to turn it off and there are hundreds of these
dnl warnings in wx sources, just turn it off for now
dnl
dnl a better long term solution would be to use #pragma set/reset woff in
dnl wxPtrToUInt() and use it instead of casts elsewhere
if test "x$SGICC" = "xyes"; then
    AC_CACHE_CHECK([if cc version is 7.4.4 or greater],
        wx_cv_prog_sgicc744,
        [
            AC_COMPILE_IFELSE([AC_LANG_PROGRAM([],
                [
                    #if _SGI_COMPILER_VERSION >= 744
                    chock me: mipsPro is 7.4.4 or later
                    #endif
                ])],
                wx_cv_prog_sgicc744=no,
                wx_cv_prog_sgicc744=yes
            )
        ]
    )

    if test "x$wx_cv_prog_sgicc744" = "xyes"; then
        CFLAGS="-woff 3970 $CFLAGS"
    fi
fi
if test "x$SGICXX" = "xyes"; then
    AC_CACHE_CHECK([if CC version is 7.4.4 or greater],
        wx_cv_prog_sgicxx744,
        [
            AC_LANG_PUSH(C++)
            AC_COMPILE_IFELSE([AC_LANG_PROGRAM([],
                [
                    #if _SGI_COMPILER_VERSION >= 744
                    chock me: mipsPro is 7.4.4 or later
                    #endif
                ])],
                wx_cv_prog_sgicxx744=no,
                wx_cv_prog_sgicxx744=yes
            )
            AC_LANG_POP()
        ]
    )

    if test "x$wx_cv_prog_sgicxx744" = "xyes"; then
        CXXFLAGS="-woff 3970 $CXXFLAGS"
    fi
fi

dnl HP-UX c89/aCC compiler warnings
if test "x$HPCC" = "xyes"; then
    dnl 2011: "unrecognized preprocessor directive": nice warning but it's given
    dnl       even for directives inside #if which is not true (i.e. which are
    dnl       used for other compilers/OS) and so we have no way to get rid of it
    dnl 2450: "long long is non standard" -- yes, we know
    CFLAGS="+W 2011,2450 $CFLAGS"
fi
if test "x$HPCXX" = "xyes"; then
    dnl 2340: "value copied to temporary, reference to temporary used": very
    dnl       painful as triggered by any occurrence of user-defined conversion
    dnl 4232: "conversion from 'Foo *' to a more strictly aligned type 'Bar *'
    dnl       may cause misaligned access": this might indicate a real problem
    dnl       but any use of GTK+ cast macros results in it so it's unusable
    dnl       for wxGTK code
    CXXFLAGS="+W 2340,4232 $CXXFLAGS"
fi

dnl DEC/Compaq/HP cxx warnings
if test "x$COMPAQCXX" = "xyes"; then
    dnl -w0 enables all warnings, then we disable some of them:
    dnl basclsnondto: base class dtor non virtual (sometimes we do want this)
    dnl unrimpret:  "end of routine block may be unreachable" is given for
    dnl             every "if ( ) return ...; else return ...;"
    dnl intconlosbit: "conversion to integral type of smaller size could lose
    dnl               data" this is a useful warning but there are too many of
    dnl               them for now
    CXXFLAGS="-w0 -msg_disable basclsnondto,unrimpret,intconlosbit"
fi

dnl check for atomic operations builtins for wx/atomic.h:
WX_ATOMIC_BUILTINS

dnl ---------------------------------------------------------------------------
dnl Define search path for includes and libraries: all headers and libs will be
dnl looked for in all directories of this path
dnl ---------------------------------------------------------------------------

dnl Notice that /usr/include should *not* be in this list, otherwise it breaks
dnl compilation on Solaris/AIX/... with gcc because standard (non ANSI C)
dnl headers are included instead of the "fixed" (ANSI-fied) gcc ones.
dnl
dnl Also try to put all directories which may contain X11R6 before those which
dnl may contain X11R5/4 - we want to use R6 on machines which have both!
SEARCH_INCLUDE="\
    /usr/local/include        \
    /usr/local/X11/include    \
    /usr/local/include/X11    \
    /usr/local/X11R7/include  \
    /usr/local/X11R6/include  \
    /usr/local/include/X11R7  \
    /usr/local/include/X11R6  \
                              \
    /usr/dt/include           \
    /usr/openwin/include      \
                              \
    /usr/include/Xm           \
                              \
    /usr/X11R7/include        \
    /usr/X11R6/include        \
    /usr/X11R6.4/include      \
                              \
    /usr/include/X11R7        \
    /usr/include/X11R6        \
                              \
    /usr/X11/include          \
    /usr/include/X11          \
                              \
    /usr/XFree86/include/X11  \
    /usr/pkg/include          \
                              \
    /usr/local/X1R5/include  \
    /usr/local/include/X11R5  \
    /usr/X11R5/include        \
    /usr/include/X11R5        \
                              \
    /usr/local/X11R4/include  \
    /usr/local/include/X11R4  \
    /usr/X11R4/include        \
    /usr/include/X11R4        \
                              \
    /usr/openwin/share/include"

dnl try to find out the standard lib locations for the systems with multiple
dnl ABIs
AC_MSG_CHECKING([for libraries directories])

case "${host}" in
    *-*-irix6* )
        AC_CACHE_VAL(
            wx_cv_std_libpath,
            [
                for d in WX_STD_LIBPATH(); do
                    for e in a so sl dylib dll.a; do
                        libc="$d/libc.$e"
                        if test -f $libc; then
                            save_LIBS="$LIBS"
                            LIBS="$libc"
                            AC_LINK_IFELSE([
                                    AC_LANG_SOURCE([int main() { return 0; }])
                                ],
                                wx_cv_std_libpath=`echo $d | sed s@/usr/@@`)
                            LIBS="$save_LIBS"
                            if test "x$wx_cv_std_libpath" != "x"; then
                                break 2
                            fi
                        fi
                    done
                done
            ]
        )
        ;;

    *-*-solaris2* )
        dnl use ../lib or ../lib/64 depending on the size of void*
        dnl The pkg-config path should be adjusted for 64-bit.
        dnl see https://docs.oracle.com/cd/E37838_01/html/E66175/gplhi.html
        if test "$ac_cv_sizeof_void_p" = 8 -a -d "/usr/lib/64"; then
            wx_cv_std_libpath="lib/64"
            if test -n "$PKG_CONFIG_PATH"; then
                PKG_CONFIG_PATH="/usr/$wx_cv_std_libpath/pkgconfig:$PKG_CONFIG_PATH"
            else
                PKG_CONFIG_PATH="/usr/$wx_cv_std_libpath/pkgconfig"
            fi
            export PKG_CONFIG_PATH
        fi
        ;;

    *-*-linux* )
        dnl Recent Debian versions (as of 2011) use new approach to multiarch
        dnl and put the libraries under /usr/lib/arch-linux-gnu. Annoyingly,
        dnl "arch" here is not `uname -m` because it is "i386" even when uname
        dnl returns e.g. "i686". So we need to test for it explicitly.
        if test "$ac_cv_sizeof_void_p" = 8; then
            if test -d "/usr/lib/`uname -m`-linux-gnu"; then
                wx_cv_std_libfullpath="/usr/lib/`uname -m`-linux-gnu"
            elif test -d "/usr/lib64" -a ! -h "/usr/lib64"; then
                wx_cv_std_libpath="lib64"
            fi
        else
            case "${host}" in
                i*86-*-linux* )
                    if test -d '/usr/lib/i386-linux-gnu'; then
                        wx_cv_std_libfullpath='/usr/lib/i386-linux-gnu'
                    fi
            esac
        fi

        dnl And on top of all this, some packages haven't been updated for
        dnl full multiarch support yet so we still need to look in /usr/lib
        dnl too as well.
        if test -n "$wx_cv_std_libfullpath" -a -d "/usr/lib"; then
            wx_cv_std_libfullpath="$wx_cv_std_libfullpath /usr/lib"
        fi
        ;;
esac

if test -z "$wx_cv_std_libpath"; then
    wx_cv_std_libpath="lib"
fi

if test -z "$wx_cv_std_libfullpath"; then
    wx_cv_std_libfullpath="/usr/$wx_cv_std_libpath"
fi


AC_MSG_RESULT($wx_cv_std_libfullpath)

SEARCH_LIB="`echo "$SEARCH_INCLUDE" | sed s@include@$wx_cv_std_libpath@g` $wx_cv_std_libfullpath"

dnl Cross compiling with gcc?
if test "$build" != "$host" -a "$GCC" = yes; then
    dnl for gcc cross-compilers "$CC -print-prog-name=ld" prints the path to
    dnl the linker. Stripping off the trailing '/bin/ld' gives us a candiate
    dnl for a 'root' below which libraries and headers for the target system
    dnl might be installed.
    if cross_root=`$CC -print-prog-name=ld 2>/dev/null`; then
        cross_root=`dirname $cross_root`
        cross_root=`dirname $cross_root`

        dnl substitute this candiate root for '^/usr' in the search lists,
        dnl strip out any that don't start '^/usr'.
        SEARCH_LIB=`for x in $SEARCH_LIB; do echo $x; done | sed -ne "s|^/usr|$cross_root|p"`
        SEARCH_INCLUDE=`for x in $SEARCH_INCLUDE; do echo $x; done | sed -ne "s|^/usr|$cross_root|p"`
        SEARCH_INCLUDE="$SEARCH_INCLUDE $cross_root/include"

        dnl also have pkg-config search for *.pc files under this 'root'
        if test -z "$PKG_CONFIG_PATH"; then
            PKG_CONFIG_PATH="$cross_root/local/lib/pkgconfig:$cross_root/lib/pkgconfig"
            export PKG_CONFIG_PATH
        fi

        dnl AC_PATH_XTRA doesn't work currently unless -x-includes and
        dnl -x-libraries are given on the command line. So if they are not
        dnl set then set them here to plausible defaults.
        if test -z "$x_includes" -o "$x_includes" = NONE; then
            WX_PATH_FIND_INCLUDES($SEARCH_INCLUDE, X11/Intrinsic.h)
            x_includes=$ac_find_includes
        fi
        if test -z "$x_libraries" -o "$x_libraries" = NONE; then
            WX_PATH_FIND_LIBRARIES(Xt)
            x_libraries=$ac_find_libraries
        fi
    fi
fi

dnl ------------------------------------------------------------------------
dnl Check for libraries
dnl ------------------------------------------------------------------------

dnl flush the cache because checking for libraries below might abort
AC_CACHE_SAVE

dnl Only add the -lm library if floating point functions cannot be used
dnl without it.  This check is important on cygwin because of the bizarre
dnl way that they have organized functions into libraries.  On cygwin, both
dnl libc.a and libm.a are symbolic links to a single lib libcygwin.a.  This
dnl means that
dnl   1) linking with -lm is not necessary, and
dnl   2) linking with -lm is dangerous if the order of libraries is wrong
dnl In particular, if you compile any program with -mno-cygwin and link with
dnl -lm, it will crash instantly when it is run.  This happens because the
dnl linker incorrectly links the Cygwin libm.a (==libcygwin.a), which replaces
dnl the ___main function instead of allowing it to be defined by
dnl /usr/lib/mingw/libmingw32.a as it should be.
dnl
dnl On MacOS X, this test will find that -lm is unnecessary and leave it out.
dnl
dnl Just check a few floating point functions. If they are all found without
dnl -lm, then we must not need -lm.
have_cos=0
have_floor=0
AC_CHECK_FUNCS(cos, have_cos=1)
AC_CHECK_FUNCS(floor, have_floor=1)
AC_MSG_CHECKING(if floating point functions link without -lm)
if test "$have_cos" = 1 -a "$have_floor" = 1; then
    AC_MSG_RESULT(yes)
else
    AC_MSG_RESULT(no)
    save_LIBS="$LIBS"
    LIBS="$LIBS -lm"
    dnl use different functions to avoid configure caching
    have_sin=0
    have_ceil=0
    AC_CHECK_FUNCS(sin, have_sin=1)
    AC_CHECK_FUNCS(ceil, have_ceil=1)
    AC_MSG_CHECKING(if floating point functions link with -lm)
    if test "$have_sin" = 1 -a "$have_ceil" = 1; then
        AC_MSG_RESULT(yes)
    else
        AC_MSG_RESULT(no)
        dnl not sure we should warn the user, crash, etc. but don't link with
        dnl -lm it might result in failure of the subsequent tests too
        LIBS="$save_LIBS"
    fi
fi

dnl Find pkg-config outside of any conditional.  Done before any PKG_* call.
PKG_PROG_PKG_CONFIG

dnl When cross-compiling for another system from Linux, don't use .pc files on
dnl the build system, they are at best useless and can be harmful (e.g. they
dnl may define options inappropriate for the cross-build, resulting in the
dnl failure of all the subsequent tests).
if test "$build" != "$host"; then
    dnl Assume that using pkg-config does work when cross-compiling to another
    dnl Linux system, e.g. when targeting ARM Linux from x86_64 system.
    case "${host}" in
        *-linux-*)
            ;;

        * )
            dnl But otherwise only do it if a host-specific pkg-config is
            dnl available as using the build system one is not going to work.
            case "$PKG_CONFIG" in
                */$host-pkg-config )
                    ;;

                * )
                    AC_MSG_WARN([Not using native pkg-config when cross-compiling.])

                    dnl pkg.m4 forbids the use of PKG_XXX, so undo it here to avoid autoconf
                    dnl errors.
                    m4_pattern_allow([PKG_CONFIG_LIBDIR])

                    dnl If pkg-config libdir is already defined, we suppose that they know what
                    dnl they're doing and leave it alone, but if not, set it to a path in which
                    dnl no .pc files will be found.
                    if test -z "$PKG_CONFIG_LIBDIR"; then
                        PKG_CONFIG_LIBDIR=/dev/null
                        export PKG_CONFIG_LIBDIR
                    fi
                    ;;
            esac
            ;;
    esac
fi

dnl ---------------------------------------------------------------------------
dnl Optional libraries
dnl
dnl   --with-<lib>=sys
dnl       looks for system library and fails if not found
dnl
dnl   --with-<lib>
dnl   --with-<lib>=yes
dnl       looks for system library and, if not found, prints a warning,
dnl       falls back to the builtin wx version, and continues configuration
dnl
dnl   --with-<lib>=builtin
dnl       uses builtin wx version without searching for system library
dnl
dnl   --with-<lib>=no
dnl   --without-<lib>
dnl       do not use library (neither system nor builtin wx version)
dnl
dnl ---------------------------------------------------------------------------

dnl ------------------------------------------------------------------------
dnl Check for regex libraries
dnl ------------------------------------------------------------------------

if test "$wxUSE_REGEX" != "no"; then
    AC_DEFINE(wxUSE_REGEX)

    dnl Find the PCRE library we need.
    if test "$wxUSE_UNICODE_UTF8" = "yes"; then
        pcre_suffix=8
    else
        if test "$ac_cv_sizeof_wchar_t" = 2; then
            pcre_suffix=16
        elif test "$ac_cv_sizeof_wchar_t" = 4; then
            pcre_suffix=32
        else
            AC_MSG_ERROR([unknown sizeof(wchar_t)])
        fi
    fi

    if test "$wxUSE_REGEX" != "builtin"; then
        PKG_CHECK_MODULES(LIBPCRE, [libpcre2-$pcre_suffix],
            [
                PCRE_LINK=$LIBPCRE_LIBS
                CXXFLAGS="$LIBPCRE_CFLAGS $CXXFLAGS"
                wxUSE_REGEX=sys
            ],
            [
                wxUSE_REGEX=builtin
            ]
        )
    fi

    dnl If builtin library was explicitly requested or has to be used because
    dnl the system one was not found, build it.
    if test "$wxUSE_REGEX" = "builtin"; then
        AC_MSG_CHECKING([whether pcre submodule exists])
        if ! test -f "$srcdir/3rdparty/pcre/pcre2-config.in" ; then
            AC_MSG_RESULT([no])
            AC_MSG_ERROR([
    Configured to use built-in PCRE library, but the file
    $srcdir/3rdparty/pcre/pcre2-config.in couldn't be found.
    You might need to run:

        git submodule update --init 3rdparty/pcre

    to fix this.])
        else
            AC_MSG_RESULT([yes])
        fi

        dnl By default 8 bit version is built, so we don't need to do
        dnl anything if this is the one we want, but otherwise we must
        dnl explicitly request building the version we use, and we also
        dnl disable the 8 bit version if it's unnecessary.
        if test $pcre_suffix != 8; then
            pcre_config_disable="--disable-pcre2-8"
            pcre_config_enable="--enable-pcre2-$pcre_suffix"
        fi

        dnl We'll need to predefine this when building PCRE2.
        wxPCRE2_CODE_UNIT_WIDTH=$pcre_suffix
        AC_SUBST(wxPCRE2_CODE_UNIT_WIDTH)

        AX_SUBDIRS_CONFIGURE([3rdparty/pcre],
            [[$pcre_config_disable],[$pcre_config_enable]])
    fi
fi

dnl ------------------------------------------------------------------------
dnl Check for zlib compression library
dnl ------------------------------------------------------------------------

ZLIB_LINK=
if test "$wxUSE_ZLIB" != "no" ; then
    AC_DEFINE(wxUSE_ZLIB)

    if test "$wxUSE_ZLIB" = "sys" -o "$wxUSE_ZLIB" = "yes" ; then
        dnl we have troubles with ancient zlib versions (e.g. 1.0.4 is
        dnl known to not work) and although I don't know which is
        dnl the minimal required version it's safer to test for 1.1.4 as
        dnl it fixes a security problem in 1.1.3 -- and hopefully nobody
        dnl has anything more ancient (1.1.3 was released in July 1998)
        dnl anyhow
        AC_CACHE_CHECK([for zlib.h >= 1.1.4], ac_cv_header_zlib_h,
            [AC_RUN_IFELSE(
                dnl zlib.h defines ZLIB_VERSION="x.y.z"
                [AC_LANG_SOURCE([[
                    #include <zlib.h>
                    #include <stdio.h>
                    #include <stdlib.h>

                    int main()
                    {
                        FILE *f=fopen("conftestval", "w");
                        if (!f) return 1;
                        fprintf(f, "%s",
                                ZLIB_VERSION[0] == '1' &&
                                (ZLIB_VERSION[2] > '1' ||
                                (ZLIB_VERSION[2] == '1' &&
                                 ZLIB_VERSION[4] >= '4')) ? "yes" : "no");
                        return 0;
                    }
                ]])],
                ac_cv_header_zlib_h=`cat conftestval`,
                ac_cv_header_zlib_h=no,
                dnl cross-compiling: don't have an answer, try later
                unset ac_cv_header_zlib_h
            )]
        )
        dnl If the test above did not come up with a value (e.g. cross
        dnl compiling) then this should give a definitive answer
        AC_CHECK_HEADER(zlib.h,,, [ ])

        if test "$ac_cv_header_zlib_h" = "yes"; then
            AC_CHECK_LIB(z, deflate, ZLIB_LINK=" -lz")
        fi

        if test "x$ZLIB_LINK" = "x" ; then
            if test "$wxUSE_ZLIB" = "sys" ; then
                AC_MSG_ERROR([system zlib library not found or too old! Use --with-zlib=builtin to use built-in version])
            else
                AC_MSG_WARN([system zlib library not found or too old, will use built-in instead])
                wxUSE_ZLIB=builtin
            fi
        else
            dnl we are using the system library
            wxUSE_ZLIB=sys
        fi
    fi

    dnl We should test if built-in zlib library is avalable, preferably
    dnl downloaded through --recurse-submodules option if cloned from git.
    dnl Would be available when downloaded as a zipped or tarball release.
    if test "$wxUSE_ZLIB" = "builtin" ; then
        AC_MSG_CHECKING([whether zlib.h file exists])
        if ! test -f "$srcdir/src/zlib/zlib.h" ; then
            AC_MSG_RESULT([no])
            AC_MSG_ERROR([
    Configured to use built-in zlib library, but the required file
    $srcdir/src/zlib/zlib.h couldn't be found.
    You might need to run

        git submodule update --init src/zlib

    to fix this.])
        else
            AC_MSG_RESULT([yes])
        fi
    fi
fi

dnl ------------------------------------------------------------------------
dnl Check for png library
dnl ------------------------------------------------------------------------

PNG_LINK=
if test "$wxUSE_LIBPNG" != "no" ; then
    AC_DEFINE(wxUSE_LIBPNG)

    dnl for the check below to have a chance to succeed, we must already have
    dnl libz somewhere
    if test "$wxUSE_LIBPNG" = "sys" -a "$wxUSE_ZLIB" != "sys" ; then
        AC_MSG_WARN([system png library doesn't work without system zlib, will use built-in instead])
        wxUSE_LIBPNG=builtin
    fi

    if test "$wxUSE_LIBPNG" = "sys" -o "$wxUSE_LIBPNG" = "yes" ; then
        dnl libpng version 0.9 is known to not work, if an even newer
        dnl version is required, just bump it up in the test below
        AC_CACHE_CHECK([for png.h > 0.90], ac_cv_header_png_h,
            [AC_RUN_IFELSE(
                dnl png.h defines PNG_LIBPNG_VER=number
                [AC_LANG_SOURCE([[
                    #include <png.h>
                    #include <stdio.h>
                    #include <stdlib.h>

                    int main()
                    {
                        FILE *f=fopen("conftestval", "w");
                        if (!f) return 1;
                        fprintf(f, "%s",
                                 PNG_LIBPNG_VER > 90 ? "yes" : "no");
                        return 0;
                    }
                ]])],
                ac_cv_header_png_h=`cat conftestval`,
                ac_cv_header_png_h=no,
                dnl cross-compiling: test (later) if we have any png.h
                unset ac_cv_header_png_h
            )]
        )
        AC_CHECK_HEADER(png.h,,, [ ])

        if test "$ac_cv_header_png_h" = "yes"; then
            AC_CHECK_LIB(png, png_sig_cmp, PNG_LINK=" -lpng -lz", , [-lz -lm])
        fi

        if test "x$PNG_LINK" = "x" ; then
            if test "$wxUSE_LIBPNG" = "sys" ; then
                AC_MSG_ERROR([system png library not found or too old! Use --with-libpng=builtin to use built-in version])
            else
                AC_MSG_WARN([system png library not found or too old, will use built-in instead])
                wxUSE_LIBPNG=builtin
            fi
        else
            dnl we are using the system library
            wxUSE_LIBPNG=sys
        fi
    fi

    dnl We should test if built-in png library is avalable, preferably
    dnl downloaded through --recurse-submodules option if cloned from git.
    dnl Would be available when downloaded as a zipped or tarball release.
    if test "$wxUSE_LIBPNG" = "builtin" ; then
        AC_MSG_CHECKING([whether png.c file exists])
        if ! test -f "$srcdir/src/png/png.c" ; then
            AC_MSG_RESULT([no])
            AC_MSG_ERROR([
    Configured to use built-in png library, but the required file
    $srcdir/src/png/png.c couldn't be found.
    You might need to run

        git submodule update --init src/png

    to fix this.])
        else
            AC_MSG_RESULT([yes])
        fi
    fi
fi

dnl ------------------------------------------------------------------------
dnl Check for jpeg library
dnl ------------------------------------------------------------------------

dnl this check must be done before the check for libtiff as libtiff uses
dnl libjpeg itself
JPEG_LINK=
if test "$wxUSE_LIBJPEG" != "no" ; then
    AC_DEFINE(wxUSE_LIBJPEG)

    if test "$wxUSE_LIBJPEG" = "sys" -o "$wxUSE_LIBJPEG" = "yes" ; then
        dnl can't use AC_CHECK_HEADER as jconfig.h defines things like
        dnl HAVE_STDLIB_H which are already defined and this provokes
        dnl a compiler warning which configure considers as an error...
        AC_MSG_CHECKING(for jpeglib.h)
        AC_CACHE_VAL(ac_cv_header_jpeglib_h,
            AC_COMPILE_IFELSE([AC_LANG_PROGRAM(
                [
                    #undef HAVE_STDLIB_H
                    #include <stdio.h>
                    #include <jpeglib.h>
                ],
                [
                ])],
                ac_cv_header_jpeglib_h=yes,
                ac_cv_header_jpeglib_h=no
            )
        )
        AC_MSG_RESULT($ac_cv_header_jpeglib_h)

        if test "$ac_cv_header_jpeglib_h" = "yes"; then
            AC_CHECK_LIB(jpeg, jpeg_read_header, JPEG_LINK=" -ljpeg")
        fi

        if test "x$JPEG_LINK" = "x" ; then
            if test "$wxUSE_LIBJPEG" = "sys" ; then
                AC_MSG_ERROR([system jpeg library not found! Use --with-libjpeg=builtin to use built-in version])
            else
                AC_MSG_WARN([system jpeg library not found, will use built-in instead])
                wxUSE_LIBJPEG=builtin
            fi
        else
            dnl we are using the system library
            wxUSE_LIBJPEG=sys

            if test "$wxUSE_MSW" = 1; then
                dnl boolean is defined by the jpeg headers and also by the
                dnl Windows headers of some compilers. This type has been
                dnl renamed in the builtin, so it is only an issue when
                dnl using an external jpeg lib on Windows.
                AC_CHECK_TYPES(
                    [boolean],
                    [
                        AC_CHECK_SIZEOF(
                            [boolean],
                            [],
                            [
                                #undef HAVE_BOOLEAN
                                #include <stdio.h>
                                #include <jpeglib.h>
                            ])
                        AC_DEFINE_UNQUOTED(
                            [wxHACK_BOOLEAN],
                            [wxInt`expr 8 \* $ac_cv_sizeof_boolean`])
                    ],
                    [],
                    [#include <windows.h>])
            fi
        fi
    fi

    dnl We should test if built-in jpeg library is avalable, preferably
    dnl downloaded through --recurse-submodules option if cloned from git.
    dnl Would be available when downloaded as a zipped or tarball release.
    if test "$wxUSE_LIBJPEG" = "builtin" ; then
        AC_MSG_CHECKING([whether jpeglib.h file exists])
        if ! test -f "$srcdir/src/jpeg/jpeglib.h" ; then
            AC_MSG_RESULT([no])
            AC_MSG_ERROR([
    Configured to use built-in jpeg library, but the required file
    $srcdir/src/jpeg/jpeglib.h couldn't be found.
    You might need to run

        git submodule update --init src/jpeg

    to fix this.])
        else
            AC_MSG_RESULT([yes])
        fi
    fi
fi

dnl ------------------------------------------------------------------------
dnl Check for lzma library
dnl ------------------------------------------------------------------------

if test "$wxUSE_LIBLZMA" != "no"; then
    AC_CHECK_HEADER(lzma.h,,,[])

    if test "$ac_cv_header_lzma_h" = "yes"; then
        AC_CHECK_LIB(lzma, lzma_code,
            [
                LZMA_LINK="-llzma"
                LIBS="$LZMA_LINK $LIBS"
                AC_DEFINE(wxUSE_LIBLZMA)
                wxUSE_LIBLZMA=sys
            ])
    fi

    if test -z "$LZMA_LINK"; then
        wxUSE_LIBLZMA=no
    fi
fi

dnl ------------------------------------------------------------------------
dnl Check for jbig library
dnl ------------------------------------------------------------------------

JBIG_LINK=
if test "$wxUSE_LIBJBIG" = "yes"; then
    AC_CHECK_LIB(jbig, jbg_dec_init, JBIG_LINK=" -ljbig")
fi

dnl ------------------------------------------------------------------------
dnl Check for tiff library
dnl ------------------------------------------------------------------------

TIFF_LINK=
if test "$wxUSE_LIBTIFF" != "no" ; then
    AC_DEFINE(wxUSE_LIBTIFF)

    if test "$wxUSE_LIBTIFF" = "sys" -o "$wxUSE_LIBTIFF" = "yes" ; then
        PKG_CHECK_MODULES(LIBTIFF, [libtiff-4],
            [
                TIFF_LINK=$LIBTIFF_LIBS
                CXXFLAGS="$LIBTIFF_CFLAGS $CXXFLAGS"
            ],
            [
                AC_MSG_RESULT([not found via pkg-config])

                TIFF_PREREQ_LINKS=-lm

                dnl libtiff may depend on libjpeg and libz so use them in the test
                dnl below or it would fail
                if test "$wxUSE_LIBJPEG" = "sys"; then
                    TIFF_PREREQ_LINKS="$TIFF_PREREQ_LINKS $JPEG_LINK"
                fi
                if test "$wxUSE_ZLIB" = "sys"; then
                    TIFF_PREREQ_LINKS="$TIFF_PREREQ_LINKS $ZLIB_LINK"
                fi
                if test -n "$LZMA_LINK"; then
                    TIFF_PREREQ_LINKS="$TIFF_PREREQ_LINKS $LZMA_LINK"
                fi
                if test "$wxUSE_LIBJBIG" = "yes"; then
                    TIFF_PREREQ_LINKS="$TIFF_PREREQ_LINKS $JBIG_LINK"
                fi
                AC_CHECK_HEADER(tiffio.h,
                                [
                                    AC_CHECK_LIB(tiff, TIFFError,
                                                 TIFF_LINK=" -ltiff",
                                                 ,
                                                 $TIFF_PREREQ_LINKS)
                                ],
                                [],
                                [ ]
                               )
            ])

        if test "x$TIFF_LINK" = "x" ; then
            if test "$wxUSE_LIBTIFF" = "sys" ; then
                AC_MSG_ERROR([system tiff library not found! Use --with-libtiff=builtin to use built-in version])
            else
                AC_MSG_WARN([system tiff library not found, will use built-in instead])
                wxUSE_LIBTIFF=builtin
            fi
        else
            dnl we are using the system library
            wxUSE_LIBTIFF=sys
        fi
    fi
    if test "$wxUSE_LIBTIFF" = "builtin" ; then
        dnl Test for built-in tiff library avalability.
        AC_MSG_CHECKING([whether tiff.h file exists])
        if ! test -f "$srcdir/src/tiff/libtiff/tiff.h" ; then
            AC_MSG_RESULT([no])
            AC_MSG_ERROR([
    Configured to use built-in tiff library, but the required file
    $srcdir/src/tiff/libtiff/tiff.h couldn't be found.
    You might need to run:

        git submodule update --init src/tiff

    to fix this.])
        else
            AC_MSG_RESULT([yes])
        fi

        dnl Disable the use of the external libraries in the built-in libtiff
        dnl explicitly, as otherwise we'd depend on the system libraries, which
        dnl is typically undesirable when using builtin libraries. If we use
        dnl lzma ourselves, keep it enabled (note that we must still define the
        dnl variable used below).
        if test "$wxUSE_LIBLZMA" = "no"; then
            tiff_lzma_option=--disable-lzma
        else
            tiff_lzma_option=--enable-lzma
        fi
        if test "$wxUSE_LIBJPEG" = "no"; then
            dnl we have to prevent the builtin libtiff configure from building the
            dnl library with JPEG support as this was explicitly disabled by user,
            dnl but unfortunately it needs --disable-jpeg and not --without-libjpeg
            dnl (which will be passed to it anyhow as configure passes arguments to
            dnl the top-level script to all the other ones called recursively), so
            dnl we need to hack around this
            tiff_jpeg_option=--disable-jpeg
        else
            tiff_jpeg_option=--enable-jpeg
        fi

        AX_SUBDIRS_CONFIGURE([src/tiff],
            [[--disable-jbig],
             [--disable-libdeflate],
             [--disable-webp],
             [--disable-zstd],
             [$tiff_lzma_option],
             [$tiff_jpeg_option]])
    fi
fi

dnl ------------------------------------------------------------------------
dnl Check for expat libraries
dnl ------------------------------------------------------------------------

if test "$wxUSE_EXPAT" != "no"; then
    if test "$wxUSE_EXPAT" = "sys" -o "$wxUSE_EXPAT" = "yes" ; then
        AC_CHECK_HEADER([expat.h], [found_expat_h=1],, [ ])
        if test "x$found_expat_h" = "x1"; then
            dnl Expat 1.95.6 comes with broken expat.h:
            AC_CACHE_CHECK([if expat.h is valid C++ header],
                wx_cv_expat_is_not_broken,
                [
                AC_LANG_PUSH(C++)
                AC_COMPILE_IFELSE([AC_LANG_PROGRAM([#include <expat.h>],[])],
                    wx_cv_expat_is_not_broken=yes,
                    wx_cv_expat_is_not_broken=no
                )
                AC_LANG_POP()
                ]
            )
            if test "$wx_cv_expat_is_not_broken" = "yes" ; then
                AC_CHECK_LIB(expat, XML_ParserCreate, EXPAT_LINK=" -lexpat")
            fi
        fi
        if test "x$EXPAT_LINK" = "x" ; then
            if test "$wxUSE_EXPAT" = "sys" ; then
                AC_MSG_ERROR([system expat library not found! Use --with-expat=builtin to use built-in version])
            else
                AC_MSG_WARN([system expat library not found, will use built-in instead])
                wxUSE_EXPAT=builtin
            fi
        else
            dnl we are using the system library
            wxUSE_EXPAT=sys
        fi
    fi
    if test "$wxUSE_EXPAT" = "builtin" ; then
        dnl Test for built-in expat library avalability.
        AC_MSG_CHECKING([whether expat.h file exists])
        if ! test -f "$srcdir/src/expat/expat/lib/expat.h" ; then
            AC_MSG_RESULT([no])
            AC_MSG_ERROR([
    Configured to use built-in expat library, but the required file
    $srcdir/src/expat/expat/lib/expat.h couldn't be found.
    You might need to run:

        git submodule update --init src/expat

    to fix this.])
        else
            AC_MSG_RESULT([yes])
        fi

        dnl Expat requires C99 compiler, so define wxCFLAGS_C99 variable which
        dnl is used when compiling it in our makefiles.
        save_CC="$CC"
        AC_PROG_CC
        CC="$save_CC"

        dnl Note that we need just the flags, not the full CC value including
        dnl the compiler too.
        wxCFLAGS_C99=$ac_cv_prog_cc_c99
        AC_SUBST(wxCFLAGS_C99)

        dnl Expat needs this:
        AC_CONFIG_SUBDIRS([src/expat/expat])
    fi

    wxUSE_XML=yes
    AC_DEFINE(wxUSE_XML)
else
    wxUSE_XML=no
fi

dnl ------------------------------------------------------------------------
dnl Check for NanoSVG libraries
dnl ------------------------------------------------------------------------

if test "$wxUSE_NANOSVG" = "yes"; then
    AC_DEFINE(wxUSE_NANOSVG)
fi

dnl ------------------------------------------------------------------------
dnl Check for LunaSVG libraries
dnl ------------------------------------------------------------------------

if test "$wxUSE_LUNASVG" = "yes"; then
    AC_DEFINE(wxUSE_LUNASVG)
fi

dnl ------------------------------------------------------------------------
dnl XML and wxrc
dnl ------------------------------------------------------------------------
if test "$wxUSE_XML" != "yes"; then
    AC_MSG_WARN([XML library not built, cannot build wxrc])
    USE_XML=0
else
    USE_XML=1
fi


dnl ------------------------------------------------------------------------
dnl Check for libmspack
dnl ------------------------------------------------------------------------

if test "$wxUSE_LIBMSPACK" != "no"; then
    AC_CHECK_HEADER([mspack.h], [found_mspack_h=1],, [ ])
    if test "x$found_mspack_h" = "x1"; then
        AC_CHECK_LIB(mspack, mspack_create_chm_decompressor,
                     MSPACK_LINK=" -lmspack")
    fi
    if test "x$MSPACK_LINK" = "x" ; then
        wxUSE_LIBMSPACK=no
    fi
fi

if test "$wxUSE_LIBMSPACK" != "no"; then
    AC_DEFINE(wxUSE_LIBMSPACK)
fi

dnl ------------------------------------------------------------------------
dnl Check for libcurl
dnl ------------------------------------------------------------------------

if test "$wxUSE_WEBREQUEST" = "yes"; then
    if test "$wxUSE_LIBCURL" = "builtin"; then
        dnl When using --disable-sys-libs, we typically want to disable
        dnl dependencies on the libraries that are not part of "the
        dnl platform" and under macOS libcurl is definitely not part of the
        dnl system -- but under Linux it arguably is, so handle this case
        dnl appropriately.
        if test "$USE_DARWIN" = 1; then
            wxUSE_LIBCURL=no
        fi
    fi

    if test "$wxUSE_LIBCURL" != "no"; then
        PKG_CHECK_MODULES(LIBCURL, [libcurl],
            [
                wxUSE_LIBCURL=yes
                CXXFLAGS="$LIBCURL_CFLAGS $CXXFLAGS"
                LIBS="$LIBCURL_LIBS $LIBS"
            ],
            [
                wxUSE_LIBCURL=no
                AC_MSG_RESULT([not found])
            ]
        )
    fi
fi

dnl ----------------------------------------------------------------
dnl search for toolkit (widget sets)
dnl ----------------------------------------------------------------

TOOLKIT=
TOOLKIT_INCLUDE=
WIDGET_SET=

dnl are we building for a win32 target environment?
dnl If so, setup common stuff needed for both GUI and Base libs.
if test "$USE_WIN32" = 1 ; then
    AC_CHECK_HEADER(windows.h,,
    [
        AC_MSG_ERROR(please set CFLAGS to contain the location of windows.h)
    ],
    [ ])

    LIBS="$LIBS -luxtheme -lwinspool -lwinmm -lshell32 -lshlwapi -lcomctl32 -lcomdlg32 -ladvapi32 -lversion -lws2_32 -lgdi32 -lgdiplus -lmsimg32"
    case "${host}" in
        x86_64-*-mingw* )
            dnl we need to define this to embed the manifest for correct
            dnl platform from wx/msw/wx.rc (this is not needed for x86 which is
            dnl the default in wx/msw/rcdefs.h)
            WINDRES_CPU_DEFINE="--define WX_CPU_AMD64"
        ;;
    esac
    if test "$wxUSE_ACCESSIBILITY" = "yes" ; then
        LIBS="$LIBS -loleacc"
    fi
    if test "$wxUSE_WINHTTP" = "yes" ; then
        AC_CHECK_HEADER(winhttp.h,,[wxUSE_WINHTTP=no],[#include <windows.h>])

        if test "$wxUSE_WINHTTP" = "yes" ; then
            LIBS="$LIBS -lwinhttp"
        fi
    fi

    case "${host}" in
        *-*-cygwin* )
            dnl Cygwin doesn't include these by default
            LIBS="$LIBS -lkernel32 -luser32"
    esac

    dnl Flags to be passed to windres by the applications using wxWidgets.
    WXCONFIG_RESFLAGS="--define __WIN32__ --define __GNUWIN32__ $WINDRES_CPU_DEFINE"
fi

if test "$wxUSE_GUI" = "yes"; then
    USE_GUI=1

    GUI_TK_LIBRARY=

    WXGTK3=
    WXGTK4=

    if test "$wxUSE_MSW" = 1 ; then
        TOOLKIT=MSW
        GUIDIST=MSW_DIST

        dnl -mwindows causes a heap of other default gui libs to be linked in.
        case "${host}" in
            *-*-mingw* )
                WXCONFIG_LDFLAGS_GUI="$LDFLAGS -Wl,--subsystem,windows -mwindows"
        esac
    fi

    if test "$wxUSE_GTK" = 1; then
        AC_CACHE_VAL(wx_cv_lib_gtk,
            [
                if test -z "$wxGTK_VERSION"; then
                    wxGTK_VERSION=any
                fi

                dnl detect GTK2
                wx_cv_lib_gtk=

                if test "$wxGTK_VERSION" = 3 -o "$wxGTK_VERSION" = any; then
                    PKG_CHECK_MODULES(GTK, gtk+-3.0, wx_cv_lib_gtk=3)
                fi
                if test -z "$wx_cv_lib_gtk"; then
                    if test "$wxGTK_VERSION" = 2 -o "$wxGTK_VERSION" = any; then
                        PKG_CHECK_MODULES(GTK, [gtk+-2.0 >= 2.6.0], wx_cv_lib_gtk=2.0)
                    fi
                fi
                if test -z "$wx_cv_lib_gtk"; then
                    if test "$wxGTK_VERSION" = 4 -o "$wxGTK_VERSION" = any; then
                        PKG_CHECK_MODULES(GTK, gtk4, wx_cv_lib_gtk=4)
                    fi
                fi

                if test -z "$wx_cv_lib_gtk"; then
                    dnl looks better in AC_MSG_RESULT
                    wx_cv_lib_gtk=none
                else
                    if test "$USE_WIN32" != 1 ; then
                        dnl we use symbols from X11 directly so we should link with it
                        GTK_LIBS="$GTK_LIBS -lX11"
                    fi

                    dnl we must link against lgthread unless the user
                    dnl used --disable-threads
                    if test "$wxUSE_THREADS" = "yes"; then
                        PKG_CHECK_MODULES(GTHREAD, gthread-2.0)
                    fi

                    dnl we need to cache GTK_CFLAGS and GTK_LIBS for the
                    dnl subsequent runs
                    wx_cv_cflags_gtk="$GTK_CFLAGS $GTHREAD_CFLAGS"
                    wx_cv_libs_gtk="$GTK_LIBS $GTHREAD_LIBS"
                fi
            ]
        )

        AC_MSG_CHECKING([for GTK version to use])

        case "$wx_cv_lib_gtk" in
            4)      WXGTK4=1
                    WXGTK3=1
                    TOOLKIT_VERSION=4
                    ;;
            3)      WXGTK3=1
                    TOOLKIT_VERSION=3
                    ;;
            2.0)    TOOLKIT_VERSION=2
                    ;;
            *)      AC_MSG_ERROR([
The development files for GTK+ were not found. Please
ensure that pkg-config is in the path and that gtk+-VER.0.pc is
installed, where VER is 2, 3 or 4.
                            ])
                    ;;
        esac

        AC_MSG_RESULT([GTK $TOOLKIT_VERSION])

        if test "$WXGTK3" = 1; then
            AC_DEFINE(__WXGTK220__)
            AC_DEFINE(__WXGTK218__)
            AC_DEFINE(__WXGTK210__)
        else
            save_CFLAGS="$CFLAGS"
            save_LIBS="$LIBS"
            CFLAGS="$wx_cv_cflags_gtk $CFLAGS"
            LIBS="$LIBS $wx_cv_libs_gtk"

            dnl We need to define __WXGTK2xx__ symbols for a few specific
            dnl versions in order to be able to test for them (and hence for
            dnl the availability of the controls which appeared only in these
            dnl versions) from our public headers, without having to include
            dnl gtk/gtk.h from them.

            AC_CACHE_CHECK([if GTK+ is version >= 2.20], wx_cv_gtk220, [
                AC_COMPILE_IFELSE([AC_LANG_PROGRAM([
                                #include <gtk/gtk.h>
                               ],
                               [
                                #if !GTK_CHECK_VERSION(2,20,0)
                                Not GTK+ 2.20
                                #endif
                               ])],
                               wx_cv_gtk220=yes,
                               wx_cv_gtk220=no
                               )
            ])

            if test "$wx_cv_gtk220" = "yes"; then
                AC_DEFINE(__WXGTK220__)
                wx_cv_gtk218=yes
            else
                AC_CACHE_CHECK([if GTK+ is version >= 2.18], wx_cv_gtk218, [
                    AC_COMPILE_IFELSE([AC_LANG_PROGRAM([
                                    #include <gtk/gtk.h>
                                   ],
                                   [
                                    #if !GTK_CHECK_VERSION(2,18,0)
                                    Not GTK+ 2.18
                                    #endif
                                   ])],
                                   wx_cv_gtk218=yes,
                                   wx_cv_gtk218=no
                                   )
                ])
            fi

            if test "$wx_cv_gtk218" = "yes"; then
                AC_DEFINE(__WXGTK218__)
                wx_cv_gtk210=yes
            else
                AC_CACHE_CHECK([if GTK+ is version >= 2.10], wx_cv_gtk210, [
                    AC_COMPILE_IFELSE([AC_LANG_PROGRAM([
                                    #include <gtk/gtk.h>
                                   ],
                                   [
                                    #if !GTK_CHECK_VERSION(2,10,0)
                                    Not GTK+ 2.10
                                    #endif
                                   ])],
                                   wx_cv_gtk210=yes,
                                   wx_cv_gtk210=no
                                   )
                ])
            fi

            if test "$wx_cv_gtk210" = "yes"; then
                AC_DEFINE(__WXGTK210__)
            fi

            CFLAGS="$save_CFLAGS"
            LIBS="$save_LIBS"
        fi

        TOOLKIT_INCLUDE="$wx_cv_cflags_gtk"
        GUI_TK_LIBRARY="$wx_cv_libs_gtk $GUI_TK_LIBRARY"
        TOOLKIT=GTK
        GUIDIST=GTK_DIST

        AC_CACHE_CHECK([for GDK Wayland backend], wx_cv_gdk_wayland, [
            save_CFLAGS=$CFLAGS
            CFLAGS="$CFLAGS $TOOLKIT_INCLUDE"
            AC_COMPILE_IFELSE([AC_LANG_PROGRAM([
                            #include <gdk/gdk.h>
                           ],
                           [
                            #ifndef GDK_WINDOWING_WAYLAND
                            Not GDK Windowing Wayland
                            #endif
                           ])],
                           wx_cv_gdk_wayland=yes,
                           wx_cv_gdk_wayland=no
                           )
            CFLAGS=$save_CFLAGS
        ])
    fi

    if test "$wxUSE_DFB" = 1; then
       PKG_CHECK_MODULES(DIRECTFB,
                         [directfb >= 0.9.23],
                         [
                           wxUSE_UNIVERSAL="yes"
                           TOOLKIT_INCLUDE="$DIRECTFB_CFLAGS"
                           GUI_TK_LIBRARY="$DIRECTFB_LIBS"
                           TOOLKIT=DFB
                           GUIDIST=DFB_DIST
                         ],
                         [
                           AC_MSG_ERROR([DirectFB not found.])
                         ]
                         )
    fi

    if test "$wxUSE_X11" = 1; then
        dnl use standard macros to check for X headers/libs, this brings
        dnl support for the standard configure options --x-includes,
        dnl --x-libraries and --no-x
        AC_PATH_XTRA

        if test "$no_x" = "yes"; then
          AC_MSG_ERROR([X11 not found, please use --x-includes and/or --x-libraries options (see config.log for details)])
        fi

        dnl for some reason AC_PATH_XTRA seems to add -INONE and -LNONE (and
        dnl also sometimes -RNONE) to X_CFLAGS and X_LIBS respectively, filter
        dnl this junk out
        GUI_TK_LIBRARY=`echo $X_LIBS | sed 's/ -LNONE//' | sed 's/ -RNONE//'`
        TOOLKIT_INCLUDE=`echo $X_CFLAGS | sed 's/ -INONE//'`
        COMPILED_X_PROGRAM=0

        if test "$wxUSE_NANOX" = "yes"; then
            AC_MSG_CHECKING(for MicroWindows/NanoX distribution)
            if test "x$MICROWIN" = x ; then
                AC_MSG_RESULT(not found)
                AC_MSG_ERROR([Cannot find MicroWindows library. Make sure MICROWIN is set.])
            else
                AC_MSG_RESULT($MICROWIN)
                AC_DEFINE(wxUSE_NANOX)
            fi
        fi

        PKG_CHECK_MODULES(PANGOXFT, pangoxft,
            [
                AC_DEFINE(HAVE_PANGO_XFT)
                CFLAGS="$PANGOXFT_CFLAGS $CFLAGS"
                CXXFLAGS="$PANGOXFT_CFLAGS $CXXFLAGS"
                GUI_TK_LIBRARY="$GUI_TK_LIBRARY $PANGOXFT_LIBS"
            ],
            [
                AC_MSG_ERROR([Required pangoxft library not found])
            ]
        )
        PKG_CHECK_MODULES(PANGOFT2, pangoft2,
            [
                CFLAGS="$PANGOFT2_CFLAGS $CFLAGS"
                CXXFLAGS="$PANGOFT2_CFLAGS $CXXFLAGS"
                GUI_TK_LIBRARY="$GUI_TK_LIBRARY $PANGOFT2_LIBS"
            ],
            [
                AC_MSG_WARN([pangoft2 library not found, library will be compiled without printing support])
                wxUSE_PRINTING_ARCHITECTURE="no"
            ]
        )

        AC_CHECK_FUNCS([pango_font_family_is_monospace])

        wxUSE_UNIVERSAL="yes"

        if test "$wxUSE_NANOX" = "yes"; then
            TOOLKIT_INCLUDE="-I\$(top_srcdir)/include/wx/x11/nanox -I\$(MICROWIN)/src/include $TOOLKIT_INCLUDE"
            TOOLCHAIN_DEFS="${TOOLCHAIN_DEFS} -D__NANOX__ -DMWPIXEL_FORMAT=MWPF_TRUECOLOR0888 -DHAVE_FILEIO -DHAVE_BMP_SUPPORT=1 -DHAVE_GIF_SUPPORT=1 -DHAVE_PNM_SUPPORT=1 -DHAVE_XPM_SUPPORT=1 -DUNIX=1 -DUSE_EXPOSURE -DSCREEN_HEIGHT=480 -DSCREEN_WIDTH=640 -DSCREEN_DEPTH=4 -DX11=1"
            GUI_TK_LIBRARY="$GUI_TK_LIBRARY \$(MICROWIN)/src/lib/libnano-X.a"
        else
            GUI_TK_LIBRARY="$GUI_TK_LIBRARY -lX11"
        fi

        TOOLKIT=X11
        GUIDIST=X11_DIST

        dnl test for external libxpm if we're configured to use it
        if test "$wxUSE_LIBXPM" = "sys"; then
            AC_MSG_CHECKING(for Xpm library)
            WX_PATH_FIND_LIBRARIES(Xpm)
            if test "$ac_find_libraries" != "" ; then
                WX_LINK_PATH_EXIST($ac_find_libraries,$GUI_TK_LIBRARY)
                GUI_TK_LIBRARY="$GUI_TK_LIBRARY $ac_path_to_link"
                AC_MSG_RESULT(found in $ac_find_libraries)

                AC_CACHE_CHECK([for X11/xpm.h],
                    wx_cv_x11_xpm_h,
                    [
                        save_CFLAGS=$CFLAGS
                        CFLAGS="$TOOLKIT_INCLUDE $CFLAGS"

                        AC_COMPILE_IFELSE([AC_LANG_PROGRAM(
                            [
                                #include <X11/xpm.h>
                            ],
                            [
                                int version;
                                version = XpmLibraryVersion();
                            ])],
                            wx_cv_x11_xpm_h=yes,
                            wx_cv_x11_xpm_h=no
                        )

                        CFLAGS=$save_CFLAGS
                    ]
                )

                if test $wx_cv_x11_xpm_h = "yes"; then
                    GUI_TK_LIBRARY="$GUI_TK_LIBRARY -lXpm"
                    AC_DEFINE(wxHAVE_LIB_XPM)
                else
                    AC_MSG_WARN([built-in less efficient XPM decoder will be used])
                fi
            fi

        fi

        dnl XShapeQueryExtension checks: first the library, then prototype
        AC_CHECK_LIB([Xext], [XShapeQueryExtension],
                     [
                      GUI_TK_LIBRARY="$GUI_TK_LIBRARY -lXext"
                      wxHAVE_XEXT_LIB=1
                     ],
                     [], [$GUI_TK_LIBRARY -lX11])

        if test "$wxHAVE_XEXT_LIB" = 1; then
            save_CFLAGS="$CFLAGS"
            CFLAGS="$TOOLKIT_INCLUDE $CFLAGS"

            AC_MSG_CHECKING([for X11/extensions/shape.h])
            AC_COMPILE_IFELSE([AC_LANG_PROGRAM([
                            #include <X11/Xlib.h>
                            #include <X11/extensions/shape.h>
                           ],
                           [
                            int dummy1, dummy2;
                            XShapeQueryExtension((Display*)NULL,
                                                 (int*)NULL, (int*)NULL);
                           ])],
                           [
                            AC_DEFINE(HAVE_XSHAPE)
                            AC_MSG_RESULT([found])
                           ],
                           [
                            AC_MSG_RESULT([not found])
                           ])
            CFLAGS="$save_CFLAGS"

        fi
    fi

    if test "$wxUSE_OSX_COCOA" = 1; then
        TOOLKIT=OSX_COCOA
        GUIDIST=OSX_COCOA_DIST

        TOOLCHAIN_DEFS="${TOOLCHAIN_DEFS} -D__WXMAC__ -D__WXOSX__"
    fi

    if test "$wxUSE_OSX_IPHONE" = 1; then
        TOOLKIT=OSX_IPHONE
    fi


    if test "$wxUSE_QT" = 1; then
        TOOLKIT=QT
        GUIDIST=QT_DIST
        TOOLKIT_DIR="qt"

        if test -n "$QT5_CUSTOM_DIR" ; then
            dnl the name of the directory where the files for this toolkit live
            TOOLKIT_INCLUDE="${TOOLKIT_INCLUDE} -I${QT5_CUSTOM_DIR}/include"
            GUI_TK_LIBRARY="${GUI_TK_LIBRARY} -L${QT5_CUSTOM_DIR}/lib \
                            -lQt5Core -lQt5Widgets -lQt5Gui -lQt5OpenGL -lQt5Test \
                            -Wl,-rpath,${QT5_CUSTOM_DIR}/lib"

        elif test -z "$PKG_CONFIG" ; then
            AC_MSG_ERROR([specify QT5_CUSTOM_DIR or make sure pkg-config is available to search for Qt5 libraries])

        else
            PKG_CHECK_MODULES(QT5,
                          [Qt5Core Qt5Widgets Qt5Gui Qt5OpenGL Qt5Test],
                [
                TOOLKIT_INCLUDE="${TOOLKIT_INCLUDE} ${QT5_CFLAGS}"
                GUI_TK_LIBRARY="${GUI_TK_LIBRARY} ${QT5_LIBS}"
                if `pkg-config --variable qt_config Qt5Core | grep "reduce_relocations" >/dev/null`; then
                    dnl build with position independent code if Qt needs it
                    wxUSE_PIC=yes
                fi
                ],
                [
                    AC_MSG_ERROR([Qt5 libraries are not available])
                ]
            )
        fi
    fi
    dnl the name of the directory where the files for this toolkit live
    TOOLKIT_DIR=`echo ${TOOLKIT} | tr '[[A-Z]]' '[[a-z]]'`

    if test "$wxUSE_UNIVERSAL" = "yes"; then
        TOOLCHAIN_DEFS="${TOOLCHAIN_DEFS} -D__WXUNIVERSAL__"
        WIDGET_SET=univ
    fi

    dnl distribute samples/demos/utils with GUI versions
    GUIDIST="${GUIDIST} SAMPLES_DIST DEMOS_DIST UTILS_DIST MISC_DIST"
    DISTDIR="wx\$(TOOLKIT)"
else
    USE_GUI=0

    dnl this doesn't quite work right for wxBase, but the places
    dnl where it is wrong aren't fatal (yet) though.
    TOOLKIT_DIR="base"

    dnl the sources, their dependenices and the headers
    if test "$USE_WIN32" = 1 ; then
        dnl yes, the toolkit for wxBase on win32 is actually MSW
        dnl wxBase on unix does not need a 'TOOLKIT' defined.
        TOOLKIT="MSW"
    fi

    dnl distribute only wxBase sources/headers
    GUIDIST="BASE_DIST"
    DISTDIR="wxBase"
fi


dnl ---------------------------------------------------------------------------
dnl Optional libraries included when system library is not used
dnl ---------------------------------------------------------------------------

dnl do this after test for X11 above so that we have a chance of finding Xlib.h
if test "$wxUSE_GUI" = "yes"; then
    if test "$wxUSE_UNIX" = "yes"; then
        dnl defines HAVE_X11_XKBLIB_H
        AC_CHECK_HEADERS([X11/Xlib.h],,, [ ])
        AC_CHECK_HEADERS([X11/XKBlib.h],,,
                         [
                          #if HAVE_X11_XLIB_H
                            #include <X11/Xlib.h>
                          #endif
                         ])
    fi
fi


dnl ---------------------------------------------------------------------------
dnl wxDisplay checks
dnl ---------------------------------------------------------------------------

USE_XINERAMA=0
if test "$wxUSE_DISPLAY" = "yes"; then
    dnl Xinerama is used for wxX11 only
    if test "$wxUSE_X11" = 1; then
        WX_FIND_LIB(Xinerama, XineramaQueryScreens)
        if test "$ac_find_libraries" != "" ; then
            if test "$ac_find_libraries" != "std" ; then
              WX_LINK_PATH_EXIST([$ac_find_libraries],[$LDFLAGS])
              if test "$ac_path_to_link" != " -L/usr/lib" ; then
                  LDFLAGS="$LDFLAGS $ac_path_to_link"
              fi
            fi
            USE_XINERAMA=1
            GUI_TK_LIBRARY="$GUI_TK_LIBRARY -lXinerama"
        else
            AC_MSG_WARN([Xinerama not found; disabling wxDisplay])
            wxUSE_DISPLAY="no"
        fi
    fi
fi

if test "$wxUSE_DISPLAY" = "yes"; then
    dnl wxGTK2 needs Xxf86vm as well as Xinerama-using ports from above
    if test "$USE_XINERAMA" = 1 -o "$wxUSE_GTK" = 1; then
        WX_FIND_LIB(Xxf86vm, XF86VidModeQueryExtension)
        if test "$ac_find_libraries" != "" ; then
            AC_CHECK_HEADERS([X11/extensions/xf86vmode.h],
                             [
                              GUI_TK_LIBRARY="$GUI_TK_LIBRARY -lXxf86vm"
                             ],
                             [],
                             [
                                  #if HAVE_X11_XLIB_H
                                    #include <X11/Xlib.h>
                                  #endif
                             ])
        fi
    fi
fi

dnl ---------------------------------------------------------------------------
dnl X11 session management
dnl ---------------------------------------------------------------------------
if test "$wxUSE_DETECT_SM" = "yes"; then
    if test "$wxUSE_UNIX" = "yes" -a "$wxUSE_MAC" != 1; then
        WX_FIND_LIB(SM, SmcOpenConnection)
        if test "$ac_find_libraries" != "" ; then
            if test "$ac_find_libraries" != "std" ; then
              WX_LINK_PATH_EXIST([$ac_find_libraries],[$LDFLAGS])
              if test "$ac_path_to_link" != " -L/usr/lib" ; then
                LDFLAGS="$LDFLAGS $ac_path_to_link"
              fi
            fi
            GUI_TK_LIBRARY="$GUI_TK_LIBRARY -lSM"
        else
            AC_MSG_WARN([libSM not found; disabling session management detection])
            wxUSE_DETECT_SM="no"
        fi
    else
        wxUSE_DETECT_SM="no"
    fi
fi


dnl ---------------------------------------------------------------------------
dnl OpenGL libraries
dnl ---------------------------------------------------------------------------

USE_OPENGL=0
if test "$wxUSE_OPENGL" = "yes" -o "$wxUSE_OPENGL" = "auto"; then

    dnl look in glcanvas.h for the list of platforms supported by wxGlCanvas:

    if test "$wxUSE_OSX_COCOA" = 1; then
        OPENGL_LIBS="-framework OpenGL -framework AGL"
    elif test "$wxUSE_MSW" = 1; then
        OPENGL_LIBS="-lopengl32"
    elif test "$wxUSE_X11" = 1 -o "$wxUSE_GTK" = 1 -o "$wxUSE_QT" = 1; then

        dnl adjust CPPFLAGS to include GL/gl.h location if necessary
        dnl (/opt/graphics/OpenGL is for HP-UX systems, bug 925307)
        AC_MSG_CHECKING([for OpenGL headers])
        WX_PATH_FIND_INCLUDES([$SEARCH_INCLUDE /opt/graphics/OpenGL/include], GL/gl.h)
        if test "$ac_find_includes" != "" ; then
            AC_MSG_RESULT(found in $ac_find_includes)
            WX_INCLUDE_PATH_EXIST($ac_find_includes, $CPPFLAGS)
            CPPFLAGS="$CPPFLAGS $ac_path_to_include"
        else
            AC_MSG_RESULT([not found])
        fi

        AC_CHECK_HEADER(GL/gl.h, [
                found_gl=0

                WX_FIND_LIB(GL, glBegin, [/opt/graphics/OpenGL/lib])
                if test "$ac_find_libraries" != "" ; then
                    if test "$ac_find_libraries" != "std" ; then
                      WX_LINK_PATH_EXIST([$ac_find_libraries],[$LDFLAGS])
                      if test "$ac_path_to_link" != " -L/usr/lib" ; then
                        LDFLAGS_GL="$ac_path_to_link"
                      fi
                    fi

                        found_gl=1
                        OPENGL_LIBS="-lGL"

                        if test "$WXGTK3" = 1; then
                            if test "$wxUSE_GLCANVAS_EGL" != "no"; then
                                PKG_CHECK_MODULES(EGL, [egl >= 1.5],
                                    [
                                        OPENGL_LIBS="$OPENGL_LIBS $EGL_LIBS"
                                        AC_DEFINE(wxUSE_GLCANVAS_EGL)
                                        PKG_CHECK_MODULES(WAYLAND_EGL, [wayland-egl],
                                            [
                                                if test $wx_cv_gdk_wayland = "yes"; then
                                                    OPENGL_LIBS="$OPENGL_LIBS $WAYLAND_EGL_LIBS"
                                                    have_wayland=1
                                                fi
                                            ],
                                            [:]
                                        )
                                    ],
                                    [
                                        AC_MSG_NOTICE([EGL 1.5+ not available. Will use GLX.])
                                    ]
                                )
                                if test "$have_wayland" != 1; then
                                    AC_MSG_NOTICE([wxGLCanvas will not have Wayland support])
                                fi
                            fi
                        fi
                fi

                if test "$found_gl" != 1; then
                    WX_FIND_LIB(MesaGL, glEnable, [/opt/graphics/OpenGL/lib])
                    if test "$ac_find_libraries" != "" ; then
                      if test "$ac_find_libraries" != "std" ; then
                        WX_LINK_PATH_EXIST([$ac_find_libraries],[$LDFLAGS])
                        if test "$ac_path_to_link" != " -L/usr/lib" ; then
                          LDFLAGS_GL="$LDFLAGS_GL $ac_path_to_link"
                        fi
                      fi
                      OPENGL_LIBS="-lMesaGL"
                    fi
                fi
        ],
        [],
        [ ])

        if test "x$OPENGL_LIBS" = "x"; then
            if test "$wxUSE_OPENGL" = "yes"; then
                AC_MSG_ERROR([OpenGL libraries not available])
            else
                dnl case wxUSE_OPENGL=auto
                AC_MSG_WARN([OpenGL libraries not available, disabling support for OpenGL])
                wxUSE_OPENGL=no
                USE_OPENGL=0
            fi
        fi
    else
        AC_MSG_WARN([wxGLCanvas not implemented for this port, library will be compiled without it.])
        wxUSE_OPENGL="no"
    fi

    if test "$wxUSE_OPENGL" = "auto"; then
        dnl if the OpenGL libraries were unavailable, this would have been
        dnl changed to "no" above, if it wasn't, change it to "yes" as we've
        dnl verified that we can indeed use OpenGL
        wxUSE_OPENGL=yes
    fi

    if test "$wxUSE_OPENGL" = "yes"; then
        USE_OPENGL=1
        AC_DEFINE(wxUSE_OPENGL)
        AC_DEFINE(wxUSE_GLCANVAS)
        SAMPLES_SUBDIRS="$SAMPLES_SUBDIRS opengl/cube opengl/penguin opengl/isosurf opengl/pyramid"
        SAMPLES_SUBTREES="$SAMPLES_SUBTREES opengl"
    fi
fi


dnl the symbol which allows conditional compilation for the given toolkit
if test -n "$TOOLKIT" ; then
    TOOLCHAIN_DEFS="${TOOLCHAIN_DEFS} -D__WX${TOOLKIT}__"
fi


dnl --- the marker for quick search, leave it here: SHARED_LIB_SETUP ---

if test "$wxUSE_SHARED" = "yes"; then

    dnl use versioned symbols if available on the platform
    WX_VERSIONED_SYMBOLS([\$(wx_top_builddir)/version-script])

    dnl test for GCC's visibility support (sets CFLAGS_VISIBILITY, which is
    dnl assigned to CFLAGS and CXXFLAGS below)
    if test "$wxUSE_VISIBILITY" != "no"; then
        WX_VISIBILITY
    fi

    dnl test for Sun CC which can be used under both Solaris and Linux
    if test "x$SUNCXX" = xyes; then
        DYLIB_RPATH_FLAG="-R\$(wx_top_builddir)/lib"
        WXCONFIG_RPATH="-R\$libdir"
    else
    case "${host}" in
      *-*-linux* | *-*-gnu* | *-*-freebsd*)
        DYLIB_RPATH_FLAG="-Wl,-rpath,\$(wx_top_builddir)/lib"
        WXCONFIG_RPATH="-Wl,-rpath,\$libdir"
        ;;

      *-*-solaris2* )
        dnl here we know that Sun CC is not used as we tested for it above,
        dnl hence we must be using gcc

        dnl newer versions of gcc need -isystem to compile X headers on
        dnl Solaris (which use old style C syntax)
        CPPFLAGS="$CPPFLAGS -isystem /usr/openwin/include"

        dnl gcc may use Sun's ld, in which case -rpath gives a confusing
        dnl error message. We have to try both -Wl,-rpath and -Wl,-R:
        saveLdflags="$LDFLAGS"
        LDFLAGS="$saveLdflags -Wl,-rpath,/"
        AC_MSG_CHECKING([if the linker accepts -rpath])
        AC_LINK_IFELSE([AC_LANG_PROGRAM(
            [],[])],
            [
                AC_MSG_RESULT([yes])
                DYLIB_RPATH_FLAG="-Wl,-rpath,\$(wx_top_builddir)/lib"
                WXCONFIG_RPATH="-Wl,-rpath,\$libdir"
            ],[
                AC_MSG_RESULT([no])
                AC_MSG_CHECKING([if the linker accepts -R])
                LDFLAGS="$saveLdflags -Wl,-R,/"
                AC_LINK_IFELSE([AC_LANG_PROGRAM(
                    [],[])],
                    [
                        AC_MSG_RESULT([yes])
                        DYLIB_RPATH_FLAG="-Wl,-R,\$(wx_top_builddir)/lib"
                        WXCONFIG_RPATH="-Wl,-R,\$libdir"
                    ],[
                        AC_MSG_RESULT([no])
                    ])
            ])
        LDFLAGS="$saveLdflags"
      ;;

      *-*-darwin* )
        install_name_tool=`which ${HOST_PREFIX}install_name_tool`
        if test "$install_name_tool" -a -x "$install_name_tool"; then
            DYLIB_RPATH_POSTLINK="${HOST_PREFIX}install_name_tool -id \$@ \$@"
            cat <<EOF >change-install-names
#!/bin/sh
libnames=\`cd lib ; ls -1 | grep '\.[[0-9]][[0-9]]*\.dylib\$'\`
changes=''
for dep in \${libnames} ; do
    changes="\${changes} -change \${4}/\${dep} \${3}/\${dep}"
done
for i in \${libnames} ; do
    if test -L \${1}/\${i}; then
        # skip symbolic links
        continue
    fi
    ${HOST_PREFIX}install_name_tool \${changes} -id \${3}/\${i} \${1}/\${i}
done

if test -f "\${2}/wxrc-${WX_RELEASE}" ; then
    ${HOST_PREFIX}install_name_tool \${changes} \${2}/wxrc-${WX_RELEASE}
fi
EOF
            chmod +x change-install-names
            DYLIB_RPATH_INSTALL="\$(wx_top_builddir)/change-install-names \${DESTDIR}\${libdir} \${DESTDIR}\${bindir} \${libdir} \$(wx_top_builddir)/lib"
        fi

        dnl the HEADER_PAD_OPTION is required by some wx samples to avoid the error:
        dnl "install_name_tool: changing install names can't be redone for: the_exe_name
        dnl (for architecture ppc) because larger updated load commands do not fit
        dnl (the program must be relinked)"
        HEADER_PAD_OPTION="-headerpad_max_install_names"
      ;;

      *-*-cygwin* | *-*-mingw32* | *-*-mingw64* )
        ;;

      *-*-hpux* )
        DYLIB_RPATH_FLAG="-Wl,+b,\$(wx_top_builddir)/lib"
        WXCONFIG_RPATH="-Wl,+b,\$libdir"
        ;;

    esac
    fi

    if test $wxUSE_RPATH = "no"; then
        DYLIB_RPATH_FLAG=''
        DYLIB_PATH_POSTLINK=''
        WXCONFIG_RPATH=''
    fi

    SHARED=1

else

    config_linkage_component="-static"
    SHARED=0

fi


WX_FLAVOUR=${WX_FLAVOUR:+-$WX_FLAVOUR}
WX_LIB_FLAVOUR=`echo $WX_FLAVOUR | tr '-' '_'`

DEBUG_INFO=0
if test "$wxUSE_DEBUG_INFO" = "yes"; then
    DEBUG_INFO=1
fi

WX_VERSION_TAG=`echo WXU${WX_LIB_FLAVOUR}_${WX_RELEASE} | tr '[[a-z]]' '[[A-Z]]'`

TOOLCHAIN_NAME="${TOOLKIT_DIR}${TOOLKIT_VERSION}${WIDGET_SET}u${WX_LIB_FLAVOUR}-${WX_RELEASE}${HOST_SUFFIX}"

TOOLCHAIN_FULLNAME="${HOST_PREFIX}${TOOLKIT_DIR}${TOOLKIT_VERSION}${WIDGET_SET}-unicode${config_linkage_component}-${WX_RELEASE}${WX_FLAVOUR}"

dnl library link name
dnl These just save us from exporting lib_{unicode,flavour}_suffix.
dnl If we ever need to do that, we won't need to keep these.

if test "$wxUSE_OSX_COCOA" = 1; then
    WX_LIBRARY_BASENAME_NOGUI="wx_baseu${WX_LIB_FLAVOUR}"
else
    WX_LIBRARY_BASENAME_NOGUI="wx_base${WXBASEPORT}u${WX_LIB_FLAVOUR}"
fi
WX_LIBRARY_BASENAME_GUI="wx_${TOOLKIT_DIR}${TOOLKIT_VERSION}${WIDGET_SET}u${WX_LIB_FLAVOUR}"



dnl ---------------------------------------------------------------------------
dnl Checks for typedefs
dnl ---------------------------------------------------------------------------

dnl sets HAVE_SSIZE_T if ssize_t is defined
AC_CHECK_TYPES(ssize_t)

dnl check what exactly size_t is on this machine - this is necessary to avoid
dnl ambiguous overloads in several places, notably wx/string.h and wx/array.h
AC_LANG_PUSH(C++) dnl tests below use overloaded functions and so need C++
AC_CACHE_CHECK([if size_t is unsigned int],
    wx_cv_size_t_is_uint,
    [
    dnl an obvious check like AC_COMPILE_IFELSE[struct Foo { ... };] doesn't work
    dnl with egcs (at least) up to 1.1.1 as it allows you to compile duplicate
    dnl methods in a local class (i.e. class inside a function) declaration
    dnl without any objections!!
    dnl
    dnl hence the hack below: we must have Foo at global scope!
    AC_COMPILE_IFELSE([AC_LANG_PROGRAM([#include <stddef.h>],
        [
            return 0; }

            struct Foo { void foo(size_t); void foo(unsigned int); };

            int bar() {
        ])],
        wx_cv_size_t_is_uint=no,
        wx_cv_size_t_is_uint=yes
    )
    ]
)

if test "$wx_cv_size_t_is_uint" = "yes"; then
    AC_DEFINE(wxSIZE_T_IS_UINT)
else
    AC_CACHE_CHECK([if size_t is unsigned long],
        wx_cv_size_t_is_ulong,
        AC_COMPILE_IFELSE([AC_LANG_PROGRAM([#include <stddef.h>],
            [
                return 0; }

                struct Foo { void foo(size_t); void foo(unsigned long); };

                int bar() {
            ])],
            wx_cv_size_t_is_ulong=no,
            wx_cv_size_t_is_ulong=yes
        )
    )

    if test "$wx_cv_size_t_is_ulong" = "yes"; then
        AC_DEFINE(wxSIZE_T_IS_ULONG)
    fi
fi

AC_CACHE_CHECK([if wchar_t is separate type],
    wx_cv_wchar_t_is_separate_type,
    AC_COMPILE_IFELSE([AC_LANG_PROGRAM([#include <wchar.h>],
        [
            return 0; }

            struct Foo { void foo(wchar_t);
                         void foo(unsigned short);
                         void foo(unsigned int);
                         void foo(unsigned long); };

            int bar() {
        ])],
        wx_cv_wchar_t_is_separate_type=yes,
        wx_cv_wchar_t_is_separate_type=no
    )
)

if test "$wx_cv_wchar_t_is_separate_type" = "yes"; then
    AC_DEFINE(wxWCHAR_T_IS_REAL_TYPE, 1)
else
    AC_DEFINE(wxWCHAR_T_IS_REAL_TYPE, 0)
fi

AC_LANG_POP() dnl C++

dnl ---------------------------------------------------------------------------
dnl Checks for structures
dnl ---------------------------------------------------------------------------

dnl does passwd struct has the pw_gecos field?
AC_CACHE_CHECK([for pw_gecos in struct passwd], wx_cv_struct_pw_gecos,
    [
        AC_COMPILE_IFELSE([AC_LANG_PROGRAM([#include <pwd.h>],
             [
                char *p;
                struct passwd *pw;
                p = pw->pw_gecos;
             ])],
             [
                wx_cv_struct_pw_gecos=yes
             ],
             [
                wx_cv_struct_pw_gecos=no
             ]
        )
    ]
)

if test "$wx_cv_struct_pw_gecos" = "yes"; then
    AC_DEFINE(HAVE_PW_GECOS)
fi

dnl ---------------------------------------------------------------------------
dnl Check for functions
dnl ---------------------------------------------------------------------------

dnl check for wcslen in all possible places
WCSLEN_FOUND=0
WCHAR_LINK=
AC_CHECK_FUNCS(wcslen, WCSLEN_FOUND=1)

if test "$WCSLEN_FOUND" = 0; then
    if test "$TOOLKIT" = "MSW"; then
        AC_CHECK_LIB(msvcrt, wcslen, WCHAR_OK=1)
    else
        AC_CHECK_LIB(w, wcslen, [
                        WCHAR_LINK=" -lw"
                        WCSLEN_FOUND=1
                    ])
    fi
fi

if test "$WCSLEN_FOUND" = 1; then
    AC_DEFINE(HAVE_WCSLEN)
fi

dnl Notice that unlike the functions below, this one seems to be present in all
dnl support OS X versions so it's OK to test for it here.
AC_CHECK_FUNCS(wcsftime)

dnl OS X provides the wide character functions (and also strnlen(), for some
dnl reason) only starting from 10.7 so our tests would succeed if we're
dnl configuring under 10.7 or later, yet the compiled programs would fail if
dnl ran under 10.6 or earlier. To avoid this problem, define the corresponding
dnl HAVE_XXX in wx/osx/config_xcode.h instead of testing for them here.
if test "$wxUSE_MAC" != 1; then
    AC_CHECK_FUNCS([strnlen wcsdup wcsnlen wcscasecmp wcsncasecmp])
fi

dnl On HP-UX aCC need this define to find mbstrtowcs() &c
dnl Can't be used for g++ since the mbstate_t in wchar.h can conflict
dnl with g++'s in <cwchar> (unless -D_INCLUDE__STDC_A1_SOURCE is in the
dnl flags when g++ is configured, it will declare its own).
if test "$USE_HPUX" = 1 -a "$GCC" != "yes"; then
    CPPFLAGS="-D_INCLUDE__STDC_A1_SOURCE $CPPFLAGS"
fi

dnl Try to use wcsrtombs instead of wcstombs which is buggy in old GNU
dnl libc versions if possible. AC_CHECK_FUNCS only checks it's in the
dnl library, not the header, so do a header check for mbstate_t first.
AC_CHECK_TYPES([mbstate_t],
               [AC_CHECK_FUNCS(wcsrtombs)],
               [],
               [#include <wchar.h>])

dnl Check for vararg functions that should be available in stdio.h
WX_CHECK_FUNCS(snprintf vsnprintf vsscanf)

AC_LANG_PUSH(C++)
if test "$wx_cv_func_vsnprintf" = "yes"; then
    dnl we know there is a vsnprintf declaration, but some old headers
    dnl may have one taking a "char *" format instead of "const char *"
    AC_CACHE_CHECK([if vsnprintf declaration is broken], wx_cv_func_broken_vsnprintf_decl,
        [
            AC_COMPILE_IFELSE([AC_LANG_PROGRAM(
                [
                    #include <stdio.h>
                    #include <stdarg.h>
                ],
                [
                    char *buf;
                    va_list ap;
                    const char *fmt = "%s";
                    vsnprintf(buf, 10u, fmt, ap);
                ])],
                wx_cv_func_broken_vsnprintf_decl=no,
                wx_cv_func_broken_vsnprintf_decl=yes
            )
        ]
    )

    if test "$wx_cv_func_broken_vsnprintf_decl" = "yes"; then
        AC_DEFINE(HAVE_BROKEN_VSNPRINTF_DECL)
    fi
fi

if test "$wx_cv_func_snprintf" = "yes"; then
    if test "$wxUSE_PRINTF_POS_PARAMS" = "yes"; then

        dnl check if snprintf() has support for positional arguments
        dnl NB: if snprintf() has positional support we can safely suppose that also
        dnl     other *printf() functions support them as they all belong to the same
        dnl     family and they all fallback to the same implementation
        AC_CACHE_CHECK([if snprintf supports positional arguments], wx_cv_func_snprintf_pos_params,
            [
                AC_RUN_IFELSE([AC_LANG_SOURCE([[
                    [
                        #include <stdio.h>

                        int main (void)
                        {
                            char buffer[128];
                            snprintf (buffer, 128, "%2$d %3$d %1$d", 1, 2, 3);
                            if (strcmp ("2 3 1", buffer) == 0)
                                exit (0);
                            exit (1);
                        }
                    ]]])],
                    wx_cv_func_snprintf_pos_params=no,
                    wx_cv_func_snprintf_pos_params=yes,
                    dnl be pessimistic when cross-compiling
                    [
                        AC_MSG_WARN([Assuming Unix98 printf() is not available,
define HAVE_UNIX98_PRINTF as 1 in setup.h if it is available.])
                        wx_cv_func_snprintf_pos_params=no
                    ]
                )
            ]
        )

        if test "$wx_cv_func_snprintf_pos_params" = "yes"; then
            AC_DEFINE(HAVE_UNIX98_PRINTF)
        fi
    fi
fi

if test "$wx_cv_func_vsscanf" = "yes"; then
    dnl we know there is a vsscanf() declaration, but it can be broken by
    dnl declaring vsscanf() as taking a non-const first argument (this
    dnl happens at least under HP-UX 11.31, see #15638).
    AC_CACHE_CHECK([if vsscanf() declaration is broken], wx_cv_func_broken_vsscanf_decl,
        [
            AC_COMPILE_IFELSE([AC_LANG_PROGRAM(
                [
                    #include <stdio.h>
                    #include <stdarg.h>
                ],
                [
                    const char *buf;
                    va_list args;
                    vsscanf(buf, "%s", args);
                ])],
                wx_cv_func_broken_vsscanf_decl=no,
                wx_cv_func_broken_vsscanf_decl=yes
            )
        ]
    )

    if test "$wx_cv_func_broken_vsscanf_decl" = "yes"; then
        AC_DEFINE(HAVE_BROKEN_VSSCANF_DECL)
    fi
fi
AC_LANG_POP()

dnl also look if we have wide char IO functions, notice that [f]putws are
dnl declared in special widec.h under Solaris
wchar_headers="#include <stdio.h>
#include <wchar.h>"
case "${host}" in
    *-*-solaris2* )
        AC_CHECK_HEADERS(widec.h,,, [AC_INCLUDES_DEFAULT()])
        if test "$ac_cv_header_widec_h" = "yes"; then
            wchar_headers="$wchar_headers
#include <widec.h>"
        fi
esac

WX_CHECK_FUNCS(putws fputws wprintf vswprintf vswscanf,,,
               [$wchar_headers])

dnl MinGW has a vswprintf with a different prototype, and
dnl a _vsnwprintf with the correct prototype, but AC_CHECK_FUNCS
dnl finds it even if it is not declared in some versions...
AC_MSG_CHECKING([for _vsnwprintf])
AC_COMPILE_IFELSE([AC_LANG_PROGRAM([#include <wchar.h>],
               [&_vsnwprintf;])],
               [AC_MSG_RESULT([yes])
                AC_DEFINE(HAVE__VSNWPRINTF)],
               [AC_MSG_RESULT([no])]);

if test "$wxUSE_FILE" = "yes"; then
    WX_CHECK_FUNCS(fsync)
fi

dnl the following tests are for Unix(like) systems only
if test "$TOOLKIT" != "MSW"; then

dnl check for available version of iconv()
if test "$wxUSE_LIBICONV" != "no" ; then
    AC_LANG_PUSH(C++)
    AM_ICONV
    AC_LANG_POP()
    LIBS="$LIBICONV $LIBS"
fi

dnl check for POSIX signals if we need them
if test "$wxUSE_ON_FATAL_EXCEPTION" = "yes" -a "$wxUSE_UNIX" = "yes"; then
    AC_CHECK_FUNCS(sigaction)

    if test "$ac_cv_func_sigaction" = "no"; then
        AC_MSG_WARN([No POSIX signal functions on this system, wxApp::OnFatalException will not be called])
        wxUSE_ON_FATAL_EXCEPTION=no
    fi
fi

dnl backtrace() and backtrace_symbols() for wxStackWalker
if test "$wxUSE_STACKWALKER" = "yes" -a "$wxUSE_UNIX" = "yes"; then
    AC_CACHE_CHECK([for backtrace()], wx_cv_func_backtrace,
        [
            AC_LANG_PUSH(C++)
            AC_COMPILE_IFELSE([AC_LANG_PROGRAM([#include <execinfo.h>], [
                [
                    void *trace[1];
                    char **messages;
                    backtrace(trace, 1);
                    messages = backtrace_symbols(trace, 1);
                ]])],
                wx_cv_func_backtrace=yes,
                wx_cv_func_backtrace=no
            )
            AC_LANG_POP()
        ]
    )

    dnl Under BSD it can require linking with libexecinfo.
    AC_SEARCH_LIBS(backtrace, execinfo, , [wx_cv_func_backtrace=no])

    if test "$wx_cv_func_backtrace" = "no"; then
        AC_MSG_WARN([backtrace() is not available, wxStackWalker will not be available])
        wxUSE_STACKWALKER=no
    else
        if test "$ac_cv_header_cxxabi_h" = "yes"; then
            AC_CACHE_CHECK([for __cxa_demangle() in <cxxabi.h>], wx_cv_func_cxa_demangle,
                [
                    AC_LANG_PUSH(C++)
                    AC_LINK_IFELSE([AC_LANG_PROGRAM([#include <cxxabi.h>],
                        [
                            int rc;
                            __cxxabiv1::__cxa_demangle("foo", 0, 0, &rc);
                        ])],
                        wx_cv_func_cxa_demangle=yes,
                        wx_cv_func_cxa_demangle=no
                    )
                    AC_LANG_POP()
                ]
            )
        else
            wx_cv_func_cxa_demangle=no
        fi

        if test "$wx_cv_func_cxa_demangle" = "yes"; then
            AC_DEFINE(HAVE_CXA_DEMANGLE)
        fi
    fi
fi

if test "$wxUSE_STACKWALKER" = "yes" -a "$USE_WIN32" != 1 -a "$USE_UNIX" != 1; then
    AC_MSG_WARN([wxStackWalker is only available on Win32 and UNIX... disabled])
    wxUSE_STACKWALKER=no
fi


dnl check for the function for temp files creation
AC_CHECK_FUNCS(mkstemp mktemp, break)

dnl get the library function to use for wxGetDiskSpace(): prefer POSIX
dnl statvfs() if it exists, but fall back to Linux/BSD-specific statfs() if
dnl necessary.
AC_CACHE_CHECK(for statvfs, wx_cv_func_statvfs,
    AC_COMPILE_IFELSE([AC_LANG_PROGRAM(
        [
            #include <stddef.h>
            #include <sys/statvfs.h>
        ],
        [
            statvfs("/", NULL);
        ])],
        wx_cv_func_statvfs=yes,
        wx_cv_func_statvfs=no
    )
)

if test "$wx_cv_func_statvfs" = "yes"; then
    dnl we also have to check whether we should use statvfs_t (works under
    dnl Solaris 8, doesn't work under Solaris 7) or "struct statvfs" (vice
    dnl versa) as the argument for statvfs in 64 bit off_t mode (in 32 bit
    dnl mode both work fine)
    dnl
    dnl for this check C++ compiler has to be used as passing incompatible
    dnl pointers is just a warning and not an error in C
    AC_CACHE_CHECK(for statvfs argument type, wx_cv_type_statvfs_t,
        AC_LANG_PUSH(C++)
        AC_COMPILE_IFELSE([AC_LANG_PROGRAM(
            [
                #include <sys/statvfs.h>
            ],
            [
                long l;
                statvfs_t fs;
                statvfs("/", &fs);
                l = fs.f_bsize;
                l += fs.f_blocks;
                l += fs.f_bavail;
            ])],
            wx_cv_type_statvfs_t=statvfs_t,
            [
                AC_COMPILE_IFELSE([AC_LANG_PROGRAM(
                    [
                        #include <sys/statvfs.h>
                    ],
                    [
                        long l;
                        struct statvfs fs;
                        statvfs("/", &fs);
                        l = fs.f_bsize;
                        l += fs.f_blocks;
                        l += fs.f_bavail;
                    ])],
                    wx_cv_type_statvfs_t="struct statvfs",
                    wx_cv_type_statvfs_t="unknown"
                )
            ]
        )
        AC_LANG_POP()
    )

    if test "$wx_cv_type_statvfs_t" != "unknown"; then
        AC_DEFINE(HAVE_STATVFS)
    fi
else
    dnl set it for the test below
    wx_cv_type_statvfs_t="unknown"
fi

if test "$wx_cv_type_statvfs_t" = "unknown"; then
    AC_CACHE_CHECK(for statfs, wx_cv_func_statfs,
        AC_COMPILE_IFELSE([AC_LANG_PROGRAM(
            [
                 #if defined(__BSD__)
                 #include <sys/param.h>
                 #include <sys/mount.h>
                 #else
                 #include <sys/vfs.h>
                 #endif
            ],
            [
                 long l;
                 struct statfs fs;
                 statfs("/", &fs);
                 l = fs.f_bsize;
                 l += fs.f_blocks;
                 l += fs.f_bavail;
            ])],
             wx_cv_func_statfs=yes,
             wx_cv_func_statfs=no
        )
    )

    if test "$wx_cv_func_statfs" = "yes"; then
        dnl check whether we have its dcelaration too: some systems (AIX 4) lack it
        AC_CACHE_CHECK(for statfs declaration, wx_cv_func_statfs_decl,
            AC_LANG_PUSH(C++)
            AC_COMPILE_IFELSE([AC_LANG_PROGRAM(
                [
                     #if defined(__BSD__)
                     #include <sys/param.h>
                     #include <sys/mount.h>
                     #else
                     #include <sys/vfs.h>
                     #endif
                ],
                [
                    struct statfs fs;
                    statfs("", &fs);
                ])],
                wx_cv_func_statfs_decl=yes,
                wx_cv_func_statfs_decl=no
            )
            AC_LANG_POP()
        )

        if test "$wx_cv_func_statfs_decl" = "yes"; then
            AC_DEFINE(HAVE_STATFS_DECL)
        fi

        wx_cv_type_statvfs_t="struct statfs"
        AC_DEFINE(HAVE_STATFS)
    fi
fi

if test "$wx_cv_type_statvfs_t" != "unknown"; then
    AC_DEFINE_UNQUOTED(WX_STATFS_T, $wx_cv_type_statvfs_t)
else
    AC_MSG_WARN([wxGetDiskSpace() function won't work without statfs()])
fi

dnl check for fcntl() or at least flock() needed by Unix implementation of
dnl wxSingleInstanceChecker
if test "$wxUSE_SNGLINST_CHECKER" = "yes" -a "$USE_WIN32" != 1 ; then
    AC_CHECK_FUNCS(fcntl flock, break)

    if test "$ac_cv_func_fcntl" != "yes" -a "$ac_cv_func_flock" != "yes"; then
        AC_MSG_WARN(wxSingleInstanceChecker not available)
        wxUSE_SNGLINST_CHECKER=no
    fi
fi

dnl look for a function to modify the environment
AC_CHECK_FUNCS(setenv putenv, break)
if test "$ac_cv_func_setenv" = "yes"; then
    AC_CHECK_FUNCS(unsetenv)
fi

if test "$USE_DARWIN" = 1; then
    dnl Mac OS X/Darwin has both nanosleep and usleep
    dnl but only usleep is defined in unistd.h
    AC_DEFINE(HAVE_USLEEP)
else
    dnl try nanosleep() in libc and libposix4, if this fails - usleep()
    POSIX4_LINK=
    AC_CHECK_FUNCS(nanosleep,
        AC_DEFINE(HAVE_NANOSLEEP),
        [
            AC_CHECK_LIB(posix4, nanosleep,
                [
                    AC_DEFINE(HAVE_NANOSLEEP)
                    POSIX4_LINK=" -lposix4"
                ],
                [
                    WX_CHECK_FUNCS(usleep,,
                                   AC_MSG_ERROR([wxMicroSleep() can't be implemented])
                    )
                ]
            )
        ]
    )
fi

dnl check for uname (POSIX) and gethostname (BSD)
WX_CHECK_FUNCS(uname,,,[#include <sys/utsname.h>])
if test "$wx_cv_func_uname" != yes; then
    WX_CHECK_FUNCS(gethostname)
fi

WX_CHECK_FUNCS(strtok_r, [], [], [#define _REENTRANT])

dnl check for inet_addr and inet_aton (these may live either in libc, or in
dnl libnsl or libresolv or libsocket or libnetwork under Haiku)
INET_LINK=
AC_CHECK_FUNCS(inet_addr,
    AC_DEFINE(HAVE_INET_ADDR),
    [
        AC_CHECK_LIB(nsl, inet_addr,
            INET_LINK="nsl",
            [
                AC_CHECK_LIB(resolv, inet_addr,
                    INET_LINK="resolv",
                    [
                        AC_CHECK_LIB(socket, inet_addr,
                            INET_LINK="socket",
                            [
                                AC_CHECK_LIB(network, inet_addr,
                                   INET_LINK="network"
                                )
                            ]
                        )
                    ]
                )
            ]
        )
    ]
)

AC_CHECK_FUNCS(inet_aton,
        AC_DEFINE(HAVE_INET_ATON),
        [
            dnl only check it in the same lib
            AC_CHECK_LIB($INET_LINK, inet_aton, AC_DEFINE(HAVE_INET_ATON))
        ])

if test "x$INET_LINK" != "x"; then
    AC_DEFINE(HAVE_INET_ADDR)
    INET_LINK=" -l$INET_LINK"
fi

WX_CHECK_FUNCS(fdopen)

if test "$wxUSE_TARSTREAM" = "yes"; then
    WX_CHECK_FUNCS(sysconf)

    WX_CHECK_FUNCS(getpwuid_r, [], [],
                   [
                    #define _REENTRANT
                    #include <pwd.h>
                   ],
                   [[
                    struct passwd pw, *ppw;
                    char buf[1024];
                    getpwuid_r(0, &pw, buf, sizeof(buf), &ppw)
                   ]])

    WX_CHECK_FUNCS(getgrgid_r, [], [],
                   [
                    #define _REENTRANT
                    #include <grp.h>
                   ],
                   [[
                    struct group grp, *pgrp;
                    char buf[1024];
                    getgrgid_r(0, &grp, buf, sizeof(buf), &pgrp)
                   ]])
fi

fi


dnl ===========================================================================
dnl Now we have all the info we need - use it!
dnl ===========================================================================

dnl flush the cache
AC_CACHE_SAVE

dnl ---------------------------------------------------------------------------
dnl thread support for Unix (other platforms don't need anything special)
dnl ---------------------------------------------------------------------------

if test "$TOOLKIT" != "MSW"; then

    dnl the code below:
    dnl
    dnl   defines THREADS_LINK and THREADS_CFLAGS which are the options
    dnl   necessary to build the MT programs for the linker and compiler
    dnl   respectively
    dnl
    dnl   sets wxUSE_THREADS=1 if thread support is activated

    THREADS_LINK=
    THREADS_CFLAGS=

    if test "$wxUSE_THREADS" = "yes" ; then
        if test "$USE_BEOS" = 1; then
            AC_MSG_WARN([BeOS threads are not yet supported... disabled])
            wxUSE_THREADS="no"
        fi
    fi

    if test "$wxUSE_THREADS" = "yes" ; then
        dnl find if POSIX threads are available
        dnl
        dnl the tests here are based on ACX_PTHREAD macro from autoconf macro
        dnl archive from http://ac-archive.sourceforge.net/
        dnl
        dnl thanks to Steven G. Johnson <stevenj@alum.mit.edu> and Alejandro
        dnl Forero Cuervo <bachue@bachue.com> for the original code

        dnl TODO: cache the result

        dnl define the list of the thread options to try in the loop below
        dnl with the convention that anything starting with '-' is a cpp flag
        dnl while anything else is a library (i.e. there is an implicit "-l")
        THREAD_OPTS="-pthread"
        if test "x$SUNCXX" = xyes; then
            THREAD_OPTS="-mt lthread $THREAD_OPTS"
        fi

        case "${host}" in
          *-*-solaris2* | *-*-sunos4* )
                if test "x$GCC" = "xyes"; then
                    dnl Solaris/gcc combination use this one for some reason
                    THREAD_OPTS="-pthreads $THREAD_OPTS"
                fi
                ;;
          *-*-freebsd*)
                dnl look, in order, for the kernel threads, then Linux threads
                dnl and finally the userland threads
                THREAD_OPTS="-kthread lthread $THREAD_OPTS c_r"
                ;;
          *-*-darwin* | *-*-cygwin* )
                dnl Darwin / Mac OS X just uses -lpthread tested below
                dnl and so does Cygwin
                THREAD_OPTS=""
                ;;
          *-*-aix*)
                dnl AIX calls the library libpthreads - thanks IBM!
                THREAD_OPTS="pthreads"
                ;;
          *-hp-hpux* )
                if test "x$GCC" = "xyes"; then
                    dnl g++ versions before 3.3.2 don't support -pthread.
                    $CXX -dumpspecs | grep 'pthread:' >/dev/null ||
                        THREAD_OPTS=""
                else
                    dnl HP-UX aCC (tested with version B3910B A.06.05 [Jul 25
                    dnl 2005]) supports -mt
                    THREAD_OPTS="-mt"
                fi
                ;;

          *-*-irix* )
                dnl gcc under IRIX doesn't seem to like -pthread, but it
                dnl doesn't give an error for it either, just a warning
                dnl message -- but this is still very annoying
                if test "x$GCC" = "xyes"; then
                    THREAD_OPTS=""
                fi
                ;;

          *-*-qnx*)
                dnl under QNX thread functions are in libc so we don't need any
                dnl special options to link with them
                THREAD_OPTS=""
                ;;

          *-*-*UnixWare*)
                dnl flying by man pages here: Caldera online docs use this
                if test "x$GCC" != "xyes"; then
                    THREAD_OPTS="-Ethread"
                fi
                ;;
        esac

        case "${host}" in
            *-*-qnx*)
                dnl -lpthread works, i.e. AC_LINK_IFELSE() would pass, but results
                dnl in warnings and is not needed under QNX so try without it
                dnl first
                THREAD_OPTS="none pthread"
                ;;

            *)
                dnl simply linking with libpthread should make the test below
                dnl work but it's far from certain that the threaded programs
                dnl compiled without any special switches actually work, so try
                dnl it after all the others
                THREAD_OPTS="$THREAD_OPTS pthread none"
                ;;
        esac

        dnl now test for all possibilities
        THREADS_OK=no
        for flag in $THREAD_OPTS; do
            case $flag in
                none)
                    AC_MSG_CHECKING([whether pthreads work without any flags])
                    ;;

                -*)
                    AC_MSG_CHECKING([whether pthreads work with $flag])
                    THREADS_CFLAGS="$flag"
                    ;;

                *)
                    AC_MSG_CHECKING([for the pthreads library -l$flag])
                    THREADS_LINK="-l$flag"
                    ;;
              esac

              save_LIBS="$LIBS"
              save_CFLAGS="$CFLAGS"
              LIBS="$THREADS_LINK $LIBS"
              CFLAGS="$THREADS_CFLAGS $CFLAGS"

              AC_LINK_IFELSE([AC_LANG_PROGRAM([#include <pthread.h>],
                          [pthread_create(0,0,0,0);])],
                          THREADS_OK=yes)

              LIBS="$save_LIBS"
              CFLAGS="$save_CFLAGS"

              AC_MSG_RESULT($THREADS_OK)
              if test "x$THREADS_OK" = "xyes"; then
                      break;
              fi

              THREADS_LINK=""
              THREADS_CFLAGS=""
      done

      if test "x$THREADS_OK" != "xyes"; then
          wxUSE_THREADS=no
          AC_MSG_WARN([No thread support on this system... disabled])
      else
          dnl yes, these special compiler flags should be used with the
          dnl linker as well
          dnl
          dnl NB: add them to LDFLAGS immediately because we need them to be
          dnl     used for the subsequent tests some of which can fail without
          dnl     MT support, hence the reason for the duplication below:
          dnl     adding them just to WXCONFIG_LDFLAGS and adding the entire
          dnl     contents of the latter to LDFLAGS in the end is not enough.
          LDFLAGS="$THREADS_CFLAGS $LDFLAGS"
          WXCONFIG_LDFLAGS="$THREADS_CFLAGS $WXCONFIG_LDFLAGS"
          LIBS="$THREADS_LINK $LIBS"

          AC_MSG_CHECKING([if more special flags are required for pthreads])
          flag=no
          case "${host}" in
            *-aix*)
                dnl again quoting from
                dnl http://www-1.ibm.com/servers/esdd/articles/gnu.html:
                dnl
                dnl     When compiling and linking with -pthread, the library
                dnl     search path should include -L/usr/lib/threads at the
                dnl     beginning of the path.
                LDFLAGS="-L/usr/lib/threads $LDFLAGS"
                WXCONFIG_LDFLAGS="-L/usr/lib/threads $WXCONFIG_LDFLAGS"
                flag="-D_THREAD_SAFE"
                ;;
            *-freebsd*)
                flag="-D_THREAD_SAFE"
                ;;
            *-hp-hpux* )
                flag="-D_REENTRANT"
                if test "x$GCC" != "xyes"; then
                    dnl see http://docs.hp.com/hpux/onlinedocs/2213/threads.htm
                    flag="$flag -D_RWSTD_MULTI_THREAD"
                fi
                ;;
            *solaris* | alpha*-osf*)
                flag="-D_REENTRANT"
                ;;
          esac
          AC_MSG_RESULT(${flag})
          if test "x$flag" != xno; then
              THREADS_CFLAGS="$THREADS_CFLAGS $flag"
          fi

          dnl don't add these options to CPPFLAGS as cpp might not know them
          WXCONFIG_CFLAGS="$WXCONFIG_CFLAGS $THREADS_CFLAGS"
      fi
    fi

    dnl do other tests only if we are using threads
    if test "$wxUSE_THREADS" = "yes" ; then
        AC_CHECK_FUNCS(pthread_setconcurrency,
            AC_DEFINE(HAVE_PTHREAD_SET_CONCURRENCY),
            [
                AC_CHECK_FUNCS(thr_setconcurrency,
                    AC_DEFINE(HAVE_THR_SETCONCURRENCY),
                    AC_MSG_WARN(Setting thread concurrency will not work properly))
            ])

      dnl can't use AC_CHECK_FUNCS for this one as it's usually a macro and so
      dnl wouldn't be found by it
      AC_CACHE_CHECK([for pthread_cleanup_push/pop], wx_cv_func_pthread_cleanup,
      [
        dnl C compiler may treat pthread_cleanup_push() as an undeclared
        dnl function and not give a warning even if it's unavailable, so use
        dnl the C++ one for this test
        AC_LANG_PUSH(C++)
        AC_COMPILE_IFELSE([AC_LANG_PROGRAM([#include <pthread.h>
               void ThreadCleanupFunc(void *p);
            ],
            [
                void *p;
                pthread_cleanup_push(ThreadCleanupFunc, p);
                pthread_cleanup_pop(0);
            ])], [
               wx_cv_func_pthread_cleanup=yes
            ], [
               wx_cv_func_pthread_cleanup=no
            ]
        )
        AC_LANG_POP()
      ])
      if test "x$wx_cv_func_pthread_cleanup" = "xyes"; then
        AC_DEFINE(wxHAVE_PTHREAD_CLEANUP)
      fi

      AC_CHECK_HEADERS(sched.h,,, [AC_INCLUDES_DEFAULT()])
      if test "$ac_cv_header_sched_h" = "yes"; then
          AC_CHECK_FUNC(sched_yield,
            AC_DEFINE(HAVE_SCHED_YIELD),
            [
                AC_CHECK_LIB(posix4,
                    sched_yield,
                    [AC_DEFINE(HAVE_SCHED_YIELD) POSIX4_LINK=" -lposix4"],
                    AC_MSG_WARN(wxThread::Yield will not work properly)
                )
            ]
          )
      fi

      dnl to be able to set the thread priority, we need to have all of the
      dnl following functions:
      dnl   1. pthread_attr_getschedpolicy
      dnl   2. sched_get_priority_min and sched_get_priority_max
      dnl      (this one can be in either libpthread or libposix4 (under Solaris))
      dnl   3. pthread_attr_getschedparam and pthread_attr_setschedparam
      HAVE_PRIOR_FUNCS=0
      AC_CHECK_FUNC(pthread_attr_getschedpolicy,
                     [AC_CHECK_FUNC(pthread_attr_setschedparam,
                       [AC_CHECK_FUNC(sched_get_priority_max,
                           HAVE_PRIOR_FUNCS=1,
                           [AC_CHECK_LIB([posix4], sched_get_priority_max,
                             [
                                HAVE_PRIOR_FUNCS=1
                                POSIX4_LINK=" -lposix4"
                             ],
                           )]
                       )]
                     )]
                   )

      if test "$HAVE_PRIOR_FUNCS" = 1; then
        AC_DEFINE(HAVE_THREAD_PRIORITY_FUNCTIONS)
      else
        AC_MSG_WARN(Setting thread priority will not work)
      fi

      AC_CHECK_FUNC(pthread_cancel,
                    AC_DEFINE(HAVE_PTHREAD_CANCEL),
                    AC_MSG_WARN([wxThread::Kill() will not work properly]))

      AC_CHECK_FUNC(pthread_mutex_timedlock,
                    AC_DEFINE(HAVE_PTHREAD_MUTEX_TIMEDLOCK),
                    AC_MSG_WARN([wxMutex::LockTimeout() will not work]))

      AC_CHECK_FUNC(pthread_attr_setstacksize,
                    AC_DEFINE(HAVE_PTHREAD_ATTR_SETSTACKSIZE))

      dnl mutexattr_t initialization is done in quite different ways on different
      dnl platforms, so check for a few things:
      dnl
      dnl HAVE_MUTEX_RECURSIVE means that we can create recursive mutexes
      dnl HAVE_MUTEXATTR_SETTYPE means that we do it using
      dnl pthread_mutexattr_settype(PTHREAD_MUTEX_RECURSIVE) and if it is not
      dnl defined, we do it by directly assigned
      dnl PTHREAD_MUTEX_RECURSIVE_MUTEX_INITIALIZER_NP to attr

      AC_CACHE_CHECK([for pthread_mutexattr_t], wx_cv_type_pthread_mutexattr_t,
      [
        AC_COMPILE_IFELSE([AC_LANG_PROGRAM([#include <pthread.h>],
            [
               pthread_mutexattr_t attr;
               pthread_mutexattr_settype(&attr, PTHREAD_MUTEX_RECURSIVE);
            ])],
            wx_cv_type_pthread_mutexattr_t=yes,
            wx_cv_type_pthread_mutexattr_t=no
        )
      ])

      if test "$wx_cv_type_pthread_mutexattr_t" = "yes"; then
        AC_DEFINE(HAVE_PTHREAD_MUTEXATTR_T)

        dnl check if we already have the declaration we need, it is not
        dnl present in some systems' headers
        AC_CACHE_CHECK([for pthread_mutexattr_settype declaration],
                       wx_cv_func_pthread_mutexattr_settype_decl, [
                       AC_COMPILE_IFELSE([AC_LANG_PROGRAM([#include <pthread.h>],
                           [
                               pthread_mutexattr_t attr;
                               pthread_mutexattr_settype(&attr, PTHREAD_MUTEX_RECURSIVE);
                           ])],
                           wx_cv_func_pthread_mutexattr_settype_decl=yes,
                           wx_cv_func_pthread_mutexattr_settype_decl=no
                       )
        ])
        if test "$wx_cv_func_pthread_mutexattr_settype_decl" = "yes"; then
            AC_DEFINE(HAVE_PTHREAD_MUTEXATTR_SETTYPE_DECL)
        fi
      else
        dnl don't despair, there may be another way to do it
        AC_CACHE_CHECK([for PTHREAD_RECURSIVE_MUTEX_INITIALIZER],
                       wx_cv_type_pthread_rec_mutex_init,
        [
            AC_COMPILE_IFELSE([AC_LANG_PROGRAM([#include <pthread.h>],
                [
                    pthread_mutex_t attr = PTHREAD_RECURSIVE_MUTEX_INITIALIZER_NP;
                ])], [
                    wx_cv_type_pthread_rec_mutex_init=yes
                ], [
                    wx_cv_type_pthread_rec_mutex_init=no
                ]
            )
        ])
        if test "$wx_cv_type_pthread_rec_mutex_init" = "yes"; then
          AC_DEFINE(HAVE_PTHREAD_RECURSIVE_MUTEX_INITIALIZER)
        else
          dnl this may break code working elsewhere, so at least warn about it
          AC_MSG_WARN([wxMutex won't be recursive on this platform])
        fi
      fi

      if test "$ac_cv_header_cxxabi_h" = "yes"; then
        AC_CACHE_CHECK([for abi::__forced_unwind() in <cxxabi.h>],
            wx_cv_type_abi_forced_unwind,
            [
                AC_LANG_PUSH(C++)
                AC_COMPILE_IFELSE([AC_LANG_PROGRAM([#include <cxxabi.h>],
                    [
                        void foo(abi::__forced_unwind&);
                    ])],
                    wx_cv_type_abi_forced_unwind=yes,
                    wx_cv_type_abi_forced_unwind=no
                )
                AC_LANG_POP()
            ]
        )

        if test "$wx_cv_type_abi_forced_unwind" = "yes"; then
            AC_DEFINE(HAVE_ABI_FORCEDUNWIND)
        fi
      fi
    fi
fi

AC_CHECK_FUNC(localtime_r, [ AC_DEFINE(HAVE_LOCALTIME_R) ])
AC_CHECK_FUNC(gmtime_r, [ AC_DEFINE(HAVE_GMTIME_R) ])
dnl By preference, we probably should use getaddrinfo which avoids thread
dnl safety issues and supports IPv6, however there currently is no code
dnl for it, so testing for it is temporarily disabled and we are restricted
dnl to gethostbyname_r/gethostbyaddr_r  and getservbyname_r

dnl AC_CHECK_FUNC(getaddrinfo, AC_DEFINE(HAVE_GETADDRINFO), [
    dnl no getaddrinfo, so check for gethostbyname_r and
    dnl related functions (taken from python's configure.in)
    dnl sigh -- gethostbyname_r is a mess; it can have 3, 5 or 6 arguments
      AX_FUNC_WHICH_GETHOSTBYNAME_R
      if test "x$ac_cv_func_which_gethostbyname_r" = "xno" -o \
              "x$ac_cv_func_which_gethostbyname_r" = "xunknown" ; then
          AC_CHECK_FUNC(gethostbyname, [ AC_DEFINE(HAVE_GETHOSTBYNAME) ],
              [
                  dnl Under HaikuOS it is not yet detected
                  case "${host}" in
                  *-*-haiku* )
                    AC_DEFINE(HAVE_GETHOSTBYNAME)
                    AC_MSG_WARN([Defining HAVE_GETHOSTBYNAME unconditionally under ${host}.])
                    ;;
                  esac
              ]
           )
      fi
      dnl A similar test for getservbyname_r
      dnl I'm tempted to just not do this test which is taking much time and
      dnl do something similar as for gethostbyaddr_r, but OTOH the macro
      dnl doing the test already exists, so using it is easy enough.     - SN
      AC_raf_FUNC_WHICH_GETSERVBYNAME_R
      if test "x$ac_cv_func_which_getservbyname_r" = "xno" -o \
              "x$ac_cv_func_which_getservbyname_r" = "xunknown" ; then
          AC_CHECK_FUNCS(getservbyname,[ AC_DEFINE(HAVE_GETSERVBYNAME) ],
              [
                  dnl Under HaikuOS it is not yet detected
                  case "${host}" in
                  *-*-haiku* )
                    AC_DEFINE(HAVE_GETSERVBYNAME)
                    AC_MSG_WARN([Defining HAVE_GETSERVBYNAME unconditionally under ${host}.])
                    ;;
                  esac
              ]
           )
      fi
      dnl For gethostbyaddr_r, we currently do no separate test, instead, we
      dnl silently assume it's available exactly if gethostbyname_r is
      dnl available and always requires two more arguments than
      dnl gethostbyname_r.
      dnl (also, I'm lazy and there no m4 file that's ready for use for this
      dnl  function, although it should be easy to rewrite the gethostbyname_r
      dnl  check to fit this case, if it's really needed.                - SN )
dnl    ]
dnl )

if test "$wxUSE_THREADS" = "yes"; then
  AC_DEFINE(wxUSE_THREADS)

  SAMPLES_SUBDIRS="$SAMPLES_SUBDIRS thread"
else
  dnl on some systems, _REENTRANT should be defined if we want to use any _r()
  dnl functions - add tests for other functions here as well
  if test "$wx_cv_func_strtok_r" = "yes"; then
    AC_MSG_CHECKING(if -D_REENTRANT is needed)
    if test "$NEEDS_D_REENTRANT_FOR_R_FUNCS" = 1; then
        WXCONFIG_CPPFLAGS="$WXCONFIG_CPPFLAGS -D_REENTRANT"
        AC_MSG_RESULT(yes)
    else
        AC_MSG_RESULT(no)
    fi
  fi
fi

if test "$wxUSE_GTK" = 1 ; then
    AC_DEFINE_UNQUOTED(__WXGTK__,1)

    if test "$WXGTK4" = 1 ; then
        AC_DEFINE_UNQUOTED(__WXGTK4__, 1)
    fi
    if test "$WXGTK3" = 1 ; then
        AC_DEFINE_UNQUOTED(__WXGTK3__, 1)
    fi
    dnl Note that this is intentionally defined for GTK 3 (and later) too, as
    dnl it was originally used to distinguish between GTK 1 and 2.
    AC_DEFINE_UNQUOTED(__WXGTK20__,1)
fi

if test "$WXQT" = 1 ; then
  AC_DEFINE_UNQUOTED(__WXQT__,$WXQT)
fi
dnl DEBUG_CFLAGS contains debugging options (supposed to be the same for C and C++
dnl compilers: we'd need a separate DEBUG_CXXFLAGS if this is ever not the case)
DEBUG_CFLAGS=
if `echo $CXXFLAGS $CFLAGS | grep " -g" >/dev/null`; then
    dnl the CXXFLAGS or the CFLAGS variable already contains the -g flag
    dnl (e.g. it was specified by the user before running configure); since
    dnl later they will be merged with DEBUG_CFLAGS, don't set the -g option
    dnl in DEBUG_CFLAGS to avoid (possibly different) flag duplicates
    AC_MSG_WARN([CXXFLAGS/CFLAGS already contains -g flag; ignoring the --enable-debug_info option])
elif test "$wxUSE_DEBUG_INFO" = "yes" ; then
    DEBUG_CFLAGS="-g"
fi

if test "$wxUSE_DEBUG_GDB" = "yes" ; then
    wxUSE_DEBUG_INFO=yes
    if test "$GCC" = yes; then
        DEBUG_CFLAGS="-ggdb"
    fi
fi

if test "$wxUSE_DEBUG_FLAG" = "no" ; then
    WXCONFIG_CPPFLAGS="$WXCONFIG_CPPFLAGS -DwxDEBUG_LEVEL=0"

    if test "$wxUSE_GTK" = 1 ; then
        CPPFLAGS="$CPPFLAGS -DG_DISABLE_CAST_CHECKS"
    fi
fi

if test "$wxUSE_DMALLOC" = "yes" ; then
    DMALLOC_LIBS="-ldmallocthcxx"
fi

dnl cc/cxx/ld option for profiling
PROFILE_FLAGS=
if test "$wxUSE_PROFILE" = "yes" ; then
    PROFILE_FLAGS=" -pg"
fi

if test "$GCC" = "yes" ; then
    if test "$wxUSE_NO_RTTI" = "yes" ; then
        dnl Define wxNO_RTTI on the command line because only g++ 4.3 and later
        dnl define __GXX_RTTI which allows us to detect the use of -fno-rtti
        dnl switch but we need to do it manually for the older versions.
        WXCONFIG_CXXFLAGS="$WXCONFIG_CXXFLAGS -DwxNO_RTTI -fno-rtti"
    fi
    if test "$wxUSE_NO_EXCEPTIONS" = "yes" ; then
        WXCONFIG_CXXFLAGS="$WXCONFIG_CXXFLAGS -fno-exceptions"
    fi
    if test "$wxUSE_PERMISSIVE" = "yes" ; then
        WXCONFIG_CXXFLAGS="$WXCONFIG_CXXFLAGS -fpermissive"
    fi

    dnl Ian Brown <ian.brown@printsoft.de> reports that versions of gcc before
    dnl 3.0 overflow the table of contents on rs6000 as they create an entry
    dnl for each subroutine by default -- using the switch below only creates
    dnl one entry per file instead at the price of minor performance penalty
    dnl
    dnl As of wx2.4 a bug in the hppa gcc compiler causes a similar problem
    dnl without -ffunction-sections.  No idea how long we'll need to maintain
    dnl this, or even the extent of gcc/wx version combinations affected, but
    dnl also as above, this 'fix' does not come without side effects.
    dnl
    dnl TODO: test for the gcc version here (how?)
    case "${host}" in
      powerpc*-*-aix* )
        WXCONFIG_CFLAGS="$WXCONFIG_CFLAGS -mminimal-toc"
        ;;
      *-hppa* )
        WXCONFIG_CFLAGS="$WXCONFIG_CFLAGS -ffunction-sections"
        ;;
    esac
fi

dnl C/C++ compiler option for optimization (supposed to be the same for both)
OPTIMISE_CFLAGS=
if `echo $CXXFLAGS $CFLAGS | grep " -O" >/dev/null`; then
    dnl the CXXFLAGS or the CFLAGS variable already contains -O optimization flag
    dnl (e.g. it was specified by the user before running configure); since
    dnl later they will be merged with OPTIMISE_CFLAGS, don't set the -O option
    dnl in OPTIMISE_CFLAGS to avoid (possibly different) flag duplicates
    AC_MSG_WARN([CXXFLAGS/CFLAGS already contains -O flag; ignoring the --disable-optimise option])
else
    if test "$wxUSE_OPTIMISE" = "no" ; then
        if test "$GCC" = yes ; then
            dnl use -O0 because compiling with it is faster than compiling with no
            dnl optimization options at all (at least with g++ 3.2)
            OPTIMISE_CFLAGS="-O0"
        fi
    else
        if test "$GCC" = yes ; then
            OPTIMISE_CFLAGS="-O2"
        else
            OPTIMISE_CFLAGS="-O"
        fi
    fi
fi

if test "x$wxUSE_REPRODUCIBLE_BUILD" = "xyes"; then
    AC_DEFINE(wxUSE_REPRODUCIBLE_BUILD)
fi

dnl ---------------------------------------------------------------------------
dnl compatibility level
dnl ---------------------------------------------------------------------------

if test "x$WXWIN_COMPATIBILITY_3_0" = "xyes"; then
    AC_DEFINE(WXWIN_COMPATIBILITY_3_0)

    WXWIN_COMPATIBILITY_3_2="yes"
fi

if test "x$WXWIN_COMPATIBILITY_3_2" != "xno"; then
    AC_DEFINE(WXWIN_COMPATIBILITY_3_2)
fi

dnl ---------------------------------------------------------------------------
dnl the library may be built without GUI classes at all
dnl ---------------------------------------------------------------------------

if test "$wxUSE_GUI" = "yes"; then
    AC_DEFINE(wxUSE_GUI)

    dnl the things we always pull in the GUI version of the library:
    dnl 1. basic things like wxApp, wxWindow, wxControl, wxFrame, wxDialog (the
    dnl    library really can't be built without those)
    dnl 2. basic controls: wxButton, wxStaticText, wxTextCtrl (these are used in
    dnl    almost any program and the first 2 are needed to show a message box
    dnl    which want to be always able to do)
    dnl 3. GDI stuff: icon, cursors and all that. Although it would be very nice
    dnl    to compile without them (if the app doesn't do any drawing, it doesn't
    dnl    need the dcs, pens, brushes, ...), this just can't be done now
    dnl 4. menu stuff: wxMenu, wxMenuBar, wxMenuItem
    dnl 5. misc stuff: timers, settings, message box
fi

dnl ---------------------------------------------------------------------------
dnl Unix/Windows
dnl ---------------------------------------------------------------------------

if test "$wxUSE_UNIX" = "yes"; then
  AC_DEFINE(wxUSE_UNIX)
fi

dnl ------------------------------------------------------------------------
dnl DLL support
dnl ------------------------------------------------------------------------

dnl under MSW we always have LoadLibrary/GetProcAddress and always use
dnl wxDynamicLibrary
if test "$TOOLKIT" = "MSW"; then
    if test "$wxUSE_DYNLIB_CLASS" != "yes" ; then
        AC_MSG_WARN([Not disabling wxDynamicLibrary support required by wxMSW])
        wxUSE_DYNLIB_CLASS=yes
    fi
else
    HAVE_DL_FUNCS=0
    HAVE_SHL_FUNCS=0
    if test "$wxUSE_DYNAMIC_LOADER" = "yes" -o "$wxUSE_DYNLIB_CLASS" = "yes" ; then
        if test "$USE_DOS" = 1; then
            HAVE_DL_FUNCS=0
        else
            dnl the test is a bit complicated because we check for dlopen() both with
            dnl and without -ldl and we also try to find shl_load() if there is no
            dnl dlopen() on this system
            AC_CHECK_FUNCS(dlopen,
            [
                AC_DEFINE(HAVE_DLOPEN)
                HAVE_DL_FUNCS=1
            ],
            [
                AC_CHECK_LIB(dl, dlopen,
                            [
                                AC_DEFINE(HAVE_DLOPEN)
                                HAVE_DL_FUNCS=1
                                DL_LINK="-ldl"
                            ])
            ])

            dnl check also for some optional functions which we may use
            if test "$HAVE_DL_FUNCS" = 1; then
                AC_CHECK_FUNCS(dladdr,
                    AC_DEFINE(HAVE_DLADDR),
                    [
                        AC_CHECK_LIB(dl, dladdr,
                            [
                                AC_DEFINE(HAVE_DLADDR)
                                DL_LINK="-ldl"
                            ])
                    ]
                )

                AC_CHECK_FUNCS(dl_iterate_phdr)
            fi
        fi

        dnl Force HAVE_DL_FUNCS on for Darwin, even if the tests failed (e.g. pre-10.3)
        if test "$USE_DARWIN" = 1; then
            dnl dlopen/dlerror is implemented in dynlib.cpp for Darwin/Mac OS X
            HAVE_DL_FUNCS=1
        fi

        if test "$HAVE_DL_FUNCS" = 0; then
            if test "$HAVE_SHL_FUNCS" = 0; then
              if test "$USE_UNIX" = 1 -o "$USE_DOS" = 1; then
                  AC_MSG_WARN([Missing dynamic loading support, several features will be disabled])
                  wxUSE_DYNAMIC_LOADER=no
                  wxUSE_DYNLIB_CLASS=no
              else
                  AC_MSG_WARN([Assuming wxDynamicLibrary class works on this platform])
              fi
            fi
        fi
    fi
fi

if test "$wxUSE_DYNAMIC_LOADER" = "yes" ; then
    AC_DEFINE(wxUSE_DYNAMIC_LOADER)
fi
if test "$wxUSE_DYNLIB_CLASS" = "yes" ; then
    AC_DEFINE(wxUSE_DYNLIB_CLASS)
fi


dnl ---------------------------------------------------------------------------
dnl Verify consistency of plugins/monolithic/shared settings:
dnl ---------------------------------------------------------------------------

if test "$wxUSE_PLUGINS" = "yes" ; then
    if test "$wxUSE_SHARED" = "no" ; then
        AC_MSG_WARN([plugins supported only in shared build, disabling])
        wxUSE_PLUGINS=no
    fi
    if test "$wxUSE_MONOLITHIC" = "yes" ; then
        AC_MSG_WARN([plugins not supported monolithic build, disabling])
        wxUSE_PLUGINS=no
    fi
    if test "$wxUSE_DYNLIB_CLASS" = "no" ; then
        AC_MSG_WARN([plugins require wxDynamicLibrary, disabling])
        wxUSE_PLUGINS=no
    fi
    if test "$wxUSE_PLUGINS" = "yes" ; then
        AC_DEFINE(wxUSE_PLUGINS)
    fi
fi

if test "$wxUSE_PIC" = "no" -a "$wxUSE_SHARED" = "yes"; then
    AC_MSG_WARN([position independent code (PIC) can not be disabled for shared libraries])
fi

dnl ---------------------------------------------------------------------------
dnl File system watcher checks
dnl ---------------------------------------------------------------------------

if test "$wxUSE_FSWATCHER" = "yes"; then
    dnl wxFileSystemWatcher is always available under Windows but we need either
    dnl inotify or kqueue support in the system for it under Unix (this
    dnl includes OS X which does have kqueue but no other platforms)
    if test "$USE_WIN32" != 1; then
        if test "$wxUSE_UNIX" = "yes"; then
            dnl inotify header may be present from a compatibility library so
            dnl check that the function is usable. We don't try to link with,
            dnl e.g. -linotify so native kqueue support is used in preference.
            AC_CACHE_CHECK(
                [whether inotify is usable],
                wx_cv_inotify_usable,
                AC_LINK_IFELSE(
                    [AC_LANG_SOURCE([
                       #include <sys/inotify.h>
                       int main() { return inotify_init(); }])],
                    [wx_cv_inotify_usable=yes],
                    [wx_cv_inotify_usable=no]
                )
            )
            if test "$wx_cv_inotify_usable" = "yes"; then
                AC_DEFINE(wxHAS_INOTIFY)
            else
                AC_CHECK_HEADERS(sys/event.h,,, [AC_INCLUDES_DEFAULT()])
                if test "$ac_cv_header_sys_event_h" = "yes"; then
                    AC_DEFINE(wxHAS_KQUEUE)
                else
                    wxUSE_FSWATCHER=no
                fi
            fi
        else
            wxUSE_FSWATCHER=no
        fi
    else
        if test "$wxUSE_THREADS" != "yes"; then
            AC_MSG_WARN([wxFileSystemWatcher disabled due to --disable-threads])
            wxUSE_FSWATCHER=no
        fi
    fi

    if test "$wxUSE_FSWATCHER" = "yes"; then
        AC_DEFINE(wxUSE_FSWATCHER)
        SAMPLES_SUBDIRS="$SAMPLES_SUBDIRS fswatcher"
    else
        AC_MSG_WARN([wxFileSystemWatcher won't be available on this platform])
    fi
fi

dnl ---------------------------------------------------------------------------
dnl xkbcommon library for key code translations in wxGTK
dnl ---------------------------------------------------------------------------
if test "$wxUSE_GTK" = 1; then
    if test "$USE_WIN32" != 1 -a "$USE_DARWIN" != 1; then
        PKG_CHECK_MODULES(XKBCOMMON, [xkbcommon],
            [
                CFLAGS="$XKBCOMMON_CFLAGS $CFLAGS"
                CXXFLAGS="$XKBCOMMON_CFLAGS $CXXFLAGS"
                GUI_TK_LIBRARY="$GUI_TK_LIBRARY $XKBCOMMON_LIBS"
                AC_DEFINE(HAVE_XKBCOMMON)
            ],
            [
                AC_MSG_WARN([libxkbcommon not found, key codes in key events may be incorrect])
            ]
        )
    fi
fi

dnl ---------------------------------------------------------------------------
dnl Secret storage
dnl ---------------------------------------------------------------------------

if test "$wxUSE_SECRETSTORE" = "yes"; then
    dnl The required APIs are always available under MSW and OS X but we must
    dnl have GNOME libsecret under Unix to be able to compile this class.
    if test "$wxUSE_MSW" != "1" -a "$wxUSE_OSX_COCOA" != 1; then
        PKG_CHECK_MODULES(LIBSECRET, [libsecret-1],
            [
                CXXFLAGS="$LIBSECRET_CFLAGS $CXXFLAGS"
                LIBS="$LIBSECRET_LIBS $LIBS"
            ],
            [
                AC_MSG_WARN([libsecret not found, wxSecretStore won't be available])
                wxUSE_SECRETSTORE=no
            ]
        )
    fi

    if test "$wxUSE_SECRETSTORE" = "yes"; then
        if test "$USE_DARWIN" = 1; then
            LIBS="-framework Security $LIBS"
        fi

        AC_DEFINE(wxUSE_SECRETSTORE)
        SAMPLES_SUBDIRS="$SAMPLES_SUBDIRS secretstore"
    fi
fi


dnl ---------------------------------------------------------------------------
dnl Spellchecking for wxTextCtrl
dnl ---------------------------------------------------------------------------

if test "$wxUSE_SPELLCHECK" = "yes"; then
    dnl The required APIs are always available under MSW and OS X and we don't
    dnl implement support for spell checking in the other ports, but for GTK 3
    dnl we need to check for the gspell library.

    if test "$WXGTK3" = 1; then
        PKG_CHECK_MODULES(GSPELL, [gspell-1],
            [
                CXXFLAGS="$GSPELL_CFLAGS $CXXFLAGS"
                GUI_TK_LIBRARY="$GUI_TK_LIBRARY $GSPELL_LIBS"
            ],
            [
                AC_MSG_WARN([gspell-1 not found, spell checking in wxTextCtrl won't be available])
                wxUSE_SPELLCHECK=no
            ]
        )
    fi

    if test "$wxUSE_SPELLCHECK" = "yes"; then
        AC_DEFINE(wxUSE_SPELLCHECK)
    fi
fi

dnl ---------------------------------------------------------------------------
dnl Register non-GUI class options for makefiles and setup.h
dnl ---------------------------------------------------------------------------

if test "$wxUSE_STL" = "yes"; then
  AC_MSG_WARN([--enable-stl option is not needed any more and can be simply removed])
fi

if test "$wxUSE_EXTENDED_RTTI" = "yes"; then
  AC_DEFINE(wxUSE_EXTENDED_RTTI)
fi

if test "$wxUSE_ANY" = "yes"; then
    AC_DEFINE(wxUSE_ANY)
fi

if test "$wxUSE_APPLE_IEEE" = "yes"; then
  AC_DEFINE(wxUSE_APPLE_IEEE)
fi

if test "$wxUSE_TIMER" = "yes"; then
  AC_DEFINE(wxUSE_TIMER)
fi

dnl Unix implementation needs additional checks because audio support
dnl comes in many favours:
if test "$USE_UNIX" = 1 ; then
    dnl it's not enough to check for just the header because OSS under NetBSD
    dnl redefines ioctl as oss_ioctrl inside it and so we also need to test
    dnl whether we need -lossaudio at link-time
    AC_CACHE_CHECK([for SNDCTL_DSP_SPEED in sys/soundcard.h], ac_cv_header_sys_soundcard, [
        AC_LINK_IFELSE([AC_LANG_PROGRAM([
                #include <sys/ioctl.h>
                #include <sys/soundcard.h>
                #ifdef HAVE_UNISTD_H
                # include <unistd.h> /* needed for ioctl() on Solaris */
                #endif
            ],
            [
                ioctl(0, SNDCTL_DSP_SPEED, 0);
            ])],
            ac_cv_header_sys_soundcard=yes,
            [
                saveLibs="$LIBS"
                LIBS="$saveLibs -lossaudio"
                AC_LINK_IFELSE([AC_LANG_PROGRAM([
                        #include <sys/ioctl.h>
                        #include <sys/soundcard.h>
                        #ifdef HAVE_UNISTD_H
                        # include <unistd.h> /* needed for ioctl() on Solaris */
                        #endif
                    ],
                    [
                        ioctl(0, SNDCTL_DSP_SPEED, 0);
                    ])],
                    ac_cv_header_sys_soundcard=yes,
                    [
                        LIBS="$saveLibs"
                        ac_cv_header_sys_soundcard=no
                    ]
                )
            ]
        )
    ])

    if test "$ac_cv_header_sys_soundcard" = "yes"; then
        AC_DEFINE(HAVE_SYS_SOUNDCARD_H)
    fi
fi

WITH_PLUGIN_SDL=0
if test "$wxUSE_SOUND" = "yes"; then
  if test "$USE_UNIX" = 1 -a "$USE_MAC" != 1 ; then
    if test "$wxUSE_LIBSDL" != "no"; then
      PKG_CHECK_MODULES([SDL], [sdl2 >= 2.0.0],
                  [
                    EXTRALIBS_SDL="$SDL_LIBS"
                    CFLAGS="$SDL_CFLAGS $CFLAGS"
                    CXXFLAGS="$SDL_CFLAGS $CXXFLAGS"
                    AC_DEFINE(wxUSE_LIBSDL)
                  ],
                  [
                    AC_MSG_NOTICE([SDL 2.0 not available. Falling back to 1.2.])
                    AM_PATH_SDL([1.2.0],
                                [
                                  EXTRALIBS_SDL="$SDL_LIBS"
                                  CFLAGS="$SDL_CFLAGS $CFLAGS"
                                  CXXFLAGS="$SDL_CFLAGS $CXXFLAGS"
                                  AC_DEFINE(wxUSE_LIBSDL)
                                ],
                                [wxUSE_LIBSDL="no"])
                  ])
      if test "$wxUSE_LIBSDL" = "yes" -a "$wxUSE_PLUGINS" = "yes" ; then
        WITH_PLUGIN_SDL=1
      fi
    fi
  fi
fi

if test "$wxUSE_SOUND" = "yes"; then
  AC_DEFINE(wxUSE_SOUND)
  SAMPLES_SUBDIRS="$SAMPLES_SUBDIRS sound"
fi

if test "$wxUSE_GTK" = 1; then
    if test "$wxUSE_PRINTING_ARCHITECTURE" = "yes" ; then

        if test "$wxUSE_GTKPRINT" = "yes" ; then
            if test "$WXGTK3" = 1; then
                gtk_unix_print="gtk+-unix-print-${TOOLKIT_VERSION}.0"
            else
                gtk_unix_print="gtk+-unix-print-2.0 >= 2.10"
            fi
                PKG_CHECK_MODULES(GTKPRINT,
                                  [$gtk_unix_print],
                    [
                        GUI_TK_LIBRARY="$GUI_TK_LIBRARY $GTKPRINT_LIBS"
                        CFLAGS="$GTKPRINT_CFLAGS $CFLAGS"
                        CXXFLAGS="$GTKPRINT_CFLAGS $CXXFLAGS"
                        AC_DEFINE(wxUSE_GTKPRINT)
                    ],
                    [
                        AC_MSG_WARN([GTK printing support not found (GTK+ >= 2.10), library will use GNOME printing support or standard PostScript printing])
                        wxUSE_GTKPRINT="no"
                    ]
                )
        fi
    fi

    if test "$wxUSE_MIMETYPE" = "yes" ; then
        if test "$wxUSE_LIBGNOMEVFS" = "yes" ; then

                PKG_CHECK_MODULES(GNOMEVFS,
                                  [gnome-vfs-2.0 >= 2.0],
                    [
                        GUI_TK_LIBRARY="$GUI_TK_LIBRARY $GNOMEVFS_LIBS"
                        CFLAGS="$GNOMEVFS_CFLAGS $CFLAGS"
                        CXXFLAGS="$GNOMEVFS_CFLAGS $CXXFLAGS"
                        AC_DEFINE(wxUSE_LIBGNOMEVFS)
                    ],
                    [
                        AC_MSG_WARN([libgnomevfs not found, library won't be able to associate MIME type])
                        wxUSE_LIBGNOMEVFS="no"
                    ]
                )
        fi
    fi

    if test "$wxUSE_NOTIFICATION_MESSAGE" = "yes" ; then
        if test "$wxUSE_LIBNOTIFY" = "yes" ; then
            HAVE_LIBNOTIFY=0
            PKG_CHECK_MODULES(LIBNOTIFY, [libnotify >= 0.7],
                [
                    HAVE_LIBNOTIFY=1
                    AC_DEFINE(wxUSE_LIBNOTIFY_0_7)
                ],
                [
                    PKG_CHECK_MODULES(LIBNOTIFY, [libnotify >= 0.4],
                        [HAVE_LIBNOTIFY=1],
                        [
                            AC_MSG_WARN([libnotify not found, wxNotificationMessage will use generic implementation.])
                            wxUSE_LIBNOTIFY="no"
                        ]
                    )
                ]
            )

            if test "$HAVE_LIBNOTIFY" = "1" ; then
                GUI_TK_LIBRARY="$GUI_TK_LIBRARY $LIBNOTIFY_LIBS"
                CFLAGS="$LIBNOTIFY_CFLAGS $CFLAGS"
                CXXFLAGS="$LIBNOTIFY_CFLAGS $CXXFLAGS"
                AC_DEFINE(wxUSE_LIBNOTIFY)
            fi
        fi
    fi

fi

if test "$wxUSE_CMDLINE_PARSER" = "yes"; then
  AC_DEFINE(wxUSE_CMDLINE_PARSER)
fi

if test "$wxUSE_STOPWATCH" = "yes"; then
  AC_DEFINE(wxUSE_STOPWATCH)
fi

if test "$wxUSE_DATETIME" = "yes"; then
  AC_DEFINE(wxUSE_DATETIME)
fi

if test "$wxUSE_FILE" = "yes"; then
  AC_DEFINE(wxUSE_FILE)
fi

if test "$wxUSE_FFILE" = "yes"; then
  AC_DEFINE(wxUSE_FFILE)
fi

if test "$wxUSE_ARCHIVE_STREAMS" = "yes"; then
  if test "$wxUSE_STREAMS" != yes; then
    AC_MSG_WARN(wxArchive requires wxStreams... disabled)
    wxUSE_ARCHIVE_STREAMS=no
  else
    AC_DEFINE(wxUSE_ARCHIVE_STREAMS)
  fi
fi

if test "$wxUSE_ZIPSTREAM" = "yes"; then
  if test "$wxUSE_ARCHIVE_STREAMS" != "yes"; then
    AC_MSG_WARN(wxZip requires wxArchive... disabled)
  elif test "$wxUSE_ZLIB" = "no"; then
    AC_MSG_WARN(wxZip requires wxZlib... disabled)
  else
    AC_DEFINE(wxUSE_ZIPSTREAM)
  fi
fi

if test "$wxUSE_TARSTREAM" = "yes"; then
  if test "$wxUSE_ARCHIVE_STREAMS" != "yes"; then
    AC_MSG_WARN(wxTar requires wxArchive... disabled)
  else
    AC_DEFINE(wxUSE_TARSTREAM)
  fi
fi

if test "$wxUSE_FILE_HISTORY" = "yes"; then
  AC_DEFINE(wxUSE_FILE_HISTORY)
fi

if test "$wxUSE_FILESYSTEM" = "yes"; then
  if test "$wxUSE_STREAMS" != yes -o \( "$wxUSE_FILE" != yes -a "$wxUSE_FFILE" != yes \); then
    AC_MSG_WARN(wxFileSystem requires wxStreams and wxFile or wxFFile... disabled)
    wxUSE_FILESYSTEM=no
  else
    AC_DEFINE(wxUSE_FILESYSTEM)
  fi
fi

if test "$wxUSE_FS_ARCHIVE" = "yes"; then
  if test "$wxUSE_FILESYSTEM" != yes -o "$wxUSE_ARCHIVE_STREAMS" != yes; then
    AC_MSG_WARN(wxArchiveFSHandler requires wxArchive and wxFileSystem... disabled)
  else
    AC_DEFINE(wxUSE_FS_ARCHIVE)
  fi
fi

if test "$wxUSE_FS_ZIP" = "yes"; then
  if test "$wxUSE_FS_ARCHIVE" != yes; then
    AC_MSG_WARN(wxZipFSHandler requires wxArchiveFSHandler... disabled)
  else
    AC_DEFINE(wxUSE_FS_ZIP)
  fi
fi

if test "$wxUSE_FSVOLUME" = "yes"; then
  AC_DEFINE(wxUSE_FSVOLUME)
fi

if test "$wxUSE_ON_FATAL_EXCEPTION" = "yes"; then
  if test "$USE_UNIX" != 1; then
    AC_MSG_WARN([Catching fatal exceptions not currently supported on this system, wxApp::OnFatalException will not be called])
    wxUSE_ON_FATAL_EXCEPTION=no
  else
    AC_DEFINE(wxUSE_ON_FATAL_EXCEPTION)
  fi
fi

if test "$wxUSE_STACKWALKER" = "yes"; then
    AC_DEFINE(wxUSE_STACKWALKER)
fi

if test "$wxUSE_DEBUGREPORT" = "yes"; then
    if test "$USE_UNIX" != 1 -a "$USE_WIN32" != 1; then
        AC_MSG_WARN([Creating debug reports not currently supported on this system, disabled])
        wxUSE_DEBUGREPORT=no
    else
        AC_DEFINE(wxUSE_DEBUGREPORT)
        if test "$wxUSE_ON_FATAL_EXCEPTION" = "yes"; then
            SAMPLES_SUBDIRS="$SAMPLES_SUBDIRS debugrpt"
        fi
    fi
fi

if test "$wxUSE_SNGLINST_CHECKER" = "yes"; then
  AC_DEFINE(wxUSE_SNGLINST_CHECKER)
fi

if test "$wxUSE_BUSYINFO" = "yes"; then
  AC_DEFINE(wxUSE_BUSYINFO)
fi

if test "$wxUSE_HOTKEY" = "yes"; then
  if test "$wxUSE_MSW" != 1 -a "$wxUSE_OSX_COCOA" != 1; then
    AC_MSG_WARN([Hot keys not supported by the current toolkit, disabled])
    wxUSE_HOTKEY=no
  fi
elif test "$wxUSE_HOTKEY" = "auto"; then
  if test "$wxUSE_MSW" = 1 -o "$wxUSE_OSX_COCOA" = 1; then
    wxUSE_HOTKEY=yes
  fi
fi
if test "$wxUSE_HOTKEY" = "yes"; then
  AC_DEFINE(wxUSE_HOTKEY)
fi

if test "$wxUSE_STD_CONTAINERS" = "yes"; then
  AC_DEFINE(wxUSE_STD_CONTAINERS)
fi

if test "$wxUSE_STD_IOSTREAM" = "yes"; then
  AC_DEFINE(wxUSE_STD_IOSTREAM)
fi

if test "$wxUSE_STD_STRING_CONV_IN_WXSTRING" = "yes"; then
  AC_DEFINE(wxUSE_STD_STRING_CONV_IN_WXSTRING)
fi

if test "$wxUSE_UNSAFE_WXSTRING_CONV" = "yes"; then
  AC_DEFINE(wxUSE_UNSAFE_WXSTRING_CONV)
fi

if test "$wxUSE_STDPATHS" = "yes"; then
  AC_DEFINE(wxUSE_STDPATHS)
fi

if test "$wxUSE_TEXTBUFFER" = "yes"; then
    AC_DEFINE(wxUSE_TEXTBUFFER)
fi

if test "$wxUSE_TEXTFILE" = "yes"; then
  if test "$wxUSE_FILE" != "yes" -o "$wxUSE_TEXTBUFFER" != "yes" ; then
    AC_MSG_WARN(wxTextFile requires wxFile and wxTextBuffer... disabled)
  else
    AC_DEFINE(wxUSE_TEXTFILE)
  fi
fi

if test "$wxUSE_CONFIG" = "yes" ; then
  if test "$wxUSE_TEXTFILE" != "yes"; then
    AC_MSG_WARN(wxConfig requires wxTextFile... disabled)
  else
    AC_DEFINE(wxUSE_CONFIG)
    AC_DEFINE(wxUSE_CONFIG_NATIVE)
    SAMPLES_SUBDIRS="$SAMPLES_SUBDIRS config"
  fi
fi

if test "$wxUSE_INTL" = "yes" ; then
  if test "$wxUSE_FILE" != "yes"; then
    AC_MSG_WARN(I18n code requires wxFile... disabled)
  else
    AC_DEFINE(wxUSE_INTL)
    SAMPLES_SUBDIRS="$SAMPLES_SUBDIRS internat"
    GUIDIST="$GUIDIST INTL_DIST"
  fi
fi

if test "$wxUSE_XLOCALE" = "yes" ; then
    dnl Some platforms (e.g. macOS) require an extra header, others (Linux)
    dnl don't, but it's simpler to just check for it under all of them.
    AC_CHECK_HEADERS([xlocale.h])

    AC_CACHE_CHECK([for locale_t], wx_cv_type_locale_t,
    [
        AC_LANG_PUSH(C++)
        AC_COMPILE_IFELSE([AC_LANG_PROGRAM(
        [
        #ifdef HAVE_XLOCALE_H
        #include <xlocale.h>
        #endif
        #include <locale.h>
        #include <stdlib.h>
        ],
        [
        locale_t t;
        strtod_l(NULL, NULL, t);
        strtol_l(NULL, NULL, 0, t);
        strtoul_l(NULL, NULL, 0, t);
        ])],
        wx_cv_type_locale_t=yes,
        wx_cv_type_locale_t=no
        )
        AC_LANG_POP()
    ])

    if test "$wx_cv_type_locale_t" = "yes" ; then
        AC_DEFINE(wxUSE_XLOCALE)

        dnl We don't test (just) for locale_t existence, but we still define
        dnl this symbol to avoid changing the existing code using it.
        AC_DEFINE(HAVE_LOCALE_T)
    else
        AC_MSG_WARN([No locale_t support, wxXLocale won't be available])
    fi
fi

if test "$wxUSE_LOG" = "yes"; then
  AC_DEFINE(wxUSE_LOG)

    if test "$wxUSE_LOGGUI" = "yes"; then
      AC_DEFINE(wxUSE_LOGGUI)
    fi

    if test "$wxUSE_LOGWINDOW" = "yes"; then
      AC_DEFINE(wxUSE_LOGWINDOW)
    fi

    if test "$wxUSE_LOGDIALOG" = "yes"; then
      AC_DEFINE(wxUSE_LOG_DIALOG)
    fi

    dnl the keyboard sample requires wxUSE_LOG
    SAMPLES_SUBDIRS="$SAMPLES_SUBDIRS keyboard"
fi

if test "$wxUSE_GEOMETRY" = "yes"; then
  AC_DEFINE(wxUSE_GEOMETRY)
fi

if test "$wxUSE_BASE64" = "yes"; then
  AC_DEFINE(wxUSE_BASE64)
fi

if test "$wxUSE_STREAMS" = "yes" ; then
  AC_DEFINE(wxUSE_STREAMS)
fi

if test "$wxUSE_PRINTF_POS_PARAMS" = "yes"; then
  AC_DEFINE(wxUSE_PRINTF_POS_PARAMS)
fi

dnl ---------------------------------------------------------------------------
dnl console event loop stuff
dnl ---------------------------------------------------------------------------

if test "$wxUSE_CONSOLE_EVENTLOOP" = "yes"; then
    AC_DEFINE(wxUSE_CONSOLE_EVENTLOOP)

    if test "$wxUSE_UNIX" = "yes"; then
        if test "$wxUSE_SELECT_DISPATCHER" = "yes"; then
            AC_DEFINE(wxUSE_SELECT_DISPATCHER)
        fi

        if test "$wxUSE_EPOLL_DISPATCHER" = "yes"; then
            AC_CHECK_HEADERS(sys/epoll.h,,, [AC_INCLUDES_DEFAULT()])
            if test "$ac_cv_header_sys_epoll_h" = "yes"; then
                dnl On FreeBSD or other *BSD sys/epoll.h may exist, but require
                dnl linking with extra libraries, so we use epoll on Linux only.
                case "${host}" in
                *-*-linux*)
                    AC_DEFINE(wxUSE_EPOLL_DISPATCHER)
                ;;
                *)
                    AC_MSG_WARN([wxEpollDispatcher disabled, because OS is not Linux])
                ;;
                esac
            else
                AC_MSG_WARN([sys/epoll.h not available, wxEpollDispatcher disabled])
            fi
        fi
    fi
fi

dnl ---------------------------------------------------------------------------
dnl time/date functions
dnl ---------------------------------------------------------------------------

dnl check for gettimeofday (SVr4, BSD 4.3) and ftime (V7, BSD 4.3) for the
dnl function to be used for high resolution timers
AC_CHECK_FUNCS(gettimeofday ftime, break)

if test "$ac_cv_func_gettimeofday" = "yes"; then
    AC_CACHE_CHECK([whether gettimeofday takes two arguments],
                   wx_cv_func_gettimeofday_has_2_args,
    [
        dnl on some _really_ old systems it takes only 1 argument
        AC_COMPILE_IFELSE([AC_LANG_PROGRAM(
            [
                #include <sys/time.h>
                #include <unistd.h>
            ],
            [
                struct timeval tv;
                gettimeofday(&tv, NULL);
            ])],
            wx_cv_func_gettimeofday_has_2_args=yes,
            AC_COMPILE_IFELSE([AC_LANG_PROGRAM(
                [
                    #include <sys/time.h>
                    #include <unistd.h>
                ],
                [
                    struct timeval tv;
                    gettimeofday(&tv);
                ])],
                wx_cv_func_gettimeofday_has_2_args=no,
                [
                    AC_MSG_WARN([failed to determine number of gettimeofday() arguments])
                    wx_cv_func_gettimeofday_has_2_args=unknown
                ]
            )
        )
    ])

    if test "$wx_cv_func_gettimeofday_has_2_args" != "yes"; then
        AC_DEFINE(WX_GETTIMEOFDAY_NO_TZ)
    fi
fi

if test "$wxUSE_DATETIME" = "yes"; then
    dnl check for timezone variable
    dnl   doesn't exist under Darwin / Mac OS X which uses tm_gmtoff instead
    AC_CACHE_CHECK(for timezone variable in <time.h>,
                   wx_cv_var_timezone,
                   [
                        AC_LANG_PUSH(C++)
                        AC_COMPILE_IFELSE([AC_LANG_PROGRAM(
                            [
                                #include <time.h>
                            ],
                            [
                                int tz;
                                tz = timezone;
                            ])],
                            [
                                wx_cv_var_timezone=timezone
                            ],
                            [
                                AC_COMPILE_IFELSE([AC_LANG_PROGRAM(
                                    [
                                        #include <time.h>
                                    ],
                                    [
                                        int tz;
                                        tz = _timezone;
                                    ])],
                                    [
                                        wx_cv_var_timezone=_timezone
                                    ],
                                    [
                                        AC_COMPILE_IFELSE([AC_LANG_PROGRAM(
                                            [
                                                #include <time.h>
                                            ],
                                            [
                                                int tz;
                                                tz = __timezone;
                                            ])],
                                            [
                                                wx_cv_var_timezone=__timezone
                                            ],
                                            [
                                                if test "$USE_DOS" = 0 ; then
                                                    AC_MSG_WARN(no timezone variable, will use tm_gmtoff instead)
                                                fi
                                            ]
                                        )
                                    ]
                                )
                            ]
                        )
                        AC_LANG_POP()
                   ]
    )

    dnl as we want $wx_cv_var_timezone to be expanded, use AC_DEFINE_UNQUOTED
    if test "x$wx_cv_var_timezone" != x ; then
        AC_DEFINE_UNQUOTED(WX_TIMEZONE, $wx_cv_var_timezone)
    fi

    dnl check for localtime (it's POSIX, but the check can do no harm...)
    AC_CHECK_FUNCS(localtime)

    if test "$ac_cv_func_localtime" = "yes"; then
        AC_CACHE_CHECK(for tm_gmtoff in struct tm,
                       wx_cv_struct_tm_has_gmtoff,
        [
            AC_COMPILE_IFELSE([AC_LANG_PROGRAM(
                [
                    #include <time.h>
                ],
                [
                    struct tm tm;
                    tm.tm_gmtoff++;
                ])],
                [
                    wx_cv_struct_tm_has_gmtoff=yes
                ],
                wx_cv_struct_tm_has_gmtoff=no
            )
        ])
    fi

    if test "$wx_cv_struct_tm_has_gmtoff" = "yes"; then
        AC_DEFINE(WX_GMTOFF_IN_TM)
    fi

    AC_CACHE_CHECK([for _NL_TIME_FIRST_WEEKDAY in langinfo.h],
                   wx_cv_have_nl_time_first_weekday,
    [
        AC_COMPILE_IFELSE([AC_LANG_PROGRAM(
                [
                     #define _GNU_SOURCE
                     #include <langinfo.h>
                ],
                [
                     _NL_TIME_FIRST_WEEKDAY;
                ])],
                [
                     wx_cv_have_nl_time_first_weekday=yes
                ],
                wx_cv_have_nl_time_first_weekday=no
        )
    ])

    if test "$wx_cv_have_nl_time_first_weekday" = "yes"; then
        AC_DEFINE(HAVE_NL_TIME_FIRST_WEEKDAY)
    fi

    SAMPLES_SUBDIRS="$SAMPLES_SUBDIRS typetest"
fi

dnl ------------------------------------------------------------------------
dnl wxProcess
dnl ------------------------------------------------------------------------

AC_CHECK_FUNCS(setpriority)

dnl ------------------------------------------------------------------------
dnl wxSocket
dnl ------------------------------------------------------------------------

if test "$wxUSE_SOCKETS" = "yes"; then
    dnl under Windows we always have sockets
    if test "$USE_WIN32" != 1 ; then
        dnl under Solaris and OS/2, socket functions live in -lsocket
        AC_CHECK_FUNC(socket,,
            [
                AC_CHECK_LIB(socket, socket,
                    if test "$INET_LINK" != " -lsocket"; then
                        INET_LINK="$INET_LINK -lsocket"
                    fi,
                    [
                        dnl under Haiku, socket is in libnetwork
                        AC_CHECK_LIB(network, socket,
                            if test "$INET_LINK" != " -lnetwork"; then
                                INET_LINK="$INET_LINK -lnetwork"
                            fi,
                            [
                                AC_MSG_WARN([socket library not found - sockets will be disabled])
                                wxUSE_SOCKETS=no
                            ]
                        )
                    ]
                )
            ]
        )
    fi
fi

if test "$wxUSE_SOCKETS" = "yes" ; then
    dnl under Windows we do not use getsockname
    if test "$USE_WIN32" != 1 ; then
        dnl determine the type of third argument for getsockname
        dnl This test needs to be done in C++ mode since gsocket.cpp now
        dnl is C++ code and pointer cast that are possible even without
        dnl warning in C still fail in C++.
        AC_CACHE_CHECK([what is the type of the third argument of getsockname],
                       wx_cv_type_getsockname3,
            [
                AC_LANG_PUSH(C++)
                AC_COMPILE_IFELSE([AC_LANG_PROGRAM(
                    [
                        #include <sys/types.h>
                        #include <sys/socket.h>
                    ],
                    [
                        socklen_t len;
                        getsockname(0, 0, &len);
                    ])],
                    wx_cv_type_getsockname3=socklen_t,
                    [
                        dnl the compiler will compile the version with size_t
                        dnl even if the real type of the last parameter is int
                        dnl but it should give at least a warning about
                        dnl converting between incompatible pointer types, so
                        dnl try to use it to get the correct behaviour at
                        dnl least with gcc (otherwise we'd always use size_t)
                        CFLAGS_OLD="$CFLAGS"
                        if test "$GCC" = yes ; then
                            CFLAGS="-Werror $CFLAGS"
                        fi

                        AC_COMPILE_IFELSE([AC_LANG_PROGRAM(
                            [
                                #include <sys/types.h>
                                #include <sys/socket.h>
                            ],
                            [
                                size_t len;
                                getsockname(0, 0, &len);
                            ])],
                            wx_cv_type_getsockname3=size_t,
                            AC_COMPILE_IFELSE([AC_LANG_PROGRAM(
                                [
                                    #include <sys/types.h>
                                    #include <sys/socket.h>
                                ],
                                [
                                    int len;
                                    getsockname(0, 0, &len);
                                ])],
                                wx_cv_type_getsockname3=int,
                                wx_cv_type_getsockname3=unknown
                            )
                        )

                        CFLAGS="$CFLAGS_OLD"
                    ]
                )
                AC_LANG_POP()
            ])

        if test "$wx_cv_type_getsockname3" = "unknown"; then
            wxUSE_SOCKETS=no
            AC_MSG_WARN([Couldn't find socklen_t synonym for this system])
        else
            AC_DEFINE_UNQUOTED(WX_SOCKLEN_T, $wx_cv_type_getsockname3)
        fi
        dnl Do this again for getsockopt as it may be different
        AC_CACHE_CHECK([what is the type of the fifth argument of getsockopt],
                       wx_cv_type_getsockopt5,
            [
                dnl Note that the rules for compatibility of pointers
                dnl are somewhat different between C and C++, so code
                dnl that fails in C++ may not even give a warning about
                dnl converting between incompatible pointer types in C.
                dnl So this test needs to be done in C++ mode.
                AC_LANG_PUSH(C++)
                AC_COMPILE_IFELSE([AC_LANG_PROGRAM(
                    [
                        #include <sys/types.h>
                        #include <sys/socket.h>
                    ],
                    [
                        socklen_t len;
                        getsockopt(0, 0, 0, 0, &len);
                    ])],
                    wx_cv_type_getsockopt5=socklen_t,
                    [
                        AC_COMPILE_IFELSE([AC_LANG_PROGRAM(
                            [
                                #include <sys/types.h>
                                #include <sys/socket.h>
                            ],
                            [
                                size_t len;
                                getsockopt(0, 0, 0, 0, &len);
                            ])],
                            wx_cv_type_getsockopt5=size_t,
                            AC_COMPILE_IFELSE([AC_LANG_PROGRAM(
                                [
                                    #include <sys/types.h>
                                    #include <sys/socket.h>
                                ],
                                [
                                    int len;
                                    getsockopt(0, 0, 0, 0, &len);
                                ])],
                                wx_cv_type_getsockopt5=int,
                                wx_cv_type_getsockopt5=unknown
                            )
                        )
                    ]
                )
                AC_LANG_POP()
            ])

        if test "$wx_cv_type_getsockopt5" = "unknown"; then
            wxUSE_SOCKETS=no
            AC_MSG_WARN([Couldn't find socklen_t synonym for this system])
        else
            AC_DEFINE_UNQUOTED(SOCKOPTLEN_T, $wx_cv_type_getsockopt5)
        fi
    fi
fi

if test "$wxUSE_SOCKETS" = "yes" ; then
    if test "$wxUSE_IPV6" = "yes"; then
        AC_CACHE_CHECK(
            [whether we have sockaddr_in6],
            [wx_cv_type_sockaddr_in6],
            [
                AC_COMPILE_IFELSE([AC_LANG_PROGRAM(
                    [
                        #include <sys/types.h>
                        #include <sys/socket.h>
                        #include <netinet/in.h>
                    ],
                    [
                        struct sockaddr_in6 sa6;
                    ])],
                    wx_cv_type_sockaddr_in6=yes,
                    wx_cv_type_sockaddr_in6=no
                )
            ]
        )

        if test "$wx_cv_type_sockaddr_in6"="yes"; then
            AC_DEFINE(wxUSE_IPV6)
        else
            AC_MSG_WARN([IPv6 support not available... disabled])
        fi
    fi

    AC_DEFINE(wxUSE_SOCKETS)
    SAMPLES_SUBDIRS="$SAMPLES_SUBDIRS sockets"
fi

if test "$wxUSE_PROTOCOL" = "yes"; then
    if test "$wxUSE_SOCKETS" != "yes"; then
        AC_MSG_WARN(Protocol classes require sockets... disabled)
        wxUSE_PROTOCOL=no
    fi
fi

if test "$wxUSE_PROTOCOL" = "yes"; then
    AC_DEFINE(wxUSE_PROTOCOL)

    if test "$wxUSE_PROTOCOL_HTTP" = "yes"; then
        AC_DEFINE(wxUSE_PROTOCOL_HTTP)
    fi
    if test "$wxUSE_PROTOCOL_FTP" = "yes"; then
        AC_DEFINE(wxUSE_PROTOCOL_FTP)
    fi
    if test "$wxUSE_PROTOCOL_FILE" = "yes"; then
        AC_DEFINE(wxUSE_PROTOCOL_FILE)
    fi
else
    if test "$wxUSE_FS_INET" = "yes"; then
        AC_MSG_WARN([HTTP filesystem require protocol classes... disabled])
        wxUSE_FS_INET="no"
    fi
fi

if test "$wxUSE_URL" = "yes"; then
    if test "$wxUSE_PROTOCOL" != "yes"; then
        AC_MSG_WARN(wxURL class requires wxProtocol... disabled)
        wxUSE_URL=no
    fi
    if test "$wxUSE_URL" = "yes"; then
        AC_DEFINE(wxUSE_URL)
    fi
fi

if test "$wxUSE_VARIANT" = "yes"; then
    AC_DEFINE(wxUSE_VARIANT)
fi

if test "$wxUSE_FS_INET" = "yes"; then
  AC_DEFINE(wxUSE_FS_INET)
fi

if test "$wxUSE_WEBREQUEST" = "yes"; then
    if test "$wxUSE_LIBCURL" = "yes"; then
        AC_DEFINE(wxUSE_WEBREQUEST_CURL)
        have_webrequest_backend=1
    fi

    if test "$USE_DARWIN" = 1 -a "$wxUSE_URLSESSION" = "yes"; then
        AC_DEFINE(wxUSE_WEBREQUEST_URLSESSION)
        have_webrequest_backend=1
    fi

    if test "$USE_WIN32" = 1 -a "$wxUSE_WINHTTP" = "yes"; then
        AC_DEFINE(wxUSE_WEBREQUEST_WINHTTP)
        have_webrequest_backend=1
    fi

    if test "$have_webrequest_backend" = 1; then
        AC_DEFINE(wxUSE_WEBREQUEST)
        SAMPLES_SUBDIRS="$SAMPLES_SUBDIRS webrequest"
    else
        AC_MSG_WARN([Disabling wxWebRequest because no backends are available])
    fi
fi

dnl ---------------------------------------------------------------------------
dnl Joystick support
dnl ---------------------------------------------------------------------------

if test "$wxUSE_GUI" = "yes" -a "$wxUSE_JOYSTICK" = "yes"; then
    wxUSE_JOYSTICK=no

    dnl under MSW and OS X we always have joystick support
    if test "$TOOLKIT" = "MSW" -o "$TOOLKIT" = "OSX_COCOA" -o "$TOOLKIT" = "COCOA"; then
        wxUSE_JOYSTICK=yes

    dnl joystick support is only for Linux 2.1.x or greater
    else
        dnl notice the dummy includes argument: without it, AC_CHECK_HEADER
        dnl checks only whether the header can be preprocessed, not that it
        dnl can be compiled and in Linux 2.6.16 joystick.h is present but
        dnl can't be compiled because of an error and with the default
        dnl AC_CHECK_HEADER semantics we'd still detect it in this case and
        dnl build would fail later
        AC_CHECK_HEADERS([linux/joystick.h], [wxUSE_JOYSTICK=yes],, [AC_INCLUDES_DEFAULT()])
    fi

    if test "$wxUSE_JOYSTICK" = "yes"; then
        AC_DEFINE(wxUSE_JOYSTICK)
        SAMPLES_SUBDIRS="$SAMPLES_SUBDIRS joytest"
    else
        AC_MSG_WARN(Joystick not supported by this system... disabled)
    fi
fi


dnl ---------------------------------------------------------------------------
dnl String stuff
dnl ---------------------------------------------------------------------------

if test "$wxUSE_FONTENUM" = "yes" ; then
  AC_DEFINE(wxUSE_FONTENUM)
fi

if test "$wxUSE_FONTMAP" = "yes" ; then
  AC_DEFINE(wxUSE_FONTMAP)
fi

if test "$wxUSE_UNICODE_UTF8" = "yes"; then
    AC_DEFINE(wxUSE_UNICODE_UTF8)

    if test "$wxUSE_UNICODE_UTF8_LOCALE" = "yes"; then
        AC_DEFINE(wxUSE_UTF8_LOCALE_ONLY)
    fi
fi

dnl ---------------------------------------------------------------------------
dnl big GUI components: MDI, doc/view, printing, help, ...
dnl ---------------------------------------------------------------------------

if test "$wxUSE_CONSTRAINTS" = "yes"; then
    AC_DEFINE(wxUSE_CONSTRAINTS)
    SAMPLES_SUBDIRS="$SAMPLES_SUBDIRS layout"
fi

if test "$wxUSE_MDI" = "yes"; then
    AC_DEFINE(wxUSE_MDI)

    if test "$wxUSE_MDI_ARCHITECTURE" = "yes"; then
        AC_DEFINE(wxUSE_MDI_ARCHITECTURE)
        SAMPLES_SUBDIRS="$SAMPLES_SUBDIRS mdi"
    fi
fi

if test "$wxUSE_DOC_VIEW_ARCHITECTURE" = "yes" ; then
    AC_DEFINE(wxUSE_DOC_VIEW_ARCHITECTURE)
    SAMPLES_SUBDIRS="$SAMPLES_SUBDIRS docview"
fi

if test "$wxUSE_HELP" = "yes"; then
    AC_DEFINE(wxUSE_HELP)
    SAMPLES_SUBDIRS="$SAMPLES_SUBDIRS help"

    if test "$wxUSE_MSW" = 1; then
      if test "$wxUSE_MS_HTML_HELP" = "yes"; then
        AC_DEFINE(wxUSE_MS_HTML_HELP)
      fi
    fi

    if test "$wxUSE_WXHTML_HELP" = "yes"; then
      if test "$wxUSE_HTML" = "yes"; then
        AC_DEFINE(wxUSE_WXHTML_HELP)
      else
        AC_MSG_WARN(Cannot use wxHTML-based help without wxHTML so it won't be compiled)
        wxUSE_WXHTML_HELP=no
      fi
    fi
fi

if test "$wxUSE_PRINTING_ARCHITECTURE" = "yes" ; then
    AC_DEFINE(wxUSE_PRINTING_ARCHITECTURE)
    SAMPLES_SUBDIRS="$SAMPLES_SUBDIRS printing"
fi

if test "$wxUSE_POSTSCRIPT" = "yes" ; then
  AC_DEFINE(wxUSE_POSTSCRIPT)
fi

AC_DEFINE(wxUSE_AFM_FOR_POSTSCRIPT)

if test "$wxUSE_SVG" = "yes"; then
    AC_DEFINE(wxUSE_SVG)
fi

dnl ---------------------------------------------------------------------------
dnl wxMetafile
dnl ---------------------------------------------------------------------------

if test "$wxUSE_METAFILE" = "yes"; then
    if test "$wxUSE_MSW" != 1 -a "$wxUSE_MAC" != 1; then
        AC_MSG_WARN([wxMetafile is not available on this system... disabled])
        wxUSE_METAFILE=no
    fi
elif test "$wxUSE_METAFILE" = "auto"; then
    if test "$wxUSE_MSW" = 1 -o "$wxUSE_MAC" = 1; then
        wxUSE_METAFILE=yes
    fi
fi

if test "$wxUSE_METAFILE" = "yes"; then
    AC_DEFINE(wxUSE_METAFILE)
    if test "$wxUSE_MSW" = 1; then
        dnl this one should probably be made separately configurable
        AC_DEFINE(wxUSE_ENH_METAFILE)
    fi
fi

dnl ---------------------------------------------------------------------------
dnl IPC: IPC, Drag'n'Drop, Clipboard, ...
dnl ---------------------------------------------------------------------------

if test "$USE_WIN32" = 1 ; then
    if test "$wxUSE_OLE" = "yes" ; then
        LIBS="-lrpcrt4 -loleaut32 -lole32 -luuid $LIBS"

        AC_DEFINE(wxUSE_OLE)
        AC_DEFINE(wxUSE_OLE_AUTOMATION)
        AC_DEFINE(wxUSE_ACTIVEX)
        SAMPLES_SUBDIRS="$SAMPLES_SUBDIRS oleauto"
    else
        dnl Turn off features depending on OLE directly...
        wxUSE_CLIPBOARD=no
        wxUSE_DRAG_AND_DROP=no
        wxUSE_DATAOBJ=no

        dnl ... or indirectly (via wxUSE_ACTIVEX)
        if test "$wxUSE_MEDIACTRL" = "yes"; then
            AC_MSG_WARN(wxMediaCtrl requires wxUSE_OLE... disabled)
            wxUSE_MEDIACTRL=no
        fi

        if test "$wxUSE_WEBVIEW" = "yes"; then
            AC_MSG_WARN(wxWebView requires wxUSE_OLE... disabled)
            wxUSE_WEBVIEW=no
        fi
    fi
fi

if test "$wxUSE_IPC" = "yes"; then
    if test "$wxUSE_SOCKETS" != "yes" -a "$USE_WIN32" != 1; then
        AC_MSG_WARN(wxWidgets IPC classes require sockets... disabled)
        wxUSE_IPC=no
    fi

    if test "$wxUSE_IPC" = "yes"; then
        AC_DEFINE(wxUSE_IPC)
        SAMPLES_SUBDIRS="$SAMPLES_SUBDIRS ipc"
    fi
fi

if test "$wxUSE_DATAOBJ" = "yes"; then
    if test "$wxUSE_DFB" = 1; then
        AC_MSG_WARN([wxDataObject not yet supported under $TOOLKIT... disabled])
        wxUSE_DATAOBJ=no
    else
        AC_DEFINE(wxUSE_DATAOBJ)
    fi
else
    AC_MSG_WARN([Clipboard and drag-and-drop require wxDataObject -- disabled])
    wxUSE_CLIPBOARD=no
    wxUSE_DRAG_AND_DROP=no
fi

if test "$wxUSE_CLIPBOARD" = "yes"; then
    if test "$wxUSE_DFB" = 1; then
        AC_MSG_WARN([Clipboard not yet supported under $TOOLKIT... disabled])
        wxUSE_CLIPBOARD=no
    fi

    if test "$wxUSE_CLIPBOARD" = "yes"; then
        AC_DEFINE(wxUSE_CLIPBOARD)
    fi
fi

if test "$wxUSE_DRAG_AND_DROP" = "yes" ; then
    if test "$wxUSE_X11" = 1 -o "$wxUSE_DFB" = 1; then
        AC_MSG_WARN([Drag and drop not yet supported under $TOOLKIT... disabled])
        wxUSE_DRAG_AND_DROP=no
    fi

    if test "$wxUSE_DRAG_AND_DROP" = "yes"; then
        AC_DEFINE(wxUSE_DRAG_AND_DROP)
    fi

fi

if test "$wxUSE_DRAG_AND_DROP" = "yes" -o "$wxUSE_CLIPBOARD" = "yes"; then
    SAMPLES_SUBDIRS="$SAMPLES_SUBDIRS dnd"
fi

if test "$wxUSE_SPLINES" = "yes" ; then
  AC_DEFINE(wxUSE_SPLINES)
fi

if test "$wxUSE_MOUSEWHEEL" = "yes" ; then
  AC_DEFINE(wxUSE_MOUSEWHEEL)
fi

if test "$wxUSE_UIACTIONSIMULATOR" = "yes" ; then
    if test "$wxUSE_GTK" = 1 -o "$wxUSE_X11" = 1; then
        if test "$wxUSE_XTEST" = "yes" ; then
            PKG_CHECK_MODULES(XTST, xtst,
                [
                    GUI_TK_LIBRARY="$GUI_TK_LIBRARY $XTST_LIBS"
                    CFLAGS="$XTST_CFLAGS $CFLAGS"
                    CXXFLAGS="$XTST_CFLAGS $CXXFLAGS"
                    AC_DEFINE(wxUSE_XTEST)
                ],
                [
                    if test "$WXGTK3" = 1; then
                        dnl This class can't work without XTest with GTK+ 3
                        dnl which uses XInput2 and so ignores XSendEvent().
                        AC_MSG_WARN([XTest not found, disabling wxUIActionSimulator])
                        wxUSE_UIACTIONSIMULATOR=no
                    fi
                    dnl The other ports can use XSendEvent(), so don't warn
                    wxUSE_XTEST="no"
                ]
            )
        elif test "$WXGTK3" = 1; then
            dnl As per above, wxUIActionSimulator can't be used in this case,
            dnl but there is no need to warn, presumably the user knows what
            dnl he's doing if --without-xtest was explicitly specified.
            wxUSE_UIACTIONSIMULATOR=no
        fi
    elif test "$wxUSE_DFB" = 1; then
        AC_MSG_WARN([wxUIActionSimulator not yet supported under $TOOLKIT... disabled])
        wxUSE_UIACTIONSIMULATOR=no
    fi

    if test "$wxUSE_UIACTIONSIMULATOR" = "yes" ; then
        AC_DEFINE(wxUSE_UIACTIONSIMULATOR)
        SAMPLES_SUBDIRS="$SAMPLES_SUBDIRS uiaction"
    fi
fi

if test "$wxUSE_DC_TRANSFORM_MATRIX" = "yes" ; then
    AC_DEFINE(wxUSE_DC_TRANSFORM_MATRIX)
fi

dnl ---------------------------------------------------------------------------
dnl GUI controls
dnl ---------------------------------------------------------------------------

USES_CONTROLS=0
if test "$wxUSE_CONTROLS" = "yes"; then
  USES_CONTROLS=1
fi

if test "$wxUSE_MARKUP" = "yes"; then
  AC_DEFINE(wxUSE_MARKUP)
fi

if test "$wxUSE_ACCEL" = "yes"; then
  AC_DEFINE(wxUSE_ACCEL)
  USES_CONTROLS=1
fi

if test "$wxUSE_ACTIVITYINDICATOR" = "yes"; then
  AC_DEFINE(wxUSE_ACTIVITYINDICATOR)
fi

if test "$wxUSE_ADDREMOVECTRL" = "yes"; then
  AC_DEFINE(wxUSE_ADDREMOVECTRL)
fi

if test "$wxUSE_ANIMATIONCTRL" = "yes"; then
  AC_DEFINE(wxUSE_ANIMATIONCTRL)
  USES_CONTROLS=1
  SAMPLES_SUBDIRS="$SAMPLES_SUBDIRS animate"
fi

if test "$wxUSE_BANNERWINDOW" = "yes"; then
  AC_DEFINE(wxUSE_BANNERWINDOW)
fi

if test "$wxUSE_BUTTON" = "yes"; then
  AC_DEFINE(wxUSE_BUTTON)
  USES_CONTROLS=1
fi

if test "$wxUSE_BMPBUTTON" = "yes"; then
  AC_DEFINE(wxUSE_BMPBUTTON)
  USES_CONTROLS=1
fi

if test "$wxUSE_CALCTRL" = "yes"; then
  AC_DEFINE(wxUSE_CALENDARCTRL)
  USES_CONTROLS=1
  SAMPLES_SUBDIRS="$SAMPLES_SUBDIRS calendar"
fi

if test "$wxUSE_CARET" = "yes"; then
  AC_DEFINE(wxUSE_CARET)
  USES_CONTROLS=1
  SAMPLES_SUBDIRS="$SAMPLES_SUBDIRS caret"
fi

if test "$wxUSE_COLLPANE" = "yes"; then
    AC_DEFINE(wxUSE_COLLPANE)
    USES_CONTROLS=1
    SAMPLES_SUBDIRS="$SAMPLES_SUBDIRS collpane"
fi

if test "$wxUSE_COMBOBOX" = "yes"; then
  AC_DEFINE(wxUSE_COMBOBOX)
  USES_CONTROLS=1
fi

if test "$wxUSE_COMBOCTRL" = "yes"; then
  AC_DEFINE(wxUSE_COMBOCTRL)
  USES_CONTROLS=1
fi

if test "$wxUSE_COMMANDLINKBUTTON" = "yes"; then
  AC_DEFINE(wxUSE_COMMANDLINKBUTTON)
  USES_CONTROLS=1
fi

if test "$wxUSE_CHOICE" = "yes"; then
  AC_DEFINE(wxUSE_CHOICE)
  USES_CONTROLS=1
fi

if test "$wxUSE_CHOICEBOOK" = "yes"; then
    AC_DEFINE(wxUSE_CHOICEBOOK)
    USES_CONTROLS=1
fi

if test "$wxUSE_CHECKBOX" = "yes"; then
  AC_DEFINE(wxUSE_CHECKBOX)
  USES_CONTROLS=1
fi

if test "$wxUSE_CHECKLST" = "yes"; then
  AC_DEFINE(wxUSE_CHECKLISTBOX)
  USES_CONTROLS=1
fi

if test "$wxUSE_COLOURPICKERCTRL" = "yes"; then
  AC_DEFINE(wxUSE_COLOURPICKERCTRL)
  USES_CONTROLS=1
fi

if test "$wxUSE_DATEPICKCTRL" = "yes"; then
  AC_DEFINE(wxUSE_DATEPICKCTRL)
  USES_CONTROLS=1
fi

if test "$wxUSE_DIRPICKERCTRL" = "yes"; then
  AC_DEFINE(wxUSE_DIRPICKERCTRL)
  USES_CONTROLS=1
fi

if test "$wxUSE_FILECTRL" = "yes"; then
  AC_DEFINE(wxUSE_FILECTRL)
  USES_CONTROLS=1
fi

if test "$wxUSE_FILEPICKERCTRL" = "yes"; then
  AC_DEFINE(wxUSE_FILEPICKERCTRL)
  USES_CONTROLS=1
fi

if test "$wxUSE_FONTPICKERCTRL" = "yes"; then
  AC_DEFINE(wxUSE_FONTPICKERCTRL)
  USES_CONTROLS=1
fi

if test "$wxUSE_DISPLAY" = "yes"; then
    if test "$wxUSE_DFB" = 1; then
        AC_MSG_WARN([wxDisplay not yet supported under $TOOLKIT... disabled])
        wxUSE_DISPLAY=no
    else
        AC_DEFINE(wxUSE_DISPLAY)
        SAMPLES_SUBDIRS="$SAMPLES_SUBDIRS display"
    fi
fi

if test "$wxUSE_DETECT_SM" = "yes"; then
    AC_DEFINE(wxUSE_DETECT_SM)
fi

if test "$wxUSE_GAUGE" = "yes"; then
  AC_DEFINE(wxUSE_GAUGE)
  USES_CONTROLS=1
fi

if test "$wxUSE_GRID" = "yes"; then
  AC_DEFINE(wxUSE_GRID)
  USES_CONTROLS=1
  SAMPLES_SUBDIRS="$SAMPLES_SUBDIRS grid"
fi

if test "$wxUSE_HEADERCTRL" = "yes"; then
  AC_DEFINE(wxUSE_HEADERCTRL)
  USES_CONTROLS=1
fi

if test "$wxUSE_HYPERLINKCTRL" = "yes"; then
  AC_DEFINE(wxUSE_HYPERLINKCTRL)
  USES_CONTROLS=1
fi

if test "$wxUSE_BITMAPCOMBOBOX" = "yes"; then
  AC_DEFINE(wxUSE_BITMAPCOMBOBOX)
  USES_CONTROLS=1
fi

if test "$wxUSE_DATAVIEWCTRL" = "yes"; then
  AC_DEFINE(wxUSE_DATAVIEWCTRL)
  USES_CONTROLS=1
  SAMPLES_SUBDIRS="$SAMPLES_SUBDIRS dataview"

  if test "$wxUSE_NATIVE_DATAVIEWCTRL" = "yes"; then
    AC_DEFINE(wxUSE_NATIVE_DATAVIEWCTRL)
  fi
fi

if test "$wxUSE_IMAGLIST" = "yes"; then
    AC_DEFINE(wxUSE_IMAGLIST)
fi

if test "$wxUSE_INFOBAR" = "yes"; then
    AC_DEFINE(wxUSE_INFOBAR)
fi

if test "$wxUSE_LISTBOOK" = "yes"; then
    AC_DEFINE(wxUSE_LISTBOOK)
    USES_CONTROLS=1
fi

if test "$wxUSE_LISTBOX" = "yes"; then
    AC_DEFINE(wxUSE_LISTBOX)
    USES_CONTROLS=1
fi

if test "$wxUSE_LISTCTRL" = "yes"; then
    if test "$wxUSE_IMAGLIST" = "yes"; then
        AC_DEFINE(wxUSE_LISTCTRL)
        USES_CONTROLS=1
        SAMPLES_SUBDIRS="$SAMPLES_SUBDIRS listctrl"
    else
        AC_MSG_WARN([wxListCtrl requires wxImageList and won't be compiled without it])
    fi
fi

if test "$wxUSE_EDITABLELISTBOX" = "yes"; then
    AC_DEFINE(wxUSE_EDITABLELISTBOX)
    USES_CONTROLS=1
fi

if test "$wxUSE_NOTEBOOK" = "yes"; then
    AC_DEFINE(wxUSE_NOTEBOOK)
    USES_CONTROLS=1
    SAMPLES_SUBDIRS="$SAMPLES_SUBDIRS notebook"
fi

if test "$wxUSE_NOTIFICATION_MESSAGE" = "yes"; then
    AC_DEFINE(wxUSE_NOTIFICATION_MESSAGE)
fi

if test "$wxUSE_ODCOMBOBOX" = "yes"; then
  AC_DEFINE(wxUSE_ODCOMBOBOX)
  USES_CONTROLS=1
  SAMPLES_SUBDIRS="$SAMPLES_SUBDIRS combo"
fi

if test "$wxUSE_RADIOBOX" = "yes"; then
    AC_DEFINE(wxUSE_RADIOBOX)
    USES_CONTROLS=1
fi

if test "$wxUSE_RADIOBTN" = "yes"; then
    AC_DEFINE(wxUSE_RADIOBTN)
    USES_CONTROLS=1
fi

if test "$wxUSE_REARRANGECTRL" = "yes"; then
    AC_DEFINE(wxUSE_REARRANGECTRL)
fi

if test "$wxUSE_RICHMSGDLG" = "yes"; then
    AC_DEFINE(wxUSE_RICHMSGDLG)
fi

if test "$wxUSE_RICHTOOLTIP" = "yes"; then
    AC_DEFINE(wxUSE_RICHTOOLTIP)
fi

if test "$wxUSE_SASH" = "yes"; then
    AC_DEFINE(wxUSE_SASH)
    SAMPLES_SUBDIRS="$SAMPLES_SUBDIRS sashtest"
fi

if test "$wxUSE_SCROLLBAR" = "yes"; then
    AC_DEFINE(wxUSE_SCROLLBAR)
    USES_CONTROLS=1
    SAMPLES_SUBDIRS="$SAMPLES_SUBDIRS scroll"
fi

if test "$wxUSE_SEARCHCTRL" = "yes"; then
    AC_DEFINE(wxUSE_SEARCHCTRL)
    USES_CONTROLS=1
fi

if test "$wxUSE_SLIDER" = "yes"; then
    AC_DEFINE(wxUSE_SLIDER)
    USES_CONTROLS=1
fi

if test "$wxUSE_SPINBTN" = "yes"; then
    AC_DEFINE(wxUSE_SPINBTN)
    USES_CONTROLS=1
fi

if test "$wxUSE_SPINCTRL" = "yes"; then
    AC_DEFINE(wxUSE_SPINCTRL)
    USES_CONTROLS=1
fi

if test "$wxUSE_SPLITTER" = "yes"; then
    AC_DEFINE(wxUSE_SPLITTER)
    SAMPLES_SUBDIRS="$SAMPLES_SUBDIRS splitter"
fi

if test "$wxUSE_STATBMP" = "yes"; then
    AC_DEFINE(wxUSE_STATBMP)
    USES_CONTROLS=1
fi

if test "$wxUSE_STATBOX" = "yes"; then
    AC_DEFINE(wxUSE_STATBOX)
    USES_CONTROLS=1
fi

if test "$wxUSE_STATTEXT" = "yes"; then
    AC_DEFINE(wxUSE_STATTEXT)
    USES_CONTROLS=1
fi

if test "$wxUSE_STATLINE" = "yes"; then
    AC_DEFINE(wxUSE_STATLINE)
    USES_CONTROLS=1
fi

if test "$wxUSE_STATUSBAR" = "yes"; then
    dnl this will get undefined in wx/chkconf.h if it's not supported
    AC_DEFINE(wxUSE_NATIVE_STATUSBAR)
    AC_DEFINE(wxUSE_STATUSBAR)
    USES_CONTROLS=1

    SAMPLES_SUBDIRS="$SAMPLES_SUBDIRS statbar"
fi

if test "$wxUSE_TEXTCTRL" = "yes"; then
    AC_DEFINE(wxUSE_TEXTCTRL)
    USES_CONTROLS=1
    SAMPLES_SUBDIRS="$SAMPLES_SUBDIRS text"

    dnl we don't have special switches to disable wxUSE_RICHEDIT[2], it doesn't
    dnl seem useful to allow disabling them
    AC_DEFINE(wxUSE_RICHEDIT)
    AC_DEFINE(wxUSE_RICHEDIT2)
fi

if test "$wxUSE_TIMEPICKCTRL" = "yes"; then
  AC_DEFINE(wxUSE_TIMEPICKCTRL)
  USES_CONTROLS=1
fi

if test "$wxUSE_TOGGLEBTN" = "yes"; then
    AC_DEFINE(wxUSE_TOGGLEBTN)
    USES_CONTROLS=1
fi

if test "$wxUSE_TOOLBAR" = "yes"; then
    AC_DEFINE(wxUSE_TOOLBAR)
    USES_CONTROLS=1

    if test "$wxUSE_UNIVERSAL" = "yes"; then
        wxUSE_TOOLBAR_NATIVE="no"
    else
        wxUSE_TOOLBAR_NATIVE="yes"
        AC_DEFINE(wxUSE_TOOLBAR_NATIVE)
    fi

    SAMPLES_SUBDIRS="$SAMPLES_SUBDIRS toolbar"
fi

if test "$wxUSE_TOOLTIPS" = "yes"; then
    if test "$wxUSE_UNIVERSAL" = "yes"; then
        AC_MSG_WARN([wxTooltip not supported yet in wxUniversal... disabled])
    else
        AC_DEFINE(wxUSE_TOOLTIPS)
    fi
fi

if test "$wxUSE_TREEBOOK" = "yes"; then
    AC_DEFINE(wxUSE_TREEBOOK)
    USES_CONTROLS=1
fi

if test "$wxUSE_TOOLBOOK" = "yes"; then
    AC_DEFINE(wxUSE_TOOLBOOK)
    USES_CONTROLS=1
fi

if test "$wxUSE_TREECTRL" = "yes"; then
    if test "$wxUSE_IMAGLIST" = "yes"; then
        AC_DEFINE(wxUSE_TREECTRL)
        USES_CONTROLS=1
        SAMPLES_SUBDIRS="$SAMPLES_SUBDIRS treectrl"
    else
        AC_MSG_WARN([wxTreeCtrl requires wxImageList and won't be compiled without it])
    fi
fi

if test "$wxUSE_TREELISTCTRL" = "yes"; then
    AC_DEFINE(wxUSE_TREELISTCTRL)
    USES_CONTROLS=1
    SAMPLES_SUBDIRS="$SAMPLES_SUBDIRS treelist"
fi

if test "$wxUSE_POPUPWIN" = "yes"; then
    AC_DEFINE(wxUSE_POPUPWIN)
    SAMPLES_SUBDIRS="$SAMPLES_SUBDIRS popup"

    USES_CONTROLS=1
fi

if test "$wxUSE_PREFERENCES_EDITOR" = "yes"; then
    AC_DEFINE(wxUSE_PREFERENCES_EDITOR)
    SAMPLES_SUBDIRS="$SAMPLES_SUBDIRS preferences"
fi

if test "$wxUSE_PRIVATE_FONTS" = "yes"; then
    if test "$wxUSE_GTK" = 1; then
        if test "$wxUSE_PRIVATE_FONTS" = "yes"; then
            PKG_CHECK_MODULES(PRIVATE_FONTS, [fontconfig >= 2.8.0 pangoft2 >= 1.38.0],
                              [
                                AC_DEFINE(wxUSE_PRIVATE_FONTS)
                                CXXFLAGS="$PRIVATE_FONTS_CFLAGS $CXXFLAGS"
                                GUI_TK_LIBRARY="$GUI_TK_LIBRARY $PRIVATE_FONTS_LIBS"
                              ],
                              [AC_MSG_WARN([run-time font loading won't be supported by wxFont])])
        fi
    elif test "$wxUSE_MAC" = 1 -o "$wxUSE_MSW" = 1; then
        dnl In these ports we don't need anything special.
        AC_DEFINE(wxUSE_PRIVATE_FONTS)
    fi
    dnl And in the other ports wxUSE_PRIVATE_FONTS is not supported.
fi

if test "$wxUSE_DIALUP_MANAGER" = "yes"; then
    if test "$wxUSE_MAC" = 1; then
        AC_MSG_WARN([Dialup manager not supported on this platform... disabled])
    else
        AC_DEFINE(wxUSE_DIALUP_MANAGER)
        SAMPLES_SUBDIRS="$SAMPLES_SUBDIRS dialup"
    fi
fi

if test "$wxUSE_TIPWINDOW" = "yes"; then
    AC_DEFINE(wxUSE_TIPWINDOW)
fi

if test "$USES_CONTROLS" = 1; then
    AC_DEFINE(wxUSE_CONTROLS)
fi

dnl ---------------------------------------------------------------------------
dnl misc options
dnl ---------------------------------------------------------------------------

dnl please keep the settings below in alphabetical order
if test "$wxUSE_ACCESSIBILITY" = "yes"; then
    AC_DEFINE(wxUSE_ACCESSIBILITY)
    SAMPLES_SUBDIRS="$SAMPLES_SUBDIRS access"
fi

if test "$wxUSE_ARTPROVIDER_STD" = "yes"; then
    AC_DEFINE(wxUSE_ARTPROVIDER_STD)
fi

if test "$wxUSE_ARTPROVIDER_TANGO" = "auto"; then
    dnl Tango-based art provider is not needed in GTK-based ports as the
    dnl native art provider completely replaces it.
    if test "$wxUSE_GTK" != 1; then
        dnl It also requires support for memory-mapped PNG images.
        if test "$wxUSE_LIBPNG" != no -a \
                "$wxUSE_IMAGE" = yes -a \
                "$wxUSE_STREAMS" = yes; then
            wxUSE_ARTPROVIDER_TANGO="yes"
        fi
    fi
fi

if test "$wxUSE_ARTPROVIDER_TANGO" = "yes"; then
    AC_DEFINE(wxUSE_ARTPROVIDER_TANGO)
fi

if test "$wxUSE_DRAGIMAGE" = "yes"; then
    AC_DEFINE(wxUSE_DRAGIMAGE)
    SAMPLES_SUBDIRS="$SAMPLES_SUBDIRS dragimag"
fi

if test "$wxUSE_EXCEPTIONS" = "yes"; then
    if test "$wxUSE_NO_EXCEPTIONS" = "yes" ; then
        AC_MSG_WARN([--enable-exceptions can't be used with --enable-no_exceptions])
    else
        AC_DEFINE(wxUSE_EXCEPTIONS)
        SAMPLES_SUBDIRS="$SAMPLES_SUBDIRS except"
    fi
fi

USE_HTML=0
if test "$wxUSE_HTML" = "yes"; then
    AC_DEFINE(wxUSE_HTML)
    USE_HTML=1
    SAMPLES_SUBDIRS="$SAMPLES_SUBDIRS html/about html/help html/helpview html/printing html/test html/virtual html/widget html/zip htlbox"
    SAMPLES_SUBTREES="$SAMPLES_SUBTREES html"
fi

USE_XRC=0
if test "$wxUSE_XRC" = "yes"; then
    if test "$wxUSE_XML" != "yes"; then
        AC_MSG_WARN([XML library not built, XRC resources disabled])
        wxUSE_XRC=no
    else
        AC_DEFINE(wxUSE_XRC)
        USE_XRC=1
        SAMPLES_SUBDIRS="$SAMPLES_SUBDIRS xrc"
    fi
fi

USE_AUI=0
if test "$wxUSE_AUI" = "yes"; then
   AC_DEFINE(wxUSE_AUI)
   USE_AUI=1
   SAMPLES_SUBDIRS="$SAMPLES_SUBDIRS aui"
fi

USE_PROPGRID=0
if test "$wxUSE_PROPGRID" = "yes"; then
   AC_DEFINE(wxUSE_PROPGRID)
   USE_PROPGRID=1
   SAMPLES_SUBDIRS="$SAMPLES_SUBDIRS propgrid"
fi

USE_RIBBON=0
if test "$wxUSE_RIBBON" = "yes"; then
   AC_DEFINE(wxUSE_RIBBON)
   USE_RIBBON=1
   SAMPLES_SUBDIRS="$SAMPLES_SUBDIRS ribbon"
fi

USE_STC=0
if test "$wxUSE_STC" = "yes"; then
   if ! test -f "$srcdir/src/stc/scintilla/include/Scintilla.h" ; then
       AC_MSG_ERROR([
   The required Scintilla header not found. You probably need to run

       git submodule update --init src/stc/scintilla

   to fix this.])
   fi

   if ! test -f "$srcdir/src/stc/lexilla/include/Lexilla.h" ; then
       AC_MSG_ERROR([
   The required Lexilla header not found. You probably need to run

       git submodule update --init src/stc/lexilla

   to fix this.])
   fi

   AC_DEFINE(wxUSE_STC)
   USE_STC=1
   SAMPLES_SUBDIRS="$SAMPLES_SUBDIRS stc"

   dnl python is used to update src/stc.h (see build/bakefiles/scintilla.bkl)
   AC_PATH_PROG(PYTHON, python)
   if test "x$PYTHON" = "x"; then
     COND_PYTHON="#"
   fi
   AC_SUBST(COND_PYTHON)
fi

USE_LUNASVG=0
if test "$wxUSE_LUNASVG" = "yes"; then
<<<<<<< HEAD
   if ! test -f "$3rdparty/lunasvg/include/lunasvg.h" ; then
=======
   if ! test -f "$srcdir/3rdparty/lunasvg/include/lunasvg.h" ; then
>>>>>>> dd73c6cb
       AC_MSG_ERROR([
   The required lunasvg header was not found. You probably need to run

       git submodule update --init 3rdparty/lunasvg

   to fix this.])
   fi

   AC_DEFINE(wxUSE_LUNASVG)
   USE_LUNASVG=1
fi

if test "$wxUSE_MENUS" = "yes"; then
    AC_DEFINE(wxUSE_MENUS)
    if test "$wxUSE_MENUBAR" = "yes"; then
        AC_DEFINE(wxUSE_MENUBAR)
        SAMPLES_SUBDIRS="$SAMPLES_SUBDIRS menu"
    fi
elif test "$wxUSE_MENUBAR" = "yes"; then
    AC_MSG_WARN([wxMenuBar can't be used without wxMenu and will be disabled])
fi

if test "$wxUSE_MIMETYPE" = "yes"; then
    AC_DEFINE(wxUSE_MIMETYPE)
fi

if test "$wxUSE_MINIFRAME" = "yes"; then
    AC_DEFINE(wxUSE_MINIFRAME)
fi

if test "$wxUSE_SYSTEM_OPTIONS" = "yes"; then
    AC_DEFINE(wxUSE_SYSTEM_OPTIONS)
fi

if test "$wxUSE_TASKBARICON" = "yes"; then
    AC_DEFINE(wxUSE_TASKBARICON)
    dnl This is used under MSW, just enable it always without testing for the
    dnl toolkit nor providing a separate option for it because it's totally
    dnl harmless to have it defined even if it's unnecessary.
    AC_DEFINE(wxUSE_TASKBARICON_BALLOONS)
    SAMPLES_SUBDIRS="$SAMPLES_SUBDIRS taskbar"
fi


if test "$wxUSE_VALIDATORS" = "yes"; then
    AC_DEFINE(wxUSE_VALIDATORS)
    SAMPLES_SUBDIRS="$SAMPLES_SUBDIRS validate"
fi

if test "$wxUSE_PALETTE" = "yes" ; then
    if test "$wxUSE_DFB" = 1; then
        AC_MSG_WARN([wxPalette not yet supported under DFB... disabled])
        wxUSE_PALETTE=no
    else
        AC_DEFINE(wxUSE_PALETTE)
    fi
fi

USE_RICHTEXT=0
if test "$wxUSE_RICHTEXT" = "yes"; then
    AC_DEFINE(wxUSE_RICHTEXT)
    USE_RICHTEXT=1
    SAMPLES_SUBDIRS="$SAMPLES_SUBDIRS richtext"
fi

if test "$wxUSE_WEBVIEW" = "yes"; then
    dnl Work through the backends and see if any are available, if not then
    dnl disable wxWebView and print a warning.
    USE_WEBVIEW_WEBKIT=0
    USE_WEBVIEW_WEBKIT2=0
    if test "$wxUSE_WEBVIEW_WEBKIT" = "yes"; then
        if test "$wxUSE_GTK" = 1; then
            if test "$WXGTK3" = 1; then
                PKG_CHECK_MODULES([WEBKIT],
                                  [webkit2gtk-4.1],
                                  [
                                    USE_WEBVIEW_WEBKIT2=1
                                    CXXFLAGS="$CXXFLAGS $WEBKIT_CFLAGS"
                                    EXTRALIBS_WEBVIEW="$WEBKIT_LIBS"
                                  ],
                                  [
                                    AC_MSG_WARN([webkit2gtk-4.1 not found, falling back to webkit2gtk-4.0])
                                  ])
                if test "$USE_WEBVIEW_WEBKIT2" = 0; then
                    PKG_CHECK_MODULES([WEBKIT],
                                      [webkit2gtk-4.0],
                                      [
                                        USE_WEBVIEW_WEBKIT2=1
                                        CXXFLAGS="$CXXFLAGS $WEBKIT_CFLAGS"
                                        EXTRALIBS_WEBVIEW="$WEBKIT_LIBS"
                                      ],
                                      [
                                        AC_MSG_WARN([webkit2gtk-4.0 not found, falling back to webkitgtk])
                                      ])
                fi
            fi
            if test "$USE_WEBVIEW_WEBKIT2" = 0; then
                webkitgtk=webkit-1.0
                if test "$WXGTK3" = 1; then
                    webkitgtk="webkitgtk-${TOOLKIT_VERSION}.0"
                fi
                PKG_CHECK_MODULES([WEBKIT],
                                  [$webkitgtk >= 1.3.1],
                                  [
                                    USE_WEBVIEW_WEBKIT=1
                                    CXXFLAGS="$CXXFLAGS $WEBKIT_CFLAGS"
                                    EXTRALIBS_WEBVIEW="$WEBKIT_LIBS"
                                  ],
                                  [
                                    AC_MSG_WARN([webkitgtk not found.])
                                  ])
            fi
        elif test "$wxUSE_MAC" = 1 -a "$USE_DARWIN" = 1; then
            dnl Under Mac we always have the libraries
            USE_WEBVIEW_WEBKIT=1
            WEBKIT_LINK="-framework WebKit"
        fi
    fi

    wxUSE_WEBVIEW="no"
    if test "$wxUSE_GTK" = 1 -o "$wxUSE_MAC" = 1; then
        if test "$USE_WEBVIEW_WEBKIT" = 1; then
            wxUSE_WEBVIEW="yes"
            AC_DEFINE(wxUSE_WEBVIEW_WEBKIT)
        elif test "$USE_WEBVIEW_WEBKIT2" = 1; then
            wxUSE_WEBVIEW="yes"
            AC_DEFINE(wxUSE_WEBVIEW_WEBKIT2)
        fi
    elif test "$wxUSE_MSW" = 1; then
        if test "$wxUSE_WEBVIEW_IE" = "yes"; then
            dnl TODO: Check for the required headers/libraries under Windows
            dnl       too and do the right thing automatically there too.
            wxUSE_WEBVIEW="yes"
            AC_DEFINE(wxUSE_WEBVIEW_IE)
        fi
        if test "$wxUSE_WEBVIEW_EDGE" = "yes"; then
            wxUSE_WEBVIEW="yes"
            AC_DEFINE(wxUSE_WEBVIEW_EDGE)
        fi
    else
        if test "$wxUSE_WEBVIEW_IE" = "yes"; then
            AC_MSG_WARN([wxWebView IE backend only available under MSW, ignoring --enable-webviewie])
            wxUSE_WEBVIEW_IE=no
        fi
        if test "$wxUSE_WEBVIEW_EDGE" = "yes"; then
            AC_MSG_WARN([wxWebView Edge backend only available under MSW, ignoring --enable-webviewedge])
            wxUSE_WEBVIEW_EDGE=no
        fi
    fi

    if test "$wxUSE_WEBVIEW_CHROMIUM" = "yes"; then
        CEF_DIR="$srcdir/3rdparty/cef"
        CEF_DLL_WRAPPER_DIR="$CEF_DIR/libcef_dll_wrapper"

        EXTRALIBS_WEBVIEW="-L$CEF_DLL_WRAPPER_DIR -lcef_dll_wrapper $EXTRALIBS_WEBVIEW"
        if test "$wxUSE_MAC" != 1; then
            dnl We need to make sure that libcef.so is loaded
            dnl first, so ensure that it is always linked in.
            EXTRALDFLAGS_WEBVIEW="-L$CEF_DIR/Release -Wl,--no-as-needed -lcef -Wl,--as-needed"
        fi

        AC_CACHE_CHECK([for CEF], wx_cv_lib_cef,
            [
                AC_LANG_PUSH(C++)

                dnl Search for the Chromium headers in 3rdparty/cef
                old_CPPFLAGS="$CPPFLAGS"
                CPPFLAGS="-I$CEF_DIR $CPPFLAGS"
                AC_COMPILE_IFELSE(
                    [AC_LANG_PROGRAM([#include "include/cef_version.h"], [])],
                    [wx_cv_lib_cef=yes],
                    [cef_error="Chromium headers not found"]
                )

                dnl And that we can link with CEF.
                if test "$wx_cv_lib_cef" = "yes"; then
                    old_LIBS="$LIBS"

                    LIBS="$EXTRALDFLAGS_WEBVIEW $EXTRALIBS_WEBVIEW $LIBS"

                    AC_LINK_IFELSE([
                        AC_LANG_SOURCE([
                            #include "include/cef_app.h"

                            int main()
                            {
                                CefShutdown();
                            }])
                        ],
                        [],
                        [
                            wx_cv_lib_cef=no,
                            cef_error="Linking with CEF failed, check that CEF wrapper library is in $CEF_DLL_WRAPPER_DIR"
                        ]
                    )

                    LIBS="$old_LIBS"
                fi

                CPPFLAGS="$old_CPPFLAGS"

                AC_LANG_POP()
            ]
        )

        if test "$wx_cv_lib_cef" = "yes"; then
            dnl This is a horrible hack but there simply doesn't seem to be a
            dnl way to pass a string containing spaces as a single argument, so
            dnl we can't include it in LIBS above, but luckily the test program
            dnl actually links under Mac even without it, so we just add it
            dnl here after the test, so it's used when linking our actual code.
            if test "$wxUSE_MAC" = 1; then
                EXTRALIBS_WEBVIEW="-F$CEF_DIR/Release -framework Chromium\ Embedded\ Framework $EXTRALIBS_WEBVIEW"
            fi

            wxUSE_WEBVIEW="yes"
            USE_WEBVIEW_CHROMIUM=1
            AC_DEFINE(wxUSE_WEBVIEW_CHROMIUM)

            dnl Just trust the option value, we don't really have any simple
            dnl way to check the CEF wrapper DLL build type.
            if test "$wxUSE_CEF_DEBUG" = "yes"; then
                AC_DEFINE(wxHAVE_CEF_DEBUG)
            fi
        else
            AC_MSG_ERROR([CEF not detected: $cef_error

Please install it following the instructions in the manual or remove the
--enable-webviewchromium option from configure command line])
        fi
    fi

fi

if test "$wxUSE_WEBVIEW" = "yes"; then
    USE_WEBVIEW=1
    AC_DEFINE(wxUSE_WEBVIEW)
    SAMPLES_SUBDIRS="$SAMPLES_SUBDIRS webview"
else
    USE_WEBVIEW=0
    AC_MSG_WARN([No wxWebView backends found, disabling wxWebView])
fi

dnl ---------------------------------------------------------------------------
dnl wxImage options
dnl ---------------------------------------------------------------------------

if test "$wxUSE_IMAGE" = "yes" ; then
    AC_DEFINE(wxUSE_IMAGE)

    if test "$wxUSE_GIF" = "yes" ; then
      AC_DEFINE(wxUSE_GIF)
    fi

    if test "$wxUSE_PCX" = "yes" ; then
      AC_DEFINE(wxUSE_PCX)
    fi

    if test "$wxUSE_TGA" = "yes" ; then
      AC_DEFINE(wxUSE_TGA)
    fi

    if test "$wxUSE_IFF" = "yes" ; then
      AC_DEFINE(wxUSE_IFF)
    fi

    if test "$wxUSE_PNM" = "yes" ; then
      AC_DEFINE(wxUSE_PNM)
    fi

    if test "$wxUSE_XPM" = "yes" ; then
      AC_DEFINE(wxUSE_XPM)
    fi

    if test "$wxUSE_ICO_CUR" = "yes" ; then
      AC_DEFINE(wxUSE_ICO_CUR)
    fi
fi

dnl ---------------------------------------------------------------------------
dnl common dialogs
dnl ---------------------------------------------------------------------------

if test "$wxUSE_ABOUTDLG" = "yes"; then
    AC_DEFINE(wxUSE_ABOUTDLG)
fi

if test "$wxUSE_CHOICEDLG" = "yes"; then
    AC_DEFINE(wxUSE_CHOICEDLG)
fi

if test "$wxUSE_COLOURDLG" = "yes"; then
    AC_DEFINE(wxUSE_COLOURDLG)
fi

if test "$wxUSE_CREDENTIALDLG" = "yes"; then
    AC_DEFINE(wxUSE_CREDENTIALDLG)
fi

if test "$wxUSE_FILEDLG" = "yes"; then
    AC_DEFINE(wxUSE_FILEDLG)
fi

if test "$wxUSE_FINDREPLDLG" = "yes"; then
    AC_DEFINE(wxUSE_FINDREPLDLG)
fi

if test "$wxUSE_FONTDLG" = "yes"; then
    AC_DEFINE(wxUSE_FONTDLG)
fi

if test "$wxUSE_DIRDLG" = "yes"; then
    if test "$wxUSE_TREECTRL" != "yes"; then
        AC_MSG_WARN(wxDirDialog requires wxTreeCtrl so it won't be compiled without it)
    else
        AC_DEFINE(wxUSE_DIRDLG)
    fi
fi

if test "$wxUSE_MSGDLG" = "yes"; then
    AC_DEFINE(wxUSE_MSGDLG)
fi

if test "$wxUSE_NUMBERDLG" = "yes"; then
    AC_DEFINE(wxUSE_NUMBERDLG)
fi

if test "$wxUSE_PROGRESSDLG" = "yes"; then
    AC_DEFINE(wxUSE_PROGRESSDLG)
    dnl No special option for this one yet as it's supposed to be temporary and
    dnl disappear later anyhow.
    AC_DEFINE(wxUSE_NATIVE_PROGRESSDLG)
fi

if test "$wxUSE_SPLASH" = "yes"; then
    AC_DEFINE(wxUSE_SPLASH)
    SAMPLES_SUBDIRS="$SAMPLES_SUBDIRS splash"
fi

if test "$wxUSE_STARTUP_TIPS" = "yes"; then
    AC_DEFINE(wxUSE_STARTUP_TIPS)
fi

if test "$wxUSE_TEXTDLG" = "yes"; then
    AC_DEFINE(wxUSE_TEXTDLG)
fi

if test "$wxUSE_WIZARDDLG" = "yes"; then
    AC_DEFINE(wxUSE_WIZARDDLG)
    SAMPLES_SUBDIRS="$SAMPLES_SUBDIRS wizard"
fi

dnl ---------------------------------------------------------------------------
dnl options used under wxMSW and wxPM
dnl ---------------------------------------------------------------------------

if test "$wxUSE_MSW" = 1; then
    if test "$wxUSE_OWNER_DRAWN" = "yes"; then
        AC_DEFINE(wxUSE_OWNER_DRAWN)
    fi
fi

dnl ---------------------------------------------------------------------------
dnl wxMSW-only options
dnl ---------------------------------------------------------------------------

if test "$wxUSE_MSW" = 1 ; then

    if test "$wxUSE_DC_CACHEING" = "yes"; then
        AC_DEFINE(wxUSE_DC_CACHEING)
    fi

    if test "$wxUSE_POSTSCRIPT_ARCHITECTURE_IN_MSW" = "yes"; then
        AC_DEFINE(wxUSE_POSTSCRIPT_ARCHITECTURE_IN_MSW)
    fi

    if test "$wxUSE_TASKBARBUTTON" = "yes"; then
        AC_DEFINE(wxUSE_TASKBARBUTTON)
    fi

    if test "$wxUSE_UXTHEME" = "yes"; then
        AC_DEFINE(wxUSE_UXTHEME)
    fi

fi
dnl wxUSE_MSW = 1

dnl not quite MSW-only although mostly useful to disable this under MSW
if test "$wxUSE_AUTOID_MANAGEMENT" = "yes"; then
    AC_DEFINE(wxUSE_AUTOID_MANAGEMENT)
fi

if test "$USE_WIN32" = 1 ; then
    if test "$wxUSE_DBGHELP" = "yes"; then
        AC_CACHE_CHECK([if debug help API is available], wx_cv_lib_debughlp,
            [
                dnl we need just the header, not the library, as we load the
                dnl DLL dynamically anyhow during run-time
                AC_LANG_PUSH(C++)
                AC_COMPILE_IFELSE([AC_LANG_PROGRAM(
                    [#include <windows.h>
                     #include <imagehlp.h>],
                    [
                        #ifndef API_VERSION_NUMBER
                        #error API_VERSION_NUMBER not defined!
                        #endif
                        #if API_VERSION_NUMBER < 9
                        #error API_VERSION_NUMBER at least 9 required.
                        #endif
                    ])],
                    wx_cv_lib_debughlp=yes,
                    wx_cv_lib_debughlp=no
                )
                AC_LANG_POP()
            ]
        )

        if test "$wx_cv_lib_debughlp" = yes; then
            AC_DEFINE(wxUSE_DBGHELP)
        else
            AC_MSG_WARN([Debug help API and wxStackWalker won't be available])
        fi
    fi

    if test "$wxUSE_DIB" = "yes"; then
        AC_DEFINE(wxUSE_WXDIB)
    fi

    if test "$wxUSE_INICONF" = "yes"; then
        AC_DEFINE(wxUSE_INICONF)
    fi

    if test "$wxUSE_REGKEY" = "yes"; then
        AC_DEFINE(wxUSE_REGKEY)
    fi
fi
dnl USE_WIN32 = 1

dnl ---------------------------------------------------------------------------
dnl wxGraphicsContext
dnl ---------------------------------------------------------------------------

dnl Under Mac we don't even provide --enable-graphics_ctx switch as we always
dnl need it -- but because we don't have the option, wxUSE_GRAPHICS_CONTEXT is
dnl not defined automatically and we need to do it ourselves
if test "$wxUSE_MAC" = 1; then
    wxUSE_GRAPHICS_CONTEXT="yes"
fi

dnl We need to check for Cairo if explicitly requested under MSW or Mac or if
dnl we're going to use as the default wxGraphicsContext implementation with the
dnl target toolkit.
if test "$wx_needs_cairo_for_gc" = 1 -a "$wxUSE_GRAPHICS_CONTEXT" = "yes"; then
    wx_needs_cairo=1
fi

if test "$wxUSE_CAIRO" = "yes" -o "$wx_needs_cairo" = 1; then
    PKG_CHECK_MODULES(CAIRO, [cairo >= 1.2],
        [
            wx_has_cairo=1
            AC_DEFINE(wxUSE_CAIRO)

            dnl We don't need to do this for wxGTK as we already get Cairo
            dnl flags as part of GTK+ ones.
            if test "$wxUSE_GTK" != 1; then
                CXXFLAGS="$CXXFLAGS $CAIRO_CFLAGS"
                GUI_TK_LIBRARY="$GUI_TK_LIBRARY $CAIRO_LIBS"
            fi
        ],
        [AC_MSG_RESULT(no)]
    )
fi

if test "$wxUSE_GRAPHICS_CONTEXT" = "yes"; then
    wx_has_graphics=0
    if test "$wxUSE_MSW" = 1; then
        AC_CACHE_CHECK([if GDI+ is available], wx_cv_lib_gdiplus,
            [
                dnl we need just the header, not the library, as we load the
                dnl GDI+ DLL dynamically anyhow during run-time
                AC_LANG_PUSH(C++)
                AC_COMPILE_IFELSE([AC_LANG_PROGRAM(
                    [#include <windows.h>
                     #include <gdiplus.h>],
                    [
                        using namespace Gdiplus;
                    ])],
                    wx_cv_lib_gdiplus=yes,
                    wx_cv_lib_gdiplus=no
                )
                AC_LANG_POP()
            ]
        )
        if test "$wx_cv_lib_gdiplus" = "yes"; then
            wx_has_graphics=1
        fi

        if test "$wxUSE_GRAPHICS_DIRECT2D" = "yes"; then
            AC_CACHE_CHECK([if Direct2D is available], wx_cv_lib_direct2d,
                [
                    dnl same as above, we need to test only for the headers
                    AC_LANG_PUSH(C++)
                    AC_COMPILE_IFELSE([AC_LANG_PROGRAM(
                        [#include <windows.h>
                        #include <d2d1.h>
                        #include <dwrite.h>
                        ],
                        [
                            ID2D1Factory* factory = NULL;
                        ])],
                        wx_cv_lib_direct2d=yes,
                        wx_cv_lib_direct2d=no
                    )
                    AC_LANG_POP()
                ]
            )
        fi
        if test "$wx_cv_lib_direct2d" = "yes"; then
            AC_DEFINE(wxUSE_GRAPHICS_DIRECT2D)
        fi
    elif test "$wx_needs_cairo_for_gc" = 1; then
        wx_has_graphics=$wx_has_cairo
    else
        dnl assume it's ok, add more checks here if needed
        wx_has_graphics=1
    fi

    if test "$wx_has_graphics" = 1; then
        AC_DEFINE(wxUSE_GRAPHICS_CONTEXT)
    else
        AC_MSG_WARN([wxGraphicsContext won't be available])
    fi
fi

dnl ---------------------------------------------------------------------------
dnl wxMediaCtrl
dnl ---------------------------------------------------------------------------

USE_MEDIA=0

if test "$wxUSE_MEDIACTRL" = "yes" -o "$wxUSE_MEDIACTRL" = "auto"; then
    USE_MEDIA=1

    dnl -----------------------------------------------------------------------
    dnl GStreamer
    dnl -----------------------------------------------------------------------
    if test "$wxUSE_GTK" = 1; then
        wxUSE_GSTREAMER="no"

        GST_VERSION_MAJOR=1
        GST_VERSION_MINOR=0
        GST_VERSION=$GST_VERSION_MAJOR.$GST_VERSION_MINOR

        PKG_CHECK_MODULES(GST,
            [gstreamer-$GST_VERSION gstreamer-video-$GST_VERSION gstreamer-player-$GST_VERSION >= 1.7.2.1],
            [
                wxUSE_GSTREAMER="yes"
                AC_DEFINE(wxUSE_GSTREAMER_PLAYER)
            ],
            [
                AC_MSG_NOTICE([GStreamer 1.7.2+ not available. Not using GstPlayer and falling back to 1.0])
            ]
        )

        if test $wxUSE_GSTREAMER = "no"; then
            PKG_CHECK_MODULES(GST,
                [gstreamer-$GST_VERSION gstreamer-video-$GST_VERSION],
                [
                    wxUSE_GSTREAMER="yes"
                ],
                [
                    AC_MSG_WARN([GStreamer 1.0 not available, falling back to 0.10])
                    GST_VERSION_MAJOR=0
                    GST_VERSION_MINOR=10
                    GST_VERSION=$GST_VERSION_MAJOR.$GST_VERSION_MINOR
                ]
            )
        fi

        if test $GST_VERSION_MINOR = "10"; then
            PKG_CHECK_MODULES(GST,
                [gstreamer-$GST_VERSION gstreamer-plugins-base-$GST_VERSION],
                [
                    wxUSE_GSTREAMER="yes"
                    GST_LIBS="$GST_LIBS -lgstinterfaces-$GST_VERSION"
                ],
                [
                    AC_MSG_WARN([GStreamer 0.10 not available])
                ]
            )
        fi

        if test "$wxUSE_GSTREAMER" = "yes"; then
            CXXFLAGS="$CXXFLAGS $GST_CFLAGS"
            EXTRALIBS_MEDIA="$GST_LIBS"

            AC_DEFINE(wxUSE_GSTREAMER)
        else
            USE_MEDIA=0
        fi

    elif test "$wxUSE_MAC" = 1; then
        dnl We always have the necessary libraries under Mac
        dnl but we need to link with it explicitly.
        GST_LIBS="-framework AVFoundation -framework CoreMedia"
        if test "$wxUSE_OSX_IPHONE" != 1; then
            dnl In addition to AVFoundation AVKit may be used when available
            dnl AVKit is only available since OS X 10.9
            old_CPPFLAGS="$CPPFLAGS"
            CPPFLAGS="-x objective-c++ $CPPFLAGS"
            AC_MSG_CHECKING([if AVKit is available])
            AC_COMPILE_IFELSE([AC_LANG_PROGRAM(
                [#include "AvailabilityMacros.h"],
                [
                    #if defined(MAC_OS_X_VERSION_10_9) && MAC_OS_X_VERSION_MAX_ALLOWED >= MAC_OS_X_VERSION_10_9
                        // AVKit available
                    #else
                        choke me
                    #endif
                ])],
                [GST_LIBS="$GST_LIBS -weak_framework AVKit"; AC_MSG_RESULT(yes)],
                AC_MSG_RESULT(no)
            )
            CPPFLAGS="$old_CPPFLAGS"
        fi
    fi

    if test $USE_MEDIA = 1; then
        SAMPLES_SUBDIRS="$SAMPLES_SUBDIRS mediaplayer"
        AC_DEFINE(wxUSE_MEDIACTRL)
    else
        if test "$wxUSE_MEDIACTRL" = "yes"; then
            AC_MSG_ERROR([GStreamer not available])
        else
            dnl was set to 'auto'
            AC_MSG_WARN([GStreamer not available... disabling wxMediaCtrl])
        fi
    fi
fi

dnl ---------------------------------------------------------------------------
dnl wxStyledTextCtrl
dnl ---------------------------------------------------------------------------

for lib in scintilla lexilla; do
    WXCONFIG_STC_LIBS="$WXCONFIG_STC_LIBS -lwx${lib}${WX_LIB_FLAVOUR}-${WX_RELEASE}${HOST_SUFFIX}"
done

if test "$wxUSE_MSW" = 1 ; then
    EXTRALIBS_STC="-limm32"
fi

dnl ---------------------------------------------------------------------------
dnl define the variable containing the installation prefix (used in dcpsg.cpp)
dnl ---------------------------------------------------------------------------

if test "x$prefix" != "xNONE"; then
    wxPREFIX=$prefix
else
    wxPREFIX=$ac_default_prefix
fi

AC_DEFINE_UNQUOTED(wxINSTALL_PREFIX, "$wxPREFIX")


dnl ---------------------------------------------------------------------------
dnl define variables with all built libraries for wx-config
dnl ---------------------------------------------------------------------------

STD_BASE_LIBS="base"
STD_GUI_LIBS=""
BUILT_WX_LIBS="base"

if test "$wxUSE_SOCKETS" = "yes" ; then
    STD_BASE_LIBS="net $STD_BASE_LIBS"
    BUILT_WX_LIBS="net $BUILT_WX_LIBS"
fi
if test "$wxUSE_XML" = "yes" ; then
    STD_BASE_LIBS="xml $STD_BASE_LIBS"
    BUILT_WX_LIBS="xml $BUILT_WX_LIBS"
fi

if test "$wxUSE_GUI" = "yes"; then
    STD_GUI_LIBS="adv core"
    BUILT_WX_LIBS="$STD_GUI_LIBS $BUILT_WX_LIBS"

    if test "$wxUSE_DEBUGREPORT" = "yes" ; then
        STD_GUI_LIBS="qa $STD_GUI_LIBS"
        BUILT_WX_LIBS="qa $BUILT_WX_LIBS"
    fi
    if test "$wxUSE_HTML" = "yes" ; then
        STD_GUI_LIBS="html $STD_GUI_LIBS"
        BUILT_WX_LIBS="html $BUILT_WX_LIBS"
    fi
    if test "$wxUSE_MEDIACTRL" = "yes" ; then
        BUILT_WX_LIBS="media $BUILT_WX_LIBS"
    fi
    if test "$wxUSE_OPENGL" = "yes" ; then
        BUILT_WX_LIBS="gl $BUILT_WX_LIBS"
    fi
    if test "$wxUSE_AUI" = "yes" ; then
        BUILT_WX_LIBS="aui $BUILT_WX_LIBS"
    fi
    if test "$wxUSE_PROPGRID" = "yes" ; then
        BUILT_WX_LIBS="propgrid $BUILT_WX_LIBS"
    fi
    if test "$wxUSE_RIBBON" = "yes" ; then
        BUILT_WX_LIBS="ribbon $BUILT_WX_LIBS"
    fi
    if test "$wxUSE_RICHTEXT" = "yes" ; then
        BUILT_WX_LIBS="richtext $BUILT_WX_LIBS"
    fi
    if test "$wxUSE_STC" = "yes" ; then
        BUILT_WX_LIBS="stc $BUILT_WX_LIBS"
    fi
    if test "$wxUSE_LUNASVG" = "yes" ; then
        BUILT_WX_LIBS="lunasvg $BUILT_WX_LIBS"
    fi
    if test "$wxUSE_WEBVIEW" = "yes" ; then
        BUILT_WX_LIBS="webview $BUILT_WX_LIBS"
    fi
    if test "$wxUSE_XRC" = "yes" ; then
        STD_GUI_LIBS="xrc $STD_GUI_LIBS"
        BUILT_WX_LIBS="xrc $BUILT_WX_LIBS"
    fi
fi

AC_SUBST(BUILT_WX_LIBS)
AC_SUBST(STD_BASE_LIBS)
AC_SUBST(STD_GUI_LIBS)

dnl ---------------------------------------------------------------------------
dnl Output the makefiles and such from the results found above
dnl ---------------------------------------------------------------------------

dnl all additional libraries (except wxWidgets itself) we link with
EXTRA_FRAMEWORKS=
if test "$wxUSE_MAC" = 1 ; then
    if test "$USE_DARWIN" = 1; then
        if test "$wxUSE_OSX_IPHONE" = 1; then
            EXTRA_FRAMEWORKS="-framework IOKit -framework UIKit -framework CFNetwork -framework AudioToolbox -framework CoreFoundation -framework CoreGraphics -framework OpenGLES -framework Foundation -framework QuartzCore -framework GLKit -framework CoreText"
        else
            EXTRA_FRAMEWORKS="-framework IOKit -framework Carbon -framework Cocoa -framework QuartzCore -framework AudioToolbox -framework System -framework OpenGL"

            dnl The case of QuickTime framework is special: with Cocoa, we only
            dnl need it in 32 bit builds and not in 64 bit and, moreover,
            dnl linking with it in 64 bit builds results in a warning because
            dnl the framework is not available in 64 bits itself. So make an
            dnl effort to avoid using it unnecessarily.
            if test "$wxUSE_MEDIACTRL" = "yes"; then

            if test "$cross_compiling" != "no"; then
                dnl The check below doesn't work well when cross-compiling
                dnl ("file" under non-OS X systems might not recognize
                dnl universal binaries) so assume we do build for 32 bits as
                dnl it's safer: at worst we'll get a warning when building in
                dnl 64 bits only, but at least the build will still work.
                wx_cv_target_x86_64=no
            else
                AC_CACHE_CHECK(
                    [if we target only x86_64],
                    wx_cv_target_x86_64,
                    AC_LINK_IFELSE(
                        [AC_LANG_SOURCE([int main() { return 0; }])],
                        if file conftest$ac_exeext|grep -q 'i386\|ppc'; then
                            wx_cv_target_x86_64=no
                        else
                            wx_cv_target_x86_64=yes
                        fi
                    )
                )
            fi

            if test "$wx_cv_target_x86_64" != "yes"; then
                EXTRA_FRAMEWORKS="$EXTRA_FRAMEWORKS -framework QuickTime"
            fi

            fi
        fi
    fi
fi
if test "$USE_DARWIN" = 1 -a "$wxUSE_MAC" != 1 -a "$wxUSE_OLD_COCOA" != 1 ; then
    EXTRA_FRAMEWORKS="$EXTRA_FRAMEWORKS -framework IOKit -framework CoreServices -framework System -framework ApplicationServices -framework Foundation"
fi

LDFLAGS="$LDFLAGS $EXTRA_FRAMEWORKS"
WXCONFIG_LDFLAGS="$WXCONFIG_LDFLAGS $EXTRA_FRAMEWORKS"

LIBS="$ZLIB_LINK $POSIX4_LINK $INET_LINK $WCHAR_LINK $DL_LINK $LIBS"

if test "$wxUSE_GUI" = "yes"; then

    dnl TODO add checks that these samples will really compile (i.e. all the
    dnl      library features they need are present)

    dnl TODO some samples are never built so far: mfc (requires VC++)
    SAMPLES_SUBDIRS="$SAMPLES_SUBDIRS archive artprov dialogs drawing \
                     erase event exec font image minimal power render \
                     shaped svg taborder vscroll widgets wrapsizer"

    if test "$wxUSE_MONOLITHIC" != "yes"; then
        SAMPLES_SUBDIRS="$SAMPLES_SUBDIRS console"
    fi
    if test "$TOOLKIT" = "MSW"; then
        SAMPLES_SUBDIRS="$SAMPLES_SUBDIRS regtest"
        if test "$wxUSE_UNIVERSAL" != "yes"; then
            SAMPLES_SUBDIRS="$SAMPLES_SUBDIRS ownerdrw nativdlg dll"
        fi
    fi
else
    SAMPLES_SUBDIRS="console"
    if test "$wxUSE_SOCKETS" = "yes" ; then
        SAMPLES_SUBDIRS="$SAMPLES_SUBDIRS sockets"
    fi
    if test "$wxUSE_IPC" = "yes" ; then
        SAMPLES_SUBDIRS="$SAMPLES_SUBDIRS ipc"
    fi
fi


dnl C/C++ compiler options used to compile wxWidgets
dnl
dnl check for icc before gcc as icc is also recognized as gcc
if test "x$INTELCC" = "xyes" ; then
    dnl Warnings which can't be easily suppressed in C code are disabled:
    dnl
    dnl     #810: conversion from "x" to "y" may lose significant bits
    dnl     #869: parameter "foo" was never referenced
    dnl     #1572: floating-point equality and inequality comparisons
    dnl            are unreliable
    dnl     #1684: conversion from pointer to same-sized integral type
    dnl     #2259: non-pointer conversion from "x" to "y" may lose significant
    dnl            bits
    CWARNINGS="-Wall -wd810,869,981,1418,1572,1684,2259"
elif test "$GCC" = yes ; then
    CWARNINGS="-Wall -Wundef"
fi

if test "x$INTELCXX" = "xyes" ; then
    dnl Intel compiler gives some warnings which simply can't be worked
    dnl around or of which we have too many (810, 869) so it's impractical to
    dnl keep them enabled even if in theory it would be nice and some others
    dnl (279) are generated for standard macros and so there is nothing we can
    dnl do about them
    dnl
    dnl     #279: controlling expression is constant
    dnl     #383: value copied to temporary, reference to temporary used
    dnl     #444: destructor for base class "xxx" is not virtual
    dnl     #981: operands are evaluated in unspecified order
    dnl     #1418: external definition with no prior declaration
    dnl     #1419: external declaration in primary source file
    dnl     #1881: argument must be a constant null pointer value
    dnl
    dnl (for others see CWARNINGS above)
    CXXWARNINGS="-Wall -wd279,383,444,810,869,981,1418,1419,1881,2259"
elif test "$GXX" = yes ; then
    CXXWARNINGS="-Wall -Wundef -Wunused-parameter -Wno-ctor-dtor-privacy"
    AX_CXXFLAGS_GCC_OPTION(-Woverloaded-virtual, CXXWARNINGS)

    dnl when building using Cocoa we currently get tons of deprecation
    dnl warnings from the standard headers -- disable them as we already know
    dnl that they're deprecated but we still have to use them to support older
    dnl toolkit versions and leaving this warning enabled prevents seeing any
    dnl other ones
    if test "$wxUSE_MAC" = 1 ; then
        CXXWARNINGS="$CXXWARNINGS -Wno-deprecated-declarations"

        dnl CXXWARNINGS is not used for Objective-C++ code compilation, but we
        dnl want to avoid these warnings in it too when building wxOSX.
        OBJCXXFLAGS="$OBJCXXFLAGS -Wno-deprecated-declarations"
    fi
fi


dnl combine everything together and remove the extra white space while doing it
WXCONFIG_CFLAGS=`echo $WXCONFIG_CFLAGS`
WXCONFIG_CXXFLAGS=`echo $WXCONFIG_CFLAGS $WXCONFIG_CXXFLAGS`


dnl add -I options we use during library compilation
dnl
dnl note that the order is somewhat important: wxWidgets headers should
dnl come first and the one with setup.h should be before $(top_srcdir)/include
dnl in case the latter contains setup.h used by non-autoconf makefiles
CPPFLAGS=`echo \
 -I\\${wx_top_builddir}/lib/wx/include/${TOOLCHAIN_FULLNAME} \
 -I\\${top_srcdir}/include \
 $CPPFLAGS \
 $WXCONFIG_CPPFLAGS \
 $TOOLKIT_INCLUDE`

C_AND_CXX_FLAGS="$DEBUG_CFLAGS $PROFILE_FLAGS $OPTIMISE_CFLAGS"
CFLAGS=`echo $WXCONFIG_CFLAGS $CWARNINGS $C_AND_CXX_FLAGS $CFLAGS `
CXXFLAGS=`echo $WXCONFIG_CXXFLAGS $CXXWARNINGS $C_AND_CXX_FLAGS $CXXFLAGS `
OBJCFLAGS=`echo $WXCONFIG_CFLAGS $CWARNINGS $C_AND_CXX_FLAGS $OBJCFLAGS `
OBJCXXFLAGS=`echo $WXCONFIG_CXXFLAGS $C_AND_CXX_FLAGS $OBJCXXFLAGS `

dnl now that we added WXCONFIG_CPPFLAGS to CPPFLAGS we can add the wx-config
dnl only stuff to it
if test "$SHARED" = 1; then
    WXCONFIG_CPPFLAGS="$WXCONFIG_CPPFLAGS -DWXUSINGDLL"
fi

LIBS=`echo $LIBS`
EXTRALIBS="$LDFLAGS $LDFLAGS_VERSIONING $LIBS $PCRE_LINK $DMALLOC_LIBS"
EXTRALIBS_XML="$EXPAT_LINK"
EXTRALIBS_HTML="$MSPACK_LINK"
EXTRALIBS_MEDIA="$GST_LIBS"
if test "$wxUSE_GUI" = "yes"; then
    EXTRALIBS_GUI=`echo $GUI_TK_LIBRARY $SDL_LIBS $PNG_LINK $JPEG_LINK $TIFF_LINK $LZMA_LINK $JBIG_LINK $WEBKIT_LINK`
fi
if test "$wxUSE_OPENGL" = "yes"; then
    EXTRALIBS_OPENGL="$LDFLAGS_GL $OPENGL_LIBS"
fi

LDFLAGS="$LDFLAGS $PROFILE_FLAGS"

WXCONFIG_LIBS="$LIBS"

dnl wx-config must output 3rd party libs in --libs in static build, so collect
dnl them in wxconfig_3rdparty variable
dnl
dnl Notice that the libraries must be listed in correct order whenever there
dnl are dependencies between them for linking to work when using static
dnl libraries, e.g. jpeg, used by tiff, must come after it and zlib, used by
dnl png, must come after it as well.
if test "$wxUSE_GUI" = "yes"; then
    case "$wxUSE_LIBTIFF" in
        builtin)
            wxconfig_3rdparty="tiff $wxconfig_3rdparty"
            ;;
        sys)
            WXCONFIG_LIBS="$TIFF_LINK $LZMA_LINK $JBIG_LINK $WXCONFIG_LIBS"
            ;;
    esac
    case "$wxUSE_LIBJPEG" in
        builtin)
            wxconfig_3rdparty="jpeg $wxconfig_3rdparty"
            ;;
        sys)
            WXCONFIG_LIBS="$JPEG_LINK $WXCONFIG_LIBS"
            ;;
    esac
    case "$wxUSE_LIBPNG" in
        builtin)
            wxconfig_3rdparty="png $wxconfig_3rdparty"
            ;;
        sys)
            WXCONFIG_LIBS="$PNG_LINK $WXCONFIG_LIBS"
            ;;
    esac
fi
case "$wxUSE_REGEX" in
    builtin)
        wxconfig_3rdparty="regexu $wxconfig_3rdparty"
        ;;
    sys)
        WXCONFIG_LIBS="$PCRE_LINK $WXCONFIG_LIBS"
        ;;
esac
case "$wxUSE_EXPAT" in
    builtin)
        wxconfig_3rdparty="expat $wxconfig_3rdparty"
        ;;
    sys)
        WXCONFIG_LIBS="$EXPAT_LINK $WXCONFIG_LIBS"
        ;;
esac
if test "$wxUSE_LIBLZMA" = "yes"; then
    dnl It could be already present in WXCONFIG_LIBS as tiff dependency, avoid
    dnl adding it again in this case:
    if test "$wxUSE_GUI" != "yes" -o "$wxUSE_LIBTIFF" != "sys"; then
        WXCONFIG_LIBS="$LZMA_LINK $WXCONFIG_LIBS"
    fi
fi
case "$wxUSE_ZLIB" in
    builtin)
        wxconfig_3rdparty="zlib $wxconfig_3rdparty"
        ;;
    sys)
        WXCONFIG_LIBS="$ZLIB_LINK $WXCONFIG_LIBS"
        ;;
esac

for i in $wxconfig_3rdparty ; do
    WXCONFIG_LIBS="-lwx${i}${WX_LIB_FLAVOUR}-${WX_RELEASE}${HOST_SUFFIX} $WXCONFIG_LIBS"
done


if test "x$wxUSE_UNIVERSAL" = "xyes" ; then
    WXUNIV=1

    case "$wxUNIV_THEMES" in
        ''|all)
            AC_DEFINE(wxUSE_ALL_THEMES)
            ;;

        *)
            for t in `echo $wxUNIV_THEMES | tr , ' ' | tr '[[a-z]]' '[[A-Z]]'`; do
                AC_DEFINE_UNQUOTED(wxUSE_THEME_$t)
            done
    esac
else
    WXUNIV=0
fi

AC_SUBST(wxUSE_ZLIB)
AC_SUBST(wxUSE_REGEX)
AC_SUBST(wxUSE_XML)
AC_SUBST(wxUSE_EXPAT)
AC_SUBST(wxUSE_LIBJPEG)
AC_SUBST(wxUSE_LIBPNG)
AC_SUBST(wxUSE_LIBTIFF)

if test $wxUSE_MONOLITHIC = "yes" ; then
    MONOLITHIC=1
else
    MONOLITHIC=0
fi

if test $wxUSE_PLUGINS = "yes" ; then
    USE_PLUGINS=1
else
    USE_PLUGINS=0
fi

if test "$wxUSE_DEBUGREPORT" = "yes" ; then
    USE_QA=1
else
    USE_QA=0
fi

if test $wxUSE_OFFICIAL_BUILD = "yes" ; then
    OFFICIAL_BUILD=1
else
    OFFICIAL_BUILD=0
fi

AC_SUBST(VENDOR)
AC_SUBST(OFFICIAL_BUILD)
AC_SUBST(WX_FLAVOUR)
AC_SUBST(WX_LIB_FLAVOUR)

AC_SUBST(WXUNIV)
AC_SUBST(MONOLITHIC)
AC_SUBST(USE_PLUGINS)
AC_SUBST(LIBS)
AC_SUBST(EXTRALIBS)
AC_SUBST(EXTRALIBS_XML)
AC_SUBST(EXTRALIBS_HTML)
AC_SUBST(EXTRALIBS_MEDIA)
AC_SUBST(EXTRALIBS_GUI)
AC_SUBST(EXTRALIBS_OPENGL)
AC_SUBST(EXTRALIBS_SDL)
AC_SUBST(EXTRALIBS_STC)
AC_SUBST(EXTRALIBS_WEBVIEW)
AC_SUBST(EXTRALDFLAGS_WEBVIEW)
AC_SUBST(WITH_PLUGIN_SDL)
AC_SUBST(DEBUG_INFO)
AC_SUBST(DEBUG_FLAG)
TOOLKIT_LOWERCASE=`echo $TOOLKIT | tr '[[A-Z]]' '[[a-z]]'`
AC_SUBST(TOOLKIT_LOWERCASE)
AC_SUBST(TOOLKIT_VERSION)
AC_SUBST(DYLIB_RPATH_FLAG)
AC_SUBST(DYLIB_RPATH_INSTALL)
AC_SUBST(DYLIB_RPATH_POSTLINK)
AC_SUBST(HEADER_PAD_OPTION)
AC_SUBST(HOST_SUFFIX)
AC_SUBST(USE_DPI_AWARE_MANIFEST)

case "$TOOLKIT" in
    GTK)
        TOOLKIT_DESC="GTK+"
        if test "$wxUSE_GTK" = 1; then
            TOOLKIT_DESC="$TOOLKIT_DESC ${TOOLKIT_VERSION}"
            if test "$wxUSE_GTKPRINT" = "yes" ; then
                TOOLKIT_EXTRA="$TOOLKIT_EXTRA GTK+ printing";
            fi
            if test "$wxUSE_LIBGNOMEVFS" = "yes" ; then
                TOOLKIT_EXTRA="$TOOLKIT_EXTRA gnomevfs"
            fi
            if test "$wxUSE_LIBNOTIFY" = "yes" ; then
                TOOLKIT_EXTRA="$TOOLKIT_EXTRA libnotify"
            fi

            if test "$TOOLKIT_EXTRA" != ""; then
                TOOLKIT_DESC="$TOOLKIT_DESC with support for `echo $TOOLKIT_EXTRA | tr -s ' '`"
            fi
        fi
        ;;

    ?*)
        TOOLKIT_DESC=$TOOLKIT_LOWERCASE
        ;;

    *)
        TOOLKIT_DESC="base only"
        ;;
esac

dnl Override some bakefile defaults before including autoconf_inc.m4

dnl Bakefile-generated makefiles use PCH by default, but we require explicitly
dnl enabling it with --enable-pch as in many cases the speed gain from using it
dnl is tiny, while the space penalty is enormous, and in some cases this can
dnl even make PCH build slower than the build without PCH.
if test "$wxUSE_PCH" != "yes"; then
    bk_use_pch=no
fi

if test "$wxUSE_WINE" = "yes"; then
    BAKEFILE_FORCE_PLATFORM=win32
fi

AC_BAKEFILE([m4_include(autoconf_inc.m4)])

dnl make install path absolute (if not already);
dnl will fail with (some) MSDOS paths
case ${INSTALL} in
  /* ) # Absolute
     ;;
  ?:* ) # Drive letter, considered as absolute.
     ;;
  *)
     INSTALL=`pwd`/${INSTALL} ;;
esac

if test "$wxUSE_GUI" = "yes"; then

if test "$wxUSE_MSW" = 1 ; then
    if test "x$WINDRES" = "x"; then
        AC_MSG_ERROR([Required windres program not found])
    fi

    RESCOMP="$WINDRES"
fi

fi
dnl wxUSE_GUI = 1


dnl Use gcc precompiled headers if supported.
if test $GCC_PCH = 1
then
    # Our WX_PRECOMP flag does not make sense for any language except C++ because
    # the headers that benefit from precompilation are mostly C++ headers.
    CXXFLAGS="-DWX_PRECOMP $CXXFLAGS"
    # When Bakefile can do multi-language PCH (e.g. C++ and Objective-C++) enable this:
    #OBJCXXFLAGS="-DWX_PRECOMP $CXXFLAGS"
fi

dnl cc/cxx option for position independent code
if test "$wxUSE_PIC" = "yes" ; then
    if test "$wxUSE_SHARED" = "no" ; then
        CFLAGS="$CFLAGS $PIC_FLAG"
        CXXFLAGS="$CXXFLAGS $PIC_FLAG"
    fi
    SAMPLES_CXXFLAGS="$SAMPLES_CXXFLAGS $PIC_FLAG"
fi

dnl HACK ALERT!!
dnl For now, we need to alter bk-deps not to generate deps
dnl when we've configured a Universal binary build.
dnl The next version of Bakefile will have the correct fix for this
dnl at which time, this hack can be removed.

if test "$DEPS_TRACKING" = 1 -a "$wxUSE_MAC" = 1 ; then
    if test "x$wxUSE_UNIVERSAL_BINARY" != "xno" ; then
        if test "x$disable_macosx_deps" = "xyes"; then
            sed "s/DEPSMODE=gcc/DEPSMODE=none/" < bk-deps > temp
            mv temp bk-deps
            chmod +x bk-deps
        fi
    fi
fi

dnl TOOLCHAIN_DEFS should be used for both wx and client code
WXCONFIG_CPPFLAGS="$WXCONFIG_CPPFLAGS $TOOLCHAIN_DEFS"


dnl Sun cc is compatible with gcc and so either of them can use the C
dnl libraries built with the other, i.e. gcc can be used to build wxGTK under
dnl Solaris where GTK+ is compiled using cc and cc can be used under Linux
dnl where GTK+ is built with gcc
dnl
dnl However the compiler options are not compatible at all and in particular
dnl gcc doesn't like cc -mt option and cc doesn't like -pthread. We simply
dnl filter them out as we already have the correct options for multithreaded
dnl programs if we're using threads (and if we don't, it shouldn't matter)
case "${host}" in
    *-*-solaris2* )
        dnl system packages are compiled with Sun CC and so pkg-config outputs
        dnl CC-specific "-mt" flag, remove it when using gcc
        if test "$GCC" = yes; then
            CPPFLAGS=`echo $CPPFLAGS | sed 's/-mt//g'`
            LIBS=`echo $LIBS | sed 's/-mt//g'`
            EXTRALIBS_GUI=`echo $EXTRALIBS_GUI | sed 's/-mt//g'`
        fi
        ;;

    *-*-linux* )
        dnl OTOH when using Sun CC under Linux, the flags contain gcc-specific
        dnl -pthreads which Sun CC doesn't know about
        if test "x$SUNCXX" = xyes; then
            CPPFLAGS=`echo $CPPFLAGS | sed 's/-pthread//g'`
            LIBS=`echo $LIBS | sed 's/-pthread//g'`
            EXTRALIBS_GUI=`echo $EXTRALIBS_GUI | sed 's/-pthread//g'`
        fi
        ;;
esac

dnl Set the flags to be used for the library build itself using the flag names
dnl used everywhere above.
dnl
dnl Also get rid of duplicates in the flags, which results in dramatically
dnl shorter build logs and so is well worth it.
dedup_flags()
{
    printf "%s " "$@" |
        awk 'BEGIN { RS=" "; ORS=" " }
        {
            if ($0=="") next
            if ($0=="-arch" || $0=="-framework") { x=$0; next }
            if (x!="") x=x " " $0; else x=$0; if (!seen[[x]]++) print x; x=""
        }'
}

WX_CPPFLAGS=`dedup_flags "$CPPFLAGS"`
WX_CFLAGS=`dedup_flags "$CFLAGS"`
WX_CXXFLAGS=`dedup_flags "$CXXFLAGS"`
WX_LDFLAGS=`dedup_flags "$LDFLAGS"`

dnl Restore the original user-specified flags values, we won't run any tests
dnl using them any more.
CPPFLAGS=$USER_CPPFLAGS
CFLAGS=$USER_CFLAGS
CXXFLAGS=$USER_CXXFLAGS
LDFLAGS=$USER_LDFLAGS

dnl Add visibility support flags.
WX_CFLAGS="$WX_CFLAGS $CFLAGS_VISIBILITY"
WX_CXXFLAGS="$WX_CXXFLAGS $CXXFLAGS_VISIBILITY"
OBJCFLAGS="$OBJCFLAGS $CFLAGS_VISIBILITY"
OBJCXXFLAGS="$OBJCXXFLAGS $CXXFLAGS_VISIBILITY"

dnl for convenience, sort the samples in alphabetical order
dnl
dnl FIXME For some mysterious reasons, sometimes the directories are duplicated
dnl       in this list - hence uniq. But normally, this shouldn't be needed!
dnl
dnl       Unfortunately, there is a bug in OS/2's tr, such that
dnl       tr ' ' '\n' introduces DOS-like line breaks, whereas tr '\n' ' '
dnl       only removes the Unix-like part of the introduced line break.
SAMPLES_SUBDIRS="`echo $SAMPLES_SUBDIRS | tr -s ' ' | tr ' ' '\n' | sort | uniq | tr '\n' ' '| tr -d '\r'`"

dnl subtle bakefile goop.
dnl Used in wx-config now too, as its STATIC_FLAG with different makeup.
dnl I wish we would have called it something less likely to clash with
dnl things though.
AC_SUBST(SHARED)

dnl global options
AC_SUBST(WX_LIBRARY_BASENAME_NOGUI)
AC_SUBST(WX_LIBRARY_BASENAME_GUI)

dnl toolkit options
AC_SUBST(USE_GUI)
AC_SUBST(USE_XML)
AC_SUBST(TOOLKIT)
AC_SUBST(TOOLKIT_DIR)
AC_SUBST(TOOLCHAIN_NAME)
AC_SUBST(TOOLCHAIN_FULLNAME)

dnl wx-config options
AC_SUBST(host_alias)
AC_SUBST(cross_compiling)
AC_SUBST(WIDGET_SET)
AC_SUBST(WX_RELEASE)
AC_SUBST(WX_VERSION)
AC_SUBST(WX_SUBVERSION)

dnl both versions of all the usual flags variables: WX_FLAGS which are used for
dnl building the library itself, and WXCONFIG_-prefixed variants which
dnl are used when building the libraries using the library
dnl
dnl so put anything which should be used only during the library build in, e.g.
dnl CXXFLAGS, which ends up in WX_CXXFLAGS, but put everything which should be
dnl used when building both the library and the applications using it into
dnl WXCONFIG_CXXFLAGS
AC_SUBST(WX_CPPFLAGS)
AC_SUBST(WXCONFIG_CPPFLAGS)
AC_SUBST(WX_CFLAGS)
AC_SUBST(WXCONFIG_CFLAGS)
AC_SUBST(WX_CXXFLAGS)
AC_SUBST(WXCONFIG_CXXFLAGS)

AC_SUBST(WXCONFIG_LIBS)
AC_SUBST(WXCONFIG_STC_LIBS)
AC_SUBST(WXCONFIG_RPATH)
AC_SUBST(WX_LDFLAGS)
AC_SUBST(WXCONFIG_LDFLAGS)
AC_SUBST(WXCONFIG_LDFLAGS_GUI)
AC_SUBST(WXCONFIG_RESFLAGS)

dnl distribution vars
AC_SUBST(GUIDIST)
AC_SUBST(DISTDIR)

dnl additional subdirectories where we will build
AC_SUBST(SAMPLES_SUBDIRS)
AC_SUBST(SAMPLES_CXXFLAGS)

dnl additional libraries and linker settings
AC_SUBST(LDFLAGS_GL)
AC_SUBST(OPENGL_LIBS)
AC_SUBST(DMALLOC_LIBS)
AC_SUBST(WX_VERSION_TAG)

dnl other tools
AC_SUBST(GCC)
AC_SUBST(DLLTOOL)
AC_SUBST(RESCOMP)
AC_SUBST(WINDRES)


dnl MAKE_SET will be replaced with "MAKE=..." or nothing if make sets MAKE
dnl itself (this macro is required if SUBDIRS variable is used in Makefile.am
dnl - and we do use it)
AC_PROG_MAKE_SET


AC_CONFIG_HEADERS([lib/wx/include/${TOOLCHAIN_FULLNAME}/wx/setup.h:setup.h.in])

if test "$USE_WIN32" = 1; then
    AC_CONFIG_COMMANDS([rcdefs.h],
        [
            mkdir -p $outdir &&
            $CPP $infile | sed 's/^# *[1-9].*//;s/^ *//;/./,/^$/!d' > $outdir/rcdefs.h
        ],
        [
            CPP="$CPP"
            infile="$srcdir/include/wx/msw/genrcdefs.h"
            outdir="lib/wx/include/$TOOLCHAIN_FULLNAME/wx/msw"
        ]
    )
fi

AC_CONFIG_FILES([ lib/wx/config/${TOOLCHAIN_FULLNAME}:wx-config.in ],
                [ chmod +x lib/wx/config/${TOOLCHAIN_FULLNAME} ],
                [ TOOLCHAIN_FULLNAME="${TOOLCHAIN_FULLNAME}" ])

AC_CONFIG_FILES([ lib/wx/config/inplace-${TOOLCHAIN_FULLNAME}:wx-config-inplace.in ],
                [ chmod +x lib/wx/config/inplace-${TOOLCHAIN_FULLNAME} ],
                [ TOOLCHAIN_FULLNAME="${TOOLCHAIN_FULLNAME}" ])

dnl this is used to run ifacecheck with the same flags used by the compiler
dnl for the real compilation:
AC_CONFIG_FILES([ utils/ifacecheck/rungccxml.sh ],
                [ chmod +x utils/ifacecheck/rungccxml.sh ])

if test "$wx_cv_version_script" = "yes"; then
    AC_CONFIG_FILES(version-script)
fi
AC_CONFIG_FILES(Makefile)

AC_CONFIG_COMMANDS([wx-config],
                   [ rm -f wx-config
                     ${LN_S} lib/wx/config/inplace-${TOOLCHAIN_FULLNAME} wx-config
                   ],
                   [ TOOLCHAIN_FULLNAME="${TOOLCHAIN_FULLNAME}"
                     LN_S="${LN_S}"
                   ])

dnl This would give us us build dir that in every significant way
dnl resembles an installed wx in prefix=$builddir.  It is troublesome
dnl though in this form because AC_CONFIG_LINKS will fail for directories
dnl on platforms that do not have symlinks.
dnl AC_CONFIG_LINKS([ include/wx-$WX_RELEASE$WX_FLAVOUR:include ])

if test "$wxWITH_SUBDIRS" != "no"; then
dnl Configure samples, demos etc. directories, but only if they are present:
if test "$wxUSE_GUI" = "yes"; then
    SUBDIRS="samples demos utils"
else
    dnl we build wxBase only
    dnl there are no wxBase programs in demos
    SUBDIRS="samples utils"
fi

if test "$wxUSE_TESTS_SUBDIR" != "no"; then
    dnl Configure tests directory
    SUBDIRS="$SUBDIRS tests"

    dnl Check for catch (C++ Automated Test Cases in Headers) availability.
    AC_MSG_CHECKING([whether catch2/catch.hpp exists])
    if ! test -f "$srcdir/3rdparty/catch/single_include/catch2/catch.hpp" ; then
        AC_MSG_RESULT([no])
        AC_MSG_ERROR([
    CATCH (C++ Automated Test Cases in Headers) is required, the required file
    $srcdir/3rdparty/catch/single_include/catch2/catch.hpp couldn't be found.

    You might need to run

        git submodule update --init 3rdparty/catch

    to fix this.])
    else
        AC_MSG_RESULT([yes])
    fi
fi

for subdir in $SUBDIRS; do
    if test -d ${srcdir}/${subdir} ; then
        if test "$wxUSE_GUI" = "yes"; then
            if test ${subdir} = "samples"; then
                dnl only take those samples which compile in the current
                dnl configuration and which exist
                makefiles="samples/Makefile.in $makefiles"
                for sample in $SAMPLES_SUBDIRS; do
                    if test -d $srcdir/samples/$sample; then
                        makefiles="samples/$sample/Makefile.in $makefiles"
                    fi
                done

                dnl also create makefiles for the subdirectories containing
                dnl other samples that are not added to SAMPLES_SUBDIRS because
                dnl we don't want to recurse into them when building everything
                dnl because we still want to allow building them explicitly
                for subtree in $SAMPLES_SUBTREES; do
                    makefiles="samples/$subtree/Makefile.in $makefiles"
                done
            else
                dnl assume that everything compiles for utils &c
                makefiles=`(cd $srcdir ; find $subdir -name Makefile.in)`
            fi
        else
            dnl we build wxBase only
            dnl don't take all samples/utils, just those which build with wxBase
            if test ${subdir} = "samples"; then
                dnl only take those samples which compile in the current
                dnl configuration and which exist
                makefiles="samples/Makefile.in $makefiles"
                for sample in `echo $SAMPLES_SUBDIRS`; do
                    if test -d $srcdir/samples/$sample; then
                        makefiles="samples/$sample/Makefile.in $makefiles"
                    fi
                done
            elif test ${subdir} = "utils"; then
                makefiles=""
                for util in ifacecheck wxrc ; do
                    if test -d $srcdir/utils/$util ; then
                        dnl Makefile.in could be in $util or in $util/src
                        if test -f $srcdir/utils/$util/src/Makefile.in; then
                            makefiles="utils/$util/src/Makefile.in \
                                       $makefiles"
                        else
                            makefiles="utils/$util/Makefile.in $makefiles"
                        fi
                    fi
                done
            else
                dnl assume that everything compiles for tests
                makefiles=`(cd $srcdir ; find $subdir -name Makefile.in)`
            fi
        fi

        for mkin in $makefiles ; do
            mk=`echo $mkin | sed 's/Makefile\.in/Makefile/g'`
            AC_CONFIG_FILES([$mk])
        done
    fi
done
fi dnl wxWITH_SUBDIRS

AC_OUTPUT

dnl Enable strict option checking by default because typos in --enable-xxx is
dnl a much more common case than wanting to explicitly pass an option unknown
dnl to the main configure script (this one) to a configure scripts in a
dnl subdirectory (e.g. src/tiff or src/expat). If someone really needs to do
dnl the latter, --disable-option-checking would need to be explicitly used.
dnl
dnl Notice that we need to do this at the very end of configure script as
dnl otherwise this would be overridden by AC_CONFIG_SUBDIRS() which disables
dnl option checking. And we need to use m4_divert_text() because we want this
dnl to appear in the beginning of the generated file, before the code parsing
dnl the options.
m4_divert_text([DEFAULTS],[enable_option_checking=fatal])

dnl report how we have been configured
echo
echo "Configured wxWidgets ${WX_VERSION} for \`${host}'"
echo ""
echo "  Which GUI toolkit should wxWidgets use?                 ${TOOLKIT_DESC}"
echo "  Should wxWidgets be compiled into single library?       ${wxUSE_MONOLITHIC:-yes}"
echo "  Should wxWidgets be linked as a shared library?         ${wxUSE_SHARED:-no}"
echo $ECHO_N "  Unicode encoding used by wxString?                      $ECHO_C"
if test "$wxUSE_UNICODE_UTF8" = "yes"; then
    echo "UTF-8"
elif test "$ac_cv_sizeof_wchar_t" = 2; then
    echo "UTF-16"
elif test "$ac_cv_sizeof_wchar_t" = 4; then
    echo "UTF-32"
else
    echo "unknown??"
fi

echo "  What level of wxWidgets compatibility should be enabled?"
echo "                                       wxWidgets 3.0      ${WXWIN_COMPATIBILITY_3_0:-no}"
echo "                                       wxWidgets 3.2      ${WXWIN_COMPATIBILITY_3_2:-yes}"

echo "  Which libraries should wxWidgets use?"
echo "                                       jpeg               ${wxUSE_LIBJPEG-none}"
echo "                                       png                ${wxUSE_LIBPNG-none}"
echo "                                       regex              ${wxUSE_REGEX}"
echo "                                       tiff               ${wxUSE_LIBTIFF-none}"
if test "$wxUSE_X11" = 1; then
echo "                                       xpm                ${wxUSE_LIBXPM-none}"
fi
echo "                                       lzma               ${wxUSE_LIBLZMA}"
echo "                                       zlib               ${wxUSE_ZLIB}"
echo "                                       expat              ${wxUSE_EXPAT}"
echo "                                       libmspack          ${wxUSE_LIBMSPACK}"
echo "                                       sdl                ${wxUSE_LIBSDL}"
echo $ECHO_N "                                       webview            ${wxUSE_WEBVIEW}$ECHO_C"
if test "$wxUSE_WEBVIEW" = "yes"; then
    echo $ECHO_N " (with backends:$ECHO_C"
    if test "$wxUSE_WEBVIEW_WEBKIT" = "yes"; then
        echo $ECHO_N " WebKit$ECHO_C"
    fi
    if test "$wxUSE_WEBVIEW_WEBKIT2" = "yes"; then
        echo $ECHO_N " WebKit2$ECHO_C"
    fi
    if test "$wxUSE_WEBVIEW_EDGE" = "yes"; then
        echo $ECHO_N " Edge$ECHO_C"
    fi
    if test "$wxUSE_WEBVIEW_IE" = "yes"; then
        echo $ECHO_N " IE$ECHO_C"
    fi
    if test "$wxUSE_WEBVIEW_CHROMIUM" = "yes"; then
        echo $ECHO_N " Chromium$ECHO_C"
    fi
    echo ")"
else
    echo "no"
fi
echo ""

dnl vi: set et sts=4 sw=4 com=\:dnl:<|MERGE_RESOLUTION|>--- conflicted
+++ resolved
@@ -530,11 +530,7 @@
 WX_ARG_WITH(opengl,        [  --with-opengl           use OpenGL (or Mesa)], wxUSE_OPENGL)
 WX_ARG_WITH(xtest,         [  --with-xtest            use XTest extension], wxUSE_XTEST)
 WX_ARG_WITH(nanosvg,       [  --with-nanosvg          use NanoSVG for rasterizing SVG], wxUSE_NANOSVG)
-<<<<<<< HEAD
-WX_ARG_WITH(lunasvg,       [  --with-lunasvg          use LunaSVG for rasterizing SVG], wxUSE_LUNASVG)
-=======
 WX_ARG_WITH(lunasvg,       [  --with-lunasvg          use LunaSVG for rasterizing SVG, replaces NanoSVG], wxUSE_LUNASVG)
->>>>>>> dd73c6cb
 
 if test "$wxUSE_GTK" = 1 -o "$wxUSE_X11" = 1; then
     wx_needs_cairo_for_gc=1
@@ -6774,11 +6770,7 @@
 
 USE_LUNASVG=0
 if test "$wxUSE_LUNASVG" = "yes"; then
-<<<<<<< HEAD
-   if ! test -f "$3rdparty/lunasvg/include/lunasvg.h" ; then
-=======
    if ! test -f "$srcdir/3rdparty/lunasvg/include/lunasvg.h" ; then
->>>>>>> dd73c6cb
        AC_MSG_ERROR([
    The required lunasvg header was not found. You probably need to run
 
