--- conflicted
+++ resolved
@@ -1,135 +1,71 @@
-<<<<<<< HEAD
-///////////////////////////////////////////////////////////////////////////////
-// Name:        tests/file/desktopenv.cpp
-// Purpose:     wxDesktopEnv unit test
-// Author:      Igor Korot
-// Created:     2015-11-17
-// Copyright:   (C) wxWidgets team
-///////////////////////////////////////////////////////////////////////////////
-
-#include "testprec.h"
-
-#ifdef __BORLANDC__
-    #pragma hdrstop
-#endif
-
-#include "wx/app.h"
-#include "wx/desktopenv.h"
-
-#include <fstream>
-
-#define DATABUFFER_SIZE     1024
-
-class DesktopEnvTestCase
-{
-public:
-    void MoveToTrash();
-};
-
-TEST_CASE_METHOD(DesktopEnvTestCase, "DesktopEnvTestCase::MoveToTrash")
-{
-#if defined(__WXMSW__) || defined(__WXGTK__) || defined(__WXOSX__)
-    wxDesktopEnv env;
-    char buf[DATABUFFER_SIZE];
-    std::ofstream out( "ffileinstream.test", std::ofstream::out );
-    wxString currentDir = wxGetCwd() + "/";
-
-    // Init the data buffer.
-    for( size_t i = 0; i < DATABUFFER_SIZE; i++ )
-    {
-        buf[i] = (i % 0xFF);
-        // Save the data
-        out << buf << std::endl;
-    }
-    out.close();
-    CHECK( env.MoveToRecycleBin( currentDir + "ffileinstream.test" ) );
-    std::ofstream out1( "../ffileinstream.test", std::ofstream::out );
-
-    // Init the data buffer.
-    for( size_t i = 0; i < DATABUFFER_SIZE; i++ )
-    {
-        buf[i] = (i % 0xFF);
-        // Save the data
-        out << buf << std::endl;
-    }
-    out1.close();
-    CHECK( env.MoveToRecycleBin( "../ffileinstream.test" ) );
-    wxMkdir( "TrashTest" );
-    std::ofstream out2( "TrashTest/ffileinstream.test", std::ofstream::out );
-
-    // Init the data buffer.
-    for( size_t i = 0; i < DATABUFFER_SIZE; i++ )
-    {
-        buf[i] = (i % 0xFF);
-        // Save the data
-        out1 << buf << std::endl;
-    }
-    out2.close();
-    CHECK( env.MoveToRecycleBin( currentDir + "TrashTest" ) );
-    // also trying non-existing file
-    CHECK( !env.MoveToRecycleBin( currentDir + "abc" ) );
-#endif
-}
-
-=======
-///////////////////////////////////////////////////////////////////////////////
-// Name:        tests/file/desktopenv.cpp
-// Purpose:     wxDesktopEnv unit test
-// Author:      Igor Korot
-// Created:     2015-11-17
-// Copyright:   (C) wxWidgets team
-///////////////////////////////////////////////////////////////////////////////
-
-#include "testprec.h"
-
-#ifdef __BORLANDC__
-    #pragma hdrstop
-#endif
-
-#include "wx/app.h"
-#include "wx/desktopenv.h"
-
-#include <fstream>
-
-#define DATABUFFER_SIZE     1024
-
-class DesktopEnvTestCase
-{
-public:
-    void MoveToTrash();
-};
-
-TEST_CASE_METHOD(DesktopEnvTestCase, "DesktopEnvTestCase::MoveToTrash")
-{
-#if defined(__WXMSW__) || defined(__WXGTK__) || defined(__WXOSX__)
-    wxDesktopEnv env;
-    char buf[DATABUFFER_SIZE];
-    std::ofstream out( "ffileinstream.test", std::ofstream::out );
-    wxString currentDir = wxGetCwd() + "/";
-
-    // Init the data buffer.
-    for( size_t i = 0; i < DATABUFFER_SIZE; i++ )
-    {
-        buf[i] = (i % 0xFF);
-        // Save the data
-        out << buf << std::endl;
-    }
-    out.close();
-    CHECK( env.MoveFileToRecycleBin( currentDir + "ffileinstream.test" ) );
-    wxMkdir( "TrashTest" );
-    std::ofstream out1( "TrashTest/ffileinstream.test", std::ofstream::out );
-
-    // Init the data buffer.
-    for( size_t i = 0; i < DATABUFFER_SIZE; i++ )
-    {
-        buf[i] = (i % 0xFF);
-        // Save the data
-        out1 << buf << std::endl;
-    }
-    out1.close();
-    CHECK( env.MoveFileToRecycleBin( currentDir + "TrashTest" ) );
-    // also trying non-existing file
-    CHECK( !env.MoveFileToRecycleBin( currentDir + "abc" ) );
-#endif
-}
->>>>>>> 98429621
+///////////////////////////////////////////////////////////////////////////////
+// Name:        tests/file/desktopenv.cpp
+// Purpose:     wxDesktopEnv unit test
+// Author:      Igor Korot
+// Created:     2015-11-17
+// Copyright:   (C) wxWidgets team
+///////////////////////////////////////////////////////////////////////////////
+
+#include "testprec.h"
+
+#ifdef __BORLANDC__
+    #pragma hdrstop
+#endif
+
+#include "wx/app.h"
+#include "wx/desktopenv.h"
+
+#include <fstream>
+
+#define DATABUFFER_SIZE     1024
+
+class DesktopEnvTestCase
+{
+public:
+    void MoveToTrash();
+};
+
+TEST_CASE_METHOD(DesktopEnvTestCase, "DesktopEnvTestCase::MoveToTrash")
+{
+#if defined(__WXMSW__) || defined(__WXGTK__) || defined(__WXOSX__)
+    wxDesktopEnv env;
+    char buf[DATABUFFER_SIZE];
+    std::ofstream out( "ffileinstream.test", std::ofstream::out );
+    wxString currentDir = wxGetCwd() + "/";
+
+    // Init the data buffer.
+    for( size_t i = 0; i < DATABUFFER_SIZE; i++ )
+    {
+        buf[i] = (i % 0xFF);
+        // Save the data
+        out << buf << std::endl;
+    }
+    out.close();
+    CHECK( env.MoveToRecycleBin( currentDir + "ffileinstream.test" ) );
+    std::ofstream out1( "../ffileinstream.test", std::ofstream::out );
+
+    // Init the data buffer.
+    for( size_t i = 0; i < DATABUFFER_SIZE; i++ )
+    {
+        buf[i] = (i % 0xFF);
+        // Save the data
+        out << buf << std::endl;
+    }
+    out1.close();
+    CHECK( env.MoveToRecycleBin( "../ffileinstream.test" ) );
+    wxMkdir( "TrashTest" );
+    std::ofstream out2( "TrashTest/ffileinstream.test", std::ofstream::out );
+
+    // Init the data buffer.
+    for( size_t i = 0; i < DATABUFFER_SIZE; i++ )
+    {
+        buf[i] = (i % 0xFF);
+        // Save the data
+        out1 << buf << std::endl;
+    }
+    out2.close();
+    CHECK( env.MoveToRecycleBin( currentDir + "TrashTest" ) );
+    // also trying non-existing file
+    CHECK( !env.MoveToRecycleBin( currentDir + "abc" ) );
+#endif
+}