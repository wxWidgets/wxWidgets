///////////////////////////////////////////////////////////////////////////////
// Name:        tests/testimage.h
// Purpose:     Unit test helpers for dealing with wxImage.
// Author:      Vadim Zeitlin
// Copyright:   (c) 2011 Vadim Zeitlin <vadim@wxwidgets.org>
// Licence:     wxWindows licence
///////////////////////////////////////////////////////////////////////////////

#ifndef _WX_TESTS_TESTIMAGE_H_
#define _WX_TESTS_TESTIMAGE_H_

#include "wx/image.h"

namespace Catch
{
    template <>
    struct StringMaker<wxImage>
    {
        static std::string convert(const wxImage& image)
        {
            return wxString::Format("image of size %d*%d with%s alpha",
                                    image.GetWidth(),
                                    image.GetHeight(),
                                    image.HasAlpha() ? "" : "out")
                    .ToStdString();
        }
    };
}

class ImageRGBMatcher : public Catch::MatcherBase<wxImage>
{
public:
    ImageRGBMatcher(const wxImage& image, int tolerance)
        : m_image(image)
        , m_tolerance(tolerance)
    {
    }

    bool match(const wxImage& other) const wxOVERRIDE
    {
        if ( other.GetWidth() != m_image.GetWidth() )
            return false;

        if ( other.GetHeight() != m_image.GetHeight() )
            return false;

        if ( memcmp(other.GetData(), m_image.GetData(),
                    other.GetWidth()*other.GetHeight()*3) == 0 )
            return true;

        const unsigned char* d1 = m_image.GetData();
        const unsigned char* d2 = other.GetData();
        for ( int x = 0; x < m_image.GetWidth(); ++x )
        {
            for ( int y = 0; y < m_image.GetHeight(); ++y )
            {
                const unsigned char diff = *d1 > * d2 ? *d1 - *d2 : *d2 - *d1;
                if (diff > m_tolerance)
                {
                    m_diffDesc.Printf
                               (
                                    "first mismatch is at (%d, %d) which "
                                    "has value 0x%06x instead of the "
                                    "expected 0x%06x",
                                    x, y, *d2, *d1
                               );

                    // Don't show all mismatches, there may be too many of them.
                    return false;
                }

                ++d1;
                ++d2;
            }
        }

        // We can only get here when the images are different AND we've not exited the
        // method from the loop. That implies the tolerance must have caused this.
        wxASSERT_MSG(m_tolerance > 0, "Unreachable without tolerance");

        return true;
    }

    std::string describe() const wxOVERRIDE
    {
        std::string desc = "doesn't have the same RGB data as " +
                                Catch::toString(m_image);

        if ( !m_diffDesc.empty() )
            desc += + ": " + m_diffDesc.ToStdString(wxConvUTF8);

        return desc;
    }

private:
    const wxImage m_image;
    const int m_tolerance;
    mutable wxString m_diffDesc;
};

inline ImageRGBMatcher RGBSameAs(const wxImage& image)
{
    return ImageRGBMatcher(image, 0);
}

// Allows small differences (within given tolerance) for r, g, and b values.
inline ImageRGBMatcher RGBSimilarTo(const wxImage& image, int tolerance)
{
    return ImageRGBMatcher(image, tolerance);
}

class ImageAlphaMatcher : public Catch::MatcherBase<wxImage>
{
public:
    ImageAlphaMatcher(unsigned char alpha)
        : m_alpha(alpha)
    {
    }

    bool match(const wxImage& other) const wxOVERRIDE
    {
        if (!other.HasAlpha())
        {
            m_diffDesc = "no alpha data";
            return false;
        }

<<<<<<< HEAD
        unsigned char center_alpha = 
=======
        unsigned char center_alpha =
>>>>>>> a94fda45
            *(other.GetAlpha() + (other.GetWidth() / 2) + (other.GetHeight() / 2 * other.GetWidth()));

        if (m_alpha != center_alpha)
        {
            m_diffDesc.Printf("got alpha %u", center_alpha);
            return false;
        }

        return true;
    }

    std::string describe() const wxOVERRIDE
    {
        std::string desc;

        if (!m_diffDesc.empty())
            desc = m_diffDesc.ToStdString(wxConvUTF8);

        return desc;
    }

private:
    const unsigned char m_alpha;
    mutable wxString m_diffDesc;
};

inline ImageAlphaMatcher CenterAlphaPixelEquals(unsigned char alpha)
{
    return ImageAlphaMatcher(alpha);
}

#endif // _WX_TESTS_TESTIMAGE_H_<|MERGE_RESOLUTION|>--- conflicted
+++ resolved
@@ -125,11 +125,7 @@
             return false;
         }
 
-<<<<<<< HEAD
-        unsigned char center_alpha = 
-=======
         unsigned char center_alpha =
->>>>>>> a94fda45
             *(other.GetAlpha() + (other.GetWidth() / 2) + (other.GetHeight() / 2 * other.GetWidth()));
 
         if (m_alpha != center_alpha)
