--- conflicted
+++ resolved
@@ -212,22 +212,9 @@
     CHECK( resCursor1.IsOk() );
 #endif
 #ifdef __WXOSX__
-<<<<<<< HEAD
-    wxRemoveFile( wxStandardPaths::Get().GetResourcesDir() + "/horse.png" );
-    // Check the cur file
-    wxCursor resCursor3( "horse" );
-    CHECK( resCursor3.IsOk() );
-    wxRemoveFile( wxStandardPaths::Get().GetResourcesDir() + "/horse.cur" );
-    // Check that loading fails if the cursor file is not found
-    wxCursor resCursor2( "horse" );
-    CHECK( resCursor2.IsOk() );
-    wxCopyFile( "horse.png", wxStandardPaths::Get().GetResourcesDir() + "/horse.png" );
-    wxCopyFile( "horse.cur", wxStandardPaths::Get().GetResourcesDir() + "/horse.cur" );
-=======
     // Check the cur file
     wxCursor resCursor2( "bullseye" );
     CHECK( resCursor2.IsOk() );
->>>>>>> c8777ed2
 #endif
 #if wxUSE_CARET
     CHECK(!m_window->GetCaret());
