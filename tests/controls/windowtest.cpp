///////////////////////////////////////////////////////////////////////////////
// Name:        tests/controls/windowtest.cpp
// Purpose:     wxWindow unit test
// Author:      Steven Lamerton
// Created:     2010-07-10
// Copyright:   (c) 2010 Steven Lamerton
///////////////////////////////////////////////////////////////////////////////

#include "testprec.h"


#ifndef WX_PRECOMP
    #include "wx/app.h"
    #include "wx/window.h"
    #include "wx/button.h"
    #include "wx/sizer.h"
#endif // WX_PRECOMP

#include "asserthelper.h"
#include "testableframe.h"
#include "testwindow.h"
#include "waitfor.h"

#include "wx/uiaction.h"
#include "wx/caret.h"
#include "wx/cshelp.h"
#include "wx/dcclient.h"
#include "wx/tooltip.h"
#include "wx/wupdlock.h"
#include "wx/stdpaths.h"

#ifdef __WXGTK__
/* horse.cur - 326 bytes */
static const unsigned char horse[] =
{
    0x00, 0x00, 0x02, 0x00, 0x01, 0x00, 0x20, 0x20, 0x00, 0x00, 0x10,
    0x00, 0x17, 0x00, 0x30, 0x01,
    0x00, 0x00, 0x16, 0x00, 0x00, 0x00, 0x28, 0x00, 0x00, 0x00, 0x20,
    0x00, 0x00, 0x00, 0x40, 0x00,
    0x00, 0x00, 0x01, 0x00, 0x01, 0x00, 0x00, 0x00, 0x00, 0x00, 0x00,
    0x01, 0x00, 0x00, 0x00, 0x00,
    0x00, 0x00, 0x00, 0x00, 0x00, 0x00, 0x00, 0x00, 0x00, 0x00, 0x00,
    0x00, 0x00, 0x00, 0x00, 0x00,
    0x00, 0x00, 0xff, 0xff, 0xff, 0x00, 0x00, 0x00, 0x00, 0x00, 0x00,
    0x00, 0x00, 0x00, 0x00, 0x00,
    0x00, 0x00, 0x00, 0x00, 0x00, 0x00, 0x00, 0x00, 0x00, 0x00, 0x00,
    0x00, 0x00, 0x00, 0x00, 0x00,
    0x00, 0x00, 0x00, 0x00, 0x00, 0x00, 0x00, 0x01, 0x80, 0x00, 0x00,
    0x01, 0x80, 0x00, 0x00, 0x00,
    0x00, 0x00, 0x00, 0x00, 0x00, 0x00, 0x00, 0x00, 0x00, 0x00, 0x00,
    0x00, 0x00, 0x00, 0x00, 0x00,
    0x00, 0x00, 0x00, 0x00, 0x00, 0x00, 0x00, 0x00, 0x00, 0x00, 0x00,
    0x00, 0x00, 0x00, 0x00, 0x00,
    0x00, 0x00, 0x00, 0x00, 0x00, 0x00, 0x00, 0x00, 0x00, 0x00, 0x00,
    0x00, 0x00, 0x00, 0x00, 0x00,
    0x00, 0x00, 0x00, 0x00, 0x00, 0x00, 0x00, 0x00, 0x00, 0x00, 0x00,
    0x00, 0x00, 0x00, 0x00, 0x00,
    0x00, 0x00, 0x00, 0x00, 0x00, 0x00, 0x00, 0x00, 0x00, 0x00, 0x00,
    0x00, 0x00, 0x00, 0x00, 0x00,
    0x00, 0x00, 0x00, 0x00, 0x00, 0x00, 0xff, 0xff, 0xff, 0xff, 0xff,
    0xff, 0xff, 0xff, 0xff, 0xff,
    0xff, 0xff, 0xff, 0xfe, 0x3f, 0xff, 0xff, 0xfe, 0x0f, 0xff, 0x7f,
    0xfc, 0x07, 0xff, 0x3f, 0xf8,
    0x03, 0xff, 0x1f, 0xf0, 0x03, 0xff, 0x0f, 0xe0, 0x03, 0xff, 0x0f,
    0xc0, 0x07, 0xff, 0x07, 0x80,
    0x07, 0xff, 0x02, 0x00, 0x07, 0xff, 0x00, 0x00, 0x0f, 0xff, 0x00,
    0x00, 0x0f, 0xff, 0x00, 0x00,
    0x1f, 0xff, 0x00, 0x00, 0x1f, 0xff, 0x00, 0x00, 0x1f, 0xff, 0x00,
    0x00, 0x1f, 0xff, 0x00, 0x00,
    0x3f, 0xff, 0x00, 0x00, 0x3f, 0xff, 0x00, 0x00, 0x7f, 0xff, 0x00,
    0x00, 0x7f, 0xff, 0x00, 0x00,
    0x7f, 0xff, 0x00, 0x00, 0xff, 0xff, 0x00, 0x00, 0xff, 0xff, 0x00,
    0x03, 0xff, 0xff, 0xe0, 0x03,
    0xff, 0xff, 0xfc, 0x07, 0xff, 0xff, 0xff, 0x07, 0xff, 0xff, 0xff,
    0x0f, 0xff, 0xff, 0xff, 0xef,
    0xff, 0xff, 0xff, 0xff, 0xff, 0xff
};
#endif


#include <memory>

class WindowTestCase
{
public:
    WindowTestCase()
        : m_window(new wxWindow(wxTheApp->GetTopWindow(), wxID_ANY))
    {
    #ifdef __WXGTK3__
        // Without this, when running this test suite solo it succeeds,
        // but not when running it together with the other tests !!
        // Not needed when run under Xvfb display.
        YieldForAWhile();
    #endif
    }

    ~WindowTestCase()
    {
        wxTheApp->GetTopWindow()->DestroyChildren();
    }

protected:
    wxWindow* const m_window;

    wxDECLARE_NO_COPY_CLASS(WindowTestCase);
};

static void DoTestShowHideEvent(wxWindow* window)
{
    EventCounter show(window, wxEVT_SHOW);

    CHECK(window->IsShown());

    window->Show(false);

    CHECK(!window->IsShown());

    window->Show();

    CHECK(window->IsShown());

    CHECK( show.GetCount() == 2 );
}

TEST_CASE_METHOD(WindowTestCase, "Window::ShowHideEvent", "[window]")
{
    SECTION("Normal window")
    {
        DoTestShowHideEvent(m_window);
    }

    SECTION("Frozen window")
    {
        wxWindowUpdateLocker freeze(m_window->GetParent() );
        REQUIRE( m_window->IsFrozen() );

        DoTestShowHideEvent(m_window);
    }
}

TEST_CASE_METHOD(WindowTestCase, "Window::KeyEvent", "[window]")
{
#if wxUSE_UIACTIONSIMULATOR
    if ( !EnableUITests() )
        return;

    EventCounter keydown(m_window, wxEVT_KEY_DOWN);
    EventCounter keyup(m_window, wxEVT_KEY_UP);
    EventCounter keychar(m_window, wxEVT_CHAR);

    wxUIActionSimulator sim;

    m_window->SetFocus();
    wxYield();

    sim.Text("text");
    sim.Char(WXK_SHIFT);
    wxYield();

    CHECK( keydown.GetCount() == 5 );
    CHECK( keyup.GetCount() == 5 );
    CHECK( keychar.GetCount() == 4 );
#endif
}

TEST_CASE_METHOD(WindowTestCase, "Window::FocusEvent", "[window]")
{
#ifndef __WXOSX__
    if ( IsAutomaticTest() )
    {
        // Skip this test when running under buildbot, it fails there for
        // unknown reason and this failure can't be reproduced locally.
        return;
    }

    EventCounter setfocus(m_window, wxEVT_SET_FOCUS);
    EventCounter killfocus(m_window, wxEVT_KILL_FOCUS);

    m_window->SetFocus();

    CHECK(setfocus.WaitEvent(500));
    CHECK_FOCUS_IS( m_window );

    wxButton* button = new wxButton(wxTheApp->GetTopWindow(), wxID_ANY);

    button->SetFocus();
    wxYield();

    CHECK( killfocus.GetCount() == 1 );
    CHECK(!m_window->HasFocus());
#endif
}

TEST_CASE_METHOD(WindowTestCase, "Window::Mouse", "[window]")
{
<<<<<<< HEAD
    wxInitAllImageHandlers();
    wxCursor cursor(wxCURSOR_CHAR);
=======
    wxCursor cursor(wxCURSOR_HAND);
>>>>>>> f24b3d54
    m_window->SetCursor(cursor);

    CHECK(m_window->GetCursor().IsOk());

#if defined( __WXMSW__ ) || defined( __WXOSX__ )
    wxCursor resCursor1( "horse" );
    CHECK( resCursor1.IsOk() );
#endif
#ifdef __WXGTK__
    // According to documentation cursors on X/GTK are different than in Windows/OSX.
    // On X/GTK, using the constructor with wxString parameter is loading the cursor
    // from the external file and not creating it from embedded bits/resources
    // Therefore different path are used for creating embedded cursors
    wxCursor resCursor1( (const char *) horse, 32, 32, 16, 0, nullptr, wxWHITE, wxBLACK );
    CHECK( resCursor1.IsOk() );
#endif
#ifdef __WXOSX__
    // Check the cur file
    wxCursor resCursor2( "bullseye" );
    CHECK( resCursor2.IsOk() );
#endif
#if wxUSE_CARET
    CHECK(!m_window->GetCaret());

    wxCaret* caret = nullptr;

    // Try creating the caret in two different, but normally equivalent, ways.
    SECTION("Caret 1-step")
    {
        caret = new wxCaret(m_window, 16, 16);
    }

    SECTION("Caret 2-step")
    {
        caret = new wxCaret();
        caret->Create(m_window, 16, 16);
    }

    m_window->SetCaret(caret);

    CHECK(m_window->GetCaret()->IsOk());
#endif

    m_window->CaptureMouse();

    CHECK(m_window->HasCapture());

    m_window->ReleaseMouse();

    CHECK(!m_window->HasCapture());
}

TEST_CASE_METHOD(WindowTestCase, "Window::Properties", "[window]")
{
    m_window->SetLabel("label");

    CHECK( m_window->GetLabel() == "label" );

    m_window->SetName("name");

    CHECK( m_window->GetName() == "name" );

    //As we used wxID_ANY we should have a negative id
    CHECK(m_window->GetId() < 0);

    m_window->SetId(wxID_HIGHEST + 10);

    CHECK( m_window->GetId() == wxID_HIGHEST + 10 );
}

#if wxUSE_TOOLTIPS
TEST_CASE_METHOD(WindowTestCase, "Window::ToolTip", "[window]")
{
    CHECK(!m_window->GetToolTip());
    CHECK( m_window->GetToolTipText() == "" );

    m_window->SetToolTip("text tip");

    CHECK( m_window->GetToolTipText() == "text tip" );

    m_window->UnsetToolTip();

    CHECK(!m_window->GetToolTip());
    CHECK( m_window->GetToolTipText() == "" );

    wxToolTip* tip = new wxToolTip("other tip");

    m_window->SetToolTip(tip);

    CHECK( m_window->GetToolTip() == tip );
    CHECK( m_window->GetToolTipText() == "other tip" );
}
#endif // wxUSE_TOOLTIPS

TEST_CASE_METHOD(WindowTestCase, "Window::Help", "[window]")
{
#if wxUSE_HELP
    wxHelpProvider::Set(new wxSimpleHelpProvider());

    CHECK( m_window->GetHelpText() == "" );

    m_window->SetHelpText("helptext");

    CHECK( m_window->GetHelpText() == "helptext" );
#endif
}

TEST_CASE_METHOD(WindowTestCase, "Window::Parent", "[window]")
{
    CHECK( m_window->GetGrandParent() == static_cast<wxWindow*>(nullptr) );
    CHECK( m_window->GetParent() == wxTheApp->GetTopWindow() );
}

TEST_CASE_METHOD(WindowTestCase, "Window::Siblings", "[window]")
{
    CHECK( m_window->GetNextSibling() == static_cast<wxWindow*>(nullptr) );
    CHECK( m_window->GetPrevSibling() == static_cast<wxWindow*>(nullptr) );

    wxWindow* newwin = new wxWindow(wxTheApp->GetTopWindow(), wxID_ANY);

    CHECK( m_window->GetNextSibling() == newwin );
    CHECK( m_window->GetPrevSibling() == static_cast<wxWindow*>(nullptr) );

    CHECK( newwin->GetNextSibling() == static_cast<wxWindow*>(nullptr) );
    CHECK( newwin->GetPrevSibling() == m_window );

    wxDELETE(newwin);
}

TEST_CASE_METHOD(WindowTestCase, "Window::Children", "[window]")
{
    CHECK( m_window->GetChildren().GetCount() == 0 );

    wxWindow* child1 = new wxWindow(m_window, wxID_ANY);

    CHECK( m_window->GetChildren().GetCount() == 1 );

    m_window->RemoveChild(child1);

    CHECK( m_window->GetChildren().GetCount() == 0 );

    child1->SetId(wxID_HIGHEST + 1);
    child1->SetName("child1");

    m_window->AddChild(child1);

    CHECK( m_window->GetChildren().GetCount() == 1 );
    CHECK( m_window->FindWindow(wxID_HIGHEST + 1) == child1 );
    CHECK( m_window->FindWindow("child1") == child1 );

    m_window->DestroyChildren();

    CHECK( m_window->GetChildren().GetCount() == 0 );
}

TEST_CASE_METHOD(WindowTestCase, "Window::Focus", "[window]")
{
#ifndef __WXOSX__
    CHECK(!m_window->HasFocus());

    if ( m_window->AcceptsFocus() )
    {
        m_window->SetFocus();
        CHECK_FOCUS_IS(m_window);
    }

    //Set the focus back to the main window
    wxTheApp->GetTopWindow()->SetFocus();

    if ( m_window->AcceptsFocusFromKeyboard() )
    {
        m_window->SetFocusFromKbd();
        CHECK_FOCUS_IS(m_window);
    }
#endif
}

TEST_CASE_METHOD(WindowTestCase, "Window::Positioning", "[window]")
{
    //Some basic tests for consistency
    int x, y;
    m_window->GetPosition(&x, &y);

    CHECK( m_window->GetPosition().x == x );
    CHECK( m_window->GetPosition().y == y );
    CHECK( m_window->GetRect().GetTopLeft() == m_window->GetPosition() );

    m_window->GetScreenPosition(&x, &y);
    CHECK( m_window->GetScreenPosition().x == x );
    CHECK( m_window->GetScreenPosition().y == y );
    CHECK( m_window->GetScreenRect().GetTopLeft() == m_window->GetScreenPosition() );
}

TEST_CASE_METHOD(WindowTestCase, "Window::PositioningBeyondShortLimit", "[window]")
{
#ifdef __WXMSW__
    //Positioning under MSW is limited to short relative coordinates

    //
    //Test window creation beyond SHRT_MAX
    int commonDim = 10;
    wxWindow* w = new wxWindow(m_window, wxID_ANY,
                               wxPoint(0, SHRT_MAX + commonDim),
                               wxSize(commonDim, commonDim));
    CHECK( w->GetPosition().y == SHRT_MAX + commonDim );

    w->Move(0, 0);

    //
    //Test window moving beyond SHRT_MAX
    w->Move(0, SHRT_MAX + commonDim);
    CHECK( w->GetPosition().y == SHRT_MAX + commonDim );

    //
    //Test window moving below SHRT_MIN
    w->Move(0, SHRT_MIN - commonDim);
    CHECK( w->GetPosition().y == SHRT_MIN - commonDim );

    //
    //Test deferred move beyond SHRT_MAX
    m_window->SetVirtualSize(-1, SHRT_MAX + 2 * commonDim);
    wxWindow* bigWin = new wxWindow(m_window, wxID_ANY, wxDefaultPosition,
                                    //size is also limited by SHRT_MAX
                                    wxSize(commonDim, SHRT_MAX));
    wxSizer *sizer = new wxBoxSizer(wxVERTICAL);
    sizer->Add(bigWin);
    sizer->AddSpacer(commonDim); //add some space to go beyond SHRT_MAX
    sizer->Add(w);
    m_window->SetSizer(sizer);
    m_window->Layout();
    CHECK( w->GetPosition().y == SHRT_MAX + commonDim );
#endif
}

TEST_CASE_METHOD(WindowTestCase, "Window::Show", "[window]")
{
    CHECK(m_window->IsShown());

    m_window->Hide();

    CHECK(!m_window->IsShown());

    m_window->Show();

    CHECK(m_window->IsShown());

    m_window->Show(false);

    CHECK(!m_window->IsShown());

    m_window->ShowWithEffect(wxSHOW_EFFECT_BLEND);

    CHECK(m_window->IsShown());

    m_window->HideWithEffect(wxSHOW_EFFECT_BLEND);

    CHECK(!m_window->IsShown());
}

TEST_CASE_METHOD(WindowTestCase, "Window::Enable", "[window]")
{
    CHECK(m_window->IsEnabled());

    m_window->Disable();

    CHECK(!m_window->IsEnabled());

    m_window->Enable();

    CHECK(m_window->IsEnabled());

    m_window->Enable(false);

    CHECK(!m_window->IsEnabled());
    m_window->Enable();


    wxWindow* const child = new wxWindow(m_window, wxID_ANY);
    CHECK(child->IsEnabled());
    CHECK(child->IsThisEnabled());

    m_window->Disable();
    CHECK(!child->IsEnabled());
    CHECK(child->IsThisEnabled());

    child->Disable();
    CHECK(!child->IsEnabled());
    CHECK(!child->IsThisEnabled());

    m_window->Enable();
    CHECK(!child->IsEnabled());
    CHECK(!child->IsThisEnabled());

    child->Enable();
    CHECK(child->IsEnabled());
    CHECK(child->IsThisEnabled());
}

TEST_CASE_METHOD(WindowTestCase, "Window::FindWindowBy", "[window]")
{
    m_window->SetId(wxID_HIGHEST + 1);
    m_window->SetName("name");
    m_window->SetLabel("label");

    CHECK( wxWindow::FindWindowById(wxID_HIGHEST + 1) == m_window );
    CHECK( wxWindow::FindWindowByName("name") == m_window );
    CHECK( wxWindow::FindWindowByLabel("label") == m_window );

    CHECK( wxWindow::FindWindowById(wxID_HIGHEST + 3) == nullptr );
    CHECK( wxWindow::FindWindowByName("noname") == nullptr );
    CHECK( wxWindow::FindWindowByLabel("nolabel") == nullptr );
}

TEST_CASE_METHOD(WindowTestCase, "Window::SizerErrors", "[window][sizer][error]")
{
    wxWindow* const child = new wxWindow(m_window, wxID_ANY);
    std::unique_ptr<wxSizer> const sizer1(new wxBoxSizer(wxHORIZONTAL));
    std::unique_ptr<wxSizer> const sizer2(new wxBoxSizer(wxHORIZONTAL));

    REQUIRE_NOTHROW( sizer1->Add(child) );
#ifdef __WXDEBUG__
    CHECK_THROWS_AS( sizer1->Add(child), TestAssertFailure );
    CHECK_THROWS_AS( sizer2->Add(child), TestAssertFailure );
#else
    CHECK_NOTHROW( sizer1->Add(child) );
    CHECK_NOTHROW( sizer2->Add(child) );
#endif

    CHECK_NOTHROW( sizer1->Detach(child) );
    CHECK_NOTHROW( sizer2->Add(child) );

    REQUIRE_NOTHROW( delete child );
}

TEST_CASE_METHOD(WindowTestCase, "Window::Refresh", "[window]")
{
    wxWindow* const parent = m_window;
    wxWindow* const child1 = new wxWindow(parent, wxID_ANY, wxPoint(10, 20), wxSize(80, 50));
    wxWindow* const child2 = new wxWindow(parent, wxID_ANY, wxPoint(110, 20), wxSize(80, 50));
    wxWindow* const child3 = new wxWindow(parent, wxID_ANY, wxPoint(210, 20), wxSize(80, 50));

    m_window->SetSize(300, 100);

    // to help see the windows when debugging
    parent->SetBackgroundColour(*wxBLACK);
    child1->SetBackgroundColour(*wxBLUE);
    child2->SetBackgroundColour(*wxRED);
    child3->SetBackgroundColour(*wxGREEN);

    // Notice that using EventCounter here will give incorrect results,
    // so we have to bind each window to a distinct event handler instead.

    bool isParentPainted;
    bool isChild1Painted;
    bool isChild2Painted;
    bool isChild3Painted;

    const auto setFlagOnPaint = [](wxWindow* win, bool* flag)
    {
        win->Bind(wxEVT_PAINT, [=](wxPaintEvent&)
        {
            wxPaintDC dc(win);
            *flag = true;
        });
    };

    setFlagOnPaint(parent, &isParentPainted);
    setFlagOnPaint(child1, &isChild1Painted);
    setFlagOnPaint(child2, &isChild2Painted);
    setFlagOnPaint(child3, &isChild3Painted);

    // Prepare for the RefreshRect() call below
    wxYield();

    // Now initialize/reset the flags before calling RefreshRect()
    isParentPainted =
    isChild1Painted =
    isChild2Painted =
    isChild3Painted = false;

    parent->RefreshRect(wxRect(150, 10, 300, 80));

    WaitFor("parent repaint", [&]() { return isParentPainted; }, 100);

    // child1 should be the only window not to receive the wxEVT_PAINT event
    // because it does not intersect with the refreshed rectangle.
    CHECK(isParentPainted == true);
    CHECK(isChild1Painted == false);
    CHECK(isChild2Painted == true);
    CHECK(isChild3Painted == true);
}<|MERGE_RESOLUTION|>--- conflicted
+++ resolved
@@ -193,12 +193,8 @@
 
 TEST_CASE_METHOD(WindowTestCase, "Window::Mouse", "[window]")
 {
-<<<<<<< HEAD
     wxInitAllImageHandlers();
-    wxCursor cursor(wxCURSOR_CHAR);
-=======
     wxCursor cursor(wxCURSOR_HAND);
->>>>>>> f24b3d54
     m_window->SetCursor(cursor);
 
     CHECK(m_window->GetCursor().IsOk());
