/////////////////////////////////////////////////////////////////////////////
// Name:        dialogs.cpp
// Purpose:     Common dialogs demo
// Author:      Julian Smart, Vadim Zeitlin, ABX
// Created:     04/01/98
// Copyright:   (c) Julian Smart
//              (c) 2004 ABX
//              (c) Vadim Zeitlin
// Licence:     wxWindows licence
/////////////////////////////////////////////////////////////////////////////

// For compilers that support precompilation, includes "wx/wx.h".
#include "wx/wxprec.h"

#ifdef __BORLANDC__
#pragma hdrstop
#endif

#ifndef WX_PRECOMP
#include "wx/wx.h"
#endif

#include "../sample.xpm"

#include "wx/apptrait.h"
#include "wx/datetime.h"
#include "wx/filename.h"
#include "wx/image.h"
#include "wx/bookctrl.h"
#include "wx/artprov.h"
#include "wx/imaglist.h"
#include "wx/minifram.h"
#include "wx/sysopt.h"
#include "wx/notifmsg.h"
#include "wx/generic/notifmsg.h"
#include "wx/modalhook.h"

#if defined(__WXMSW__) && wxUSE_TASKBARICON
#include "wx/taskbar.h"
#endif

#if wxUSE_RICHMSGDLG
    #include "wx/richmsgdlg.h"
#endif // wxUSE_RICHMSGDLG

#if wxUSE_COLOURDLG
    #include "wx/colordlg.h"
#endif // wxUSE_COLOURDLG

#if wxUSE_CHOICEDLG
    #include "wx/choicdlg.h"
#endif // wxUSE_CHOICEDLG

#include "wx/rearrangectrl.h"
#include "wx/addremovectrl.h"

#if wxUSE_STARTUP_TIPS
    #include "wx/tipdlg.h"
#endif // wxUSE_STARTUP_TIPS

#if wxUSE_PROGRESSDLG
#if wxUSE_STOPWATCH && wxUSE_LONGLONG
    #include "wx/datetime.h"      // wxDateTime
#endif

    #include "wx/progdlg.h"
#endif // wxUSE_PROGRESSDLG

#include "wx/appprogress.h"

#if wxUSE_ABOUTDLG
    #include "wx/aboutdlg.h"

    // these headers are only needed for custom about dialog
    #include "wx/statline.h"
    #include "wx/generic/aboutdlgg.h"
#endif // wxUSE_ABOUTDLG

#if wxUSE_BUSYINFO
    #include "wx/busyinfo.h"
#endif // wxUSE_BUSYINFO

#if wxUSE_NUMBERDLG
    #include "wx/numdlg.h"
#endif // wxUSE_NUMBERDLG

#if wxUSE_FILEDLG
    #include "wx/filedlg.h"
#endif // wxUSE_FILEDLG

#if wxUSE_DIRDLG
    #include "wx/dirdlg.h"
#endif // wxUSE_DIRDLG

#if wxUSE_FONTDLG
    #include "wx/fontdlg.h"
#endif // wxUSE_FONTDLG

#if wxUSE_FINDREPLDLG
    #include "wx/fdrepdlg.h"
#endif // wxUSE_FINDREPLDLG

#if wxUSE_INFOBAR
    #include "wx/infobar.h"
#endif // wxUSE_INFOBAR

#include "wx/spinctrl.h"
#include "wx/propdlg.h"
#include "wx/valgen.h"

#include "dialogs.h"

#if USE_COLOURDLG_GENERIC
    #include "wx/generic/colrdlgg.h"
#endif // USE_COLOURDLG_GENERIC

#if USE_DIRDLG_GENERIC
    #include "wx/generic/dirdlgg.h"
#endif // USE_DIRDLG_GENERIC

#if USE_FILEDLG_GENERIC
    #include "wx/generic/filedlgg.h"
#endif // USE_FILEDLG_GENERIC

#if USE_FONTDLG_GENERIC
    #include "wx/generic/fontdlgg.h"
#endif // USE_FONTDLG_GENERIC

wxIMPLEMENT_APP(MyApp);

wxBEGIN_EVENT_TABLE(MyCanvas, wxScrolledWindow)
    EVT_PAINT(MyCanvas::OnPaint)
wxEND_EVENT_TABLE()



wxBEGIN_EVENT_TABLE(MyFrame, wxFrame)
#if wxUSE_MSGDLG
    EVT_MENU(DIALOGS_MESSAGE_BOX,                   MyFrame::MessageBox)
    EVT_MENU(DIALOGS_MESSAGE_BOX_WINDOW_MODAL,      MyFrame::MessageBoxWindowModal)
    EVT_MENU(DIALOGS_MESSAGE_DIALOG,                MyFrame::MessageBoxDialog)
    EVT_MENU(DIALOGS_MESSAGE_BOX_WXINFO,            MyFrame::MessageBoxInfo)
#endif // wxUSE_MSGDLG
#if wxUSE_RICHMSGDLG
    EVT_MENU(DIALOGS_RICH_MESSAGE_DIALOG,           MyFrame::RichMessageDialog)
#endif // wxUSE_RICHMSGDLG
#if wxUSE_COLOURDLG
    EVT_MENU(DIALOGS_CHOOSE_COLOUR,                 MyFrame::ChooseColour)
    EVT_MENU(DIALOGS_CHOOSE_COLOUR_ALPHA,           MyFrame::ChooseColour)
    EVT_MENU(DIALOGS_GET_COLOUR,                    MyFrame::GetColour)
#endif // wxUSE_COLOURDLG

#if wxUSE_FONTDLG
    EVT_MENU(DIALOGS_CHOOSE_FONT,                   MyFrame::ChooseFont)
#endif // wxUSE_FONTDLG

#if wxUSE_LOG_DIALOG
    EVT_MENU(DIALOGS_LOG_DIALOG,                    MyFrame::LogDialog)
#endif // wxUSE_LOG_DIALOG
#if wxUSE_INFOBAR
    EVT_MENU(DIALOGS_INFOBAR_SIMPLE,                MyFrame::InfoBarSimple)
    EVT_MENU(DIALOGS_INFOBAR_ADVANCED,              MyFrame::InfoBarAdvanced)
#endif // wxUSE_INFOBAR

#if wxUSE_TEXTDLG
    EVT_MENU(DIALOGS_LINE_ENTRY,                    MyFrame::LineEntry)
    EVT_MENU(DIALOGS_TEXT_ENTRY,                    MyFrame::TextEntry)
    EVT_MENU(DIALOGS_PASSWORD_ENTRY,                MyFrame::PasswordEntry)
#endif // wxUSE_TEXTDLG

#if wxUSE_NUMBERDLG
    EVT_MENU(DIALOGS_NUM_ENTRY,                     MyFrame::NumericEntry)
#endif // wxUSE_NUMBERDLG

#if wxUSE_CHOICEDLG
    EVT_MENU(DIALOGS_SINGLE_CHOICE,                 MyFrame::SingleChoice)
    EVT_MENU(DIALOGS_MULTI_CHOICE,                  MyFrame::MultiChoice)
#endif // wxUSE_CHOICEDLG

#if wxUSE_REARRANGECTRL
    EVT_MENU(DIALOGS_REARRANGE,                     MyFrame::Rearrange)
#endif // wxUSE_REARRANGECTRL

#if wxUSE_ADDREMOVECTRL
    EVT_MENU(DIALOGS_ADDREMOVE,                     MyFrame::AddRemove)
#endif // wxUSE_ADDREMOVECTRL

#if wxUSE_FILEDLG
    EVT_MENU(DIALOGS_FILE_OPEN,                     MyFrame::FileOpen)
    EVT_MENU(DIALOGS_FILE_OPEN2,                    MyFrame::FileOpen2)
    EVT_MENU(DIALOGS_FILES_OPEN,                    MyFrame::FilesOpen)
    EVT_MENU(DIALOGS_FILE_SAVE,                     MyFrame::FileSave)
#endif // wxUSE_FILEDLG

#if USE_FILEDLG_GENERIC
    EVT_MENU(DIALOGS_FILE_OPEN_GENERIC,             MyFrame::FileOpenGeneric)
    EVT_MENU(DIALOGS_FILES_OPEN_GENERIC,            MyFrame::FilesOpenGeneric)
    EVT_MENU(DIALOGS_FILE_SAVE_GENERIC,             MyFrame::FileSaveGeneric)
#endif // USE_FILEDLG_GENERIC

#if wxUSE_DIRDLG
    EVT_MENU(DIALOGS_DIR_CHOOSE,                    MyFrame::DirChoose)
    EVT_MENU(DIALOGS_DIRNEW_CHOOSE,                 MyFrame::DirChooseNew)
#endif // wxUSE_DIRDLG

#if USE_MODAL_PRESENTATION
    EVT_MENU(DIALOGS_MODAL,                         MyFrame::ModalDlg)
#endif // USE_MODAL_PRESENTATION
    EVT_MENU(DIALOGS_MODELESS,                      MyFrame::ModelessDlg)
    EVT_MENU(DIALOGS_CENTRE_SCREEN,                 MyFrame::DlgCenteredScreen)
    EVT_MENU(DIALOGS_CENTRE_PARENT,                 MyFrame::DlgCenteredParent)
#if wxUSE_MINIFRAME
    EVT_MENU(DIALOGS_MINIFRAME,                     MyFrame::MiniFrame)
#endif // wxUSE_MINIFRAME
    EVT_MENU(DIALOGS_ONTOP,                         MyFrame::DlgOnTop)

#if wxUSE_STARTUP_TIPS
    EVT_MENU(DIALOGS_TIP,                           MyFrame::ShowTip)
#endif // wxUSE_STARTUP_TIPS

#if USE_FONTDLG_GENERIC
    EVT_MENU(DIALOGS_CHOOSE_FONT_GENERIC,           MyFrame::ChooseFontGeneric)
#endif // USE_FONTDLG_GENERIC

#if USE_DIRDLG_GENERIC
    EVT_MENU(DIALOGS_GENERIC_DIR_CHOOSE,            MyFrame::GenericDirChoose)
#endif // wxMSW || wxMAC

#if USE_COLOURDLG_GENERIC
    EVT_MENU(DIALOGS_CHOOSE_COLOUR_GENERIC,         MyFrame::ChooseColourGeneric)
    EVT_MENU(DIALOGS_CHOOSE_COLOUR_GENERIC_ALPHA,   MyFrame::ChooseColourGeneric)
#endif // USE_COLOURDLG_GENERIC

#if wxUSE_PROGRESSDLG
    EVT_MENU(DIALOGS_PROGRESS,                      MyFrame::ShowProgress)
#ifdef wxHAS_NATIVE_PROGRESSDIALOG
    EVT_MENU(DIALOGS_PROGRESS_GENERIC,              MyFrame::ShowProgressGeneric)
#endif // wxHAS_NATIVE_PROGRESSDIALOG
#endif // wxUSE_PROGRESSDLG

    EVT_MENU(DIALOGS_APP_PROGRESS,                  MyFrame::ShowAppProgress)

#if wxUSE_ABOUTDLG
    EVT_MENU(DIALOGS_ABOUTDLG_SIMPLE,               MyFrame::ShowSimpleAboutDialog)
    EVT_MENU(DIALOGS_ABOUTDLG_FANCY,                MyFrame::ShowFancyAboutDialog)
    EVT_MENU(DIALOGS_ABOUTDLG_FULL,                 MyFrame::ShowFullAboutDialog)
    EVT_MENU(DIALOGS_ABOUTDLG_CUSTOM,               MyFrame::ShowCustomAboutDialog)
#endif // wxUSE_ABOUTDLG

#if wxUSE_BUSYINFO
    EVT_MENU(DIALOGS_BUSYINFO,                      MyFrame::ShowBusyInfo)
    EVT_MENU(DIALOGS_BUSYINFO_RICH,                 MyFrame::ShowRichBusyInfo)
#endif // wxUSE_BUSYINFO

#if wxUSE_FINDREPLDLG
    EVT_MENU(DIALOGS_FIND,                          MyFrame::ShowFindDialog)
    EVT_MENU(DIALOGS_REPLACE,                       MyFrame::ShowReplaceDialog)

    EVT_FIND(wxID_ANY, MyFrame::OnFindDialog)
    EVT_FIND_NEXT(wxID_ANY, MyFrame::OnFindDialog)
    EVT_FIND_REPLACE(wxID_ANY, MyFrame::OnFindDialog)
    EVT_FIND_REPLACE_ALL(wxID_ANY, MyFrame::OnFindDialog)
    EVT_FIND_CLOSE(wxID_ANY, MyFrame::OnFindDialog)
#endif // wxUSE_FINDREPLDLG

#if USE_SETTINGS_DIALOG
    EVT_MENU(DIALOGS_PROPERTY_SHEET,                MyFrame::OnPropertySheet)
    EVT_MENU(DIALOGS_PROPERTY_SHEET_TOOLBOOK,       MyFrame::OnPropertySheet)
    EVT_MENU(DIALOGS_PROPERTY_SHEET_BUTTONTOOLBOOK, MyFrame::OnPropertySheet)
#endif // USE_SETTINGS_DIALOG

    EVT_MENU(DIALOGS_STANDARD_BUTTON_SIZER_DIALOG,  MyFrame::OnStandardButtonsSizerDialog)
    EVT_MENU(DIALOGS_TEST_DEFAULT_ACTION,           MyFrame::OnTestDefaultActionDialog)
    EVT_MENU(DIALOGS_MODAL_HOOK,                    MyFrame::OnModalHook)

    EVT_MENU(DIALOGS_REQUEST,                       MyFrame::OnRequestUserAttention)
#if wxUSE_NOTIFICATION_MESSAGE
    EVT_MENU(DIALOGS_NOTIFY_MSG,                    MyFrame::OnNotifMsg)
#endif // wxUSE_NOTIFICATION_MESSAGE

#if wxUSE_RICHTOOLTIP
    EVT_MENU(DIALOGS_RICHTIP_DIALOG,                MyFrame::OnRichTipDialog)
#endif // wxUSE_RICHTOOLTIP

    EVT_MENU(wxID_EXIT,                             MyFrame::OnExit)
wxEND_EVENT_TABLE()

#if USE_MODAL_PRESENTATION

    wxBEGIN_EVENT_TABLE(MyModalDialog, wxDialog)
        EVT_BUTTON(wxID_ANY, MyModalDialog::OnButton)
   wxEND_EVENT_TABLE()

    wxBEGIN_EVENT_TABLE(MyModelessDialog, wxDialog)
        EVT_BUTTON(DIALOGS_MODELESS_BTN, MyModelessDialog::OnButton)
        EVT_CLOSE(MyModelessDialog::OnClose)
   wxEND_EVENT_TABLE()

#endif // USE_MODAL_PRESENTATION

wxBEGIN_EVENT_TABLE(StdButtonSizerDialog, wxDialog)
    EVT_CHECKBOX(wxID_ANY, StdButtonSizerDialog::OnEvent)
    EVT_RADIOBUTTON(wxID_ANY, StdButtonSizerDialog::OnEvent)
wxEND_EVENT_TABLE()

#if wxUSE_CMDLINE_PARSER

#include "wx/cmdline.h"

static const char *PROGRESS_SWITCH = "progress";

void MyApp::OnInitCmdLine(wxCmdLineParser& parser)
{
    wxApp::OnInitCmdLine(parser);

    parser.AddOption("", PROGRESS_SWITCH,
                     "Style for the startup progress dialog (wxPD_XXX)",
                     wxCMD_LINE_VAL_NUMBER);
}

bool MyApp::OnCmdLineParsed(wxCmdLineParser& parser)
{
    if ( !wxApp::OnCmdLineParsed(parser) )
        return false;

    parser.Found(PROGRESS_SWITCH, &m_startupProgressStyle);

    return true;
}

#endif // wxUSE_CMDLINE_PARSER

// `Main program' equivalent, creating windows and returning main app frame
bool MyApp::OnInit()
{
    if ( !wxApp::OnInit() )
        return false;

#if wxUSE_PROGRESSDLG
    if ( m_startupProgressStyle != -1 )
    {
        // Show a test progress dialog before the main event loop is started:
        // it should still work.
        const int PROGRESS_COUNT = 100;
        wxProgressDialog dlg
                         (
                            "Progress in progress",
                            "Please wait, starting...",
                            PROGRESS_COUNT,
                            NULL,
                            m_startupProgressStyle
                         );
        for ( int i = 0; i <= PROGRESS_COUNT; i++ )
        {
            wxString msg;
            switch ( i )
            {
                case 15:
                    msg = "And the same dialog but with a very, very, very long"
                          " message, just to test how it appears in this case.";
                    break;

                case 30:
                    msg = "Back to brevity";
                    break;

                case 80:
                    msg = "Back and adjusted";
                    dlg.Fit();
                    break;
            }

            if ( !dlg.Update(i, msg) )
                break;

            wxMilliSleep(50);
        }
    }
#endif // wxUSE_PROGRESSDLG

#if wxUSE_IMAGE
    wxInitAllImageHandlers();
#endif

    // Create the main frame window
    MyFrame *frame = new MyFrame("wxWidgets dialogs example");

    // Make a menubar
    wxMenu *menuDlg = new wxMenu;

    menuDlg->Append(DIALOGS_MESSAGE_BOX, "&Message box\tCtrl-M");
    menuDlg->Append(DIALOGS_MESSAGE_BOX_WINDOW_MODAL, "Window-Modal Message box ");
    menuDlg->Append(DIALOGS_MESSAGE_DIALOG, "Message dialog\tShift-Ctrl-M");
#if wxUSE_RICHMSGDLG
    menuDlg->Append(DIALOGS_RICH_MESSAGE_DIALOG, "Rich message dialog");
#endif // wxUSE_RICHMSGDLG


#if wxUSE_COLOURDLG || wxUSE_FONTDLG || wxUSE_CHOICEDLG

    wxMenu *choices_menu = new wxMenu;

    #if wxUSE_COLOURDLG
        wxMenu *choices_bg_colour = new wxMenu;
        choices_bg_colour->Append(DIALOGS_CHOOSE_COLOUR, "&No opacity");
        choices_bg_colour->Append(DIALOGS_CHOOSE_COLOUR_ALPHA, "&With opacity");
        choices_menu->Append(wxID_ANY, "&Choose bg colour", choices_bg_colour);
        choices_menu->Append(DIALOGS_GET_COLOUR, "&Choose fg colour");
    #endif // wxUSE_COLOURDLG

    #if wxUSE_FONTDLG
        choices_menu->Append(DIALOGS_CHOOSE_FONT, "Choose &font");
    #endif // wxUSE_FONTDLG

    #if wxUSE_CHOICEDLG
        choices_menu->Append(DIALOGS_SINGLE_CHOICE,  "&Single choice\tCtrl-C");
        choices_menu->Append(DIALOGS_MULTI_CHOICE,  "M&ultiple choice\tCtrl-U");
    #endif // wxUSE_CHOICEDLG

    #if wxUSE_REARRANGECTRL
        choices_menu->Append(DIALOGS_REARRANGE,  "&Rearrange dialog\tCtrl-R");
    #endif // wxUSE_REARRANGECTRL

    #if wxUSE_ADDREMOVECTRL
        choices_menu->Append(DIALOGS_ADDREMOVE, "&Add/remove items control\tCtrl-A");
    #endif // wxUSE_ADDREMOVECTRL

    #if USE_COLOURDLG_GENERIC || USE_FONTDLG_GENERIC
        choices_menu->AppendSeparator();
    #endif // USE_COLOURDLG_GENERIC || USE_FONTDLG_GENERIC

    #if USE_COLOURDLG_GENERIC
        wxMenu *colourGeneric_menu = new wxMenu;
        colourGeneric_menu->Append(DIALOGS_CHOOSE_COLOUR_GENERIC, "&No opacity");
        colourGeneric_menu->Append(DIALOGS_CHOOSE_COLOUR_GENERIC_ALPHA, "&With opacity");
        choices_menu->Append(wxID_ANY, "&Choose colour (generic)", colourGeneric_menu);
    #endif // USE_COLOURDLG_GENERIC

    #if USE_FONTDLG_GENERIC
        choices_menu->Append(DIALOGS_CHOOSE_FONT_GENERIC, "Choose &font (generic)");
    #endif // USE_FONTDLG_GENERIC

    menuDlg->Append(wxID_ANY,"&Choices and selectors",choices_menu);
#endif // wxUSE_COLOURDLG || wxUSE_FONTDLG || wxUSE_CHOICEDLG


#if wxUSE_TEXTDLG || wxUSE_NUMBERDLG

    wxMenu *entry_menu = new wxMenu;

    #if wxUSE_TEXTDLG
        entry_menu->Append(DIALOGS_LINE_ENTRY,  "Single line &entry\tCtrl-E");
        entry_menu->Append(DIALOGS_TEXT_ENTRY,  "Multi line text &entry\tShift-Ctrl-E");
        entry_menu->Append(DIALOGS_PASSWORD_ENTRY,  "&Password entry\tCtrl-P");
    #endif // wxUSE_TEXTDLG

    #if wxUSE_NUMBERDLG
        entry_menu->Append(DIALOGS_NUM_ENTRY, "&Numeric entry\tCtrl-N");
    #endif // wxUSE_NUMBERDLG

    menuDlg->Append(wxID_ANY,"&Entry dialogs",entry_menu);

#endif // wxUSE_TEXTDLG || wxUSE_NUMBERDLG


#if wxUSE_FILEDLG

    wxMenu *filedlg_menu = new wxMenu;
    filedlg_menu->Append(DIALOGS_FILE_OPEN,  "&Open file\tCtrl-O");
    filedlg_menu->Append(DIALOGS_FILE_OPEN2,  "&Second open file\tCtrl-2");
    filedlg_menu->Append(DIALOGS_FILES_OPEN,  "Open &files\tShift-Ctrl-O");
    filedlg_menu->Append(DIALOGS_FILE_SAVE,  "Sa&ve file\tCtrl-S");

#if USE_FILEDLG_GENERIC
    filedlg_menu->AppendSeparator();
    filedlg_menu->Append(DIALOGS_FILE_OPEN_GENERIC, "&Open file (generic)");
    filedlg_menu->Append(DIALOGS_FILES_OPEN_GENERIC, "Open &files (generic)");
    filedlg_menu->Append(DIALOGS_FILE_SAVE_GENERIC, "Sa&ve file (generic)");
#endif // USE_FILEDLG_GENERIC

    menuDlg->Append(wxID_ANY,"&File operations",filedlg_menu);

#endif // wxUSE_FILEDLG

#if wxUSE_DIRDLG
    wxMenu *dir_menu = new wxMenu;

    dir_menu->Append(DIALOGS_DIR_CHOOSE,  "&Choose a directory\tCtrl-D");
    dir_menu->Append(DIALOGS_DIRNEW_CHOOSE,  "Choose a directory (with \"Ne&w\" button)\tShift-Ctrl-D");
    menuDlg->Append(wxID_ANY,"&Directory operations",dir_menu);

    #if USE_DIRDLG_GENERIC
        dir_menu->AppendSeparator();
        dir_menu->Append(DIALOGS_GENERIC_DIR_CHOOSE,  "&Choose a directory (generic)");
    #endif // USE_DIRDLG_GENERIC

#endif // wxUSE_DIRDLG


#if wxUSE_STARTUP_TIPS || \
    wxUSE_PROGRESSDLG || \
    wxUSE_BUSYINFO || \
    wxUSE_LOG_DIALOG || \
    wxUSE_MSGDLG

    wxMenu *info_menu = new wxMenu;

    #if wxUSE_STARTUP_TIPS
        info_menu->Append(DIALOGS_TIP,  "&Tip of the day\tCtrl-T");
    #endif // wxUSE_STARTUP_TIPS

    #if wxUSE_PROGRESSDLG
        info_menu->Append(DIALOGS_PROGRESS, "Pro&gress dialog\tCtrl-G");
        #ifdef wxHAS_NATIVE_PROGRESSDIALOG
            info_menu->Append(DIALOGS_PROGRESS_GENERIC,
                              "Generic progress dialog\tCtrl-Alt-G");
        #endif // wxHAS_NATIVE_PROGRESSDIALOG
    #endif // wxUSE_PROGRESSDLG

        info_menu->Append(DIALOGS_APP_PROGRESS, "&App progress\tShift-Ctrl-G");

    #if wxUSE_BUSYINFO
       info_menu->Append(DIALOGS_BUSYINFO, "&Busy info dialog\tCtrl-B");
       info_menu->Append(DIALOGS_BUSYINFO_RICH, "&Rich busy info dialog\tShift-Ctrl-B");
    #endif // wxUSE_BUSYINFO

    #if wxUSE_LOG_DIALOG
       info_menu->Append(DIALOGS_LOG_DIALOG, "&Log dialog\tCtrl-L");
    #endif // wxUSE_LOG_DIALOG

    #if wxUSE_INFOBAR
       info_menu->Append(DIALOGS_INFOBAR_SIMPLE, "Simple &info bar\tCtrl-I");
       info_menu->Append(DIALOGS_INFOBAR_ADVANCED, "&Advanced info bar\tShift-Ctrl-I");
    #endif // wxUSE_INFOBAR

    #if wxUSE_MSGDLG
        info_menu->Append(DIALOGS_MESSAGE_BOX_WXINFO,
                             "&wxWidgets information\tCtrl-W");
    #endif // wxUSE_MSGDLG

    menuDlg->Append(wxID_ANY,"&Informative dialogs",info_menu);

#endif // wxUSE_STARTUP_TIPS || wxUSE_PROGRESSDLG || wxUSE_BUSYINFO || wxUSE_LOG_DIALOG


#if wxUSE_FINDREPLDLG
    wxMenu *find_menu = new wxMenu;
    find_menu->AppendCheckItem(DIALOGS_FIND, "&Find dialog\tCtrl-F");
    find_menu->AppendCheckItem(DIALOGS_REPLACE, "Find and &replace dialog\tShift-Ctrl-F");
    menuDlg->Append(wxID_ANY,"&Searching",find_menu);
#endif // wxUSE_FINDREPLDLG

    wxMenu *dialogs_menu = new wxMenu;
#if USE_MODAL_PRESENTATION
    dialogs_menu->Append(DIALOGS_MODAL, "&Modal dialog\tShift-Ctrl-W");
#endif // USE_MODAL_PRESENTATION
    dialogs_menu->AppendCheckItem(DIALOGS_MODELESS, "Mode&less dialog\tShift-Ctrl-Z");
    dialogs_menu->Append(DIALOGS_CENTRE_SCREEN, "Centered on &screen\tShift-Ctrl-1");
    dialogs_menu->Append(DIALOGS_CENTRE_PARENT, "Centered on &parent\tShift-Ctrl-2");
#if wxUSE_MINIFRAME
    dialogs_menu->Append(DIALOGS_MINIFRAME, "&Mini frame");
#endif // wxUSE_MINIFRAME
    dialogs_menu->Append(DIALOGS_ONTOP, "Dialog staying on &top");
    menuDlg->Append(wxID_ANY, "&Generic dialogs", dialogs_menu);

#if USE_SETTINGS_DIALOG
    wxMenu *sheet_menu = new wxMenu;
    sheet_menu->Append(DIALOGS_PROPERTY_SHEET, "&Standard property sheet\tShift-Ctrl-P");
    sheet_menu->Append(DIALOGS_PROPERTY_SHEET_TOOLBOOK, "&Toolbook sheet\tShift-Ctrl-T");

    if (wxPlatformIs(wxPORT_MAC))
        sheet_menu->Append(DIALOGS_PROPERTY_SHEET_BUTTONTOOLBOOK, "Button &Toolbook sheet\tShift-Ctrl-U");
/*
#ifdef __WXMAC__
    sheet_menu->Append(DIALOGS_PROPERTY_SHEET_BUTTONTOOLBOOK, "Button &Toolbook sheet\tShift-Ctrl-U");
#endif
*/
    menuDlg->Append(wxID_ANY, "&Property sheets", sheet_menu);
#endif // USE_SETTINGS_DIALOG

    wxMenu *menuNotif = new wxMenu;
    menuNotif->Append(DIALOGS_REQUEST, "&Request user attention\tCtrl-Shift-R");
#if wxUSE_NOTIFICATION_MESSAGE
    menuNotif->AppendSeparator();
    menuNotif->Append(DIALOGS_NOTIFY_MSG, "User &Notification\tCtrl-Shift-N");
#endif // wxUSE_NOTIFICATION_MESSAGE
    menuDlg->AppendSubMenu(menuNotif, "&User notifications");

#if wxUSE_RICHTOOLTIP
    menuDlg->Append(DIALOGS_RICHTIP_DIALOG, "Rich &tooltip dialog...\tCtrl-H");
    menuDlg->AppendSeparator();
#endif // wxUSE_RICHTOOLTIP

    menuDlg->Append(DIALOGS_STANDARD_BUTTON_SIZER_DIALOG, "&Standard Buttons Sizer Dialog");
    menuDlg->Append(DIALOGS_TEST_DEFAULT_ACTION, "&Test dialog default action");
    menuDlg->AppendCheckItem(DIALOGS_MODAL_HOOK, "Enable modal dialog hook");

    menuDlg->AppendSeparator();
    menuDlg->Append(wxID_EXIT, "E&xit\tAlt-X");

#if wxUSE_ABOUTDLG
    wxMenu *menuHelp = new wxMenu;
    menuHelp->Append(DIALOGS_ABOUTDLG_SIMPLE, "&About (simple)...\tF1");
    menuHelp->Append(DIALOGS_ABOUTDLG_FANCY, "About (&fancy)...\tShift-F1");
    menuHelp->Append(DIALOGS_ABOUTDLG_FULL, "About (f&ull)...\tCtrl-F1");
    menuHelp->Append(DIALOGS_ABOUTDLG_CUSTOM, "About (&custom)...\tCtrl-Shift-F1");
#endif // wxUSE_ABOUTDLG

    wxMenu* editMenu = new wxMenu;
    editMenu->Append(wxID_UNDO, "&Undo\tCtrl+Z");
    editMenu->Append(wxID_REDO, "&Redo\tCtrl+Y");
    editMenu->AppendSeparator();
    editMenu->Append(wxID_CUT, "Cu&t\tCtrl+X");
    editMenu->Append(wxID_COPY, "&Copy\tCtrl+C");
    editMenu->Append(wxID_PASTE, "&Paste\tCtrl+V");
    editMenu->Append(wxID_CLEAR, "&Delete");

    editMenu->AppendSeparator();
    editMenu->Append(wxID_SELECTALL, "Select All\tCtrl+A");

    wxMenuBar *menubar = new wxMenuBar;
    menubar->Append(menuDlg, "&Dialogs");

    menubar->Append(editMenu, "&Edit");

#if wxUSE_ABOUTDLG
    menubar->Append(menuHelp, "&Help");
#endif // wxUSE_ABOUTDLG

    frame->SetMenuBar(menubar);

    frame->Centre(wxBOTH);
    frame->Show(true);

    return true;
}

// My frame constructor
MyFrame::MyFrame(const wxString& title)
       : wxFrame(NULL, wxID_ANY, title)
{
    SetIcon(wxICON(sample));

#if USE_MODAL_PRESENTATION
    m_dialog = (MyModelessDialog *)NULL;
#endif // USE_MODAL_PRESENTATION

#if wxUSE_FINDREPLDLG
    m_dlgFind =
    m_dlgReplace = NULL;
#endif

#if wxUSE_COLOURDLG
    m_clrData.SetChooseFull(true);
    for (int i = 0; i < wxColourData::NUM_CUSTOM; i++)
    {
        unsigned char n = i*16;
        m_clrData.SetCustomColour(i, wxColour(n, n, n));
    }
#endif // wxUSE_COLOURDLG

#if wxUSE_STATUSBAR
    CreateStatusBar();
#endif // wxUSE_STATUSBAR

    m_canvas = new MyCanvas(this);

#if wxUSE_INFOBAR
    // an info bar can be created very simply and used without any extra effort
    m_infoBarSimple = new wxInfoBar(this);

    // or it can also be customized by
    m_infoBarAdvanced = new wxInfoBar(this);

    // ... adding extra buttons (but more than two will usually be too many)
    m_infoBarAdvanced->AddButton(wxID_UNDO);
    m_infoBarAdvanced->AddButton(wxID_REDO);

    m_infoBarAdvanced->Bind(wxEVT_BUTTON, &MyFrame::OnInfoBarRedo, this,
                            wxID_REDO);

    // adding and removing a button immediately doesn't make sense here, of
    // course, it's done just to show that it is possible
    m_infoBarAdvanced->AddButton(wxID_EXIT);
    m_infoBarAdvanced->RemoveButton(wxID_EXIT);

    // ... changing the colours and/or fonts
    m_infoBarAdvanced->SetOwnBackgroundColour(0xc8ffff);
    m_infoBarAdvanced->SetForegroundColour(0x123312);
    m_infoBarAdvanced->SetFont(GetFont().Bold().Larger());

    // ... and changing the effect (only does anything under MSW currently)
    m_infoBarAdvanced->SetShowHideEffects(wxSHOW_EFFECT_EXPAND,
                                          wxSHOW_EFFECT_EXPAND);
    m_infoBarAdvanced->SetEffectDuration(1500);


    // to use the info bars we need to use sizer for the window layout
    wxBoxSizer * const sizer = new wxBoxSizer(wxVERTICAL);
    sizer->Add(m_infoBarSimple, wxSizerFlags().Expand());
    sizer->Add(m_canvas, wxSizerFlags(1).Expand());
    sizer->Add(m_infoBarAdvanced, wxSizerFlags().Expand());
    SetSizer(sizer);

    // final touch: under MSW the info bars are shown progressively and parts
    // of the parent window can be seen during the process, so use the same
    // background colour for our background as for the canvas window which
    // covers our entire client area to avoid jarring colour jumps
    SetOwnBackgroundColour(m_canvas->GetBackgroundColour());
#endif // wxUSE_INFOBAR

#ifdef __WXMSW__
    // Test MSW-specific function allowing to access the "system" menu.
    wxMenu * const menu = MSWGetSystemMenu();
    if ( menu )
    {
        menu->AppendSeparator();

        // The ids of the menu commands in MSW system menu must be multiple of
        // 16 so we can't use DIALOGS_ABOUTDLG_SIMPLE here because it might not
        // satisfy this condition and need to define and connect a separate id.
        static const int DIALOGS_SYSTEM_ABOUT = 0x4010;

        menu->Append(DIALOGS_SYSTEM_ABOUT, "&About");
        Bind(wxEVT_MENU, &MyFrame::ShowSimpleAboutDialog, this,
             DIALOGS_SYSTEM_ABOUT);
    }
#endif // __WXMSW__
}

MyFrame::~MyFrame()
{
}

#if wxUSE_COLOURDLG

void MyFrame::ChooseColour(wxCommandEvent& event)
{
    m_clrData.SetColour(m_canvas->GetBackgroundColour());
    m_clrData.SetChooseAlpha(event.GetId() == DIALOGS_CHOOSE_COLOUR_ALPHA);

    wxColourDialog dialog(this, &m_clrData);
    dialog.SetTitle("Please choose the background colour");
    if ( dialog.ShowModal() == wxID_OK )
    {
        m_clrData = dialog.GetColourData();
        m_canvas->SetBackgroundColour(m_clrData.GetColour());
        m_canvas->ClearBackground();
        m_canvas->Refresh();
    }
}

void MyFrame::GetColour(wxCommandEvent& WXUNUSED(event))
{
    wxColour clr = wxGetColourFromUser
                   (
                    this,
                    m_canvas->GetForegroundColour(),
                    "Please choose the foreground colour"
                   );
    if ( clr.IsOk() )
    {
        m_canvas->SetForegroundColour(clr);
        m_canvas->Refresh();
    }
    //else: dialog cancelled by user
}

#endif // wxUSE_COLOURDLG


#if USE_COLOURDLG_GENERIC
void MyFrame::ChooseColourGeneric(wxCommandEvent& event)
{
    m_clrData.SetColour(m_canvas->GetBackgroundColour());

    //FIXME:TODO:This has no effect...
    m_clrData.SetChooseFull(true);
    m_clrData.SetChooseAlpha(event.GetId() == DIALOGS_CHOOSE_COLOUR_GENERIC_ALPHA);

    for (int i = 0; i < wxColourData::NUM_CUSTOM; i++)
    {
        unsigned char n = i*(256/wxColourData::NUM_CUSTOM);
        m_clrData.SetCustomColour(i, wxColour(n, n, n));
    }

    wxGenericColourDialog *dialog = new wxGenericColourDialog(this, &m_clrData);
    if (dialog->ShowModal() == wxID_OK)
    {
        m_clrData = dialog->GetColourData();
        m_canvas->SetBackgroundColour(m_clrData.GetColour());
        m_canvas->ClearBackground();
        m_canvas->Refresh();
    }
    dialog->Destroy();
}
#endif // USE_COLOURDLG_GENERIC

#if wxUSE_FONTDLG
void MyFrame::ChooseFont(wxCommandEvent& WXUNUSED(event) )
{
    wxFontData data;
    data.SetInitialFont(m_canvas->GetFont());
    data.SetColour(m_canvas->GetForegroundColour());

    // you might also do this:
    //
    //  wxFontDialog dialog;
    //  if ( !dialog.Create(this, data) { ... error ... }
    //
    wxFontDialog dialog(this, data);

    if (dialog.ShowModal() == wxID_OK)
    {
        wxFontData retData = dialog.GetFontData();
        m_canvas->SetFont(retData.GetChosenFont());
        m_canvas->SetForegroundColour(retData.GetColour());
        m_canvas->Refresh();
    }
    //else: cancelled by the user, don't change the font
}
#endif // wxUSE_FONTDLG

#if USE_FONTDLG_GENERIC
void MyFrame::ChooseFontGeneric(wxCommandEvent& WXUNUSED(event) )
{
    wxFontData data;
    data.SetInitialFont(m_canvas->GetFont());
    data.SetColour(m_canvas->GetForegroundColour());

    wxGenericFontDialog *dialog = new wxGenericFontDialog(this, data);
    if (dialog->ShowModal() == wxID_OK)
    {
        wxFontData retData = dialog->GetFontData();
        m_canvas->SetFont(retData.GetChosenFont());
        m_canvas->SetForegroundColour(retData.GetColour());
        m_canvas->Refresh();
    }
    dialog->Destroy();
}
#endif // USE_FONTDLG_GENERIC

#if wxUSE_LOG_DIALOG
void MyFrame::LogDialog(wxCommandEvent& WXUNUSED(event))
{
    // calling wxYield() (as ~wxBusyCursor does) shouldn't result in messages
    // being flushed -- test it
    {
        wxBusyCursor bc;
        wxLogMessage("This is some message - everything is ok so far.");
        wxLogMessage("Another message...\n... this one is on multiple lines");
        wxLogWarning("And then something went wrong!");

        // and if ~wxBusyCursor doesn't do it, then call it manually
        wxYield();
    }

    wxLogError("Intermediary error handler decided to abort.");
    wxLogError("The top level caller detected an unrecoverable error.");

    wxLog::FlushActive();

    wxLogMessage("And this is the same dialog but with only one message.");
}
#endif // wxUSE_LOG_DIALOG

#if wxUSE_INFOBAR

void MyFrame::InfoBarSimple(wxCommandEvent& WXUNUSED(event))
{
    static int s_count = 0;
    m_infoBarSimple->ShowMessage
                     (
                      wxString::Format("Message #%d in the info bar.", ++s_count)
                     );
}

void MyFrame::InfoBarAdvanced(wxCommandEvent& WXUNUSED(event))
{
    m_infoBarAdvanced->ShowMessage("Sorry, it didn't work out.", wxICON_WARNING);
}

void MyFrame::OnInfoBarRedo(wxCommandEvent& WXUNUSED(event))
{
    m_infoBarAdvanced->ShowMessage("Still no, sorry again.", wxICON_ERROR);
}

#endif // wxUSE_INFOBAR


#if wxUSE_MSGDLG
void MyFrame::MessageBox(wxCommandEvent& WXUNUSED(event))
{
    wxMessageDialog dialog(this,
                           "This is a message box\n"
                           "This is a long, long string to test out if the message box "
                           "is laid out properly.",
                           "Message box text",
                           wxCENTER |
                           wxNO_DEFAULT | wxYES_NO | wxCANCEL |
                           wxICON_INFORMATION);

    wxString extmsg;
    if ( dialog.SetYesNoCancelLabels
        (
         "Answer &Yes",
         "Answer &No",
         "Refuse to answer"
         ) )
    {
        extmsg = "This platform supports custom button labels,\n"
        "so you should see the descriptive labels below.";
    }
    else
    {
        extmsg = "Custom button labels are not supported on this platform,\n"
        "so the default \"Yes\"/\"No\"/\"Cancel\" buttons are used.";
    }
    dialog.SetExtendedMessage(extmsg);

    switch ( dialog.ShowModal() )
    {
        case wxID_YES:
            wxLogStatus("You pressed \"Yes\"");
            break;

        case wxID_NO:
            wxLogStatus("You pressed \"No\"");
            break;

        case wxID_CANCEL:
            wxLogStatus("You pressed \"Cancel\"");
            break;

        default:
            wxLogError("Unexpected wxMessageDialog return code!");
    }
}

void MyFrame::MessageBoxWindowModal(wxCommandEvent& WXUNUSED(event))
{
    wxMessageDialog* dialog = new wxMessageDialog(this,
                           "This is a message box\n"
                           "This is a long, long string to test out if the message box "
                           "is laid out properly.",
                           "Message box text",
                           wxCENTER |
                           wxNO_DEFAULT | wxYES_NO | wxCANCEL |
                           wxICON_INFORMATION);

    wxString extmsg;
    if ( dialog->SetYesNoCancelLabels
                (
                    "Answer &Yes",
                    "Answer &No",
                    "Refuse to answer"
                ) )
    {
        extmsg = "This platform supports custom button labels,\n"
                 "so you should see the descriptive labels below.";
    }
    else
    {
        extmsg = "Custom button labels are not supported on this platform,\n"
                 "so the default \"Yes\"/\"No\"/\"Cancel\" buttons are used.";
    }
    dialog->SetExtendedMessage(extmsg);
    dialog->Bind(wxEVT_WINDOW_MODAL_DIALOG_CLOSED,
                 &MyFrame::MessageBoxWindowModalClosed, this);
    dialog->ShowWindowModal();
}

void MyFrame::MessageBoxWindowModalClosed(wxWindowModalDialogEvent& event)
{
    wxDialog* dialog = event.GetDialog();
    switch ( dialog->GetReturnCode() )
    {
        case wxID_YES:
            wxLogStatus("You pressed \"Yes\"");
            break;

        case wxID_NO:
            wxLogStatus("You pressed \"No\"");
            break;

        case wxID_CANCEL:
            wxLogStatus("You pressed \"Cancel\"");
            break;

        default:
            wxLogError("Unexpected wxMessageDialog return code!");
    }
    delete dialog;
}

void MyFrame::MessageBoxDialog(wxCommandEvent& WXUNUSED(event))
{
    TestMessageBoxDialog dlg(this);
    dlg.Create();
    dlg.ShowModal();
}

void MyFrame::MessageBoxInfo(wxCommandEvent& WXUNUSED(event))
{
    ::wxInfoMessageBox(this);
}
#endif // wxUSE_MSGDLG

#if wxUSE_RICHMSGDLG
void MyFrame::RichMessageDialog(wxCommandEvent& WXUNUSED(event))
{
    TestRichMessageDialog dlg(this);
    dlg.Create();
    dlg.ShowModal();
}
#endif // wxUSE_RICHMSGDLG

#if wxUSE_NUMBERDLG
void MyFrame::NumericEntry(wxCommandEvent& WXUNUSED(event))
{
    long res = wxGetNumberFromUser( "This is some text, actually a lot of text.\n"
                                    "Even two rows of text.",
                                    "Enter a number:", "Numeric input test",
                                     50, 0, 100, this );

    wxString msg;
    int icon;
    if ( res == -1 )
    {
        msg = "Invalid number entered or dialog cancelled.";
        icon = wxICON_HAND;
    }
    else
    {
        msg.Printf("You've entered %lu", res );
        icon = wxICON_INFORMATION;
    }

    wxMessageBox(msg, "Numeric test result", wxOK | icon, this);
}
#endif // wxUSE_NUMBERDLG

#if wxUSE_TEXTDLG
void MyFrame::PasswordEntry(wxCommandEvent& WXUNUSED(event))
{
    wxString pwd = wxGetPasswordFromUser("Enter password:",
                                         "Password entry dialog",
                                         wxEmptyString,
                                         this);
    if ( !pwd.empty() )
    {
        wxMessageBox(wxString::Format("Your password is '%s'", pwd),
                     "Got password", wxOK | wxICON_INFORMATION, this);
    }
}

void MyFrame::LineEntry(wxCommandEvent& WXUNUSED(event))
{
    wxTextEntryDialog dialog(this,
                             "This is a small sample\n"
                             "A long, long string to test out the text entrybox",
                             "Please enter a string",
                             "Default value",
                             wxOK | wxCANCEL);

    if (dialog.ShowModal() == wxID_OK)
    {
        wxMessageBox(dialog.GetValue(), "Got string", wxOK | wxICON_INFORMATION, this);
    }
}

void MyFrame::TextEntry(wxCommandEvent& WXUNUSED(event))
{
    wxTextEntryDialog dialog(this, "You can enter a multiline string here.",
                             "Please enter some text",
                             "First line\nSecond one\nAnd another one too",
                             wxOK | wxCANCEL | wxTE_MULTILINE);

    if (dialog.ShowModal() == wxID_OK)
    {
        wxMessageBox(dialog.GetValue(), "Got text", wxOK | wxICON_INFORMATION, this);
    }
}
#endif // wxUSE_TEXTDLG

#if wxUSE_CHOICEDLG
void MyFrame::SingleChoice(wxCommandEvent& WXUNUSED(event) )
{
    const wxString choices[] = { "One", "Two", "Three", "Four", "Five" } ;

    wxSingleChoiceDialog dialog(this,
                                "This is a small sample\n"
                                "A single-choice convenience dialog",
                                "Please select a value",
                                WXSIZEOF(choices), choices);

    dialog.SetSelection(2);

    if (dialog.ShowModal() == wxID_OK)
    {
        wxMessageDialog dialog2(this, dialog.GetStringSelection(), "Got string");
        dialog2.ShowModal();
    }
}

void MyFrame::MultiChoice(wxCommandEvent& WXUNUSED(event) )
{
    const wxString choices[] =
    {
        "One", "Two", "Three", "Four", "Five",
        "Six", "Seven", "Eight", "Nine", "Ten",
        "Eleven", "Twelve", "Seventeen",
    };

    wxArrayInt selections;
    const int count = wxGetSelectedChoices(selections,
                                        "This is a small sample\n"
                                        "A multi-choice convenience dialog",
                                        "Please select a value",
                                        WXSIZEOF(choices), choices,
                                        this);
    if ( count >= 0 )
    {
        wxString msg;
        if ( count == 0 )
        {
            msg = "You did not select any items";
        }
        else
        {
            msg.Printf("You selected %u items:\n", (unsigned)count);
            for ( int n = 0; n < count; n++ )
            {
                msg += wxString::Format("\t%u: %u (%s)\n",
                                        (unsigned)n, (unsigned)selections[n],
                                        choices[selections[n]]);
            }
        }
        wxLogMessage(msg);
    }
    //else: cancelled
}
#endif // wxUSE_CHOICEDLG

#if wxUSE_REARRANGECTRL
// custom rearrange dialog: it adds the possibility to rename an item to the
// base class functionality
class MyRearrangeDialog : public wxRearrangeDialog
{
public:
    MyRearrangeDialog(wxWindow *parent,
                      wxArrayInt& order,
                      wxArrayString& labels,
                      wxArrayString& labelsOrig)
        : wxRearrangeDialog
          (
           parent,
           "Configure the columns shown:",
           "wxRearrangeDialog example",
           order,
           labels
          ),
          m_order(order),
          m_labels(labels),
          m_labelsOrig(labelsOrig)
    {
        m_sel = wxNOT_FOUND;

        wxPanel * const panel = new wxPanel(this);
        wxSizer * const sizer = new wxBoxSizer(wxHORIZONTAL);

        m_labelOrig = new wxStaticText(panel, wxID_ANY, "");
        sizer->Add(m_labelOrig, wxSizerFlags().Centre().Border(wxRIGHT));

        m_text = new wxTextCtrl(panel, wxID_ANY, "",
                                wxDefaultPosition, wxDefaultSize,
                                wxTE_PROCESS_ENTER);
        sizer->Add(m_text, wxSizerFlags().Centre().Border(wxRIGHT));

        sizer->Add(new wxButton(panel, wxID_APPLY, "&Rename"),
                   wxSizerFlags().Centre());

        panel->SetSizer(sizer);

        // call this first to ensure that the controls have a reasonable best
        // size before they're added
        DoUpdateExtraControls(GetList()->GetSelection());

        AddExtraControls(panel);


        // another customization not directly supported by the dialog: add a
        // custom button
        wxWindow * const btnOk = FindWindow(wxID_OK);
        wxCHECK_RET( btnOk, "no Ok button?" );

        wxSizer * const sizerBtns = btnOk->GetContainingSizer();
        wxCHECK_RET( sizerBtns, "no buttons sizer?" );

        sizerBtns->Add(new wxButton(this, wxID_RESET, "&Reset all"),
                       wxSizerFlags().Border(wxLEFT));
    }

    // call this instead of ShowModal() to update order and labels array in
    // case the dialog was not cancelled
    bool Rearrange()
    {
        switch ( ShowModal() )
        {
            case wxID_CANCEL:
                return false;

            case wxID_OK:
                m_order = GetOrder();
                break;

            case wxID_RESET:
                // order already reset
                break;
        }

        return true;
    }

private:
    void OnSelChange(wxCommandEvent& event)
    {
        DoUpdateExtraControls(event.GetInt());
    }

    void OnUpdateUIRename(wxUpdateUIEvent& event)
    {
        event.Enable( CanRename() );
    }

    void OnRename(wxCommandEvent& WXUNUSED(event))
    {
        if ( !CanRename() )
            return;

        m_labels[m_sel] = m_text->GetValue();
        GetList()->SetString(m_sel, m_labels[m_sel]);
    }

    void OnReset(wxCommandEvent& WXUNUSED(event))
    {
        // in a real program we should probably ask if the user really wants to
        // do this but here we just go ahead and reset all columns labels and
        // their order without confirmation
        const unsigned count = m_order.size();
        for ( unsigned n = 0; n < count; n++ )
        {
            m_order[n] = n;
            m_labels[n] = m_labelsOrig[n];
        }

        EndModal(wxID_RESET);
    }

    bool CanRename() const
    {
        // only allow renaming if the user modified the currently selected item
        // text (which presupposes that we do have a current item)
        return m_sel != wxNOT_FOUND && m_text->GetValue() != m_labels[m_sel];
    }

    void DoUpdateExtraControls(int sel)
    {
        m_sel = sel;

        if ( m_sel == wxNOT_FOUND )
        {
            m_labelOrig->SetLabel("<no selection>");
            m_text->Clear();
            m_text->Disable();
        }
        else // have valid item
        {
            m_labelOrig->SetLabelText(m_labelsOrig[m_sel]);
            m_text->Enable();
            m_text->SetValue(m_labels[m_sel]);
        }
    }

    wxArrayInt& m_order;
    wxArrayString& m_labels,
                   m_labelsOrig;

    int m_sel;
    wxStaticText *m_labelOrig;
    wxTextCtrl *m_text;

    wxDECLARE_EVENT_TABLE();
    wxDECLARE_NO_COPY_CLASS(MyRearrangeDialog);
};

wxBEGIN_EVENT_TABLE(MyRearrangeDialog, wxRearrangeDialog)
    EVT_LISTBOX(wxID_ANY, MyRearrangeDialog::OnSelChange)

    EVT_UPDATE_UI(wxID_APPLY, MyRearrangeDialog::OnUpdateUIRename)

    EVT_TEXT_ENTER(wxID_ANY, MyRearrangeDialog::OnRename)
    EVT_BUTTON(wxID_APPLY, MyRearrangeDialog::OnRename)
    EVT_BUTTON(wxID_RESET, MyRearrangeDialog::OnReset)
wxEND_EVENT_TABLE()

void MyFrame::Rearrange(wxCommandEvent& WXUNUSED(event))
{
    // the arrays are static so that we preserve the items order between calls
    // to this function
    static wxArrayInt s_order;
    static wxArrayString s_labels,
                         s_labelsOrig;

    // initialize them on the first call
    if ( s_labelsOrig.empty() )
    {
        static const struct ItemInfo
        {
            const char *label;
            const char *labelOrig;
            int order;
        } items[] =
        {
            { "File name",      "Name",   0 },
            { "File type",      "Ext",    1 },
            { "Size",           "Size",   2 },
            { "Creation time",  "Ctime", ~3 },  // negated so hidden
            { "Last accessed",  "Atime", ~4 },
            { "Last modified",  "Mtime",  5 },
        };

        s_order.reserve(WXSIZEOF(items));
        s_labels.reserve(WXSIZEOF(items));
        s_labelsOrig.reserve(WXSIZEOF(items));
        for ( unsigned n = 0; n < WXSIZEOF(items); n++ )
        {
            const ItemInfo& item = items[n];
            s_order.push_back(item.order);
            s_labels.push_back(item.label);
            s_labelsOrig.push_back(item.labelOrig);
        }
    }

    MyRearrangeDialog dlg(this, s_order, s_labels, s_labelsOrig);
    if ( !dlg.Rearrange() )
        return;

    wxString columns;
    for ( unsigned n = 0; n < s_order.size(); n++ )
    {
        columns += wxString::Format("\n    %u: ", n);
        int idx = s_order[n];
        if ( idx < 0 )
        {
            columns += "[hidden] ";
            idx = ~idx;
        }

        columns += s_labels[idx];
        if ( s_labels[idx] != s_labelsOrig[idx] )
        {
            columns += wxString::Format(" (original label: \"%s\")",
                                        s_labelsOrig[idx]);
        }
    }

    wxLogMessage("The columns order now is:%s", columns);
}
#endif // wxUSE_REARRANGECTRL

#if wxUSE_ADDREMOVECTRL

void MyFrame::AddRemove(wxCommandEvent& WXUNUSED(event))
{
    wxDialog dlg(this, wxID_ANY, "wxAddRemoveCtrl test",
                 wxDefaultPosition, wxDefaultSize,
                 wxDEFAULT_DIALOG_STYLE | wxRESIZE_BORDER);

    wxAddRemoveCtrl* const ctrl = new wxAddRemoveCtrl(&dlg);
    ctrl->SetInitialSize(wxSize(-1, 12*GetCharHeight()));

    const wxString items[] =
    {
        "some", "items", "for", "testing", "wxAddRemoveCtrl",
    };
    wxListBox* const lbox = new wxListBox(ctrl, wxID_ANY,
                                          wxDefaultPosition, wxDefaultSize,
                                          WXSIZEOF(items), items);

    // Test adaptor class connecting wxAddRemoveCtrl with wxListBox we use
    // inside it.
    class ListBoxAdaptor : public wxAddRemoveAdaptor
    {
    public:
        explicit ListBoxAdaptor(wxListBox* lbox)
            : m_lbox(lbox)
        {
        }

        wxWindow* GetItemsCtrl() const wxOVERRIDE
        {
            return m_lbox;
        }

        bool CanAdd() const wxOVERRIDE
        {
            // Restrict the maximal number of items to 10 just for testing.
            return m_lbox->GetCount() <= 10;
        }

        bool CanRemove() const wxOVERRIDE
        {
            // We must have a selected item in order to be able to delete it.
            return m_lbox->GetSelection() != wxNOT_FOUND;
        }

        void OnAdd() wxOVERRIDE
        {
            // A real program would use a wxDataViewCtrl or wxListCtrl and
            // allow editing the newly edited item in place, here we just use a
            // hardcoded item value instead.
            static int s_item = 0;
            m_lbox->Append(wxString::Format("new item #%d", ++s_item));
        }

        void OnRemove() wxOVERRIDE
        {
            // Notice that we don't need to check if we have a valid selection,
            // we can be only called if CanRemove(), which already checks for
            // this, had returned true.
            const unsigned pos = m_lbox->GetSelection();

            m_lbox->Delete(pos);
            m_lbox->SetSelection(pos == m_lbox->GetCount() ? pos - 1 : pos);
        }

    private:
        wxListBox* const m_lbox;
    };

    ctrl->SetAdaptor(new ListBoxAdaptor(lbox));

    ctrl->SetButtonsToolTips("Add up to 10 items", "Remove current item");

    wxSizer* const sizerTop = new wxBoxSizer(wxVERTICAL);
    sizerTop->Add(ctrl, wxSizerFlags(1).Expand().Border());
    sizerTop->Add(dlg.CreateStdDialogButtonSizer(wxOK | wxCANCEL),
                  wxSizerFlags().Expand().Border());
    dlg.SetSizerAndFit(sizerTop);

    dlg.ShowModal();
}

#endif // wxUSE_ADDREMOVECTRL

#if wxUSE_FILEDLG

// panel with custom controls for file dialog
class MyExtraPanel : public wxPanel
{
public:
    MyExtraPanel(wxWindow *parent);
    wxString GetInfo() const
    {
        return wxString::Format("checkbox=%d, text=\"%s\"", m_checked, m_str);
    }

private:
    void OnCheckBox(wxCommandEvent& event)
    {
        m_checked = event.IsChecked();
        m_btn->Enable(m_checked);
    }

    void OnText(wxCommandEvent& event)
    {
        m_str = event.GetString();
    }

    void OnUpdateLabelUI(wxUpdateUIEvent& event)
    {
        wxFileDialog* const dialog = wxStaticCast(GetParent(), wxFileDialog);
        const wxString fn = dialog->GetCurrentlySelectedFilename();

        wxString msg;
        if ( fn.empty() )
            msg = "Nothing";
        else if ( wxFileName::FileExists(fn) )
            msg = "File";
        else if ( wxFileName::DirExists(fn) )
            msg = "Directory";
        else
            msg = "Something else";

        event.SetText(msg + " selected");
    }

    wxString m_str;
    bool m_checked;

    wxButton *m_btn;
    wxCheckBox *m_cb;
    wxStaticText *m_label;
    wxTextCtrl *m_text;
};

MyExtraPanel::MyExtraPanel(wxWindow *parent)
            : wxPanel(parent),
              m_str("extra text"),
              m_checked(false)
{
    m_btn = new wxButton(this, -1, "Custom Button");
    m_btn->Enable(false);
    m_cb = new wxCheckBox(this, -1, "Enable Custom Button");
    m_cb->Bind(wxEVT_CHECKBOX, &MyExtraPanel::OnCheckBox, this);
    m_label = new wxStaticText(this, wxID_ANY, "Nothing selected");
    m_label->Bind(wxEVT_UPDATE_UI, &MyExtraPanel::OnUpdateLabelUI, this);

    m_text = new wxTextCtrl(this, -1, m_str,
                            wxDefaultPosition, wxSize(40*GetCharWidth(), -1));
    m_text->Bind(wxEVT_TEXT, &MyExtraPanel::OnText, this);

    wxBoxSizer *sizerTop = new wxBoxSizer(wxHORIZONTAL);
    sizerTop->Add(new wxStaticText(this, wxID_ANY, "Just some extra text:"),
                  wxSizerFlags().Centre().Border());
    sizerTop->Add(m_text, wxSizerFlags(1).Centre().Border());
    sizerTop->AddSpacer(10);
    sizerTop->Add(m_cb, wxSizerFlags().Centre().Border());
    sizerTop->AddSpacer(5);
    sizerTop->Add(m_btn, wxSizerFlags().Centre().Border());
    sizerTop->AddSpacer(5);
    sizerTop->Add(m_label, wxSizerFlags().Centre().Border());

    SetSizerAndFit(sizerTop);
}

// a static method can be used instead of a function with most of compilers
static wxWindow* createMyExtraPanel(wxWindow *parent)
{
    return new MyExtraPanel(parent);
}

void MyFrame::FileOpen(wxCommandEvent& WXUNUSED(event) )
{
    wxFileDialog dialog
                 (
                    this,
                    "Testing open file dialog",
                    wxEmptyString,
                    wxEmptyString,
#ifdef __WXMOTIF__
                    "C++ files (*.cpp)|*.cpp"
#else
                    "C++ files (*.cpp;*.h)|*.cpp;*.h"
#endif
                 );

    dialog.SetExtraControlCreator(&createMyExtraPanel);
    dialog.CentreOnParent();
    dialog.SetDirectory(wxGetHomeDir());

    if (dialog.ShowModal() == wxID_OK)
    {
        wxString info;
        wxWindow * const extra = dialog.GetExtraControl();
        info.Printf("Full file name: %s\n"
                    "Path: %s\n"
                    "Name: %s\n"
                    "Custom window: %s",
                    dialog.GetPath(),
                    dialog.GetDirectory(),
                    dialog.GetFilename(),
                    extra ? static_cast<MyExtraPanel*>(extra)->GetInfo()
                          : wxString("None"));
        wxMessageDialog dialog2(this, info, "Selected file");
        dialog2.ShowModal();
    }
}

// this shows how to take advantage of specifying a default extension in the
// call to wxFileSelector: it is remembered after each new call and the next
// one will use it by default
void MyFrame::FileOpen2(wxCommandEvent& WXUNUSED(event) )
{
    static wxString s_extDef;
    wxString path = wxFileSelector(
                                    "Select the file to load",
                                    wxEmptyString, wxEmptyString,
                                    s_extDef,
                                    wxString::Format
                                    (
                                        "Waveform (*.wav)|*.wav|Plain text (*.txt)|*.txt|All files (%s)|%s",
                                        wxFileSelectorDefaultWildcardStr,
                                        wxFileSelectorDefaultWildcardStr
                                    ),
                                    wxFD_OPEN|wxFD_CHANGE_DIR|wxFD_PREVIEW|wxFD_NO_FOLLOW,
                                    this
                                   );

    if ( !path )
        return;

    // it is just a sample, would use wxSplitPath in real program
    s_extDef = path.AfterLast('.');

    wxLogMessage("You selected the file '%s', remembered extension '%s'",
                 path, s_extDef);
}

void MyFrame::FilesOpen(wxCommandEvent& WXUNUSED(event) )
{
    wxString wildcards =
#ifdef __WXMOTIF__
                    "C++ files (*.cpp)|*.cpp";
#else
                    wxString::Format
                    (
                        "All files (%s)|%s|C++ files (*.cpp;*.h)|*.cpp;*.h",
                        wxFileSelectorDefaultWildcardStr,
                        wxFileSelectorDefaultWildcardStr
                    );
#endif
    wxFileDialog dialog(this, "Testing open multiple file dialog",
                        wxEmptyString, wxEmptyString, wildcards,
                        wxFD_OPEN|wxFD_MULTIPLE);

    if (dialog.ShowModal() == wxID_OK)
    {
        wxArrayString paths, filenames;

        dialog.GetPaths(paths);
        dialog.GetFilenames(filenames);

        wxString msg, s;
        size_t count = paths.GetCount();
        for ( size_t n = 0; n < count; n++ )
        {
            s.Printf("File %d: %s (%s)\n",
                     (int)n, paths[n], filenames[n]);

            msg += s;
        }
        s.Printf("Filter index: %d", dialog.GetFilterIndex());
        msg += s;

        wxMessageDialog dialog2(this, msg, "Selected files");
        dialog2.ShowModal();
    }
}

void MyFrame::FileSave(wxCommandEvent& WXUNUSED(event) )
{
    wxFileDialog dialog(this,
                        "Testing save file dialog",
                        wxEmptyString,
                        "myletter.doc",
                        "Text files (*.txt)|*.txt|Document files (*.doc;*.ods)|*.doc;*.ods",
                        wxFD_SAVE|wxFD_OVERWRITE_PROMPT);

    dialog.SetFilterIndex(1);

    if (dialog.ShowModal() == wxID_OK)
    {
        wxLogMessage("%s, filter %d",
                     dialog.GetPath(), dialog.GetFilterIndex());
    }
}
#endif // wxUSE_FILEDLG

#if USE_FILEDLG_GENERIC
void MyFrame::FileOpenGeneric(wxCommandEvent& WXUNUSED(event) )
{
    wxGenericFileDialog dialog
                 (
                    this,
                    "Testing open file dialog",
                    wxEmptyString,
                    wxEmptyString,
                    "C++ files (*.cpp;*.h)|*.cpp;*.h"
                 );

    dialog.SetExtraControlCreator(&createMyExtraPanel);
    dialog.SetDirectory(wxGetHomeDir());

    if (dialog.ShowModal() == wxID_OK)
    {
        wxString info;
        info.Printf("Full file name: %s\n"
                    "Path: %s\n"
                    "Name: %s",
                    dialog.GetPath(),
                    dialog.GetDirectory(),
                    dialog.GetFilename());
        wxMessageDialog dialog2(this, info, "Selected file");
        dialog2.ShowModal();
    }
}

void MyFrame::FilesOpenGeneric(wxCommandEvent& WXUNUSED(event) )
{
    wxString wildcards = "All files (*.*)|*.*|C++ files (*.cpp;*.h)|*.cpp;*.h";
    wxGenericFileDialog dialog(this, "Testing open multiple file dialog",
                        wxEmptyString, wxEmptyString, wildcards,
                        wxFD_MULTIPLE);

    if (dialog.ShowModal() == wxID_OK)
    {
        wxArrayString paths, filenames;

        dialog.GetPaths(paths);
        dialog.GetFilenames(filenames);

        wxString msg, s;
        size_t count = paths.GetCount();
        for ( size_t n = 0; n < count; n++ )
        {
            s.Printf("File %d: %s (%s)\n",
                     (int)n, paths[n], filenames[n]);

            msg += s;
        }
        s.Printf("Filter index: %d", dialog.GetFilterIndex());
        msg += s;

        wxMessageDialog dialog2(this, msg, "Selected files");
        dialog2.ShowModal();
    }
}

void MyFrame::FileSaveGeneric(wxCommandEvent& WXUNUSED(event) )
{
    wxGenericFileDialog dialog(this,
                        "Testing save file dialog",
                        wxEmptyString,
                        "myletter.doc",
                        "Text files (*.txt)|*.txt|Document files (*.doc;*.ods)|*.doc;*.ods",
                        wxFD_SAVE|wxFD_OVERWRITE_PROMPT);

    dialog.SetFilterIndex(1);

    if (dialog.ShowModal() == wxID_OK)
    {
        wxLogMessage("%s, filter %d",
                     dialog.GetPath(), dialog.GetFilterIndex());
    }
}
#endif // USE_FILEDLG_GENERIC

#if wxUSE_DIRDLG
void MyFrame::DoDirChoose(int style)
{
    // pass some initial dir to wxDirDialog
    wxString dirHome;
    wxGetHomeDir(&dirHome);

    wxDirDialog dialog(this, "Testing directory picker", dirHome, style);

    if (dialog.ShowModal() == wxID_OK)
    {
        wxLogMessage("Selected path: %s", dialog.GetPath());
    }
}

void MyFrame::DirChoose(wxCommandEvent& WXUNUSED(event) )
{
    DoDirChoose(wxDD_DEFAULT_STYLE | wxDD_DIR_MUST_EXIST);
}

void MyFrame::DirChooseNew(wxCommandEvent& WXUNUSED(event) )
{
    DoDirChoose(wxDD_DEFAULT_STYLE & ~wxDD_DIR_MUST_EXIST);
}
#endif // wxUSE_DIRDLG

#if USE_DIRDLG_GENERIC
void MyFrame::GenericDirChoose(wxCommandEvent& WXUNUSED(event) )
{
    // pass some initial dir to wxDirDialog
    wxString dirHome;
    wxGetHomeDir(&dirHome);

    wxGenericDirDialog dialog(this, "Testing generic directory picker", dirHome);

    if (dialog.ShowModal() == wxID_OK)
    {
        wxMessageDialog dialog2(this, dialog.GetPath(), "Selected path");
        dialog2.ShowModal();
    }
}
#endif // USE_DIRDLG_GENERIC

#if USE_MODAL_PRESENTATION
void MyFrame::ModalDlg(wxCommandEvent& WXUNUSED(event))
{
    MyModalDialog dlg(this);
    dlg.ShowModal();
}
#endif // USE_MODAL_PRESENTATION

void MyFrame::ModelessDlg(wxCommandEvent& event)
{
    bool show = GetMenuBar()->IsChecked(event.GetId());

    if ( show )
    {
        if ( !m_dialog )
        {
            m_dialog = new MyModelessDialog(this);
        }

        m_dialog->Show(true);
    }
    else // hide
    {
        // If m_dialog is NULL, then possibly the system
        // didn't report the checked menu item status correctly.
        // It should be true just after the menu item was selected,
        // if there was no modeless dialog yet.

        wxASSERT( m_dialog != NULL );
        if (m_dialog)
            m_dialog->Hide();
    }
}

void MyFrame::DlgCenteredScreen(wxCommandEvent& WXUNUSED(event))
{
    wxDialog dlg(this, wxID_ANY, "Dialog centered on screen",
                 wxDefaultPosition, wxSize(200, 100));
    (new wxButton(&dlg, wxID_OK, "Close"))->Centre();
    dlg.CentreOnScreen();
    dlg.ShowModal();
}

void MyFrame::DlgCenteredParent(wxCommandEvent& WXUNUSED(event))
{
    wxDialog dlg(this, wxID_ANY, "Dialog centered on parent",
                 wxDefaultPosition, wxSize(200, 100));
    (new wxButton(&dlg, wxID_OK, "Close"))->Centre();
    dlg.CentreOnParent();
    dlg.ShowModal();
}

#if wxUSE_MINIFRAME
void MyFrame::MiniFrame(wxCommandEvent& WXUNUSED(event))
{
    wxFrame *frame = new wxMiniFrame(this, wxID_ANY, "Mini frame",
                                     wxDefaultPosition, wxSize(300, 100),
                                     wxCAPTION | wxCLOSE_BOX);
    new wxStaticText(frame,
                     wxID_ANY,
                     "Mini frames have slightly different appearance",
                     wxPoint(5, 5));
    new wxStaticText(frame,
                     wxID_ANY,
                     "from the normal frames but that's the only difference.",
                     wxPoint(5, 25));

    frame->CentreOnParent();
    frame->Show();
}
#endif // wxUSE_MINIFRAME

void MyFrame::DlgOnTop(wxCommandEvent& WXUNUSED(event))
{
    wxDialog dlg(this, wxID_ANY, "Dialog staying on top of other windows",
                 wxDefaultPosition, wxSize(300, 100),
                 wxDEFAULT_DIALOG_STYLE | wxSTAY_ON_TOP);
    (new wxButton(&dlg, wxID_OK, "Close"))->Centre();
    dlg.ShowModal();
}

#if wxUSE_STARTUP_TIPS
void MyFrame::ShowTip(wxCommandEvent& WXUNUSED(event))
{
    static size_t s_index = (size_t)-1;

    if ( s_index == (size_t)-1 )
    {
        srand(time(NULL));

        // this is completely bogus, we don't know how many lines are there
        // in the file, but who cares, it's a demo only...
        s_index = rand() % 5;
    }

    wxTipProvider *tipProvider = wxCreateFileTipProvider("tips.txt", s_index);

    bool showAtStartup = wxShowTip(this, tipProvider);

    if ( showAtStartup )
    {
        wxMessageBox("Will show tips on startup", "Tips dialog",
                     wxOK | wxICON_INFORMATION, this);
    }

    s_index = tipProvider->GetCurrentTip();
    delete tipProvider;
}
#endif // wxUSE_STARTUP_TIPS

#if USE_SETTINGS_DIALOG
void MyFrame::OnPropertySheet(wxCommandEvent& event)
{
    SettingsDialog dialog(this, m_settingsData, event.GetId());
    dialog.ShowModal();
}
#endif // USE_SETTINGS_DIALOG

void MyFrame::OnRequestUserAttention(wxCommandEvent& WXUNUSED(event))
{
    wxLogStatus("Sleeping for 3 seconds to allow you to switch to another window");

    wxSleep(3);

    RequestUserAttention(wxUSER_ATTENTION_ERROR);
}

#if wxUSE_RICHTOOLTIP || wxUSE_NOTIFICATION_MESSAGE

#include "tip.xpm"

#endif

#if wxUSE_NOTIFICATION_MESSAGE

// ----------------------------------------------------------------------------
// TestNotificationMessageDialog
// ----------------------------------------------------------------------------

class TestNotificationMessageWindow : public wxFrame
{
public:
    TestNotificationMessageWindow(wxWindow *parent) :
        wxFrame(parent, wxID_ANY, "User Notification Test Dialog")
    {
#ifdef __WXMSW__
        SetBackgroundColour(wxSystemSettings::GetColour(wxSYS_COLOUR_BTNFACE));
#endif
        wxSizer * const sizerTop = new wxBoxSizer(wxVERTICAL);

        wxSizer* sizerText = new wxStaticBoxSizer(wxVERTICAL, this, "Notification Texts");

        sizerText->Add(new wxStaticText(this, wxID_ANY, "&Title:"),
            wxSizerFlags());
        m_textTitle = new wxTextCtrl(this, wxID_ANY, "Notification Title");
        sizerText->Add(m_textTitle, wxSizerFlags().Expand());

        sizerText->Add(new wxStaticText(this, wxID_ANY, "&Message:"),
            wxSizerFlags());
        m_textMessage = new wxTextCtrl(this, wxID_ANY, "A message within the notification",
            wxDefaultPosition, wxDefaultSize, wxTE_MULTILINE);
        m_textMessage->SetMinSize(wxSize(300, -1));
        sizerText->Add(m_textMessage, wxSizerFlags().Expand());

        sizerTop->Add(sizerText, wxSizerFlags().Expand().Border());

        const wxString icons[] =
        {
            "De&fault",
            "None",
            "&Information",
            "&Warning",
            "&Error",
            "&Custom"
        };
        wxCOMPILE_TIME_ASSERT(WXSIZEOF(icons) == Icon_Max, IconMismatch);
        m_icons = new wxRadioBox(this, wxID_ANY, "Ic&on in notification",
            wxDefaultPosition, wxDefaultSize,
            WXSIZEOF(icons), icons,
            1, wxRA_SPECIFY_ROWS);
        m_icons->SetSelection(Icon_Default);
        sizerTop->Add(m_icons, wxSizerFlags().Expand().Border());

        const wxString timeouts[] =
        {
            "&Automatic",
            "&Never",
            "&5 sec",
            "&15 sec"
        };
        m_showTimeout = new wxRadioBox(this, wxID_ANY, "&Timeout for notification",
            wxDefaultPosition, wxDefaultSize,
            WXSIZEOF(timeouts), timeouts,
            1, wxRA_SPECIFY_ROWS);
        m_showTimeout->SetSelection(0);
        sizerTop->Add(m_showTimeout, wxSizerFlags().Expand().Border());

        wxSizer* sizerActions = new wxStaticBoxSizer(wxVERTICAL, this, "Additional Actions");

        m_actionList = new wxListBox(this, wxID_ANY);
        sizerActions->Add(m_actionList, wxSizerFlags().Expand());

        wxSizer* sizerActionMod = new wxBoxSizer(wxHORIZONTAL);
        sizerActionMod->Add(new wxStaticText(this, wxID_ANY, "ID:"), wxSizerFlags().Center());
        const wxString actionIds[] =
        {
            "wxID_DELETE",
            "wxID_CLOSE",
            "wxID_OK",
            "wxID_CANCEL"
        };
        m_actionChoice = new wxChoice(this, wxID_ANY,
            wxDefaultPosition, wxDefaultSize,
            WXSIZEOF(actionIds), actionIds
            );
        m_actionChoice->SetSelection(0);
        sizerActionMod->Add(m_actionChoice);
        sizerActionMod->Add(new wxStaticText(this, wxID_ANY, "Custom label:"), wxSizerFlags().Center());
        m_actionCaption = new wxTextCtrl(this, wxID_ANY);
        sizerActionMod->Add(m_actionCaption);
        wxButton* actionAddBtn = new wxButton(this, wxID_ADD);
        actionAddBtn->Bind(wxEVT_BUTTON, &TestNotificationMessageWindow::OnActionAddClicked, this);
        sizerActionMod->Add(actionAddBtn);
        wxButton* actionRemoveBtn = new wxButton(this, wxID_REMOVE);
        actionRemoveBtn->Bind(wxEVT_BUTTON, &TestNotificationMessageWindow::OnActionRemoveClicked, this);
        sizerActionMod->Add(actionRemoveBtn);

        sizerActions->Add(sizerActionMod, wxSizerFlags().Border());

        sizerTop->Add(sizerActions, wxSizerFlags().Expand().Border());

        wxSizer* sizerSettings = new wxStaticBoxSizer(wxVERTICAL, this, "Notification Settings");

#ifdef wxHAS_NATIVE_NOTIFICATION_MESSAGE
        m_useGeneric = new wxCheckBox(this, wxID_ANY, "Use &generic notifications");
        sizerSettings->Add(m_useGeneric);
#endif

        m_delayShow = new wxCheckBox(this, wxID_ANY, "&Delay show");
#if defined(__WXOSX__)
        m_delayShow->SetValue(true);
#endif
        sizerSettings->Add(m_delayShow);

        m_handleEvents = new wxCheckBox(this, wxID_ANY, "&Handle events");
        m_handleEvents->SetValue(true);
        sizerSettings->Add(m_handleEvents);

#if defined(__WXMSW__) && wxUSE_TASKBARICON
        m_taskbarIcon = NULL;
        m_useTaskbar = new wxCheckBox(this, wxID_ANY, "Use persistent &taskbar icon");
        m_useTaskbar->SetValue(false);
        sizerSettings->Add(m_useTaskbar);
#endif

        sizerTop->Add(sizerSettings, wxSizerFlags().Expand().Border());

        m_textStatus = new wxStaticText(this, wxID_ANY, "", wxDefaultPosition, wxDefaultSize,
            wxST_NO_AUTORESIZE | wxALIGN_CENTRE_HORIZONTAL);
        m_textStatus->SetForegroundColour(*wxBLUE);
        sizerTop->Add(m_textStatus, wxSizerFlags().Expand().Border());

        wxSizer* sizerButtons = new wxBoxSizer(wxHORIZONTAL);
        sizerButtons->Add(new wxButton(this, wxID_NEW, "&Show"));
        m_closeButton = new wxButton(this, wxID_CLOSE, "&Close");
        m_closeButton->Disable();
        sizerButtons->Add(m_closeButton);
        sizerTop->Add(sizerButtons, wxSizerFlags().Center());

        SetSizerAndFit(sizerTop);

        Center();

        Bind(wxEVT_BUTTON, &TestNotificationMessageWindow::OnShowClicked, this, wxID_NEW);
        Bind(wxEVT_BUTTON, &TestNotificationMessageWindow::OnCloseClicked, this, wxID_CLOSE);
    }

private:
    enum
    {
        Icon_Default,
        Icon_None,
        Icon_Info,
        Icon_Warning,
        Icon_Error,
        Icon_Custom,
        Icon_Max
    };

    class ActionInfo : public wxClientData
    {
    public:
        ActionInfo(wxWindowID actionId, const wxString& actionCaption):
            id(actionId),
            customCaption(actionCaption)
        {

        }

        wxWindowID id;
        wxString customCaption;
    };

    wxTextCtrl* m_textTitle;
    wxTextCtrl* m_textMessage;
    wxRadioBox* m_icons;
    wxRadioBox* m_showTimeout;
    wxListBox* m_actionList;
    wxChoice* m_actionChoice;
    wxTextCtrl* m_actionCaption;
#ifdef wxHAS_NATIVE_NOTIFICATION_MESSAGE
    wxCheckBox* m_useGeneric;
#endif
    wxCheckBox* m_delayShow;
    wxCheckBox* m_handleEvents;
    wxStaticText* m_textStatus;
    wxButton* m_closeButton;

#if defined(__WXMSW__) && wxUSE_TASKBARICON
    wxCheckBox* m_useTaskbar;
    wxTaskBarIcon* m_taskbarIcon;
#endif

    wxSharedPtr< wxNotificationMessageBase> m_notif;

    void DoShowNotification()
    {
        if ( m_delayShow->GetValue() )
        {
            ShowStatus("Sleeping for 3 seconds to allow you to switch to another window");
            wxYield();
            wxSleep(3);
        }

        m_closeButton->Enable();
        ShowStatus("Showing notification...");
#ifdef wxHAS_NATIVE_NOTIFICATION_MESSAGE
        if ( m_useGeneric->GetValue() )
            m_notif = new wxGenericNotificationMessage(
                m_textTitle->GetValue(),
                m_textMessage->GetValue(),
                this);
        else
#endif
        {
            m_notif = new wxNotificationMessage(
                m_textTitle->GetValue(),
                m_textMessage->GetValue(),
                this);

#if defined(__WXMSW__) && wxUSE_TASKBARICON
            if ( m_useTaskbar->GetValue() )
            {
                if ( !m_taskbarIcon )
                {
                    m_taskbarIcon = new wxTaskBarIcon();
                    m_taskbarIcon->SetIcon(reinterpret_cast<wxTopLevelWindow*>(GetParent())->GetIcon(),
                        "Dialogs Sample (Persistent)");
                }
                wxNotificationMessage::UseTaskBarIcon(m_taskbarIcon);
            }
            else
            if ( m_taskbarIcon )
            {
                wxNotificationMessage::UseTaskBarIcon(NULL);
                delete m_taskbarIcon;
                m_taskbarIcon = NULL;
            }
#endif
        }

        switch (m_icons->GetSelection())
        {
            case Icon_Default:
                // Don't call SetFlags or SetIcon to see the implementations default
                break;
            case Icon_None:
                m_notif->SetFlags(0);
                break;
            case Icon_Info:
                m_notif->SetFlags(wxICON_INFORMATION);
                break;
            case Icon_Warning:
                m_notif->SetFlags(wxICON_WARNING);
                break;
            case Icon_Error:
                m_notif->SetFlags(wxICON_ERROR);
                break;
            case Icon_Custom:
                m_notif->SetIcon(tip_xpm);
                break;
        }

        int timeout;
        switch (m_showTimeout->GetSelection())
        {
            case 1:
                timeout = wxNotificationMessage::Timeout_Never;
                break;
            case 2:
                timeout = 5;
                break;
            case 3:
                timeout = 10;
                break;
            default:
                timeout = wxNotificationMessage::Timeout_Auto;
                break;
        }

        for (unsigned int i = 0; i < m_actionList->GetCount(); i++)
        {
            ActionInfo* ai = reinterpret_cast<ActionInfo*>(m_actionList->GetClientObject(i));
            if ( !m_notif->AddAction(ai->id, ai->customCaption) )
                wxLogWarning("Could not add action: %s", m_actionList->GetString(i));
        }

        if ( m_handleEvents->GetValue() )
        {
            m_notif->Bind(wxEVT_NOTIFICATION_MESSAGE_ACTION, &TestNotificationMessageWindow::OnNotificationAction, this);
            m_notif->Bind(wxEVT_NOTIFICATION_MESSAGE_CLICK, &TestNotificationMessageWindow::OnNotificationClicked, this);
            m_notif->Bind(wxEVT_NOTIFICATION_MESSAGE_DISMISSED, &TestNotificationMessageWindow::OnNotificationDismissed, this);
        }

        m_notif->Show(timeout);

        // Free the notification if we don't handle it's events
        if ( !m_handleEvents->GetValue() )
        {
            // Notice that the notification remains shown even after the
            // wxNotificationMessage object itself is destroyed so we can show simple
            // notifications using temporary objects.
            m_notif.reset();
            ShowStatus("Showing notification, deleted object");
        }
    }

    void OnShowClicked(wxCommandEvent& WXUNUSED(event))
    {
        DoShowNotification();
    }

    void OnCloseClicked(wxCommandEvent& WXUNUSED(event))
    {
        if ( m_notif )
            m_notif->Close();
    }

    void OnActionAddClicked(wxCommandEvent& WXUNUSED(event))
    {
        wxWindowID actionId;
        switch (m_actionChoice->GetSelection())
        {
            case 1:
                actionId = wxID_CLOSE;
                break;
            case 2:
                actionId = wxID_OK;
                break;
            case 3:
                actionId = wxID_CANCEL;
                break;
            default:
                actionId = wxID_DELETE;
                break;
        }

        wxString actionCaption = m_actionCaption->GetValue();
        wxString desc = m_actionChoice->GetStringSelection();
        if ( !actionCaption.empty() )
            desc += " (" + actionCaption + ")";
        m_actionList->SetSelection( m_actionList->Append( desc, new ActionInfo(actionId, actionCaption) ) );
    }

    void OnActionRemoveClicked(wxCommandEvent& WXUNUSED(event))
    {
        int pos = m_actionList->GetSelection();
        if ( pos != wxNOT_FOUND )
        {
            m_actionList->Delete(pos);
            if ( pos > 0 && m_actionList->GetCount() > 0 )
                m_actionList->SetSelection(pos - 1);
        }
        else
            wxLogError("No action selected");
    }

    void OnNotificationClicked(wxCommandEvent& event)
    {
        ShowStatus("Notification was clicked");

        Raise();

        event.Skip();
    }

    void OnNotificationDismissed(wxCommandEvent& event)
    {
        ShowStatus("Notification was dismissed");

        Raise();

        event.Skip();
    }

    void OnNotificationAction(wxCommandEvent& event)
    {
        ShowStatus(wxString::Format("Selected %s action in notification", wxGetStockLabel(event.GetId(), 0)) );

        event.Skip();
    }

    void ShowStatus(const wxString& text)
    {
        m_textStatus->SetLabelText(text);
    }

};

void MyFrame::OnNotifMsg(wxCommandEvent& WXUNUSED(event))
{
#ifdef __WXMSW__
    // Try to enable toast notifications (available since Win8)
    if ( !wxNotificationMessage::MSWUseToasts() )
    {
        wxLogDebug("Toast notifications not available.");
    }
#endif

    TestNotificationMessageWindow* dlg = new TestNotificationMessageWindow(this);
    dlg->Show();
}

#endif // wxUSE_NOTIFICATION_MESSAGE

#if wxUSE_RICHTOOLTIP

#include "wx/richtooltip.h"

class RichTipDialog : public wxDialog
{
public:
    RichTipDialog(wxWindow* parent)
        : wxDialog(parent, wxID_ANY, "wxRichToolTip Test",
                   wxDefaultPosition, wxDefaultSize,
                   wxDEFAULT_DIALOG_STYLE | wxRESIZE_BORDER)
    {
        // Create the controls.
        m_textTitle = new wxTextCtrl(this, wxID_ANY, "Tooltip title");
        m_textBody = new wxTextCtrl(this, wxID_ANY, "Main tooltip text\n"
                                                    "possibly on several\n"
                                                    "lines.",
                                    wxDefaultPosition, wxDefaultSize,
                                    wxTE_MULTILINE);
        wxButton* btnShowText = new wxButton(this, wxID_ANY, "Show for &text");
        wxButton* btnShowBtn = new wxButton(this, wxID_ANY, "Show for &button");

        const wxString icons[] =
        {
            "&None",
            "&Information",
            "&Warning",
            "&Error",
            "&Custom"
        };
        wxCOMPILE_TIME_ASSERT( WXSIZEOF(icons) == Icon_Max, IconMismatch );
        m_icons = new wxRadioBox(this, wxID_ANY, "&Icon choice:",
                                 wxDefaultPosition, wxDefaultSize,
                                 WXSIZEOF(icons), icons,
                                 1, wxRA_SPECIFY_ROWS);
        m_icons->SetSelection(Icon_Info);

        const wxString tipKinds[] =
        {
            "&None", "Top left", "Top", "Top right",
            "Bottom left", "Bottom", "Bottom right", "&Auto"
        };
        m_tipKinds = new wxRadioBox(this, wxID_ANY, "Tip &kind:",
                                    wxDefaultPosition, wxDefaultSize,
                                    WXSIZEOF(tipKinds), tipKinds,
                                    4, wxRA_SPECIFY_COLS);
        m_tipKinds->SetSelection(wxTipKind_Auto);

        const wxString bgStyles[] =
        {
            "&Default", "&Solid", "&Gradient",
        };
        wxCOMPILE_TIME_ASSERT( WXSIZEOF(bgStyles) == Bg_Max, BgMismatch );
        m_bgStyles = new wxRadioBox(this, wxID_ANY, "Background style:",
                                    wxDefaultPosition, wxDefaultSize,
                                    WXSIZEOF(bgStyles), bgStyles,
                                    1, wxRA_SPECIFY_ROWS);

        const wxString timeouts[] = { "&None", "&Default (no delay)", "&3 seconds" };
        wxCOMPILE_TIME_ASSERT( WXSIZEOF(timeouts) == Timeout_Max, TmMismatch );
        m_timeouts = new wxRadioBox(this, wxID_ANY, "Timeout:",
                                    wxDefaultPosition, wxDefaultSize,
                                    WXSIZEOF(timeouts), timeouts,
                                    1, wxRA_SPECIFY_ROWS);
        m_timeouts->SetSelection(Timeout_Default);
        m_timeDelay = new wxCheckBox(this, wxID_ANY, "Delay show" );

        // Lay them out.
        m_textBody->SetMinSize(wxSize(300, 200));

        wxBoxSizer* const sizer = new wxBoxSizer(wxVERTICAL);
        sizer->Add(m_textTitle, wxSizerFlags().Expand().Border());
        sizer->Add(m_textBody, wxSizerFlags(1).Expand().Border());
        sizer->Add(m_icons, wxSizerFlags().Expand().Border());
        sizer->Add(m_tipKinds, wxSizerFlags().Centre().Border());
        sizer->Add(m_bgStyles, wxSizerFlags().Centre().Border());
        sizer->Add(m_timeouts, wxSizerFlags().Centre().Border());
        sizer->Add(m_timeDelay, wxSizerFlags().Centre().Border());
        wxBoxSizer* const sizerBtns = new wxBoxSizer(wxHORIZONTAL);
        sizerBtns->Add(btnShowText, wxSizerFlags().Border(wxRIGHT));
        sizerBtns->Add(btnShowBtn, wxSizerFlags().Border(wxLEFT));
        sizer->Add(sizerBtns, wxSizerFlags().Centre().Border());
        sizer->Add(CreateStdDialogButtonSizer(wxOK),
                   wxSizerFlags().Expand().Border());
        SetSizerAndFit(sizer);


        // And connect the event handlers.
        btnShowText->Bind(wxEVT_BUTTON, &RichTipDialog::OnShowTipForText, this);
        btnShowBtn->Bind(wxEVT_BUTTON, &RichTipDialog::OnShowTipForBtn, this);
    }

private:
    enum
    {
        Icon_None,
        Icon_Info,
        Icon_Warning,
        Icon_Error,
        Icon_Custom,
        Icon_Max
    };

    enum
    {
        Bg_Default,
        Bg_Solid,
        Bg_Gradient,
        Bg_Max
    };

    enum
    {
        Timeout_None,
        Timeout_Default,
        Timeout_3sec,
        Timeout_Max
    };


    void OnShowTipForText(wxCommandEvent& WXUNUSED(event))
    {
        DoShowTip(m_textTitle);
    }

    void OnShowTipForBtn(wxCommandEvent& WXUNUSED(event))
    {
        DoShowTip(FindWindow(wxID_OK));
    }

    void DoShowTip(wxWindow* win)
    {
        wxRichToolTip tip(m_textTitle->GetValue(), m_textBody->GetValue());
        const int iconSel = m_icons->GetSelection();
        if ( iconSel == Icon_Custom )
        {
            tip.SetIcon(tip_xpm);
        }
        else // Use a standard icon.
        {
            static const int stdIcons[] =
            {
                wxICON_NONE,
                wxICON_INFORMATION,
                wxICON_WARNING,
                wxICON_ERROR,
            };

            tip.SetIcon(stdIcons[iconSel]);
        }

        switch ( m_bgStyles->GetSelection() )
        {
            case Bg_Default:
                break;

            case Bg_Solid:
                tip.SetBackgroundColour(*wxLIGHT_GREY);
                break;

            case Bg_Gradient:
                tip.SetBackgroundColour(*wxWHITE, wxColour(0xe4, 0xe5, 0xf0));
                break;
        }

        int delay = m_timeDelay->IsChecked() ? 500 : 0;

        switch ( m_timeouts->GetSelection() )
        {
            case Timeout_None:
                // Don't call SetTimeout unnecessarily
                // or msw will show generic impl
                if ( delay )
                    tip.SetTimeout(0, delay);
                break;

            case Timeout_Default:
                break;

            case Timeout_3sec:
                tip.SetTimeout(3000, delay);
                break;
        }

        tip.SetTipKind(static_cast<wxTipKind>(m_tipKinds->GetSelection()));

        tip.ShowFor(win);
    }

    wxTextCtrl* m_textTitle;
    wxTextCtrl* m_textBody;
    wxRadioBox* m_icons;
    wxRadioBox* m_tipKinds;
    wxRadioBox* m_bgStyles;
    wxRadioBox* m_timeouts;
    wxCheckBox* m_timeDelay;
};

void MyFrame::OnRichTipDialog(wxCommandEvent& WXUNUSED(event))
{
    RichTipDialog dialog(this);
    dialog.ShowModal();
}

#endif // wxUSE_RICHTOOLTIP

void MyFrame::OnStandardButtonsSizerDialog(wxCommandEvent& WXUNUSED(event))
{
    StdButtonSizerDialog  dialog(this);
    dialog.ShowModal();
}

// TestDefaultAction

#define ID_CATCH_LISTBOX_DCLICK 100
#define ID_LISTBOX              101
#define ID_DISABLE_OK           102
#define ID_DISABLE_CANCEL       103

wxBEGIN_EVENT_TABLE(TestDefaultActionDialog, wxDialog)
    EVT_CHECKBOX(ID_CATCH_LISTBOX_DCLICK,    TestDefaultActionDialog::OnCatchListBoxDClick)
    EVT_CHECKBOX(ID_DISABLE_OK,              TestDefaultActionDialog::OnDisableOK)
    EVT_CHECKBOX(ID_DISABLE_CANCEL,          TestDefaultActionDialog::OnDisableCancel)
    EVT_LISTBOX_DCLICK(ID_LISTBOX,           TestDefaultActionDialog::OnListBoxDClick)
    EVT_TEXT_ENTER(wxID_ANY,                 TestDefaultActionDialog::OnTextEnter)
wxEND_EVENT_TABLE()

TestDefaultActionDialog::TestDefaultActionDialog( wxWindow *parent ) :
  wxDialog( parent, -1, "Test default action" )
{
    m_catchListBoxDClick = false;

    wxBoxSizer *main_sizer = new wxBoxSizer( wxVERTICAL );

    wxFlexGridSizer *grid_sizer = new wxFlexGridSizer( 2, 5, 5 );

#if wxUSE_LISTBOX
    wxListBox *listbox = new wxListBox( this, ID_LISTBOX );
    listbox->Append( "String 1" );
    listbox->Append( "String 2" );
    listbox->Append( "String 3" );
    listbox->Append( "String 4" );
    grid_sizer->Add( listbox );
#endif // wxUSE_LISTBOX

    grid_sizer->Add( new wxCheckBox( this, ID_CATCH_LISTBOX_DCLICK, "Catch DoubleClick from wxListBox" ), 0, wxALIGN_CENTRE_VERTICAL );

    grid_sizer->Add( new wxTextCtrl( this, -1, "", wxDefaultPosition, wxSize(80,-1), 0 ), 0, wxALIGN_CENTRE_VERTICAL );
    grid_sizer->Add( new wxStaticText( this, -1, "wxTextCtrl without wxTE_PROCESS_ENTER" ), 0, wxALIGN_CENTRE_VERTICAL );

    grid_sizer->Add( new wxTextCtrl( this, -1, "", wxDefaultPosition, wxSize(80,-1), wxTE_PROCESS_ENTER ), 0, wxALIGN_CENTRE_VERTICAL );
    grid_sizer->Add( new wxStaticText( this, -1, "wxTextCtrl with wxTE_PROCESS_ENTER" ), 0, wxALIGN_CENTRE_VERTICAL );

    grid_sizer->Add( new wxCheckBox(this, ID_DISABLE_OK, "Disable \"OK\""), 0, wxALIGN_CENTRE_VERTICAL );
    grid_sizer->Add( new wxCheckBox(this, ID_DISABLE_CANCEL, "Disable \"Cancel\""), 0, wxALIGN_CENTRE_VERTICAL );

    main_sizer->Add( grid_sizer, 0, wxALL, 10 );

    wxSizer *button_sizer = CreateSeparatedButtonSizer( wxOK|wxCANCEL );
    if ( button_sizer )
        main_sizer->Add( button_sizer, 0, wxALL|wxGROW, 5 );

    SetSizerAndFit( main_sizer );
}

void TestDefaultActionDialog::OnDisableOK(wxCommandEvent& event)
{
    FindWindow(wxID_OK)->Enable(!event.IsChecked());
}

void TestDefaultActionDialog::OnDisableCancel(wxCommandEvent& event)
{
    FindWindow(wxID_CANCEL)->Enable(!event.IsChecked());
}

void TestDefaultActionDialog::OnListBoxDClick(wxCommandEvent& event)
{
    event.Skip( !m_catchListBoxDClick );
}

void TestDefaultActionDialog::OnCatchListBoxDClick(wxCommandEvent& WXUNUSED(event))
{
    m_catchListBoxDClick = !m_catchListBoxDClick;
}

void TestDefaultActionDialog::OnTextEnter(wxCommandEvent& event)
{
    const wxString& text = event.GetString();
    if ( text.empty() )
    {
        event.Skip();
        return;
    }

    wxLogMessage("Text \"%s\" entered.", text);
}

void MyFrame::OnTestDefaultActionDialog(wxCommandEvent& WXUNUSED(event))
{
    TestDefaultActionDialog dialog( this );
    dialog.ShowModal();
}

void MyFrame::OnModalHook(wxCommandEvent& event)
{
    class TestModalHook : public wxModalDialogHook
    {
    protected:
        virtual int Enter(wxDialog* dialog) wxOVERRIDE
        {
            wxLogStatus("Showing %s modal dialog",
                        dialog->GetClassInfo()->GetClassName());
            return wxID_NONE;
        }

        virtual void Exit(wxDialog* dialog) wxOVERRIDE
        {
            wxLogStatus("Leaving %s modal dialog",
                        dialog->GetClassInfo()->GetClassName());
        }
    };

    static TestModalHook s_hook;
    if ( event.IsChecked() )
        s_hook.Register();
    else
        s_hook.Unregister();
}

void MyFrame::OnExit(wxCommandEvent& WXUNUSED(event) )
{
    Close(true);
}

#if wxUSE_PROGRESSDLG

static const int max_ = 100;

void MyFrame::ShowProgress( wxCommandEvent& WXUNUSED(event) )
{
    wxProgressDialog dialog("Progress dialog example",
                            // "Reserve" enough space for the multiline
                            // messages below, we'll change it anyhow
                            // immediately in the loop below
                            wxString(' ', 100) + "\n\n\n\n",
                            max_,    // range
                            this,   // parent
                            wxPD_CAN_ABORT |
                            wxPD_CAN_SKIP |
                            wxPD_APP_MODAL |
                            //wxPD_AUTO_HIDE | // -- try this as well
                            wxPD_ELAPSED_TIME |
                            wxPD_ESTIMATED_TIME |
                            wxPD_REMAINING_TIME |
                            wxPD_SMOOTH // - makes indeterminate mode bar on WinXP very small
                            );

    DoShowProgress(dialog);
}

#ifdef wxHAS_NATIVE_PROGRESSDIALOG
void MyFrame::ShowProgressGeneric( wxCommandEvent& WXUNUSED(event) )
{
    wxGenericProgressDialog dialog("Generic progress dialog example",
                                   wxString(' ', 100) + "\n\n\n\n",
                                   max_,
                                   this,
                                   wxPD_CAN_ABORT |
                                   wxPD_CAN_SKIP |
                                   wxPD_APP_MODAL |
                                   wxPD_ELAPSED_TIME |
                                   wxPD_ESTIMATED_TIME |
                                   wxPD_REMAINING_TIME |
                                   wxPD_SMOOTH);

    DoShowProgress(dialog);
}
#endif // wxHAS_NATIVE_PROGRESSDIALOG

void MyFrame::DoShowProgress(wxGenericProgressDialog& dialog)
{
    bool cont = true;
    for ( int i = 0; i <= max_; i++ )
    {
        wxString msg;

        // test both modes of wxProgressDialog behaviour: start in
        // indeterminate mode but switch to the determinate one later
        const bool determinate = i > max_/2;

        if ( i == max_ )
        {
            msg = "That's all, folks!\n"
                  "\n"
                  "Nothing to see here any more.";
        }
        else if ( !determinate )
        {
            msg = "Testing indeterminate mode\n"
                  "\n"
                  "This mode allows you to show to the user\n"
                  "that something is going on even if you don't know\n"
                  "when exactly will you finish.";
        }
        else if ( determinate )
        {
            msg = "Now in standard determinate mode\n"
                  "\n"
                  "This is the standard usage mode in which you\n"
                  "update the dialog after performing each new step of work.\n"
                  "It requires knowing the total number of steps in advance.";
        }

        // will be set to true if "Skip" button was pressed
        bool skip = false;
        if ( determinate )
        {
            cont = dialog.Update(i, msg, &skip);
        }
        else
        {
            cont = dialog.Pulse(msg, &skip);
        }

        // each skip will move progress about quarter forward
        if ( skip )
        {
            i += max_/4;

            if ( i >= max_ )
                i = max_ - 1;
        }

        if ( !cont )
        {
            if ( wxMessageBox("Do you really want to cancel?",
                              "Progress dialog question",  // caption
                              wxYES_NO | wxICON_QUESTION) == wxYES )
                break;

            cont = true;
            dialog.Resume();
        }

        wxMilliSleep(100);
    }

    if ( !cont )
    {
        wxLogStatus("Progress dialog aborted!");
    }
    else
    {
        wxLogStatus("Countdown from %d finished", max_);
    }
}

#endif // wxUSE_PROGRESSDLG

void MyFrame::ShowAppProgress( wxCommandEvent& WXUNUSED(event) )
{
    wxAppProgressIndicator progress(this);
    if ( !progress.IsAvailable() )
    {
        wxLogStatus("Progress indicator not available under this platform.");
        return;
    }

    wxLogStatus("Using application progress indicator...");

    const int range = 10;
    progress.SetRange(range);
    for ( int i = 0; i < range; i++ )
    {
        progress.SetValue(i);

        wxMilliSleep(200);
    }

    wxLogStatus("Progress finished");
}

#if wxUSE_ABOUTDLG

static void InitAboutInfoMinimal(wxAboutDialogInfo& info)
{
    info.SetName("Dialogs Sample");
    info.SetVersion(wxVERSION_NUM_DOT_STRING,
                    wxString::Format
                    (
                        "%s version %s",
                        wxMINOR_VERSION % 2 ? "Development" : "Stable",
                        wxVERSION_NUM_DOT_STRING
                    ));
    info.SetDescription("This sample shows different wxWidgets dialogs");
    info.SetCopyright("(C) 1998-2006 wxWidgets dev team");
    info.AddDeveloper("Vadim Zeitlin");
}

static void InitAboutInfoWebsite(wxAboutDialogInfo& info)
{
    InitAboutInfoMinimal(info);

    info.SetWebSite("http://www.wxwidgets.org/", "wxWidgets web site");
}

static void InitAboutInfoAll(wxAboutDialogInfo& info)
{
    InitAboutInfoWebsite(info);

    // we can add a second developer
    info.AddDeveloper("A.N. Other");

    // or we can add several persons at once like this
    wxArrayString docwriters;
    docwriters.Add("First D. Writer");
    docwriters.Add("Second One");

    info.SetDocWriters(docwriters);
    info.SetLicence(wxString::FromAscii(
"                wxWindows Library Licence, Version 3.1\n"
"                ======================================\n"
"\n"
"  Copyright (c) 1998-2018 Julian Smart, Robert Roebling et al\n"
"\n"
"  Everyone is permitted to copy and distribute verbatim copies\n"
"  of this licence document, but changing it is not allowed.\n"
"\n"
"                       WXWINDOWS LIBRARY LICENCE\n"
"     TERMS AND CONDITIONS FOR COPYING, DISTRIBUTION AND MODIFICATION\n"
"\n"
"                    ...and so on and so forth...\n"
    ));

    info.AddTranslator("Wun Ngo Wen (Martian)");
}

void MyFrame::ShowSimpleAboutDialog(wxCommandEvent& WXUNUSED(event))
{
    wxAboutDialogInfo info;
    InitAboutInfoMinimal(info);

    wxAboutBox(info, this);
}

void MyFrame::ShowFancyAboutDialog(wxCommandEvent& WXUNUSED(event))
{
    wxAboutDialogInfo info;
    InitAboutInfoWebsite(info);

    wxAboutBox(info, this);
}

void MyFrame::ShowFullAboutDialog(wxCommandEvent& WXUNUSED(event))
{
    wxAboutDialogInfo info;
    InitAboutInfoAll(info);

    wxAboutBox(info, this);
}

// a trivial example of a custom dialog class
class MyAboutDialog : public wxGenericAboutDialog
{
public:
    MyAboutDialog(const wxAboutDialogInfo& info, wxWindow* parent)
    {
        Create(info, parent);
    }

    // add some custom controls
    virtual void DoAddCustomControls() wxOVERRIDE
    {
        AddControl(new wxStaticLine(this), wxSizerFlags().Expand());
        AddText("Some custom text");
        AddControl(new wxStaticLine(this), wxSizerFlags().Expand());
    }
};

void MyFrame::ShowCustomAboutDialog(wxCommandEvent& WXUNUSED(event))
{
    wxAboutDialogInfo info;
    InitAboutInfoAll(info);

    MyAboutDialog dlg(info, this);
    dlg.ShowModal();
}

#endif // wxUSE_ABOUTDLG

#if wxUSE_BUSYINFO

void MyFrame::ShowBusyInfo(wxCommandEvent& WXUNUSED(event))
{
    wxWindowDisabler disableAll;

    wxBusyInfo info("Working, please wait...", this);

    for ( int i = 0; i < 18; i++ )
    {
        wxMilliSleep(100);
        wxTheApp->Yield();
    }

    wxSleep(2);
}

void MyFrame::ShowRichBusyInfo(wxCommandEvent& WXUNUSED(event))
{
    wxWindowDisabler disableAll;

    // This is just an example and not an encouragement for printing
    // synchronously from the main thread.
    wxBusyInfo info
        (
            wxBusyInfoFlags()
                .Parent(this)
                .Icon(wxArtProvider::GetIcon(wxART_PRINT,
                                             wxART_OTHER, wxSize(128, 128)))
                .Title("<b>Printing your document</b>")
                .Text("Please wait...")
                .Foreground(*wxWHITE)
                .Background(*wxBLACK)
                .Transparency(4*wxALPHA_OPAQUE/5)
        );

    wxSleep(5);
}

#endif // wxUSE_BUSYINFO

#if wxUSE_FINDREPLDLG

void MyFrame::ShowReplaceDialog( wxCommandEvent& WXUNUSED(event) )
{
    if ( m_dlgReplace )
    {
        wxDELETE(m_dlgReplace);
    }
    else
    {
        m_dlgReplace = new wxFindReplaceDialog
                           (
                            this,
                            &m_findData,
                            "Find and replace dialog",
                            wxFR_REPLACEDIALOG
                           );

        m_dlgReplace->Show(true);
    }
}

void MyFrame::ShowFindDialog( wxCommandEvent& WXUNUSED(event) )
{
    if ( m_dlgFind )
    {
        wxDELETE(m_dlgFind);
    }
    else
    {
        m_dlgFind = new wxFindReplaceDialog
                        (
                            this,
                            &m_findData,
                            "Find dialog",
                            // just for testing
                            wxFR_NOWHOLEWORD
                        );

        m_dlgFind->Show(true);
    }
}

static wxString DecodeFindDialogEventFlags(int flags)
{
    wxString str;
    str << (flags & wxFR_DOWN ? "down" : "up") << ", "
        << (flags & wxFR_WHOLEWORD ? "whole words only, " : "")
        << (flags & wxFR_MATCHCASE ? "" : "not ")
        << "case sensitive";

    return str;
}

void MyFrame::OnFindDialog(wxFindDialogEvent& event)
{
    wxEventType type = event.GetEventType();

    if ( type == wxEVT_FIND || type == wxEVT_FIND_NEXT )
    {
        wxLogMessage("Find %s'%s' (flags: %s)",
                     type == wxEVT_FIND_NEXT ? "next " : "",
                     event.GetFindString(),
                     DecodeFindDialogEventFlags(event.GetFlags()));
    }
    else if ( type == wxEVT_FIND_REPLACE ||
                type == wxEVT_FIND_REPLACE_ALL )
    {
        wxLogMessage("Replace %s'%s' with '%s' (flags: %s)",
                     type == wxEVT_FIND_REPLACE_ALL ? "all " : "",
                     event.GetFindString(),
                     event.GetReplaceString(),
                     DecodeFindDialogEventFlags(event.GetFlags()));
    }
    else if ( type == wxEVT_FIND_CLOSE )
    {
        wxFindReplaceDialog *dlg = event.GetDialog();

        int idMenu;
        wxString txt;
        if ( dlg == m_dlgFind )
        {
            txt = "Find";
            idMenu = DIALOGS_FIND;
            m_dlgFind = NULL;
        }
        else if ( dlg == m_dlgReplace )
        {
            txt = "Replace";
            idMenu = DIALOGS_REPLACE;
            m_dlgReplace = NULL;
        }
        else
        {
            txt = "Unknown";
            idMenu = wxID_ANY;

            wxFAIL_MSG( "unexpected event" );
        }

        wxLogMessage("%s dialog is being closed.", txt);

        if ( idMenu != wxID_ANY )
        {
            GetMenuBar()->Check(idMenu, false);
        }

        dlg->Destroy();
    }
    else
    {
        wxLogError("Unknown find dialog event!");
    }
}

#endif // wxUSE_FINDREPLDLG

// ----------------------------------------------------------------------------
// MyCanvas
// ----------------------------------------------------------------------------

void MyCanvas::OnPaint(wxPaintEvent& WXUNUSED(event) )
{
    wxPaintDC dc(this);
    dc.SetBackgroundMode(wxBRUSHSTYLE_TRANSPARENT);
    dc.DrawText(
                "wxWidgets common dialogs"
                " test application"
                , 10, 10);
}

#if USE_MODAL_PRESENTATION

// ----------------------------------------------------------------------------
// MyModelessDialog
// ----------------------------------------------------------------------------

MyModelessDialog::MyModelessDialog(wxWindow *parent)
                : wxDialog(parent, wxID_ANY, wxString("Modeless dialog"))
{
    wxBoxSizer *sizerTop = new wxBoxSizer(wxVERTICAL);

    wxButton *btn = new wxButton(this, DIALOGS_MODELESS_BTN, "Press me");
    wxCheckBox *check = new wxCheckBox(this, wxID_ANY, "Should be disabled");
    check->Disable();

    sizerTop->Add(btn, 1, wxEXPAND | wxALL, 5);
    sizerTop->Add(check, 1, wxEXPAND | wxALL, 5);

    SetSizerAndFit(sizerTop);
}

void MyModelessDialog::OnButton(wxCommandEvent& WXUNUSED(event))
{
    wxMessageBox("Button pressed in modeless dialog", "Info",
                 wxOK | wxICON_INFORMATION, this);
}

void MyModelessDialog::OnClose(wxCloseEvent& event)
{
    if ( event.CanVeto() )
    {
        wxMessageBox("Use the menu item to close this dialog",
                     "Modeless dialog",
                     wxOK | wxICON_INFORMATION, this);

        event.Veto();
    }
}

// ----------------------------------------------------------------------------
// MyModalDialog
// ----------------------------------------------------------------------------

MyModalDialog::MyModalDialog(wxWindow *parent)
             : wxDialog(parent, wxID_ANY, wxString("Modal dialog"))
{
    wxBoxSizer *sizerTop = new wxBoxSizer(wxHORIZONTAL);

    m_btnModal = new wxButton(this, wxID_ANY, "&Modal dialog...");
    m_btnModeless = new wxButton(this, wxID_ANY, "Mode&less dialog");
    m_btnDelete = new wxButton(this, wxID_ANY, "&Delete button");

    sizerTop->Add(m_btnModal, 0, wxALIGN_CENTER | wxALL, 5);
    sizerTop->Add(m_btnModeless, 0, wxALIGN_CENTER | wxALL, 5);
    sizerTop->Add(m_btnDelete, 0, wxALIGN_CENTER | wxALL, 5);
    sizerTop->Add(new wxButton(this, wxID_CLOSE), 0, wxALIGN_CENTER | wxALL, 5);

    SetSizerAndFit(sizerTop);

    SetEscapeId(wxID_CLOSE);

    m_btnModal->SetFocus();
    m_btnModal->SetDefault();
}

void MyModalDialog::OnButton(wxCommandEvent& event)
{
    if ( event.GetEventObject() == m_btnDelete )
    {
        wxDELETE(m_btnModal);
        m_btnDelete->Disable();
    }
    else if ( event.GetEventObject() == m_btnModal )
    {
#if wxUSE_TEXTDLG
        wxGetTextFromUser("Dummy prompt",
                          "Modal dialog called from dialog",
                          wxEmptyString, this);
#else
        wxMessageBox("Modal dialog called from dialog");
#endif // wxUSE_TEXTDLG
    }
    else if ( event.GetEventObject() == m_btnModeless )
    {
        (new MyModelessDialog(this))->Show();
    }
    else
    {
        event.Skip();
    }
}

#endif // USE_MODAL_PRESENTATION

// ----------------------------------------------------------------------------
// StdButtonSizerDialog
// ----------------------------------------------------------------------------

StdButtonSizerDialog::StdButtonSizerDialog(wxWindow *parent)
    : wxDialog(parent, wxID_ANY, wxString("StdButtonSizer dialog"),
      wxDefaultPosition, wxDefaultSize, wxDEFAULT_DIALOG_STYLE|wxRESIZE_BORDER),
      m_buttonsSizer(NULL)
{
    wxBoxSizer *const sizerTop = new wxBoxSizer(wxVERTICAL);

    wxBoxSizer *const sizer = new wxBoxSizer(wxHORIZONTAL);
    wxBoxSizer *const sizerInside1 = new wxBoxSizer(wxVERTICAL);

    m_chkboxAffirmativeButton = new wxCheckBox(this, wxID_ANY, "Enable Affirmative Button");

    wxStaticBoxSizer *const sizer1 = new wxStaticBoxSizer(wxVERTICAL, this, "Affirmative Button");

    m_radiobtnOk = new wxRadioButton(this, wxID_ANY, "Ok", wxDefaultPosition, wxDefaultSize, wxRB_GROUP);
    m_radiobtnYes = new wxRadioButton(this, wxID_ANY, "Yes");

    wxBoxSizer *const sizerInside2 = new wxBoxSizer(wxVERTICAL);

    m_chkboxDismissButton = new wxCheckBox(this, wxID_ANY, "Enable Dismiss Button");

    wxStaticBoxSizer *const sizer2 = new wxStaticBoxSizer(wxVERTICAL, this, "Dismiss Button");

    m_radiobtnCancel = new wxRadioButton(this, wxID_ANY, "Cancel", wxDefaultPosition, wxDefaultSize, wxRB_GROUP);
    m_radiobtnClose = new wxRadioButton(this, wxID_ANY, "Close");

    wxBoxSizer *const sizer3 = new wxBoxSizer(wxHORIZONTAL);

    m_chkboxNo = new wxCheckBox(this, wxID_ANY, "No");
    m_chkboxHelp = new wxCheckBox(this, wxID_ANY, "Help");
    m_chkboxApply = new wxCheckBox(this, wxID_ANY, "Apply");

    m_chkboxNoDefault = new wxCheckBox(this, wxID_ANY, "No Default");

    sizer1->Add(m_radiobtnOk, 0, wxALL, 5);
    sizer1->Add(m_radiobtnYes, 0, wxALL, 5);

    sizer->Add(sizerInside1, 0, 0, 0);
    sizerInside1->Add(m_chkboxAffirmativeButton, 0, wxALL, 5);
    sizerInside1->Add(sizer1, 0, wxALL, 5);
    sizerInside1->SetItemMinSize(sizer1, sizer1->GetStaticBox()->GetBestSize());    // to prevent wrapping of static box label

    sizer2->Add(m_radiobtnCancel, 0, wxALL, 5);
    sizer2->Add(m_radiobtnClose, 0, wxALL, 5);

    sizer->Add(sizerInside2, 0, 0, 0);
    sizerInside2->Add(m_chkboxDismissButton, 0, wxALL, 5);
    sizerInside2->Add(sizer2, 0, wxALL, 5);
    sizerInside2->SetItemMinSize(sizer2, sizer2->GetStaticBox()->GetBestSize());    // to prevent wrapping of static box label

    sizerTop->Add(sizer, 0, wxALL, 5);

    sizer3->Add(m_chkboxNo, 0, wxALL, 5);
    sizer3->Add(m_chkboxHelp, 0, wxALL, 5);
    sizer3->Add(m_chkboxApply, 0, wxALL, 5);

    sizerTop->Add(sizer3, 0, wxALL, 5);

    sizerTop->Add(m_chkboxNoDefault, 0, wxLEFT|wxRIGHT, 10);

    EnableDisableControls();

    SetSizerAndFit(sizerTop);

    wxCommandEvent ev;
    OnEvent(ev);
}

void StdButtonSizerDialog::OnEvent(wxCommandEvent& WXUNUSED(event))
{
    if (m_buttonsSizer)
    {
        m_buttonsSizer->DeleteWindows();
        GetSizer()->Remove(m_buttonsSizer);
    }

    EnableDisableControls();

    long flags = 0;
    unsigned long numButtons = 0;

    if (m_chkboxAffirmativeButton->IsChecked())
    {
        if (m_radiobtnOk->GetValue())
        {
            flags |= wxOK;
            numButtons ++;
        }
        else if (m_radiobtnYes->GetValue())
        {
            flags |= wxYES;
            numButtons ++;
        }
    }

    if (m_chkboxDismissButton->IsChecked())
    {
        if (m_radiobtnCancel->GetValue())
        {
            flags |= wxCANCEL;
            numButtons ++;
        }

        else if (m_radiobtnClose->GetValue())
        {
            flags |= wxCLOSE;
            numButtons ++;
        }

    }

    if (m_chkboxApply->IsChecked())
    {
        flags |= wxAPPLY;
        numButtons ++;
    }

    if (m_chkboxNo->IsChecked())
    {
        flags |= wxNO;
        numButtons ++;
    }

    if (m_chkboxHelp->IsChecked())
    {
        flags |= wxHELP;
        numButtons ++;
    }

    if (m_chkboxNoDefault->IsChecked())
    {
        flags |= wxNO_DEFAULT;
    }

    m_buttonsSizer = CreateStdDialogButtonSizer(flags);
    GetSizer()->Add(m_buttonsSizer, 0, wxGROW|wxALL, 5);

    Layout();
    GetSizer()->SetSizeHints(this);
}

void StdButtonSizerDialog::EnableDisableControls()
{
    const bool affButtonEnabled = m_chkboxAffirmativeButton->IsChecked();

    m_radiobtnOk->Enable(affButtonEnabled);
    m_radiobtnYes->Enable(affButtonEnabled);

    const bool dismissButtonEnabled = m_chkboxDismissButton->IsChecked();

    m_radiobtnCancel->Enable(dismissButtonEnabled);
    m_radiobtnClose->Enable(dismissButtonEnabled);
}

#if USE_SETTINGS_DIALOG
// ----------------------------------------------------------------------------
// SettingsDialog
// ----------------------------------------------------------------------------

wxIMPLEMENT_CLASS(SettingsDialog, wxPropertySheetDialog);

wxBEGIN_EVENT_TABLE(SettingsDialog, wxPropertySheetDialog)
wxEND_EVENT_TABLE()

SettingsDialog::SettingsDialog(wxWindow* win, SettingsData& settingsData, int dialogType)
    : m_settingsData(settingsData)
{
    SetExtraStyle(wxDIALOG_EX_CONTEXTHELP);

    int tabImage1 = -1;
    int tabImage2 = -1;

    bool useToolBook = (dialogType == DIALOGS_PROPERTY_SHEET_TOOLBOOK || dialogType == DIALOGS_PROPERTY_SHEET_BUTTONTOOLBOOK);
    int resizeBorder = wxRESIZE_BORDER;

    if (useToolBook)
    {
        resizeBorder = 0;
        tabImage1 = 0;
        tabImage2 = 1;

        int sheetStyle = wxPROPSHEET_SHRINKTOFIT;
        if (dialogType == DIALOGS_PROPERTY_SHEET_BUTTONTOOLBOOK)
            sheetStyle |= wxPROPSHEET_BUTTONTOOLBOOK;
        else
            sheetStyle |= wxPROPSHEET_TOOLBOOK;

        SetSheetStyle(sheetStyle);
        SetSheetInnerBorder(0);
        SetSheetOuterBorder(0);

        // create a dummy image list with a few icons
        const wxSize imageSize(32, 32);

        m_imageList = new wxImageList(imageSize.GetWidth(), imageSize.GetHeight());
        m_imageList->
            Add(wxArtProvider::GetIcon(wxART_INFORMATION, wxART_OTHER, imageSize));
        m_imageList->
            Add(wxArtProvider::GetIcon(wxART_QUESTION, wxART_OTHER, imageSize));
        m_imageList->
            Add(wxArtProvider::GetIcon(wxART_WARNING, wxART_OTHER, imageSize));
        m_imageList->
            Add(wxArtProvider::GetIcon(wxART_ERROR, wxART_OTHER, imageSize));
    }
    else
        m_imageList = NULL;

    Create(win, wxID_ANY, "Preferences", wxDefaultPosition, wxDefaultSize,
        wxDEFAULT_DIALOG_STYLE| (int)wxPlatform::IfNot(wxOS_WINDOWS_CE, resizeBorder)
    );

    // If using a toolbook, also follow Mac style and don't create buttons
    if (!useToolBook)
        CreateButtons(wxOK | wxCANCEL |
                        (int)wxPlatform::IfNot(wxOS_WINDOWS_CE, wxHELP)
    );

    wxBookCtrlBase* notebook = GetBookCtrl();
    notebook->SetImageList(m_imageList);

    wxPanel* generalSettings = CreateGeneralSettingsPage(notebook);
    wxPanel* aestheticSettings = CreateAestheticSettingsPage(notebook);

    notebook->AddPage(generalSettings, "General", true, tabImage1);
    notebook->AddPage(aestheticSettings, "Aesthetics", false, tabImage2);

    LayoutDialog();
}

SettingsDialog::~SettingsDialog()
{
    delete m_imageList;
}

wxPanel* SettingsDialog::CreateGeneralSettingsPage(wxWindow* parent)
{
    wxPanel* panel = new wxPanel(parent, wxID_ANY);

    wxBoxSizer *topSizer = new wxBoxSizer( wxVERTICAL );
    wxBoxSizer *item0 = new wxBoxSizer( wxVERTICAL );

    //// LOAD LAST FILE

    wxBoxSizer* itemSizer3 = new wxBoxSizer( wxHORIZONTAL );
    wxCheckBox* checkBox3 = new wxCheckBox(panel, ID_LOAD_LAST_PROJECT, "&Load last project on startup", wxDefaultPosition, wxDefaultSize);
    wxSetGenericValidator(checkBox3, &m_settingsData.m_loadLastOnStartup);
    itemSizer3->Add(checkBox3, 0, wxALL|wxALIGN_CENTER_VERTICAL, 5);
    item0->Add(itemSizer3, 0, wxGROW|wxALL, 0);

    //// AUTOSAVE

    wxString autoSaveLabel = "&Auto-save every";
    wxString minsLabel = "mins";

    wxBoxSizer* itemSizer12 = new wxBoxSizer( wxHORIZONTAL );
    wxCheckBox* checkBox12 = new wxCheckBox(panel, ID_AUTO_SAVE, autoSaveLabel, wxDefaultPosition, wxDefaultSize);

#if wxUSE_SPINCTRL
    wxSpinCtrl* spinCtrl12 = new wxSpinCtrl(panel, ID_AUTO_SAVE_MINS, wxEmptyString,
<<<<<<< HEAD
        wxDefaultPosition, wxSize(40, wxDefaultCoord), wxSP_ARROW_KEYS, 1, 60, 1);
    wxSetGenericValidator(spinCtrl12, &m_settingsData.m_autoSaveInterval);
=======
        wxDefaultPosition, wxDefaultSize, wxSP_ARROW_KEYS, 1, 60, 1);
    spinCtrl12->SetValidator(wxGenericValidator(&m_settingsData.m_autoSaveInterval));
>>>>>>> 025709d1
#endif

    itemSizer12->Add(checkBox12, 0, wxALL|wxALIGN_CENTER_VERTICAL, 5);
#if wxUSE_SPINCTRL
    itemSizer12->Add(spinCtrl12, 0, wxALL|wxALIGN_CENTER_VERTICAL, 5);
#endif
    itemSizer12->Add(new wxStaticText(panel, wxID_STATIC, minsLabel), 0, wxALL|wxALIGN_CENTER_VERTICAL, 5);
    item0->Add(itemSizer12, 0, wxGROW|wxALL, 0);

    //// TOOLTIPS

    wxBoxSizer* itemSizer8 = new wxBoxSizer( wxHORIZONTAL );
    wxCheckBox* checkBox6 = new wxCheckBox(panel, ID_SHOW_TOOLTIPS, "Show &tooltips", wxDefaultPosition, wxDefaultSize);
    wxSetGenericValidator(checkBox6, &m_settingsData.m_showToolTips);
    itemSizer8->Add(checkBox6, 0, wxALL|wxALIGN_CENTER_VERTICAL, 5);
    item0->Add(itemSizer8, 0, wxGROW|wxALL, 0);

    topSizer->Add( item0, wxSizerFlags(1).Expand().Border(wxALL, 5) );

    panel->SetSizerAndFit(topSizer);

    return panel;
}

wxPanel* SettingsDialog::CreateAestheticSettingsPage(wxWindow* parent)
{
    wxPanel* panel = new wxPanel(parent, wxID_ANY);

    wxBoxSizer *topSizer = new wxBoxSizer( wxVERTICAL );
    wxBoxSizer *item0 = new wxBoxSizer( wxVERTICAL );

    //// PROJECT OR GLOBAL
    wxString globalOrProjectChoices[2];
    globalOrProjectChoices[0] = "&New projects";
    globalOrProjectChoices[1] = "&This project";

    wxRadioBox* projectOrGlobal = new wxRadioBox(panel, ID_APPLY_SETTINGS_TO, "&Apply settings to:",
        wxDefaultPosition, wxDefaultSize, 2, globalOrProjectChoices);
    wxSetGenericValidator(projectOrGlobal, &m_settingsData.m_applyTo);
    item0->Add(projectOrGlobal, 0, wxGROW|wxALL, 5);

    projectOrGlobal->SetSelection(0);

    //// BACKGROUND STYLE
    wxArrayString backgroundStyleChoices;
    backgroundStyleChoices.Add("Colour");
    backgroundStyleChoices.Add("Image");
    wxStaticBox* staticBox3 = new wxStaticBox(panel, wxID_ANY, "Background style:");

    wxBoxSizer* styleSizer = new wxStaticBoxSizer( staticBox3, wxVERTICAL );
    item0->Add(styleSizer, 0, wxGROW|wxALL, 5);

    wxBoxSizer* itemSizer2 = new wxBoxSizer( wxHORIZONTAL );

    wxChoice* choice2 = new wxChoice(panel, ID_BACKGROUND_STYLE, wxDefaultPosition, wxDefaultSize, backgroundStyleChoices);
    wxSetGenericValidator(choice2, &m_settingsData.m_bgStyle);

    itemSizer2->Add(new wxStaticText(panel, wxID_ANY, "&Window:"), 0, wxALL|wxALIGN_CENTER_VERTICAL, 5);
    itemSizer2->Add(5, 5, 1, wxALL, 0);
    itemSizer2->Add(choice2, 0, wxALL|wxALIGN_CENTER_VERTICAL, 5);

    styleSizer->Add(itemSizer2, 0, wxGROW|wxALL, 5);

#if wxUSE_SPINCTRL
    //// FONT SIZE SELECTION

    wxStaticBox* staticBox1 = new wxStaticBox(panel, wxID_ANY, "Tile font size:");
    wxBoxSizer* itemSizer5 = new wxStaticBoxSizer( staticBox1, wxHORIZONTAL );

<<<<<<< HEAD
    wxSpinCtrl* spinCtrl = new wxSpinCtrl(panel, ID_FONT_SIZE, wxEmptyString, wxDefaultPosition,
        wxSize(80, wxDefaultCoord));
    wxSetGenericValidator(spinCtrl, &m_settingsData.m_titleFontSize);
=======
    wxSpinCtrl* spinCtrl = new wxSpinCtrl(panel, ID_FONT_SIZE, wxEmptyString);
    spinCtrl->SetValidator(wxGenericValidator(&m_settingsData.m_titleFontSize));
>>>>>>> 025709d1
    itemSizer5->Add(spinCtrl, 0, wxALL|wxALIGN_CENTER_HORIZONTAL|wxALIGN_CENTER_VERTICAL, 5);

    item0->Add(itemSizer5, 0, wxGROW|wxLEFT|wxRIGHT, 5);
#endif

    topSizer->Add( item0, wxSizerFlags(1).Expand().Border(wxALL, 5) );
    topSizer->AddSpacer(5);

    panel->SetSizerAndFit(topSizer);

    return panel;
}

#endif // USE_SETTINGS_DIALOG

#if wxUSE_MSGDLG
// ----------------------------------------------------------------------------
// TestMessageBoxDialog
// ----------------------------------------------------------------------------

/* static */
const TestMessageBoxDialog::BtnInfo TestMessageBoxDialog::ms_btnInfo[] =
{
    { wxYES,    "&Yes"    },
    { wxNO,     "&No"     },
    { wxOK,     "&Ok"     },
    { wxCANCEL, "&Cancel" },
    { wxHELP,   "&Help"   },
};

wxBEGIN_EVENT_TABLE(TestMessageBoxDialog, wxDialog)
    EVT_BUTTON(wxID_APPLY, TestMessageBoxDialog::OnApply)
    EVT_BUTTON(wxID_CLOSE, TestMessageBoxDialog::OnClose)
wxEND_EVENT_TABLE()

TestMessageBoxDialog::TestMessageBoxDialog(wxWindow *parent)
                    : wxDialog(parent, wxID_ANY, "Message Box Test Dialog",
                               wxDefaultPosition, wxDefaultSize,
                               wxDEFAULT_DIALOG_STYLE | wxRESIZE_BORDER)
{
}

bool TestMessageBoxDialog::Create()
{
    wxSizer * const sizerTop = new wxBoxSizer(wxVERTICAL);

    // this sizer allows to configure the messages shown in the message box
    wxSizer * const
        sizerMsgs = new wxStaticBoxSizer(wxVERTICAL, this, "&Messages");
    sizerMsgs->Add(new wxStaticText(this, wxID_ANY, "&Title:"));
    m_textTitle = new wxTextCtrl(this, wxID_ANY, "Test Message Box");
    sizerMsgs->Add(m_textTitle, wxSizerFlags().Expand().Border(wxBOTTOM));

    sizerMsgs->Add(new wxStaticText(this, wxID_ANY, "&Main message:"));
    m_textMsg = new wxTextCtrl(this, wxID_ANY, "Hello from a box!",
                               wxDefaultPosition, wxDefaultSize,
                               wxTE_MULTILINE);
    sizerMsgs->Add(m_textMsg, wxSizerFlags(1).Expand().Border(wxBOTTOM));

    sizerMsgs->Add(new wxStaticText(this, wxID_ANY, "&Extended message:"));
    m_textExtMsg = new wxTextCtrl(this, wxID_ANY, "",
                                  wxDefaultPosition, wxDefaultSize,
                                  wxTE_MULTILINE);
    sizerMsgs->Add(m_textExtMsg, wxSizerFlags().Expand());

    sizerTop->Add(sizerMsgs, wxSizerFlags(1).Expand().Border());

    // if a derived class provides more message configurations, add these.
    AddAdditionalTextOptions(sizerTop);

    // this one is for configuring the buttons
    wxSizer * const
    sizerBtnsBox = new wxStaticBoxSizer(wxVERTICAL, this, "&Buttons");

    wxFlexGridSizer * const sizerBtns = new wxFlexGridSizer(2, 5, 5);
    sizerBtns->AddGrowableCol(1);

    sizerBtns->Add(new wxStaticText(this, wxID_ANY, "Button(s)"));
    sizerBtns->Add(new wxStaticText(this, wxID_ANY, "Custom label"));

    for ( int n = 0; n < Btn_Max; n++ )
    {
        m_buttons[n] = new wxCheckBox(this, wxID_ANY, ms_btnInfo[n].name);
        sizerBtns->Add(m_buttons[n], wxSizerFlags().Centre().Left());

        m_labels[n] = new wxTextCtrl(this, wxID_ANY);
        sizerBtns->Add(m_labels[n], wxSizerFlags().Expand());

        m_labels[n]->Bind(wxEVT_UPDATE_UI,
                          &TestMessageBoxDialog::OnUpdateLabelUI, this);
    }

    sizerBtnsBox->Add(sizerBtns, wxSizerFlags().Expand());
    sizerTop->Add(sizerBtnsBox, wxSizerFlags().Expand().Border());


    // icon choice
    const wxString icons[] =
    {
        "&Not specified",
        "E&xplicitly none",
        "&Information icon",
        "&Question icon",
        "&Warning icon",
        "&Error icon",
        "A&uth needed icon"
    };

   wxCOMPILE_TIME_ASSERT( WXSIZEOF(icons) == MsgDlgIcon_Max, IconMismatch );

    m_icons = new wxRadioBox(this, wxID_ANY, "&Icon style",
                             wxDefaultPosition, wxDefaultSize,
                             WXSIZEOF(icons), icons,
                             2, wxRA_SPECIFY_ROWS);
    // Make the 'Information' icon the default one:
    m_icons->SetSelection(MsgDlgIcon_Info);
    sizerTop->Add(m_icons, wxSizerFlags().Expand().Border());


    // miscellaneous other stuff
    wxSizer * const
        sizerFlags = new wxStaticBoxSizer(wxHORIZONTAL, this, "&Other flags");

    m_chkNoDefault = new wxCheckBox(this, wxID_ANY, "Make \"No\" &default");
    m_chkNoDefault->Bind(wxEVT_UPDATE_UI,
                         &TestMessageBoxDialog::OnUpdateNoDefaultUI, this);
    sizerFlags->Add(m_chkNoDefault, wxSizerFlags().Border());

    m_chkCentre = new wxCheckBox(this, wxID_ANY, "Centre on &parent");
    sizerFlags->Add(m_chkCentre, wxSizerFlags().Border());

    // add any additional flag from subclasses
    AddAdditionalFlags(sizerFlags);

    sizerTop->Add(sizerFlags, wxSizerFlags().Expand().Border());

    // add the currently unused zone for displaying the dialog result
    m_labelResult = new wxStaticText(this, wxID_ANY, "",
                                     wxDefaultPosition, wxDefaultSize,
                                     wxST_NO_AUTORESIZE | wxALIGN_CENTRE);
    m_labelResult->SetForegroundColour(*wxBLUE);
    sizerTop->Add(m_labelResult, wxSizerFlags().Expand().DoubleBorder());

    // finally buttons to show the resulting message box and close this dialog
    sizerTop->Add(CreateStdDialogButtonSizer(wxAPPLY | wxCLOSE),
                  wxSizerFlags().Right().Border());

    SetSizerAndFit(sizerTop);

    m_buttons[Btn_Ok]->SetValue(true);

    CentreOnScreen();

    return true;
}

void TestMessageBoxDialog::OnUpdateLabelUI(wxUpdateUIEvent& event)
{
    for ( int n = 0; n < Btn_Max; n++ )
    {
        if ( event.GetEventObject() == m_labels[n] )
        {
            event.Enable( m_buttons[n]->IsChecked() );
            return;
        }
    }

    wxFAIL_MSG( "called for unknown label" );
}

void TestMessageBoxDialog::OnUpdateNoDefaultUI(wxUpdateUIEvent& event)
{
    event.Enable( m_buttons[Btn_No]->IsChecked() );
}

long TestMessageBoxDialog::GetStyle()
{
    long style = 0;

    for ( int n = 0; n < Btn_Max; n++ )
    {
        if ( m_buttons[n]->IsChecked() )
            style |= ms_btnInfo[n].flag;
    }

    switch ( m_icons->GetSelection() )
    {
        case MsgDlgIcon_Max:
            wxFAIL_MSG( "unexpected selection" );
            wxFALLTHROUGH;

        case MsgDlgIcon_No:
            break;

        case MsgDlgIcon_None:
            style |= wxICON_NONE;
            break;

        case MsgDlgIcon_Info:
            style |= wxICON_INFORMATION;
            break;

        case MsgDlgIcon_Question:
            style |= wxICON_QUESTION;
            break;

        case MsgDlgIcon_Warning:
            style |= wxICON_WARNING;
            break;

        case MsgDlgIcon_Error:
            style |= wxICON_ERROR;
            break;

        case MsgDlgIcon_AuthNeeded:
            style |= wxICON_AUTH_NEEDED;
            break;
    }

    if ( m_chkCentre->IsChecked() )
        style |= wxCENTRE;

    if ( m_chkNoDefault->IsEnabled() && m_chkNoDefault->IsChecked() )
        style |= wxNO_DEFAULT;

    return style;
}

void TestMessageBoxDialog::PrepareMessageDialog(wxMessageDialogBase &dlg)
{
    long style = dlg.GetMessageDialogStyle();

    if ( !m_textExtMsg->IsEmpty() )
        dlg.SetExtendedMessage(m_textExtMsg->GetValue());

    if ( style & wxYES_NO )
    {
        if ( style & wxCANCEL )
        {
            dlg.SetYesNoCancelLabels(m_labels[Btn_Yes]->GetValue(),
                                     m_labels[Btn_No]->GetValue(),
                                     m_labels[Btn_Cancel]->GetValue());
        }
        else
        {
            dlg.SetYesNoLabels(m_labels[Btn_Yes]->GetValue(),
                               m_labels[Btn_No]->GetValue());
        }
    }
    else
    {
        if ( style & wxCANCEL )
        {
            dlg.SetOKCancelLabels(m_labels[Btn_Ok]->GetValue(),
                                  m_labels[Btn_Cancel]->GetValue());
        }
        else
        {
            dlg.SetOKLabel(m_labels[Btn_Ok]->GetValue());
        }
    }

    if ( style & wxHELP )
    {
        dlg.SetHelpLabel(m_labels[Btn_Help]->GetValue());
    }
}

void TestMessageBoxDialog::OnApply(wxCommandEvent& WXUNUSED(event))
{
    wxMessageDialog dlg(this, GetMessage(), GetBoxTitle(), GetStyle());
    PrepareMessageDialog(dlg);

    ShowResult(dlg.ShowModal());
}

void TestMessageBoxDialog::ShowResult(int res)
{
    wxString btnName;
    switch ( res )
    {
        case wxID_OK:
            btnName = "OK";
            break;

        case wxID_CANCEL:
            btnName = "Cancel";
            break;

        case wxID_YES:
            btnName = "Yes";
            break;

        case wxID_NO:
            btnName = "No";
            break;

        case wxID_HELP:
            btnName = "Help";
            break;

        default:
            btnName = "Unknown";
    }

    m_labelResult->SetLabel(
        wxString::Format("Dialog was closed with the \"%s\" button.", btnName)
    );
}

void TestMessageBoxDialog::OnClose(wxCommandEvent& WXUNUSED(event))
{
    EndModal(wxID_CANCEL);
}
#endif // wxUSE_MSGDLG

#if wxUSE_RICHMSGDLG
// ----------------------------------------------------------------------------
// TestRichMessageDialog
// ----------------------------------------------------------------------------

wxBEGIN_EVENT_TABLE(TestRichMessageDialog, TestMessageBoxDialog)
    EVT_BUTTON(wxID_APPLY, TestRichMessageDialog::OnApply)
wxEND_EVENT_TABLE()

TestRichMessageDialog::TestRichMessageDialog(wxWindow *parent)
                     : TestMessageBoxDialog(parent)
{
    SetTitle("Rich Message Dialog Test Dialog");
}

void TestRichMessageDialog::AddAdditionalTextOptions(wxSizer *sizer)
{
    wxSizer * const sizerMsgs = new wxStaticBoxSizer(wxVERTICAL, this,
                                                     "&Additional Elements");

    // add an option to show a check box.
    wxSizer * const sizerCheckBox = new wxBoxSizer(wxHORIZONTAL);
    sizerCheckBox->Add(new wxStaticText(this, wxID_ANY, "&Check box:"),
                       wxSizerFlags().Centre().Border(wxRIGHT));
    m_textCheckBox = new wxTextCtrl(this, wxID_ANY);
    sizerCheckBox->Add(m_textCheckBox, wxSizerFlags(1).Centre());
    sizerMsgs->Add(sizerCheckBox, wxSizerFlags().Expand().Border(wxBOTTOM));

    // add option to show a detailed text.
    sizerMsgs->Add(new wxStaticText(this, wxID_ANY, "&Detailed message:"));
    m_textDetailed = new wxTextCtrl(this, wxID_ANY, "",
                                    wxDefaultPosition, wxDefaultSize,
                                    wxTE_MULTILINE);
    sizerMsgs->Add(m_textDetailed, wxSizerFlags().Expand());

    // add option to show footer text
    wxSizer * const sizerFooter = new wxBoxSizer(wxHORIZONTAL);
    sizerFooter->Add(new wxStaticText(this, wxID_ANY, "&Footer Text:"),
        wxSizerFlags().Centre().Border(wxRIGHT));
    m_textFooter = new wxTextCtrl(this, wxID_ANY);
    sizerFooter->Add(m_textFooter, wxSizerFlags(1).Centre());

    // add option to select footer icon
    const wxString icons[] =
    {
        "None",
        "Info",
        "Warning",
        "Error",
        "Auth needed"
    };

    sizerFooter->Add(new wxStaticText(this, wxID_ANY, "Icon:"),
        wxSizerFlags().Centre().Border(wxLEFT));
    m_iconsFooter = new wxChoice(this, wxID_ANY,
        wxDefaultPosition, wxDefaultSize,
        WXSIZEOF(icons), icons);
    // Make the None the default:
    m_iconsFooter->SetSelection(0);
    sizerFooter->Add(m_iconsFooter, wxSizerFlags().Expand().Border());

    sizerMsgs->Add(sizerFooter, wxSizerFlags().Expand().Border(wxTOP));

    sizer->Add(sizerMsgs, wxSizerFlags().Expand().Border());
}

void TestRichMessageDialog::AddAdditionalFlags(wxSizer *sizer)
{
    // add checkbox to set the initial state for the checkbox shown
    // in the dialog.
    m_initialValueCheckBox =
        new wxCheckBox(this, wxID_ANY, "Checkbox initially checked");
    sizer->Add(m_initialValueCheckBox, wxSizerFlags().Border());
}

void TestRichMessageDialog::OnApply(wxCommandEvent& WXUNUSED(event))
{
    wxRichMessageDialog dlg(this, GetMessage(), GetBoxTitle(), GetStyle());
    PrepareMessageDialog(dlg);

    dlg.ShowCheckBox(m_textCheckBox->GetValue(),
                     m_initialValueCheckBox->GetValue());
    dlg.ShowDetailedText(m_textDetailed->GetValue());
    dlg.SetFooterText(m_textFooter->GetValue());
    switch ( m_iconsFooter->GetSelection() )
    {
        case 1:
            dlg.SetFooterIcon(wxICON_INFORMATION);
            break;

        case 2:
            dlg.SetFooterIcon(wxICON_WARNING);
            break;

        case 3:
            dlg.SetFooterIcon(wxICON_ERROR);
            break;

        case 4:
            dlg.SetFooterIcon(wxICON_AUTH_NEEDED);
            break;
    }

    ShowResult(dlg.ShowModal());
}

#endif // wxUSE_RICHMSGDLG

#if wxUSE_LOG

// ----------------------------------------------------------------------------
// custom log target
// ----------------------------------------------------------------------------

class MyLogGui : public wxLogGui
{
private:
    virtual void DoShowSingleLogMessage(const wxString& message,
                                        const wxString& title,
                                        int style) wxOVERRIDE
    {
        wxMessageDialog dlg(NULL, message, title,
                            wxOK | wxCANCEL | wxCANCEL_DEFAULT | style);
        dlg.SetOKCancelLabels(wxID_COPY, wxID_OK);
        dlg.SetExtendedMessage("Note that this is a custom log dialog.");
        dlg.ShowModal();
    }
};

wxLog *MyAppTraits::CreateLogTarget()
{
    return new MyLogGui;
}

#endif // wxUSE_LOG<|MERGE_RESOLUTION|>--- conflicted
+++ resolved
@@ -3444,13 +3444,8 @@
 
 #if wxUSE_SPINCTRL
     wxSpinCtrl* spinCtrl12 = new wxSpinCtrl(panel, ID_AUTO_SAVE_MINS, wxEmptyString,
-<<<<<<< HEAD
-        wxDefaultPosition, wxSize(40, wxDefaultCoord), wxSP_ARROW_KEYS, 1, 60, 1);
+        wxDefaultPosition, wxDefaultSize, wxSP_ARROW_KEYS, 1, 60, 1);
     wxSetGenericValidator(spinCtrl12, &m_settingsData.m_autoSaveInterval);
-=======
-        wxDefaultPosition, wxDefaultSize, wxSP_ARROW_KEYS, 1, 60, 1);
-    spinCtrl12->SetValidator(wxGenericValidator(&m_settingsData.m_autoSaveInterval));
->>>>>>> 025709d1
 #endif
 
     itemSizer12->Add(checkBox12, 0, wxALL|wxALIGN_CENTER_VERTICAL, 5);
@@ -3520,14 +3515,8 @@
     wxStaticBox* staticBox1 = new wxStaticBox(panel, wxID_ANY, "Tile font size:");
     wxBoxSizer* itemSizer5 = new wxStaticBoxSizer( staticBox1, wxHORIZONTAL );
 
-<<<<<<< HEAD
-    wxSpinCtrl* spinCtrl = new wxSpinCtrl(panel, ID_FONT_SIZE, wxEmptyString, wxDefaultPosition,
-        wxSize(80, wxDefaultCoord));
+    wxSpinCtrl* spinCtrl = new wxSpinCtrl(panel, ID_FONT_SIZE, wxEmptyString);
     wxSetGenericValidator(spinCtrl, &m_settingsData.m_titleFontSize);
-=======
-    wxSpinCtrl* spinCtrl = new wxSpinCtrl(panel, ID_FONT_SIZE, wxEmptyString);
-    spinCtrl->SetValidator(wxGenericValidator(&m_settingsData.m_titleFontSize));
->>>>>>> 025709d1
     itemSizer5->Add(spinCtrl, 0, wxALL|wxALIGN_CENTER_HORIZONTAL|wxALIGN_CENTER_VERTICAL, 5);
 
     item0->Add(itemSizer5, 0, wxGROW|wxLEFT|wxRIGHT, 5);
