/////////////////////////////////////////////////////////////////////////////
// Name:        isosurf.cpp
// Purpose:     wxGLCanvas demo program
// Author:      Brian Paul (original gltk version), Wolfram Gloger
// Modified by: Julian Smart, Francesco Montorsi
// Created:     04/01/98
// Copyright:   (c) Julian Smart
// Licence:     wxWindows licence
/////////////////////////////////////////////////////////////////////////////

// For compilers that support precompilation, includes "wx.h".
#include "wx/wxprec.h"

#ifdef __BORLANDC__
#pragma hdrstop
#endif

#ifndef WX_PRECOMP
#include "wx/wx.h"
#endif

#if !wxUSE_GLCANVAS
    #error "OpenGL required: set wxUSE_GLCANVAS to 1 and rebuild the library"
#endif

#include "wx/timer.h"
#include "wx/glcanvas.h"
#include "wx/math.h"
#include "wx/log.h"
#include "wx/cmdline.h"
#include "wx/wfstream.h"
#include "wx/zstream.h"
#include "wx/txtstrm.h"

#include "isosurf.h"
#include "../../sample.xpm"


// global options which can be set through command-line options
GLboolean g_use_vertex_arrays = GL_FALSE;
GLboolean g_doubleBuffer = GL_TRUE;
GLboolean g_smooth = GL_TRUE;
GLboolean g_lighting = GL_TRUE;



//---------------------------------------------------------------------------
// MyApp
//---------------------------------------------------------------------------

IMPLEMENT_APP(MyApp)

bool MyApp::OnInit()
{
    if ( !wxApp::OnInit() )
        return false;

    // Create the main frame window
    new MyFrame(NULL, wxT("wxWidgets OpenGL Isosurf Sample"));

    return true;
}

void MyApp::OnInitCmdLine(wxCmdLineParser& parser)
{
    parser.AddSwitch("", "sb", "Do not use double buffering");
    parser.AddSwitch("", "db", "Use double buffering");
    parser.AddSwitch("", "va", "Use vertex arrays");

    wxApp::OnInitCmdLine(parser);
}

bool MyApp::OnCmdLineParsed(wxCmdLineParser& parser)
{
    if (parser.Found("sb"))
        g_doubleBuffer = GL_FALSE;
    else if (parser.Found("db"))
        g_doubleBuffer = GL_TRUE;

    if (parser.Found("va"))
        g_use_vertex_arrays = GL_TRUE;

    return wxApp::OnCmdLineParsed(parser);
}

//---------------------------------------------------------------------------
// MyFrame
//---------------------------------------------------------------------------

wxBEGIN_EVENT_TABLE(MyFrame, wxFrame)
    EVT_MENU(wxID_EXIT, MyFrame::OnExit)
wxEND_EVENT_TABLE()

MyFrame::MyFrame(wxFrame *frame, const wxString& title, const wxPoint& pos,
                 const wxSize& size, long style)
    : wxFrame(frame, wxID_ANY, title, pos, size, style),
      m_canvas(NULL)
{
    SetIcon(wxICON(sample));


    // Make a menubar
    wxMenu *fileMenu = new wxMenu;

    fileMenu->Append(wxID_EXIT, wxT("E&xit"));
    wxMenuBar *menuBar = new wxMenuBar;
    menuBar->Append(fileMenu, wxT("&File"));
    SetMenuBar(menuBar);


  // Make a TestGLCanvas

  // JACS
#ifdef __WXMSW__
    int *gl_attrib = NULL;
#else
    int gl_attrib[20] =
        { WX_GL_RGBA, WX_GL_MIN_RED, 1, WX_GL_MIN_GREEN, 1,
        WX_GL_MIN_BLUE, 1, WX_GL_DEPTH_SIZE, 1,
        WX_GL_DOUBLEBUFFER,
<<<<<<< HEAD
#  if defined(__WXMAC__) || defined(__WXCOCOA__) || defined(__WXQT__)
=======
#  if defined(__WXMAC__)
>>>>>>> 960eedb9
        GL_NONE };
#  else
        None };
#  endif
#endif

    if (!g_doubleBuffer)
    {
        wxLogWarning("Disabling double buffering");

#ifdef __WXGTK__
        gl_attrib[9] = None;
#endif
        g_doubleBuffer = GL_FALSE;
    }

    m_canvas = new TestGLCanvas(this, wxID_ANY, gl_attrib);

    // Show the frame
    Show(true);
    Raise();

    m_canvas->InitGL();
}

MyFrame::~MyFrame()
{
    delete m_canvas;
}

// Intercept menu commands
void MyFrame::OnExit( wxCommandEvent& WXUNUSED(event) )
{
    // true is to force the frame to close
    Close(true);
}


//---------------------------------------------------------------------------
// TestGLCanvas
//---------------------------------------------------------------------------

wxBEGIN_EVENT_TABLE(TestGLCanvas, wxGLCanvas)
    EVT_SIZE(TestGLCanvas::OnSize)
    EVT_PAINT(TestGLCanvas::OnPaint)
    EVT_CHAR(TestGLCanvas::OnChar)
    EVT_MOUSE_EVENTS(TestGLCanvas::OnMouseEvent)
wxEND_EVENT_TABLE()

TestGLCanvas::TestGLCanvas(wxWindow *parent,
                           wxWindowID id,
                           int* gl_attrib)
    : wxGLCanvas(parent, id, gl_attrib)
{
    m_xrot = 0;
    m_yrot = 0;
    m_numverts = 0;

    // Explicitly create a new rendering context instance for this canvas.
    m_glRC = new wxGLContext(this);
}

TestGLCanvas::~TestGLCanvas()
{
    delete m_glRC;
}

void TestGLCanvas::LoadSurface(const wxString& filename)
{
    // FIXME
    // we need to set english locale to force wxTextInputStream's calls to
    // wxStrtod to use the point and not the comma as decimal separator...
    // (the isosurf.dat contains points and not commas)...
    wxLocale l(wxLANGUAGE_ENGLISH);

    wxZlibInputStream* stream =
        new wxZlibInputStream(new wxFFileInputStream(filename));
    if (!stream || !stream->IsOk())
    {
        wxLogError("Cannot load '%s' type of files!", filename.c_str());
        delete stream;
        return;
    }

    {
        // we suppose to have in input a text file containing floating numbers
        // space/newline-separated... first 3 numbers are the coordinates of a
        // vertex and the following 3 are the relative vertex normal and so on...

        wxTextInputStream inFile(*stream);
        m_numverts = 0;

        while (!stream->Eof() && m_numverts < MAXVERTS)// && m_numverts<MAXVERTS)
        {
            inFile >> m_verts[m_numverts][0] >> m_verts[m_numverts][1] >> m_verts[m_numverts][2];
            inFile >> m_norms[m_numverts][0] >> m_norms[m_numverts][1] >> m_norms[m_numverts][2];

            m_numverts++;
        }

        // discard last vertex; it is a zero caused by the EOF
        m_numverts--;
    }

    delete stream;

    wxLogMessage(wxT("Loaded %d vertices, %d triangles from '%s'"),
                 m_numverts, m_numverts-2, filename.c_str());

    // NOTE: for some reason under wxGTK the following is required to avoid that
    //       the surface gets rendered in a small rectangle in the top-left corner of the frame
    PostSizeEventToParent();
}

void TestGLCanvas::OnPaint( wxPaintEvent& WXUNUSED(event) )
{
    // This is a dummy, to avoid an endless succession of paint messages.
    // OnPaint handlers must always create a wxPaintDC.
    wxPaintDC dc(this);

    // This is normally only necessary if there is more than one wxGLCanvas
    // or more than one wxGLContext in the application.
    SetCurrent(*m_glRC);

    glClear( GL_COLOR_BUFFER_BIT | GL_DEPTH_BUFFER_BIT );
    glPushMatrix();
    glRotatef( m_yrot, 0.0f, 1.0f, 0.0f );
    glRotatef( m_xrot, 1.0f, 0.0f, 0.0f );

    // draw the surface
    if (g_use_vertex_arrays)
    {
        glDrawArrays( GL_TRIANGLE_STRIP, 0, m_numverts );
    }
    else
    {
        glBegin( GL_TRIANGLE_STRIP );

        for (int i=0;i<m_numverts;i++)
        {
            glNormal3fv( m_norms[i] );
            glVertex3fv( m_verts[i] );
        }

        glEnd();
    }

    glPopMatrix();
    glFlush(); // Not really necessary: buffer swapping below implies glFlush()

    SwapBuffers();
}

void TestGLCanvas::OnSize(wxSizeEvent& event)
{
    if ( !IsShownOnScreen() )
        return;
    // This is normally only necessary if there is more than one wxGLCanvas
    // or more than one wxGLContext in the application.
    SetCurrent(*m_glRC);

    // It's up to the application code to update the OpenGL viewport settings.
    // This is OK here only because there is only one canvas that uses the
    // context. See the cube sample for that case that multiple canvases are
    // made current with one context.
    glViewport(0, 0, event.GetSize().x, event.GetSize().y);
}

void TestGLCanvas::OnChar(wxKeyEvent& event)
{
    switch( event.GetKeyCode() )
    {
    case WXK_ESCAPE:
        wxTheApp->ExitMainLoop();
        return;

    case WXK_LEFT:
        m_yrot -= 15.0;
        break;

    case WXK_RIGHT:
        m_yrot += 15.0;
        break;

    case WXK_UP:
        m_xrot += 15.0;
        break;

    case WXK_DOWN:
        m_xrot -= 15.0;
        break;

    case 's': case 'S':
        g_smooth = !g_smooth;
        if (g_smooth)
            glShadeModel(GL_SMOOTH);
        else
            glShadeModel(GL_FLAT);
        break;

    case 'l': case 'L':
        g_lighting = !g_lighting;
        if (g_lighting)
            glEnable(GL_LIGHTING);
        else
            glDisable(GL_LIGHTING);
        break;

    default:
        event.Skip();
        return;
    }

    Refresh(false);
}

void TestGLCanvas::OnMouseEvent(wxMouseEvent& event)
{
    static int dragging = 0;
    static float last_x, last_y;

    // Allow default processing to happen, or else the canvas cannot gain focus
    // (for key events).
    event.Skip();

    if (event.LeftIsDown())
    {
        if (!dragging)
        {
            dragging = 1;
        }
        else
        {
            m_yrot += (event.GetX() - last_x)*1.0;
            m_xrot += (event.GetY() - last_y)*1.0;
            Refresh(false);
        }
        last_x = event.GetX();
        last_y = event.GetY();
    }
    else
    {
        dragging = 0;
    }
}

void TestGLCanvas::InitMaterials()
{
    static const GLfloat ambient[4] = {0.1f, 0.1f, 0.1f, 1.0f};
    static const GLfloat diffuse[4] = {0.5f, 1.0f, 1.0f, 1.0f};
    static const GLfloat position0[4] = {0.0f, 0.0f, 20.0f, 0.0f};
    static const GLfloat position1[4] = {0.0f, 0.0f, -20.0f, 0.0f};
    static const GLfloat front_mat_shininess[1] = {60.0f};
    static const GLfloat front_mat_specular[4] = {0.2f, 0.2f, 0.2f, 1.0f};
    static const GLfloat front_mat_diffuse[4] = {0.5f, 0.28f, 0.38f, 1.0f};
    /*
    static const GLfloat back_mat_shininess[1] = {60.0f};
    static const GLfloat back_mat_specular[4] = {0.5f, 0.5f, 0.2f, 1.0f};
    static const GLfloat back_mat_diffuse[4] = {1.0f, 1.0f, 0.2f, 1.0f};
    */
    static const GLfloat lmodel_ambient[4] = {1.0f, 1.0f, 1.0f, 1.0f};
    static const GLfloat lmodel_twoside[1] = {GL_FALSE};

    glLightfv(GL_LIGHT0, GL_AMBIENT, ambient);
    glLightfv(GL_LIGHT0, GL_DIFFUSE, diffuse);
    glLightfv(GL_LIGHT0, GL_POSITION, position0);
    glEnable(GL_LIGHT0);

    glLightfv(GL_LIGHT1, GL_AMBIENT, ambient);
    glLightfv(GL_LIGHT1, GL_DIFFUSE, diffuse);
    glLightfv(GL_LIGHT1, GL_POSITION, position1);
    glEnable(GL_LIGHT1);

    glLightModelfv(GL_LIGHT_MODEL_AMBIENT, lmodel_ambient);
    glLightModelfv(GL_LIGHT_MODEL_TWO_SIDE, lmodel_twoside);
    glEnable(GL_LIGHTING);

    glMaterialfv(GL_FRONT_AND_BACK, GL_SHININESS, front_mat_shininess);
    glMaterialfv(GL_FRONT_AND_BACK, GL_SPECULAR, front_mat_specular);
    glMaterialfv(GL_FRONT_AND_BACK, GL_DIFFUSE, front_mat_diffuse);
}

void TestGLCanvas::InitGL()
{
    // Make the new context current (activate it for use) with this canvas.
    SetCurrent(*m_glRC);

    glClearColor(0.0f, 0.0f, 0.0f, 0.0f);

    glShadeModel(GL_SMOOTH);
    glEnable(GL_DEPTH_TEST);

    InitMaterials();

    glMatrixMode(GL_PROJECTION);
    glLoadIdentity();
    glFrustum( -1.0, 1.0, -1.0, 1.0, 5.0, 25.0 );

    glMatrixMode(GL_MODELVIEW);
    glLoadIdentity();
    glTranslatef( 0.0, 0.0, -6.0 );

    if (g_use_vertex_arrays)
    {
        glVertexPointer( 3, GL_FLOAT, 0, m_verts );
        glNormalPointer( GL_FLOAT, 0, m_norms );
        glEnable( GL_VERTEX_ARRAY );
        glEnable( GL_NORMAL_ARRAY );
    }

    InitMaterials();
    LoadSurface("isosurf.dat.gz");
}
<|MERGE_RESOLUTION|>--- conflicted
+++ resolved
@@ -118,11 +118,7 @@
         { WX_GL_RGBA, WX_GL_MIN_RED, 1, WX_GL_MIN_GREEN, 1,
         WX_GL_MIN_BLUE, 1, WX_GL_DEPTH_SIZE, 1,
         WX_GL_DOUBLEBUFFER,
-<<<<<<< HEAD
-#  if defined(__WXMAC__) || defined(__WXCOCOA__) || defined(__WXQT__)
-=======
-#  if defined(__WXMAC__)
->>>>>>> 960eedb9
+#  if defined(__WXMAC__)  || defined(__WXQT__)
         GL_NONE };
 #  else
         None };
