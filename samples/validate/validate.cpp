/////////////////////////////////////////////////////////////////////////////
// Name:        validate.cpp
// Purpose:     wxWidgets validator sample
// Author:      Julian Smart
// Modified by:
// Created:     04/01/98
// Copyright:   (c) Julian Smart
// Licence:     wxWindows licence
/////////////////////////////////////////////////////////////////////////////

// See online help for an overview of validators. In general, a
// validator transfers data between a control and a variable.
// It may also test for validity of a string transferred to or
// from a text control. All validators transfer data, but not
// all test validity, so don't be confused by the name.

// For compilers that support precompilation, includes "wx/wx.h".
#include "wx/wxprec.h"

#ifdef __BORLANDC__
    #pragma hdrstop
#endif // __BORLANDC__

#ifndef WX_PRECOMP
    #include "wx/wx.h"
#endif // WX_PRECOMP

#include "validate.h"

#include "wx/sizer.h"
#include "wx/valgen.h"
#include "wx/valtext.h"
#include "wx/valnum.h"
#include "wx/richtooltip.h"

#ifndef wxHAS_IMAGES_IN_RESOURCES
    #include "../sample.xpm"
#endif

// To show errormsg in a richtooltip instead of the default modal dialog.
static void OnValidationFailed(const wxString &errormsg, 
                               wxWindow* const window, 
                               wxWindow* const parent)
{
    wxUnusedVar(parent);
    wxRichToolTip tip(_("Validation conflict"), errormsg);
    tip.SetIcon(wxICON_WARNING);
    tip.ShowFor(window);
}
// ----------------------------------------------------------------------------
// Global data
// ----------------------------------------------------------------------------

MyData g_data;

wxString g_listbox_choices[] =
    {"one",  "two",  "three"};

wxString g_combobox_choices[] =
    {"yes", "no (doesn't validate)", "maybe (doesn't validate)"};

wxString g_radiobox_choices[] =
    {"green", "yellow", "red"};

// ----------------------------------------------------------------------------
// MyData
// ----------------------------------------------------------------------------

MyData::MyData()
{
    // This string will be passed to an alpha-only validator, which
    // will complain because spaces aren't alpha. Note that validation
    // is performed only when 'OK' is pressed.
    m_string = "Spaces are invalid here";
    m_string2 = "Valid text";
    m_listbox_choices.Add(0);
    m_intValue = 0;
    m_smallIntValue = 3;
    m_doubleValue = 12354.31;
    m_percentValue = 0.25;
}

// ----------------------------------------------------------------------------
// MyComboBoxValidator
// ----------------------------------------------------------------------------

bool MyComboBoxValidator::Validate(wxWindow *WXUNUSED(parent))
{
    wxASSERT(GetWindow()->IsKindOf(CLASSINFO(wxComboBox)));

    wxComboBox* cb = (wxComboBox*)GetWindow();
    if (cb->GetValue() == g_combobox_choices[1] ||
        cb->GetValue() == g_combobox_choices[2])
    {
        // we accept any string != g_combobox_choices[1|2] !

        wxLogError("Invalid combo box text!");
        return false;
    }

    if (m_var)
        *m_var = cb->GetValue();

    return true;
}

bool MyComboBoxValidator::TransferToWindow()
{
    wxASSERT(GetWindow()->IsKindOf(CLASSINFO(wxComboBox)));

    if ( m_var )
    {
        wxComboBox* cb = (wxComboBox*)GetWindow();
        if ( !cb )
            return false;

        cb->SetValue(*m_var);
    }

    return true;
}

bool MyComboBoxValidator::TransferFromWindow()
{
    wxASSERT(GetWindow()->IsKindOf(CLASSINFO(wxComboBox)));

    if ( m_var )
    {
        wxComboBox* cb = (wxComboBox*)GetWindow();
        if ( !cb )
            return false;

        *m_var = cb->GetValue();
    }

    return true;
}

// ----------------------------------------------------------------------------
// MyApp
// ----------------------------------------------------------------------------

wxIMPLEMENT_APP(MyApp);

bool MyApp::OnInit()
{
    if ( !wxApp::OnInit() )
        return false;

    // Create and display the main frame window.
    MyFrame *frame = new MyFrame((wxFrame *) NULL, "Validator Test",
                                 50, 50, 300, 250);
    frame->Show(true);

    return true;
}

// ----------------------------------------------------------------------------
// MyFrame
// ----------------------------------------------------------------------------

wxBEGIN_EVENT_TABLE(MyFrame, wxFrame)
    EVT_MENU(wxID_EXIT, MyFrame::OnQuit)
    EVT_MENU(VALIDATE_TEST_DIALOG, MyFrame::OnTestDialog)
    EVT_MENU(VALIDATE_TEST_DIALOG2, MyFrame::OnTestDialog)
    EVT_MENU(VALIDATE_TOGGLE_BELL, MyFrame::OnToggleBell)
    EVT_MENU(VALIDATE_TOGGLE_RTTIP, MyFrame::OnToggleRichtooltip)
wxEND_EVENT_TABLE()

MyFrame::MyFrame(wxFrame *frame, const wxString&title, int x, int y, int w, int h)
       : wxFrame(frame, wxID_ANY, title, wxPoint(x, y), wxSize(w, h)),
         m_silent(true)
{
    SetIcon(wxICON(sample));

    // Create a listbox to display the validated data.
    m_listbox = new wxListBox(this, wxID_ANY);
    m_listbox->Append(wxString("Try 'File|Test' to see how validators work."));

    wxMenu *file_menu = new wxMenu;

<<<<<<< HEAD
    file_menu->Append(VALIDATE_TEST_DIALOG, wxT("&Test dialog...\tCtrl-T"), wxT("Demonstrate validators"));
    file_menu->Append(VALIDATE_TEST_DIALOG2, wxT("T&est dialog2...\tCtrl-E"), wxT("Demonstrate validators (new)"));
    file_menu->AppendCheckItem(VALIDATE_TOGGLE_BELL, wxT("&Bell on error"), wxT("Toggle bell on error"));
    file_menu->AppendCheckItem(VALIDATE_TOGGLE_RTTIP, 
        wxT("&Richtooltip on error"), wxT("Toggle richtooltip on error"));
=======
    file_menu->Append(VALIDATE_TEST_DIALOG, "&Test dialog...\tCtrl-T", "Demonstrate validators");
    file_menu->AppendCheckItem(VALIDATE_TOGGLE_BELL, "&Bell on error", "Toggle bell on error");
>>>>>>> 80904d1b
    file_menu->AppendSeparator();
    file_menu->Append(wxID_EXIT, "E&xit");

    wxMenuBar *menu_bar = new wxMenuBar;
    menu_bar->Append(file_menu, "&File");
    SetMenuBar(menu_bar);

    // All validators share a common (static) flag that controls
    // whether they beep on error. Here we turn it off:
    wxValidator::SuppressBellOnError(m_silent);
    file_menu->Check(VALIDATE_TOGGLE_BELL, !wxValidator::IsSilent());

#if wxUSE_STATUSBAR
    CreateStatusBar(1);
#endif // wxUSE_STATUSBAR
}

void MyFrame::OnQuit(wxCommandEvent& WXUNUSED(event))
{
    Close(true);
}

void MyFrame::OnTestDialog(wxCommandEvent& event)
{
<<<<<<< HEAD
    const int id = event.GetId();

    if (id == VALIDATE_TEST_DIALOG)
    {
        // The validators defined in the dialog implementation bind controls
        // and variables together. Values are transferred between them behind
        // the scenes, so here we don't have to query the controls for their
        // values.
        MyDialog dialog(this, wxT("Validator demonstration"));

        // When the dialog is displayed, validators automatically transfer
        // data from variables to their corresponding controls.
        if ( dialog.ShowModal() == wxID_OK )
        {
            // 'OK' was pressed, so controls that have validators are
            // automatically transferred to the variables we specified
            // when we created the validators.
            m_listbox->Clear();
            m_listbox->Append(wxString(wxT("string: ")) + g_data.m_string);
            m_listbox->Append(wxString(wxT("string #2: ")) + g_data.m_string2);

            for(unsigned int i = 0; i < g_data.m_listbox_choices.GetCount(); ++i)
            {
                int j = g_data.m_listbox_choices[i];
                m_listbox->Append(wxString(wxT("listbox choice(s): ")) + g_listbox_choices[j]);
            }

            wxString checkbox_state(g_data.m_checkbox_state ? wxT("checked") : wxT("unchecked"));
            m_listbox->Append(wxString(wxT("checkbox: ")) + checkbox_state);
            m_listbox->Append(wxString(wxT("combobox: ")) + g_data.m_combobox_choice);
            m_listbox->Append(wxString(wxT("radiobox: ")) + g_radiobox_choices[g_data.m_radiobox_choice]);

            m_listbox->Append(wxString::Format("integer value: %d", g_data.m_intValue));
            m_listbox->Append(wxString::Format("small int value: %u", g_data.m_smallIntValue));
            m_listbox->Append(wxString::Format("double value: %.3f", g_data.m_doubleValue));
            m_listbox->Append(wxString::Format("percent value: %.4f", g_data.m_percentValue));
=======
    // The validators defined in the dialog implementation bind controls
    // and variables together. Values are transferred between them behind
    // the scenes, so here we don't have to query the controls for their
    // values.
    MyDialog dialog(this, "Validator demonstration");

    // When the dialog is displayed, validators automatically transfer
    // data from variables to their corresponding controls.
    if ( dialog.ShowModal() == wxID_OK )
    {
        // 'OK' was pressed, so controls that have validators are
        // automatically transferred to the variables we specified
        // when we created the validators.
        m_listbox->Clear();
        m_listbox->Append(wxString("string: ") + g_data.m_string);
        m_listbox->Append(wxString("string #2: ") + g_data.m_string2);

        for(unsigned int i = 0; i < g_data.m_listbox_choices.GetCount(); ++i)
        {
            int j = g_data.m_listbox_choices[i];
            m_listbox->Append(wxString("listbox choice(s): ") + g_listbox_choices[j]);
>>>>>>> 80904d1b
        }
    }
    else if (id == VALIDATE_TEST_DIALOG2)
    {
        MyDialog2 dialog(this, "Validator demonstration (new impl.)");

<<<<<<< HEAD
        // When the dialog is displayed, validators automatically transfer
        // data from variables to their corresponding controls.
        if ( dialog.ShowModal() == wxID_OK )
        {
            m_listbox->Clear();
            m_listbox->Append(wxString("Your name is: ") + g_data.m_name);
            m_listbox->Append(wxString("Your security number is: ") + g_data.m_securityNumber);
        }
=======
        wxString checkbox_state(g_data.m_checkbox_state ? "checked" : "unchecked");
        m_listbox->Append(wxString("checkbox: ") + checkbox_state);
        m_listbox->Append(wxString("combobox: ") + g_data.m_combobox_choice);
        m_listbox->Append(wxString("radiobox: ") + g_radiobox_choices[g_data.m_radiobox_choice]);

        m_listbox->Append(wxString::Format("integer value: %d", g_data.m_intValue));
        m_listbox->Append(wxString::Format("small int value: %u", g_data.m_smallIntValue));
        m_listbox->Append(wxString::Format("double value: %.3f", g_data.m_doubleValue));
        m_listbox->Append(wxString::Format("percent value: %.4f", g_data.m_percentValue));
>>>>>>> 80904d1b
    }
}

void MyFrame::OnToggleBell(wxCommandEvent& event)
{
    m_silent = !m_silent;
    wxValidator::SuppressBellOnError(m_silent);
    event.Skip();
}

void MyFrame::OnToggleRichtooltip(wxCommandEvent& event)
{
    wxTextValidator::UseCustomValidationPopup(
        event.IsChecked() ? OnValidationFailed : NULL);
    event.Skip();
}

// ----------------------------------------------------------------------------
// MyDialog
// ----------------------------------------------------------------------------

MyDialog::MyDialog( wxWindow *parent, const wxString& title,
                    const wxPoint& pos, const wxSize& size, const long WXUNUSED(style) ) :
    wxDialog(parent, VALIDATE_DIALOG_ID, title, pos, size, wxDEFAULT_DIALOG_STYLE|wxRESIZE_BORDER)
{
    // setup the flex grid sizer
    // -------------------------

    wxFlexGridSizer *flexgridsizer = new wxFlexGridSizer(3, 2, 5, 5);

    // Create and add controls to sizers. Note that a member variable
    // of g_data is bound to each control upon construction. There is
    // currently no easy way to substitute a different validator or a
    // different transfer variable after a control has been constructed.

    // Pointers to some of these controls are saved in member variables
    // so that we can use them elsewhere, like this one.
    m_text = new wxTextCtrl(this, VALIDATE_TEXT, wxEmptyString,
                            wxDefaultPosition, wxDefaultSize, 0,
                            wxTextValidator(wxFILTER_ALPHA|wxFILTER_NUMERIC, &g_data.m_string));
    m_text->SetToolTip("uses wxTextValidator with wxFILTER_ALPHA|wxFILTER_NUMERIC");
    flexgridsizer->Add(m_text, 1, wxGROW);


    // Now set a wxTextValidator with an explicit list of characters NOT allowed:
    wxTextValidator textVal(wxFILTER_EMPTY|wxFILTER_EXCLUDE_CHAR_LIST, &g_data.m_string2);
    textVal.SetCharExcludes("bcwyz");
    wxTextCtrl* txt2 =
             new wxTextCtrl(this, VALIDATE_TEXT2, wxEmptyString,
                            wxDefaultPosition, wxDefaultSize, 0, textVal);
    txt2->SetToolTip("uses wxTextValidator with wxFILTER_EMPTY|wxFILTER_EXCLUDE_CHAR_LIST to exclude 'bcwyz'");
    flexgridsizer->Add(txt2, 1, wxGROW);

    flexgridsizer->Add(new wxListBox((wxWindow*)this, VALIDATE_LIST,
                        wxDefaultPosition, wxDefaultSize,
                        3, g_listbox_choices, wxLB_MULTIPLE,
                        wxGenericValidator(&g_data.m_listbox_choices)),
                       1, wxGROW);

    m_combobox = new wxComboBox(this, VALIDATE_COMBO, wxEmptyString,
                                wxDefaultPosition, wxDefaultSize,
                                3, g_combobox_choices, 0L,
                                MyComboBoxValidator(&g_data.m_combobox_choice));
    m_combobox->SetToolTip("uses a custom validator (MyComboBoxValidator)");
    flexgridsizer->Add(m_combobox, 1, wxALIGN_CENTER);

    // This wxCheckBox* doesn't need to be assigned to any pointer
    // because we don't use it elsewhere--it can be anonymous.
    // We don't need any such pointer to query its state, which
    // can be gotten directly from g_data.
    flexgridsizer->Add(new wxCheckBox(this, VALIDATE_CHECK, "Sample checkbox",
                        wxDefaultPosition, wxDefaultSize, 0,
                        wxGenericValidator(&g_data.m_checkbox_state)),
                       1, wxALIGN_CENTER|wxALL, 15);

    flexgridsizer->AddGrowableCol(0);
    flexgridsizer->AddGrowableCol(1);
    flexgridsizer->AddGrowableRow(1);


    // setup a sizer with the controls for numeric validators
    // ------------------------------------------------------

    wxFlexGridSizer* const
        numSizer = new wxFlexGridSizer(5, FromDIP(wxSize(5, 5)));

    const wxSizerFlags center = wxSizerFlags().CenterVertical();

    wxIntegerValidator<int> valInt(&g_data.m_intValue,
                                   wxNUM_VAL_THOUSANDS_SEPARATOR |
                                   wxNUM_VAL_ZERO_AS_BLANK);
    valInt.SetMin(0); // Only allow positive numbers

    m_numericTextInt = new wxTextCtrl
                           (
                                this,
                                wxID_ANY,
                                "",
                                wxDefaultPosition,
                                wxDefaultSize,
                                wxTE_RIGHT,
                                valInt
                            );
    numSizer->Add(new wxStaticText(this, wxID_ANY, "Positive integer:"),
                  center);
    numSizer->Add(m_numericTextInt, wxSizerFlags(center).Expand());

    numSizer->AddSpacer(FromDIP(10));

    m_numericTextDouble = new wxTextCtrl
                              (
                                this,
                                wxID_ANY,
                                "",
                                wxDefaultPosition,
                                wxDefaultSize,
                                wxTE_RIGHT,
                                wxMakeFloatingPointValidator
                                (
                                    3,
                                    &g_data.m_doubleValue,
                                    wxNUM_VAL_THOUSANDS_SEPARATOR |
                                    wxNUM_VAL_NO_TRAILING_ZEROES
                                )
                              );
    numSizer->Add(new wxStaticText(this, wxID_ANY, "Up to 3 decimals:"),
                  center);
    numSizer->Add(m_numericTextDouble, wxSizerFlags(center).Expand());

    wxIntegerValidator<unsigned short> smallIntVal(&g_data.m_smallIntValue);
    smallIntVal.SetRange(1, 5);
    numSizer->Add(new wxStaticText(this, wxID_ANY, "Int between 1 and 5:"),
                  center);
    numSizer->Add(new wxTextCtrl(this, wxID_ANY, "",
                                 wxDefaultPosition, wxDefaultSize, wxTE_RIGHT,
                                 smallIntVal),
                  wxSizerFlags(center).Expand());

    numSizer->AddSpacer(FromDIP(10));

    wxFloatingPointValidator<float> percentVal(&g_data.m_percentValue);
    percentVal.SetPrecision(2);
    percentVal.SetFactor(100.0);

    numSizer->Add(new wxStaticText(this, wxID_ANY, "Value displayed in %:"),
                  center);
    numSizer->Add(new wxTextCtrl(this, wxID_ANY, "",
                                 wxDefaultPosition, wxDefaultSize, wxTE_RIGHT,
                                 percentVal),
                  wxSizerFlags(center).Expand());

    // setup the main sizer
    // --------------------

    wxBoxSizer *mainsizer = new wxBoxSizer( wxVERTICAL );

    mainsizer->Add(flexgridsizer, 1, wxGROW | wxALL, 10);

    mainsizer->Add(new wxRadioBox((wxWindow*)this, VALIDATE_RADIO, "Pick a color",
                                    wxDefaultPosition, wxDefaultSize,
                                    3, g_radiobox_choices, 1, wxRA_SPECIFY_ROWS,
                                    wxGenericValidator(&g_data.m_radiobox_choice)),
                   0, wxGROW | wxLEFT|wxBOTTOM|wxRIGHT, 10);

    mainsizer->Add( numSizer, wxSizerFlags().Expand().DoubleBorder() );

    mainsizer->Add(CreateButtonSizer(wxOK | wxCANCEL),
                   wxSizerFlags().Expand().DoubleBorder());

    SetSizer(mainsizer);
    mainsizer->SetSizeHints(this);

    // make the dialog a bit bigger than its minimal size:
    SetSize(GetBestSize()*1.5);
}

bool MyDialog::TransferDataToWindow()
{
    bool r = wxDialog::TransferDataToWindow();

    // These function calls have to be made here, after the
    // dialog has been created.
    m_text->SetFocus();
    m_combobox->SetSelection(0);

    return r;
}

// ----------------------------------------------------------------------------
// MyDialog2
// ----------------------------------------------------------------------------
class TextValidator: public wxTextValidatorBase
{
public:
    explicit TextValidator(wxString *str, long style = wxFILTER_NONE)
        : wxTextValidatorBase(str, style){}

    TextValidator(long style = wxFILTER_NONE, wxString *str = NULL)
        : wxTextValidatorBase(str, style){}

    TextValidator(const TextValidator& val)
        : wxTextValidatorBase(val)
    {
        Copy(val);
    }

    virtual ~TextValidator(){}

    virtual wxObject *Clone() const wxOVERRIDE { return new TextValidator(*this); }
    bool Copy(const TextValidator& WXUNUSED(val))
    {
        return true;
    }

protected:
    // returns false if the character is invalid
    virtual bool IsValid(const wxUniChar& ) const wxOVERRIDE
    {
        return true;
    }

    // Called by Validate() to do the actual validation
    virtual wxString DoValidate(const wxString& str) wxOVERRIDE
    {
        if ( str.length() > 16 )
            return "string too long!";

        if ( !str.StartsWith("wx") )
            return "Missed the prefix 'wx'";

        return wxEmptyString;
    }

    // this is not required, but we override it to make it
    // clear that we don't care much about the used style.
    virtual void DoSetStyle(long WXUNUSED(style)) wxOVERRIDE
    {
        m_style = wxFILTER_NONE;
    }

private:
    wxDECLARE_NO_ASSIGN_CLASS(TextValidator);
};

MyDialog2::MyDialog2( wxWindow *parent, const wxString& title,
                    const wxPoint& pos, const wxSize& size, const long WXUNUSED(style) ) :
    wxDialog(parent, VALIDATE_DIALOG2_ID, title, pos, size, wxDEFAULT_DIALOG_STYLE|wxRESIZE_BORDER)
{
    wxBoxSizer *mainsizer = new wxBoxSizer( wxVERTICAL );

    wxTextCtrl* txtCtrl = new wxTextCtrl(this, wxID_ANY, wxEmptyString,
                        wxDefaultPosition, wxDefaultSize, 0, TextValidator());
    txtCtrl->SetToolTip("with custom validator.");
    txtCtrl->SetHint("No more than sixteen chars please...");
    mainsizer->Add( txtCtrl, wxSizerFlags().Expand().DoubleBorder() );

    const long flags1 = wxFILTER_EMPTY|wxFILTER_ALPHA|wxFILTER_SPACE|wxFILTER_INCLUDE_CHAR_LIST;
    wxRegexTextValidator<flags1> textVal1(&g_data.m_name);
    textVal1.SetCharIncludes("'-");

    m_text1 = new wxTextCtrl(this, wxID_ANY, wxEmptyString,
                             wxDefaultPosition, wxDefaultSize, 0, textVal1);
    m_text1->SetToolTip("Validator flags: wxFILTER_EMPTY|wxFILTER_ALPHA|wxFILTER_SPACE");
    m_text1->SetHint("Enter your name please...");
    mainsizer->Add( m_text1, wxSizerFlags().Expand().DoubleBorder() );

    // Now set a wxRegexTextValidator with an explicit list of characters NOT allowed:
    const long flags2 = wxFILTER_EMPTY|wxFILTER_ALPHANUMERIC|
                        wxFILTER_EXCLUDE_CHAR_LIST|wxFILTER_INCLUDE_CHAR_LIST|
                        wxFILTER_EXCLUDE_LIST|wxFILTER_INCLUDE_LIST;
    const wxString pattern = "^(?:#\\w{3}:)?\\d{3}-\\d{2}-\\d{4}$";
    const wxString intent = "Company-Z- security number!\n"
                            "S.N. Format: (#ccc:)ddd-dd-ddd";

    wxRegexTextValidator<flags2> textVal2(&g_data.m_securityNumber, pattern, intent);
    textVal2.SetCharExcludes("_wyzWYZ ");
    textVal2.SetCharIncludes("#-:");
    
    wxArrayString excludes;
    excludes.Add("000-00-0000");
    excludes.Add("999-99-9999");
    excludes.Add("#xxx:000-00-0000");
    excludes.Add("#xxx:999-99-9999");
    textVal2.SetExcludes(excludes);

    // do allow this special S.N.
    textVal2.AddInclude("13579-02468");

    m_text2 = new wxTextCtrl(this, wxID_ANY, wxEmptyString,
                             wxDefaultPosition, wxDefaultSize, 0, textVal2);
    m_text2->SetToolTip("Validator flags: wxFILTER_EMPTY|wxFILTER_ALPHANUMERIC|\n"
                        "                 wxFILTER_EXCLUDE_CHAR_LIST|\n"
                        "                 wxFILTER_INCLUDE_CHAR_LIST|\n"
                        "                 wxFILTER_EXCLUDE_LIST|"
                        "                 wxFILTER_INCLUDE_LIST");
    m_text2->SetHint("Enter your security number please...");
    mainsizer->Add( m_text2, wxSizerFlags().Expand().DoubleBorder() );

    mainsizer->AddStretchSpacer();

    mainsizer->Add(CreateButtonSizer(wxOK | wxCANCEL),
                   wxSizerFlags().Expand().DoubleBorder());

    SetSizer(mainsizer);
    mainsizer->SetSizeHints(this);

    // make the dialog a bit bigger than its minimal size:
    SetSize(GetBestSize()*1.5);
}

bool MyDialog2::TransferDataToWindow()
{
    bool r = wxDialog::TransferDataToWindow();

    m_text1->SetFocus();

    return r;
}
<|MERGE_RESOLUTION|>--- conflicted
+++ resolved
@@ -179,16 +179,11 @@
 
     wxMenu *file_menu = new wxMenu;
 
-<<<<<<< HEAD
-    file_menu->Append(VALIDATE_TEST_DIALOG, wxT("&Test dialog...\tCtrl-T"), wxT("Demonstrate validators"));
-    file_menu->Append(VALIDATE_TEST_DIALOG2, wxT("T&est dialog2...\tCtrl-E"), wxT("Demonstrate validators (new)"));
-    file_menu->AppendCheckItem(VALIDATE_TOGGLE_BELL, wxT("&Bell on error"), wxT("Toggle bell on error"));
+    file_menu->Append(VALIDATE_TEST_DIALOG, "&Test dialog...\tCtrl-T", "Demonstrate validators");
+    file_menu->Append(VALIDATE_TEST_DIALOG2, "T&est dialog2...\tCtrl-E", "Demonstrate validators (new)");
+    file_menu->AppendCheckItem(VALIDATE_TOGGLE_BELL, "&Bell on error", "Toggle bell on error");
     file_menu->AppendCheckItem(VALIDATE_TOGGLE_RTTIP, 
-        wxT("&Richtooltip on error"), wxT("Toggle richtooltip on error"));
-=======
-    file_menu->Append(VALIDATE_TEST_DIALOG, "&Test dialog...\tCtrl-T", "Demonstrate validators");
-    file_menu->AppendCheckItem(VALIDATE_TOGGLE_BELL, "&Bell on error", "Toggle bell on error");
->>>>>>> 80904d1b
+        "&Richtooltip on error", "Toggle richtooltip on error");
     file_menu->AppendSeparator();
     file_menu->Append(wxID_EXIT, "E&xit");
 
@@ -213,7 +208,6 @@
 
 void MyFrame::OnTestDialog(wxCommandEvent& event)
 {
-<<<<<<< HEAD
     const int id = event.GetId();
 
     if (id == VALIDATE_TEST_DIALOG)
@@ -222,7 +216,7 @@
         // and variables together. Values are transferred between them behind
         // the scenes, so here we don't have to query the controls for their
         // values.
-        MyDialog dialog(this, wxT("Validator demonstration"));
+        MyDialog dialog(this, "Validator demonstration");
 
         // When the dialog is displayed, validators automatically transfer
         // data from variables to their corresponding controls.
@@ -232,54 +226,30 @@
             // automatically transferred to the variables we specified
             // when we created the validators.
             m_listbox->Clear();
-            m_listbox->Append(wxString(wxT("string: ")) + g_data.m_string);
-            m_listbox->Append(wxString(wxT("string #2: ")) + g_data.m_string2);
+            m_listbox->Append(wxString("string: ") + g_data.m_string);
+            m_listbox->Append(wxString("string #2: ") + g_data.m_string2);
 
             for(unsigned int i = 0; i < g_data.m_listbox_choices.GetCount(); ++i)
             {
                 int j = g_data.m_listbox_choices[i];
-                m_listbox->Append(wxString(wxT("listbox choice(s): ")) + g_listbox_choices[j]);
+                m_listbox->Append(wxString("listbox choice(s): ") + g_listbox_choices[j]);
             }
 
-            wxString checkbox_state(g_data.m_checkbox_state ? wxT("checked") : wxT("unchecked"));
-            m_listbox->Append(wxString(wxT("checkbox: ")) + checkbox_state);
-            m_listbox->Append(wxString(wxT("combobox: ")) + g_data.m_combobox_choice);
-            m_listbox->Append(wxString(wxT("radiobox: ")) + g_radiobox_choices[g_data.m_radiobox_choice]);
+            wxString checkbox_state(g_data.m_checkbox_state ? "checked" : "unchecked");
+            m_listbox->Append(wxString("checkbox: ") + checkbox_state);
+            m_listbox->Append(wxString("combobox: ") + g_data.m_combobox_choice);
+            m_listbox->Append(wxString("radiobox: ") + g_radiobox_choices[g_data.m_radiobox_choice]);
 
             m_listbox->Append(wxString::Format("integer value: %d", g_data.m_intValue));
             m_listbox->Append(wxString::Format("small int value: %u", g_data.m_smallIntValue));
             m_listbox->Append(wxString::Format("double value: %.3f", g_data.m_doubleValue));
             m_listbox->Append(wxString::Format("percent value: %.4f", g_data.m_percentValue));
-=======
-    // The validators defined in the dialog implementation bind controls
-    // and variables together. Values are transferred between them behind
-    // the scenes, so here we don't have to query the controls for their
-    // values.
-    MyDialog dialog(this, "Validator demonstration");
-
-    // When the dialog is displayed, validators automatically transfer
-    // data from variables to their corresponding controls.
-    if ( dialog.ShowModal() == wxID_OK )
-    {
-        // 'OK' was pressed, so controls that have validators are
-        // automatically transferred to the variables we specified
-        // when we created the validators.
-        m_listbox->Clear();
-        m_listbox->Append(wxString("string: ") + g_data.m_string);
-        m_listbox->Append(wxString("string #2: ") + g_data.m_string2);
-
-        for(unsigned int i = 0; i < g_data.m_listbox_choices.GetCount(); ++i)
-        {
-            int j = g_data.m_listbox_choices[i];
-            m_listbox->Append(wxString("listbox choice(s): ") + g_listbox_choices[j]);
->>>>>>> 80904d1b
         }
     }
     else if (id == VALIDATE_TEST_DIALOG2)
     {
         MyDialog2 dialog(this, "Validator demonstration (new impl.)");
 
-<<<<<<< HEAD
         // When the dialog is displayed, validators automatically transfer
         // data from variables to their corresponding controls.
         if ( dialog.ShowModal() == wxID_OK )
@@ -288,17 +258,6 @@
             m_listbox->Append(wxString("Your name is: ") + g_data.m_name);
             m_listbox->Append(wxString("Your security number is: ") + g_data.m_securityNumber);
         }
-=======
-        wxString checkbox_state(g_data.m_checkbox_state ? "checked" : "unchecked");
-        m_listbox->Append(wxString("checkbox: ") + checkbox_state);
-        m_listbox->Append(wxString("combobox: ") + g_data.m_combobox_choice);
-        m_listbox->Append(wxString("radiobox: ") + g_radiobox_choices[g_data.m_radiobox_choice]);
-
-        m_listbox->Append(wxString::Format("integer value: %d", g_data.m_intValue));
-        m_listbox->Append(wxString::Format("small int value: %u", g_data.m_smallIntValue));
-        m_listbox->Append(wxString::Format("double value: %.3f", g_data.m_doubleValue));
-        m_listbox->Append(wxString::Format("percent value: %.4f", g_data.m_percentValue));
->>>>>>> 80904d1b
     }
 }
 
