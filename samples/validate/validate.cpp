--- conflicted
+++ resolved
@@ -51,10 +51,6 @@
 wxString g_radiobox_choices[] =
     {"green", "yellow", "red"};
 
-<<<<<<< HEAD
-// initialization order matters (g_combobox_choices used in MyData ctor)
-=======
->>>>>>> 22fc3cff
 MyData g_data;
 
 // ----------------------------------------------------------------------------
@@ -651,10 +647,6 @@
 
     // make the dialog a bit bigger than its minimal size:
     SetSize(GetBestSize()*1.5);
-<<<<<<< HEAD
-
-    m_text->SetFocus();
-=======
 
     // Now sets the focus to m_text
     m_text->SetFocus();
@@ -949,5 +941,4 @@
     }
 
     return true;
->>>>>>> 22fc3cff
 }