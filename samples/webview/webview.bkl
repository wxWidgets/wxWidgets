<?xml version="1.0" ?>
<makefile>

    <include file="../../build/bakefiles/common_samples.bkl"/>

    <exe id="webview" template="wx_sample" template_append="wx_append">
        <sources>
            webview.cpp
        </sources>
        <headers></headers>
        <wx-lib>webview</wx-lib>
        <wx-lib>stc</wx-lib>
        <wx-lib>core</wx-lib>
        <wx-lib>base</wx-lib>
        <if cond="OUT_OF_TREE_MAKEFILES=='0'">
            <sys-lib>$(LIB_SCINTILLA)</sys-lib>
            <sys-lib>$(LIB_LEXILLA)</sys-lib>
        </if>
    </exe>

<<<<<<< HEAD
    <exe id="webview_chromium_helper"
        cond="FORMAT=='autoconf' and PLATFORM_MACOSX=='1' and USE_WEBVIEW_CHROMIUM=='1' and FORMAT[:3] != 'msv'">
        <sources>
            cef_process_helper.cpp
        </sources>
        <if cond="OUT_OF_TREE_MAKEFILES=='0' and CEF_INCLUDE_DIR!=''">
            <lib-path>$(LIBCEF_PATH)</lib-path>
            <lib-path>$(LIBCEF_WRAPPER_PATH)</lib-path>
            <include>$(CEF_INCLUDE_DIR)</include>
            <sys-lib>$(LIBCEF_NAME)</sys-lib>
            <sys-lib>$(LIBCEF_DLL_WRAPPER_NAME)</sys-lib>
            <ldflags>$(LIBCEF_FRAMEWORK)</ldflags>
        </if>
        <add-target target="fix_cef_link" type="action"
                    cond="target and FORMAT=='autoconf' and PLATFORM_MACOSX=='1' and USE_WEBVIEW_CHROMIUM=='1'">
            <dependency-of>all</dependency-of>
            <command>
                <!--make helper app bundle -->
                mkdir -p webview_chromium_helper.app
                mkdir -p webview_chromium_helper.app/Contents/MacOS
                mkdir -p webview_chromium_helper.app/Contents/Resources
                sed -e "s/\$${PRODUCT_NAME}/webview_chromium Helper/"  \
                    -e "s/\$${EXECUTABLE_NAME}/webview_chromium Helper/" \
                    $(TOP_SRCDIR)/samples/webview/cef_helper_info.plist.in >webview_chromium_helper.app/Contents/Info.plist
                /bin/echo "APPL????" >webview_chromium_helper.app/Contents/PkgInfo
                <!--Fix CEF link path -->
                install_name_tool -change "@executable_path/Chromium Embedded Framework" \
                    "@executable_path/../../../../Frameworks/Chromium Embedded Framework.framework/Chromium Embedded Framework" \
                    webview_chromium_helper
                cp -f webview_chromium_helper webview_chromium_helper.app/Contents/MacOS/webview_chromium\ Helper
                cp -f $(TOP_SRCDIR)/src/osx/carbon/wxmac.icns webview_chromium_helper.app/Contents/Resources/wxmac.icns
            </command>
        </add-target>
        <modify-target target="clean" cond="FORMAT=='autoconf' and PLATFORM_MACOSX=='1' and USE_WEBVIEW_CHROMIUM=='1'">
            <command>rm -rf $(id).app</command>
        </modify-target>
    </exe>

    <!--
       Chromium does not build with older versions of Visual Studio so don't
       build the sample either.
     -->
    <exe id="webview_chromium" template="wx_sample" template_append="wx_append"
        cond="FORMAT=='autoconf' and USE_WEBVIEW_CHROMIUM=='1' and FORMAT[:3] != 'msv'">
        <sources>
            webview.cpp
        </sources>
        <define>wxWEBVIEW_SAMPLE_CHROMIUM</define>
        <wx-lib>webviewchromium</wx-lib>
        <wx-lib>webview</wx-lib>
        <wx-lib>stc</wx-lib>
        <wx-lib>adv</wx-lib>
        <wx-lib>core</wx-lib>
        <wx-lib>base</wx-lib>
        <ldflags>$(LIBCEF_FRAMEWORK)</ldflags>
        <ldflags>-Wl,-rpath,.</ldflags>
        <if cond="OUT_OF_TREE_MAKEFILES=='0' and CEF_INCLUDE_DIR!=''">
            <lib-path>$(LIBCEF_PATH)</lib-path>
            <lib-path>$(LIBCEF_WRAPPER_PATH)</lib-path>
            <include>$(CEF_INCLUDE_DIR)</include>
            <sys-lib>$(LIBCEF_NAME)</sys-lib>
            <sys-lib>$(LIBCEF_DLL_WRAPPER_NAME)</sys-lib>
        </if>
        <win32-res>../sample.rc</win32-res>

        <add-target target="package" type="action"
            cond="FORMAT=='autoconf' and PLATFORM_MACOSX=='1' and USE_WEBVIEW_CHROMIUM=='1'">
            <depends>webview_chromium_helper</depends>
            <dependency-of>all</dependency-of>
            <command>
                mkdir -p webview_chromium.app/Contents/Frameworks/
                mkdir -p webview_chromium.app/Contents/Frameworks/webview_chromium\ Helper.app
                cp -Rf $(LIBCEF_PATH)/Chromium\ Embedded\ Framework.framework webview_chromium.app/Contents/Frameworks/

                <!--Correct the CEF executable path of webview_chromium exe binary for both static/dynamic builds -->
                install_name_tool -change "@executable_path/Chromium Embedded Framework" \
                    "@executable_path/../Frameworks/Chromium Embedded Framework.framework/Chromium Embedded Framework" \
                     webview_chromium.app/Contents/MacOS/webview_chromium

                <!--Copy helper app-->
                cp -Rf webview_chromium_helper.app/ webview_chromium.app/Contents/Frameworks/webview_chromium\ Helper.app/
            </command>
        </add-target>

        <!--For dynamic builds, we need to do two extra things:
            1. Copy webview_chromium library to webview_chromium.app/Contents/Frameworks/
            2. correct the CEF Frameworks executable path of webview_chromium library.
        -->
        <add-target target="copy_and_correct_webviewchromium" type="action"
            cond="FORMAT=='autoconf' and PLATFORM_MACOSX=='1' and USE_WEBVIEW_CHROMIUM=='1' and SHARED=='1'">
            <depends>package</depends>
            <dependency-of>all</dependency-of>
            <set var="webviewdll">$(DLLPREFIX)$(wxwin.mkDllName("webview")).dylib</set>
            <set var="webviewchromiumdll">$(DLLPREFIX)$(wxwin.mkDllName("webviewchromium")).dylib</set>
            <command>
                cp $(wx_top_builddir)/lib/$(webviewdll) webview_chromium.app/Contents/Frameworks/
                cp $(wx_top_builddir)/lib/$(webviewchromiumdll) webview_chromium.app/Contents/Frameworks/
                install_name_tool -change "@executable_path/Chromium Embedded Framework" \
                    "@executable_path/../Frameworks/Chromium Embedded Framework.framework/Chromium Embedded Framework" \
                    $(wx_top_builddir)/lib/$(webviewchromiumdll)
            </command>
        </add-target>>

        <if cond="OUT_OF_TREE_MAKEFILES=='0'">
            <sys-lib>$(LIB_SCINTILLA)</sys-lib>
        </if>
    </exe>
=======
    <wx-data id="data">
        <files>
            handler_advanced.html
        </files>
    </wx-data>
>>>>>>> 00366cba

</makefile><|MERGE_RESOLUTION|>--- conflicted
+++ resolved
@@ -18,7 +18,12 @@
         </if>
     </exe>
 
-<<<<<<< HEAD
+    <wx-data id="data">
+        <files>
+            handler_advanced.html
+        </files>
+    </wx-data>
+
     <exe id="webview_chromium_helper"
         cond="FORMAT=='autoconf' and PLATFORM_MACOSX=='1' and USE_WEBVIEW_CHROMIUM=='1' and FORMAT[:3] != 'msv'">
         <sources>
@@ -126,12 +131,5 @@
             <sys-lib>$(LIB_SCINTILLA)</sys-lib>
         </if>
     </exe>
-=======
-    <wx-data id="data">
-        <files>
-            handler_advanced.html
-        </files>
-    </wx-data>
->>>>>>> 00366cba
 
 </makefile>