--- conflicted
+++ resolved
@@ -446,15 +446,12 @@
     }
 #endif
     // Create the webview
-<<<<<<< HEAD
     m_browser = (windowFeatures) ? windowFeatures->GetChildWebView()
                                  : wxWebView::New(
 #ifdef wxWEBVIEW_SAMPLE_CHROMIUM
                                      wxWebViewBackendChromium
 #endif
                                    );
-=======
-    m_browser = (windowFeatures) ? windowFeatures->GetChildWebView() : wxWebView::New();
 
     // With several backends the proxy can only be set before creation, so do
     // it here if the standard environment variable is defined.
@@ -466,7 +463,6 @@
         //else: error message should have been already given by wxWebView itself
     }
 
->>>>>>> 49b2f9c8
 #ifdef __WXMAC__
     if (m_isMainFrame)
     {
