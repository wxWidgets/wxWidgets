/////////////////////////////////////////////////////////////////////////////
// Name:        listctrl.h
// Purpose:     wxListCtrl sample
// Author:      Julian Smart
// Modified by:
// Created:     04/01/98
// Copyright:   (c) Julian Smart
// Licence:     wxWindows licence
/////////////////////////////////////////////////////////////////////////////

// not all ports have support for EVT_CONTEXT_MENU yet, don't define
// USE_CONTEXT_MENU for those which don't
#if defined(__WXMOTIF__) || defined(__WXX11__)
    #define USE_CONTEXT_MENU 0
#else
    #define USE_CONTEXT_MENU 1
#endif

// Define a new application type
class MyApp: public wxApp
{
public:
    MyApp() { }

    virtual bool OnInit() wxOVERRIDE;

private:
    wxDECLARE_NO_COPY_CLASS(MyApp);
};

class MyListCtrl: public wxListCtrl
{
public:
    MyListCtrl(wxWindow *parent,
               const wxWindowID id,
               const wxPoint& pos,
               const wxSize& size,
               long style)
        : wxListCtrl(parent, id, pos, size, style)
        {
            m_updated = -1;

        }

    // add one item to the listctrl in report mode
    void InsertItemInReportView(int i);

    void OnColClick(wxListEvent& event);
    void OnColRightClick(wxListEvent& event);
    void OnColBeginDrag(wxListEvent& event);
    void OnColDragging(wxListEvent& event);
    void OnColEndDrag(wxListEvent& event);
    void OnBeginDrag(wxListEvent& event);
    void OnBeginRDrag(wxListEvent& event);
    void OnBeginLabelEdit(wxListEvent& event);
    void OnEndLabelEdit(wxListEvent& event);
    void OnDeleteItem(wxListEvent& event);
    void OnDeleteAllItems(wxListEvent& event);
    void OnSelected(wxListEvent& event);
    void OnDeselected(wxListEvent& event);
    void OnListKeyDown(wxListEvent& event);
    void OnActivated(wxListEvent& event);
    void OnFocused(wxListEvent& event);
<<<<<<< HEAD
    void OnItemRightClick(wxListEvent& event);
=======
    void OnChecked(wxListEvent& event);
    void OnUnChecked(wxListEvent& event);
>>>>>>> c57c281c
    void OnCacheHint(wxListEvent& event);

    void OnChar(wxKeyEvent& event);

#if USE_CONTEXT_MENU
    void OnContextMenu(wxContextMenuEvent& event);
#endif

    void OnRightClick(wxMouseEvent& event);

private:
    void ShowContextMenu(const wxPoint& pos);
    wxLog *m_logOld;
    void SetColumnImage(int col, int image);

    void LogEvent(const wxListEvent& event, const wxChar *eventName);
    void LogColEvent(const wxListEvent& event, const wxChar *eventName);

    virtual wxString OnGetItemText(long item, long column) const wxOVERRIDE;
    virtual int OnGetItemColumnImage(long item, long column) const wxOVERRIDE;
    virtual wxListItemAttr *OnGetItemAttr(long item) const wxOVERRIDE;

    long m_updated;


    wxDECLARE_NO_COPY_CLASS(MyListCtrl);
    wxDECLARE_EVENT_TABLE();
};

// Define a new frame type
class MyFrame: public wxFrame
{
public:
    MyFrame(const wxChar *title);
    virtual ~MyFrame();

    void DoSize();

protected:
    void OnSize(wxSizeEvent& event);

    void OnQuit(wxCommandEvent& event);
    void OnAbout(wxCommandEvent& event);
    void OnListView(wxCommandEvent& event);
    void OnReportView(wxCommandEvent& event);
    void OnIconView(wxCommandEvent& event);
    void OnIconTextView(wxCommandEvent& event);
    void OnSmallIconView(wxCommandEvent& event);
    void OnSmallIconTextView(wxCommandEvent& event);
    void OnVirtualView(wxCommandEvent& event);
    void OnSmallVirtualView(wxCommandEvent& event);

    void OnSetItemsCount(wxCommandEvent& event);


    void OnGoTo(wxCommandEvent& event);
    void OnFocusLast(wxCommandEvent& event);
    void OnToggleFirstSel(wxCommandEvent& event);
    void OnDeselectAll(wxCommandEvent& event);
    void OnSelectAll(wxCommandEvent& event);
    void OnAdd(wxCommandEvent& event);
    void OnEdit(wxCommandEvent& event);
    void OnDelete(wxCommandEvent& event);
    void OnDeleteAll(wxCommandEvent& event);
    void OnSort(wxCommandEvent& event);
    void OnSetFgColour(wxCommandEvent& event);
    void OnSetBgColour(wxCommandEvent& event);
    void OnSetRowLines(wxCommandEvent& event);
    void OnToggleMultiSel(wxCommandEvent& event);
    void OnShowColInfo(wxCommandEvent& event);
    void OnShowSelInfo(wxCommandEvent& event);
    void OnShowViewRect(wxCommandEvent& event);
#ifdef wxHAS_LISTCTRL_COLUMN_ORDER
    void OnSetColOrder(wxCommandEvent& event);
    void OnGetColOrder(wxCommandEvent& event);
#endif // wxHAS_LISTCTRL_COLUMN_ORDER
    void OnFreeze(wxCommandEvent& event);
    void OnThaw(wxCommandEvent& event);
    void OnToggleLines(wxCommandEvent& event);
    void OnToggleHeader(wxCommandEvent& event);
    void OnToggleBell(wxCommandEvent& event);
#ifdef __WXOSX__
    void OnToggleMacUseGeneric(wxCommandEvent& event);
#endif // __WXOSX__
    void OnFind(wxCommandEvent& event);
    void OnToggleItemCheckbox(wxCommandEvent& event);
    void OnGetItemCheckbox(wxCommandEvent& event);
    void OnToggleCheckboxes(wxCommandEvent& event);

    void OnUpdateUIEnableInReport(wxUpdateUIEvent& event);
    void OnUpdateToggleMultiSel(wxUpdateUIEvent& event);
    void OnUpdateToggleCheckboxes(wxUpdateUIEvent& event);
    void OnUpdateToggleHeader(wxUpdateUIEvent& event);
    void OnUpdateRowLines(wxUpdateUIEvent& event);

    wxImageList *m_imageListNormal;
    wxImageList *m_imageListSmall;

    wxPanel *m_panel;
    MyListCtrl *m_listCtrl;
    wxTextCtrl *m_logWindow;

private:
    // recreate the list control with the new flags
    void RecreateList(long flags, bool withText = true);

    // fill the control with items depending on the view
    void InitWithListItems();
    void InitWithReportItems();
    void InitWithIconItems(bool withText, bool sameIcon = false);
    void InitWithVirtualItems();

    // return true if the control is not in virtual view, give an error message
    // and return false if it is
    bool CheckNonVirtual() const;


    wxLog *m_logOld;

    bool m_smallVirtual;

    // number of items to initialize list/report view with
    int m_numListItems;


    wxDECLARE_NO_COPY_CLASS(MyFrame);
    wxDECLARE_EVENT_TABLE();
};


// IDs for the menu commands
enum
{
    LIST_ABOUT = wxID_ABOUT,
    LIST_QUIT = wxID_EXIT,

    LIST_LIST_VIEW = wxID_HIGHEST,
    LIST_ICON_VIEW,
    LIST_ICON_TEXT_VIEW,
    LIST_SMALL_ICON_VIEW,
    LIST_SMALL_ICON_TEXT_VIEW,
    LIST_REPORT_VIEW,
    LIST_VIRTUAL_VIEW,
    LIST_SMALL_VIRTUAL_VIEW,
    LIST_SET_ITEMS_COUNT,

    LIST_DESELECT_ALL,
    LIST_SELECT_ALL,
    LIST_DELETE_ALL,
    LIST_DELETE,
    LIST_ADD,
    LIST_EDIT,
    LIST_SORT,
    LIST_FIND,
    LIST_SET_FG_COL,
    LIST_SET_BG_COL,
    LIST_ROW_LINES,
    LIST_TOGGLE_MULTI_SEL,
    LIST_TOGGLE_HEADER,
    LIST_TOGGLE_BELL,
    LIST_TOGGLE_CHECKBOX,
    LIST_GET_CHECKBOX,
    LIST_TOGGLE_CHECKBOXES,
    LIST_TOGGLE_FIRST,
    LIST_SHOW_COL_INFO,
    LIST_SHOW_SEL_INFO,
    LIST_SHOW_VIEW_RECT,
#ifdef wxHAS_LISTCTRL_COLUMN_ORDER
    LIST_SET_COL_ORDER,
    LIST_GET_COL_ORDER,
#endif // wxHAS_LISTCTRL_COLUMN_ORDER
    LIST_GOTO,
    LIST_FOCUS_LAST,
    LIST_FREEZE,
    LIST_THAW,
    LIST_TOGGLE_LINES,
#ifdef __WXOSX__
    LIST_MAC_USE_GENERIC,
#endif

    LIST_CTRL                   = 1000
};<|MERGE_RESOLUTION|>--- conflicted
+++ resolved
@@ -61,12 +61,9 @@
     void OnListKeyDown(wxListEvent& event);
     void OnActivated(wxListEvent& event);
     void OnFocused(wxListEvent& event);
-<<<<<<< HEAD
     void OnItemRightClick(wxListEvent& event);
-=======
     void OnChecked(wxListEvent& event);
     void OnUnChecked(wxListEvent& event);
->>>>>>> c57c281c
     void OnCacheHint(wxListEvent& event);
 
     void OnChar(wxKeyEvent& event);
