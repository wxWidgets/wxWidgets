/////////////////////////////////////////////////////////////////////////////
// Name:        app.h
// Purpose:     interface of wxApp
// Author:      wxWidgets team
// Licence:     wxWindows licence
/////////////////////////////////////////////////////////////////////////////


/**
    @class wxAppConsole

    This class is essential for writing console-only or hybrid apps without
    having to define @c wxUSE_GUI=0.

    It is used to:
    @li set and get application-wide properties (see wxAppConsole::CreateTraits
        and wxAppConsole::SetXXX functions)
    @li implement the windowing system message or event loop: events in fact are
        supported even in console-mode applications (see wxAppConsole::HandleEvent
        and wxAppConsole::ProcessPendingEvents);
    @li initiate application processing via wxApp::OnInit;
    @li allow default processing of events not handled by other
        objects in the application (see wxAppConsole::FilterEvent)
    @li implement Apple-specific event handlers (see wxAppConsole::MacXXX functions)

    You should use the macro wxIMPLEMENT_APP(appClass) in your application
    implementation file to tell wxWidgets how to create an instance of your
    application class.

    Use wxDECLARE_APP(appClass) in a header file if you want the ::wxGetApp() function
    (which returns a reference to your application object) to be visible to other
    files.

    @library{wxbase}
    @category{appmanagement}

    @see @ref overview_app, wxApp, wxAppTraits, wxEventLoopBase
*/
class wxAppConsole : public wxEvtHandler,
                     public wxEventFilter
{
protected:
    /**
        Creates the wxAppTraits object when GetTraits() needs it for the first time.

        @see wxAppTraits
    */
    virtual wxAppTraits* CreateTraits();

public:

    /**
        Destructor.
    */
    virtual ~wxAppConsole();


    /**
        @name Event-handling

        Note that you should look at wxEvtLoopBase for more event-processing
        documentation.
    */
    //@{

    /**
        Called by wxWidgets on creation of the application. Override this if you wish
        to provide your own (environment-dependent) main loop.

        @return 0 under X, and the wParam of the WM_QUIT message under Windows.
    */
    virtual int MainLoop();

    /**
        Call this to explicitly exit the main message (event) loop.
        You should normally exit the main loop (and the application) by deleting
        the top window.

        This function simply calls wxEvtLoopBase::Exit() on the active loop.
    */
    virtual void ExitMainLoop();

    /**
        Overridden wxEventFilter method.

        This function is called before processing any event and allows the application
        to preempt the processing of some events, see wxEventFilter
        documentation for more information.

        wxApp implementation of this method always return -1 indicating that
        the event should be processed normally.
    */
    virtual int FilterEvent(wxEvent& event);

    /**
        Returns the main event loop instance, i.e.\ the event loop which is started
        by OnRun() and which dispatches all events sent from the native toolkit
        to the application (except when new event loops are temporarily set-up).
        The returned value maybe @NULL. Put initialization code which needs a
        non-@NULL main event loop into OnEventLoopEnter().
    */
    wxEventLoopBase* GetMainLoop() const;

    /**
        This function simply invokes the given method @a func of the specified
        event handler @a handler with the @a event as parameter. It exists solely
        to allow to catch the C++ exceptions which could be thrown by all event
        handlers in the application in one place: if you want to do this, override
        this function in your wxApp-derived class and add try/catch clause(s) to it.
    */
    virtual void HandleEvent(wxEvtHandler* handler,
                             wxEventFunction func,
                             wxEvent& event) const;

    /**
        Returns @true if the application is using an event loop.

        This function always returns @true for the GUI applications which
        must use an event loop but by default only returns @true for the
        console programs if an event loop is already running as it can't know
        whether one will be created in the future.

        Thus, it only makes sense to override it in console applications which
        do use an event loop, to return @true instead of checking if there is a
        currently active event loop.
     */
    virtual bool UsesEventLoop() const;

    //@}


    /**
        @name Pending events

        Pending events are handled by wxAppConsole rather than wxEventLoopBase
        to allow queuing of events even when there's no event loop
        (e.g. in wxAppConsole::OnInit).
    */
    //@{

    /**
        Process all pending events; it is necessary to call this function to
        process events posted with wxEvtHandler::QueueEvent or wxEvtHandler::AddPendingEvent.

        This happens during each event loop iteration (see wxEventLoopBase) in GUI mode but
        it may be also called directly.

        Note that this function does not only process the pending events for the wxApp object
        itself (which derives from wxEvtHandler) but also the pending events for @e any
        event handler of this application.

        This function will immediately return and do nothing if SuspendProcessingOfPendingEvents()
        was called.
    */
    virtual void ProcessPendingEvents();

    /**
        Deletes the pending events of all wxEvtHandlers of this application.

        See wxEvtHandler::DeletePendingEvents() for warnings about deleting the pending
        events.
    */
    void DeletePendingEvents();

    /**
        Returns @true if there are pending events on the internal pending event list.

        Whenever wxEvtHandler::QueueEvent or wxEvtHandler::AddPendingEvent() are
        called (not only for wxApp itself, but for any event handler of the application!),
        the internal wxApp's list of handlers with pending events is updated and this
        function will return true.
    */
    bool HasPendingEvents() const;

    /**
        Temporary suspends processing of the pending events.

        @see ResumeProcessingOfPendingEvents()
    */
    void SuspendProcessingOfPendingEvents();

    /**
        Resume processing of the pending events previously stopped because of a
        call to SuspendProcessingOfPendingEvents().
    */
    void ResumeProcessingOfPendingEvents();

    //@}

    /**
        Delayed objects destruction.

        In applications using events it may be unsafe for an event handler to
        delete the object which generated the event because more events may be
        still pending for the same object. In this case the handler may call
        ScheduleForDestruction() instead.
     */
    //@{

    /**
        Schedule the object for destruction in the near future.

        Notice that if the application is not using an event loop, i.e. if
        UsesEventLoop() returns @false, this method will simply delete the
        object immediately.

        Examples of using this function inside wxWidgets itself include
        deleting the top level windows when they are closed and sockets when
        they are disconnected.
     */
    void ScheduleForDestruction(wxObject *object);

    /**
        Check if the object had been scheduled for destruction with
        ScheduleForDestruction().

        This function may be useful as an optimization to avoid doing something
        with an object which will be soon destroyed in any case.
     */
    bool IsScheduledForDestruction(wxObject *object) const;

    //@}


    /**
        Yields control to pending messages in the event loop.

        This method is a convenient wrapper for wxEvtLoopBase::Yield(). If the
        main loop is currently running, it calls this method on it. Otherwise
        it creates a temporary event loop and uses it instead, which can be
        useful to process pending messages during the program startup, before
        the main loop is created.

        Use extreme caution when calling this function as, just as
        wxEvtLoopBase::Yield(), it can result in unexpected reentrances.
     */
    bool Yield(bool onlyIfNeeded = false);

    /**
        Allows external code to modify global ::wxTheApp, but you should really
        know what you're doing if you call it.

        @param app
            Replacement for the global application object.

        @see GetInstance()
    */
    static void SetInstance(wxAppConsole* app);

    /**
        Returns the one and only global application object.
        Usually ::wxTheApp is used instead.

        @see SetInstance()
    */
    static wxAppConsole* GetInstance();

    /**
        Returns @true if the main event loop is currently running, i.e.\ if the
        application is inside OnRun().

        This can be useful to test whether events can be dispatched. For example,
        if this function returns @false, non-blocking sockets cannot be used because
        the events from them would never be processed.
    */
    static bool IsMainLoopRunning();

    /**
        @name Callbacks for application-wide "events"
    */
    //@{

    /**
        This function is called when an assert failure occurs, i.e.\ the condition
        specified in wxASSERT() macro evaluated to @false.

        It is only called in debug mode (when @c __WXDEBUG__ is defined) as
        asserts are not left in the release code at all.
        The base class version shows the default assert failure dialog box proposing to
        the user to stop the program, continue or ignore all subsequent asserts.

        @param file
            the name of the source file where the assert occurred
        @param line
            the line number in this file where the assert occurred
        @param func
            the name of the function where the assert occurred, may be
            empty if the compiler doesn't support C99 __FUNCTION__
        @param cond
            the condition of the failed assert in text form
        @param msg
            the message specified as argument to wxASSERT_MSG or wxFAIL_MSG, will
            be @NULL if just wxASSERT or wxFAIL was used
    */
    virtual void OnAssertFailure(const wxChar *file,
                                 int line,
                                 const wxChar *func,
                                 const wxChar *cond,
                                 const wxChar *msg);

    /**
        Called when command line parsing fails (i.e.\ an incorrect command line option
        was specified by the user). The default behaviour is to show the program usage
        text and abort the program.

        Return @true to continue normal execution or @false to return
        @false from OnInit() thus terminating the program.

        @see OnInitCmdLine()
    */
    virtual bool OnCmdLineError(wxCmdLineParser& parser);

    /**
        Called when the help option (@c \--help) was specified on the command line.
        The default behaviour is to show the program usage text and abort the program.

        Return @true to continue normal execution or @false to return
        @false from OnInit() thus terminating the program.

        @see OnInitCmdLine()
    */
    virtual bool OnCmdLineHelp(wxCmdLineParser& parser);

    /**
        Called after the command line had been successfully parsed. You may override
        this method to test for the values of the various parameters which could be
        set from the command line.

        Don't forget to call the base class version unless you want to suppress
        processing of the standard command line options.
        Return @true to continue normal execution or @false to return @false from
        OnInit() thus terminating the program.

        @see OnInitCmdLine()
    */
    virtual bool OnCmdLineParsed(wxCmdLineParser& parser);

    /**
        Called by wxEventLoopBase::SetActive(): you can override this function
        and put here the code which needs an active event loop.

        Note that this function is called whenever an event loop is activated;
        you may want to use wxEventLoopBase::IsMain() to perform initialization
        specific for the app's main event loop.

        @see OnEventLoopExit()
    */
    virtual void OnEventLoopEnter(wxEventLoopBase* loop);

    /**
        Called by wxEventLoopBase::OnExit() for each event loop which
        is exited.

        @see OnEventLoopEnter()
    */
    virtual void OnEventLoopExit(wxEventLoopBase* loop);

    /**
        Override this member function for any processing which needs to be
        done as the application is about to exit. OnExit is called after
        destroying all application windows and controls, but before
        wxWidgets cleanup. Note that it is not called at all if
        OnInit() failed.

        The return value of this function is currently ignored, return the same
        value as returned by the base class method if you override it.
    */
    virtual int OnExit();

    /**
        This function may be called if something fatal happens: an unhandled
        exception under Win32 or a fatal signal under Unix, for example. However,
        this will not happen by default: you have to explicitly call
        wxHandleFatalExceptions() to enable this.

        Generally speaking, this function should only show a message to the user and
        return. You may attempt to save unsaved data but this is not guaranteed to
        work and, in fact, probably won't.

        @see wxHandleFatalExceptions()
    */
    virtual void OnFatalException();

    /**
        This must be provided by the application, and will usually create the
        application's main window, optionally calling SetTopWindow().

        You may use OnExit() to clean up anything initialized here, provided
        that the function returns @true.

        Notice that if you want to use the command line processing provided by
        wxWidgets you have to call the base class version in the derived class
        OnInit().

        Return @true to continue processing, @false to exit the application
        immediately.
    */
    virtual bool OnInit();

    /**
        Called from OnInit() and may be used to initialize the parser with the
        command line options for this application. The base class versions adds
        support for a few standard options only.

        Note that this method should just configure @a parser to accept the
        desired command line options by calling wxCmdLineParser::AddOption(),
        wxCmdLineParser::AddSwitch() and similar methods, but should @e not
        call wxCmdLineParser::Parse() as this will be done by wxWidgets itself
        slightly later.
    */
    virtual void OnInitCmdLine(wxCmdLineParser& parser);

    /**
        This virtual function is where the execution of a program written in wxWidgets
        starts. The default implementation just enters the main loop and starts
        handling the events until it terminates, either because ExitMainLoop() has
        been explicitly called or because the last frame has been deleted and
        GetExitOnFrameDelete() flag is @true (this is the default).

        The return value of this function becomes the exit code of the program, so it
        should return 0 in case of successful termination.
    */
    virtual int OnRun();

    //@}


    /**
        @name Exceptions support

        Methods related to C++ exceptions handling.

        @see overview_exceptions
    */
    //@{

    /**
        This function is called if an unhandled exception occurs inside the main
        application event loop. It can return @true to ignore the exception and to
        continue running the loop or @false to exit the loop and terminate the
        program.

        The default behaviour of this function is the latter in all ports except under
        Windows where a dialog is shown to the user which allows him to choose between
        the different options. You may override this function in your class to do
        something more appropriate.

        If this method rethrows the exception and if the exception can't be
        stored for later processing using StoreCurrentException(), the program
        will terminate after calling OnUnhandledException().

        You should consider overriding this method to perform whichever last
        resort exception handling that would be done in a typical C++ program
        in a @c try/catch block around the entire @c main() function. As this
        method is called during exception handling, you may use the C++ @c
        throw keyword to rethrow the current exception to catch it again and
        analyze it. For example:

        @code
        class MyApp : public wxApp {
        public:
            virtual bool OnExceptionInMainLoop()
            {
                wxString error;
                try {
                    throw; // Rethrow the current exception.
                } catch (const MyException& e) {
                    error = e.GetMyErrorMessage();
                } catch (const std::exception& e) {
                    error = e.what();
                } catch ( ... ) {
                    error = "unknown error.";
                }

                wxLogError("Unexpected exception has occurred: %s, the program will terminate.", error);

                // Exit the main loop and thus terminate the program.
                return false;
            }
        };
        @endcode
    */
    virtual bool OnExceptionInMainLoop();

    /**
        This function is called when an unhandled C++ exception occurs in user
        code called by wxWidgets.

        Any unhandled exceptions thrown from (overridden versions of) OnInit()
        and OnExit() methods as well as any exceptions thrown from inside the
        main loop and re-thrown by OnUnhandledException() will result in a call
        to this function.

        By the time this function is called, the program is already about to
        exit and the exception can't be handled nor ignored any more, override
        OnUnhandledException() or use explicit @c try/catch blocks around
        OnInit() body to be able to handle the exception earlier.

        The default implementation dumps information about the exception using
        wxMessageOutputBest.
    */
    virtual void OnUnhandledException();

    /**
        Method to store exceptions not handled by OnExceptionInMainLoop().

        @note The default implementation of this function when using C++98
            compiler just returns false, as there is no generic way to store an
            arbitrary exception in C++98 and each application must do it on its
            own for the exceptions it uses in its overridden version. When
            using C++11, the default implementation uses
            std::current_exception() and returns true, so it's normally not
            necessary to override this method when using C++11.

        This function can be overridden to store the current exception, in view
        of rethrowing it later when RethrowStoredException() is called. If the
        exception was stored, return true. If the exception can't be stored,
        i.e. if this function returns false, the program will abort after
        calling OnUnhandledException().

        It is necessary to override this function if OnExceptionInMainLoop()
        doesn't catch all exceptions, but you still want to handle them using
        explicit @c try/catch statements. Typical use could be to allow code
        like the following to work:

        @code
        void MyFrame::SomeFunction()
        {
            try {
                MyDialog dlg(this);
                dlg.ShowModal();
            } catch ( const MyExpectedException& e ) {
                // Deal with the exceptions thrown from the dialog.
            }
        }
        @endcode

        By default, throwing an exception from an event handler called from the
        dialog modal event loop would terminate the application as the
        exception can't be safely propagated to the code in the catch clause
        because of the presence of the native system functions (through which
        C++ exceptions can't, generally speaking, propagate) in the call stack
        between them.

        Overriding this method allows the exception to be stored when it is
        detected and rethrown using RethrowStoredException() when the native
        system function dispatching the dialog events terminates, with the
        result that the code above works as expected.

        An example of implementing this method:
        @code
        class MyApp : public wxApp {
        public:
            virtual bool StoreCurrentException()
            {
                try {
                    throw;
                } catch ( const std::runtime_exception& e ) {
                    if ( !m_runtimeError.empty() ) {
                        // This is not supposed to happen, only one exception,
                        // at most, should be stored.
                        return false;
                    }

                    m_runtimeError = e.what();

                    // Don't terminate, let our code handle this exception later.
                    return true;
                } catch ( ... ) {
                    // This could be extended to store information about any
                    // other exceptions too, but if we don't store them, we
                    // should return false to let the program die.
                }

                return false;
            }

            virtual void RethrowStoredException()
            {
                if ( !m_runtimeError.empty() ) {
                    std::runtime_exception e(m_runtimeError);
                    m_runtimeError.clear();
                    throw e;
                }
            }

        private:
            std::string m_runtimeError;
        };
        @endcode

        @see OnExceptionInMainLoop(), RethrowStoredException()

        @since 3.1.0
    */
    virtual bool StoreCurrentException();

    /**
        Method to rethrow exceptions stored by StoreCurrentException().

        @note Just as with StoreCurrentException(), it is usually not necessary
            to override this method when using C++11.

        If StoreCurrentException() is overridden, this function should be
        overridden as well to rethrow the exceptions stored by it when the
        control gets back to our code, i.e. when it's safe to do it.

        See StoreCurrentException() for an example of implementing this method.

        The default version does nothing when using C++98 and uses
        std::rethrow_exception() in C++11.

        @since 3.1.0
    */
    virtual void RethrowStoredException();

    //@}


    /**
        @name Application information
    */
    //@{

    /**
        Returns the user-readable application name.

        The difference between this string and the one returned by GetAppName()
        is that this one is meant to be shown to the user and so should be used
        for the window titles, page headers and so on while the other one
        should be only used internally, e.g. for the file names or
        configuration file keys.

        If the application name for display had been previously set by
        SetAppDisplayName(), it will be returned by this function. Otherwise,
        if SetAppName() had been called its value will be returned; also as is.
        Finally if none was called, this function returns the program name
        capitalized using wxString::Capitalize().

        @since 2.9.0
    */
    wxString GetAppDisplayName() const;

    /**
        Returns the application name.

        If SetAppName() had been called, returns the string passed to it.
        Otherwise returns the program name, i.e. the value of @c argv[0] passed
        to the @c main() function.

        @see GetAppDisplayName()
    */
    wxString GetAppName() const;

    /**
        Gets the class name of the application. The class name may be used in a
        platform specific manner to refer to the application.

        @see SetClassName()
    */
    wxString GetClassName() const;

    /**
        Returns a pointer to the wxAppTraits object for the application.
        If you want to customize the wxAppTraits object, you must override the
        CreateTraits() function.
    */
    wxAppTraits* GetTraits();

    /**
        Returns the user-readable vendor name. The difference between this string
        and the one returned by GetVendorName() is that this one is meant to be shown
        to the user and so should be used for the window titles, page headers and so on
        while the other one should be only used internally, e.g. for the file names or
        configuration file keys.

        By default, returns the same string as GetVendorName().

        @since 2.9.0
    */
    const wxString& GetVendorDisplayName() const;

    /**
        Returns the application's vendor name.
    */
    const wxString& GetVendorName() const;

    /**
        Set the application name to be used in the user-visible places such as
        window titles.

        See GetAppDisplayName() for more about the differences between the
        display name and name.

        Notice that if this function is called, the name is used as is, without
        any capitalization as done by default by GetAppDisplayName().
    */
    void SetAppDisplayName(const wxString& name);

    /**
        Sets the name of the application. This name should be used for file names,
        configuration file entries and other internal strings. For the user-visible
        strings, such as the window titles, the application display name set by
        SetAppDisplayName() is used instead.

        By default the application name is set to the name of its executable file.

        @see GetAppName()
    */
    void SetAppName(const wxString& name);

    /**
        Sets the class name of the application. This may be used in a platform specific
        manner to refer to the application.

        @see GetClassName()
    */
    void SetClassName(const wxString& name);

    /**
        Set the vendor name to be used in the user-visible places.
        See GetVendorDisplayName() for more about the differences between the
        display name and name.
    */
    void SetVendorDisplayName(const wxString& name);

    /**
        Sets the name of application's vendor. The name will be used
        in registry access. A default name is set by wxWidgets.

        @see GetVendorName()
    */
    void SetVendorName(const wxString& name);

    //@}

    /**
        Sets the C locale to the default locale for the current environment.

        It is advised to call this to ensure that the underlying toolkit uses
        the locale in which the numbers and monetary amounts are shown in the
        format expected by user and so on.

        Calling this function is roughly equivalent to calling
        @code
            setlocale(LC_ALL, "");
        @endcode
        but performs additional toolkit-specific tasks under some platforms and
        so should be used instead of @c setlocale() itself. Alternatively, you
        can use wxLocale to change the locale with more control.

        Notice that this does @em not change the global C++ locale, you need to
        do it explicitly if you want, e.g.
        @code
            std::locale::global(std::locale(""));
        @endcode
        but be warned that locale support in C++ standard library can be poor
<<<<<<< HEAD
        or worse under some platforms.
=======
        or worse under some platforms, e.g. the above line results in an
        immediate crash under macOS up to the version 10.8.2.
>>>>>>> 1666f58b

        @since 2.9.5
     */
    void SetCLocale();

    /**
        Number of command line arguments (after environment-specific processing).
    */
    int argc;

    /**
        Command line arguments (after environment-specific processing).

        Under Windows and Linux/Unix, you should parse the command line
        arguments and check for files to be opened when starting your
        application. Under macOS, you need to override MacOpenFiles()
        since command line arguments are used differently there.

        You may use the wxCmdLineParser to parse command line arguments.
    */
    wxChar** argv;
};




/**
    @class wxApp

    The wxApp class represents the application itself when @c wxUSE_GUI=1.

    In addition to the features provided by wxAppConsole it keeps track of
    the <em>top window</em> (see SetTopWindow()) and adds support for
    video modes (see SetVideoMode()).

    In general, application-wide settings for GUI-only apps are accessible
    from wxApp (or from wxSystemSettings or wxSystemOptions classes).

    @beginEventEmissionTable
    @event{EVT_QUERY_END_SESSION(func)}
        Process a query end session event, supplying the member function.
        See wxCloseEvent.
    @event{EVT_END_SESSION(func)}
        Process an end session event, supplying the member function.
        See wxCloseEvent.
    @event{EVT_ACTIVATE_APP(func)}
        Process a @c wxEVT_ACTIVATE_APP event. See wxActivateEvent.
    @event{EVT_HIBERNATE(func)}
        Process a hibernate event. See wxActivateEvent.
    @event{EVT_DIALUP_CONNECTED(func)}
        A connection with the network was established. See wxDialUpEvent.
    @event{EVT_DIALUP_DISCONNECTED(func)}
        The connection with the network was lost. See wxDialUpEvent.
    @event{EVT_IDLE(func)}
        Process a @c wxEVT_IDLE event. See wxIdleEvent.
    @endEventTable

    @library{wxbase}
    @category{appmanagement}

    @see @ref overview_app, wxAppTraits, wxEventLoopBase, wxSystemSettings
*/
class wxApp : public wxAppConsole
{
public:
    /**
        Constructor. Called implicitly with a definition of a wxApp object.
    */
    wxApp();

    /**
        Destructor. Will be called implicitly on program exit if the wxApp
        object is created on the stack.
    */
    virtual ~wxApp();

    /**
        Get display mode that is used use. This is only used in framebuffer
        wxWidgets ports such as wxDFB.
    */
    virtual wxVideoMode GetDisplayMode() const;

    /**
        Returns @true if the application will exit when the top-level frame is deleted.

        @see SetExitOnFrameDelete()
    */
    bool GetExitOnFrameDelete() const;

    /**
        Return the layout direction for the current locale or @c wxLayout_Default
        if it's unknown.
    */
    virtual wxLayoutDirection GetLayoutDirection() const;

    /**
        Returns @true if the application will use the best visual on systems that support
        different visuals, @false otherwise.

        @see SetUseBestVisual()
    */
    bool GetUseBestVisual() const;

    /**
        Returns a pointer to the top window.

        @remarks
            If the top window hasn't been set using SetTopWindow(), this function
            will find the first top-level window (frame or dialog or instance of
            wxTopLevelWindow) from the internal top level window list and return that.

        @see SetTopWindow()
    */
    virtual wxWindow* GetTopWindow() const;

    /**
        Returns @true if the application is active, i.e.\ if one of its windows is
        currently in the foreground.

        If this function returns @false and you need to attract users attention to
        the application, you may use wxTopLevelWindow::RequestUserAttention to do it.
    */
    virtual bool IsActive() const;

    /**
        This function is similar to wxYield(), except that it disables the user
        input to all program windows before calling wxAppConsole::Yield and re-enables it
        again afterwards. If @a win is not @NULL, this window will remain enabled,
        allowing the implementation of some limited user interaction.
        Returns the result of the call to wxAppConsole::Yield.

        @see wxSafeYield
    */
    virtual bool SafeYield(wxWindow *win, bool onlyIfNeeded);

    /**
        Works like SafeYield() with @e onlyIfNeeded == @true except that
        it allows the caller to specify a mask of events to be processed.

        See wxAppConsole::YieldFor for more info.
    */
    virtual bool SafeYieldFor(wxWindow *win, long eventsToProcess);

    /**
        Windows-only function for processing a message. This function is called
        from the main message loop, checking for windows that may wish to process it.

        The function returns @true if the message was processed, @false otherwise.
        If you use wxWidgets with another class library with its own message loop,
        you should make sure that this function is called to allow wxWidgets to
        receive messages. For example, to allow co-existence with the Microsoft
        Foundation Classes, override the PreTranslateMessage function:

        @code
        // Provide wxWidgets message loop compatibility
        BOOL CTheApp::PreTranslateMessage(MSG *msg)
        {
            if (wxTheApp && wxTheApp->ProcessMessage((WXMSW *)msg))
                return true;
            else
                return CWinApp::PreTranslateMessage(msg);
        }
        @endcode

        @onlyfor{wxmsw}
    */
    bool ProcessMessage(WXMSG* msg);

    /**
        Set display mode to use. This is only used in framebuffer wxWidgets
        ports such as wxDFB.
    */
    virtual bool SetDisplayMode(const wxVideoMode& info);

    /**
        Allows the programmer to specify whether the application will exit when the
        top-level frame is deleted.

        @param flag
            If @true (the default), the application will exit when the top-level frame
            is deleted. If @false, the application will continue to run.

        @see GetExitOnFrameDelete(), @ref overview_app_shutdown
    */
    void SetExitOnFrameDelete(bool flag);

    /**
        Allows runtime switching of the UI environment theme.

        Currently implemented for wxGTK2-only.
        Return @true if theme was successfully changed.

        @param theme
            The name of the new theme or an absolute path to a gtkrc-theme-file
    */
    virtual bool SetNativeTheme(const wxString& theme);

    /**
        Sets the 'top' window. You can call this from within OnInit() to let wxWidgets
        know which is the main window. You don't have to set the top window;
        it is only a convenience so that (for example) certain dialogs without parents
        can use a specific window as the top window.

        If no top window is specified by the application, wxWidgets just uses the
        first frame or dialog (or better, any wxTopLevelWindow) in its top-level
        window list, when it needs to use the top window.
        If you previously called SetTopWindow() and now you need to restore this
        automatic behaviour you can call @code wxApp::SetTopWindow(NULL) @endcode.

        @param window
            The new top window.

        @see GetTopWindow(), OnInit()
    */
    void SetTopWindow(wxWindow* window);

    /**
        Allows the programmer to specify whether the application will use the best
        visual on systems that support several visual on the same display. This is typically
        the case under Solaris and IRIX, where the default visual is only 8-bit whereas
        certain applications are supposed to run in TrueColour mode.

        Note that this function has to be called in the constructor of the wxApp
        instance and won't have any effect when called later on.
        This function currently only has effect under GTK.

        @param flag
            If @true, the app will use the best visual.
        @param forceTrueColour
            If @true then the application will try to force using a TrueColour
            visual and abort the app if none is found.
    */
    void SetUseBestVisual(bool flag, bool forceTrueColour = false);


    /**
        @name Mac-specific functions
    */
    //@{

    /**
        Called in response of an "open-application" Apple event.
        Override this to create a new document in your app.

        @onlyfor{wxosx}
    */
    virtual void MacNewFile();

    /**
        Called in response of an openFiles message.

        You need to override this method in order to open one or more document
        files after the user double clicked on it or if the files and/or
        folders were dropped on either the application in the dock or the
        application icon in Finder.

        By default this method calls MacOpenFile for each file/folder.

        @onlyfor{wxosx}

        @since 2.9.3
    */
    virtual void MacOpenFiles(const wxArrayString& fileNames);

    /**
        Called in response of an "open-document" Apple event.

        @deprecated
        This function is kept mostly for backwards compatibility. Please
        override wxApp::MacOpenFiles method instead in any new code.

        @onlyfor{wxosx}
    */
    virtual void MacOpenFile(const wxString& fileName);

    /**
        Called in response of a "get-url" Apple event.

        @onlyfor{wxosx}
    */
    virtual void MacOpenURL(const wxString& url);

    /**
        Called in response of a "print-document" Apple event.

        @onlyfor{wxosx}
    */
    virtual void MacPrintFile(const wxString& fileName);

    /**
        Called in response of a "reopen-application" Apple event.

        @onlyfor{wxosx}
    */
    virtual void MacReopenApp();

    /**
        May be overridden to indicate that the application is not a foreground
        GUI application under macOS.

        This method is called during the application startup and returns @true
        by default. In this case, wxWidgets ensures that the application is ran
        as a foreground, GUI application so that the user can interact with it
        normally, even if it is not bundled. If this is undesired, i.e. if the
        application doesn't need to be brought to the foreground, this method
        can be overridden to return @false.

        Notice that overriding it doesn't make any difference for the bundled
        applications which are always foreground unless @c LSBackgroundOnly key
        is specified in the @c Info.plist file.

        @onlyfor{wxosx}

        @since 3.0.1
    */
    virtual bool OSXIsGUIApplication();

    /**
        Enable the automatic tabbing features of macOS.

        This feature is native to the operating system. When it is enabled, macOS
        will automatically place windows inside tabs and show a tab bar in the
        application. Entries are also added to the View menu to show/hide the tab bar.

        @onlyfor{wxosx}

        @remarks Requires macOS 10.12+, does nothing under earlier OS versions.

        @since 3.1.4
    */
    void OSXEnableAutomaticTabbing(bool enable);

    //@}

};



// ============================================================================
// Global functions/macros
// ============================================================================


/** @addtogroup group_funcmacro_rtti */
//@{

/**
    This is used in headers to create a forward declaration of the ::wxGetApp()
    function implemented by wxIMPLEMENT_APP().

    It creates the declaration <tt>className& wxGetApp()</tt>
    (requires a final semicolon).

    @header{wx/app.h}

    Example:

    @code
    wxDECLARE_APP(MyApp);
    @endcode
*/
#define wxDECLARE_APP( className )

/**
    This is used in the application class implementation file to make the
    application class known to wxWidgets for dynamic construction.
    Note that this macro requires a final semicolon.

    @header{wx/app.h}

    Example:

    @code
    wxIMPLEMENT_APP(MyApp);
    @endcode

    @see wxDECLARE_APP()
*/
#define wxIMPLEMENT_APP( className )

//@}



/**
    The global pointer to the singleton wxApp object.

    @see wxApp::GetInstance()
*/
wxApp *wxTheApp;



/** @addtogroup group_funcmacro_appinitterm */
//@{

/**
    This function doesn't exist in wxWidgets but it is created by using the
    wxIMPLEMENT_APP() macro.

    Thus, before using it anywhere but in the same module where this macro is
    used, you must make it available using wxDECLARE_APP().

    The advantage of using this function compared to directly using the global
    ::wxTheApp pointer is that the latter is of type wxApp* and so wouldn't
    allow you to access the functions specific to your application class but
    not present in wxApp while wxGetApp() returns the object of the right type.

    @header{wx/app.h}
*/
wxAppDerivedClass& wxGetApp();

/**
    If @a doIt is @true, the fatal exceptions (also known as general protection
    faults under Windows or segmentation violations in the Unix world) will be
    caught and passed to wxApp::OnFatalException.

    By default, i.e. before this function is called, they will be handled in
    the normal way which usually just means that the application will be
    terminated. Calling wxHandleFatalExceptions() with @a doIt equal to @false
    will restore this default behaviour.

    Notice that this function is only available if @c wxUSE_ON_FATAL_EXCEPTION
    is 1 and under Windows platform this requires a compiler with support for
    SEH (structured exception handling) which currently means only Microsoft
    Visual C++ or a recent Borland C++ version.

    @header{wx/app.h}
*/
bool wxHandleFatalExceptions(bool doIt = true);

/**
    This function is used in wxBase only and only if you don't create
    wxApp object at all. In this case you must call it from your
    @c main() function before calling any other wxWidgets functions.

    If the function returns @false the initialization could not be performed,
    in this case the library cannot be used and wxUninitialize() shouldn't be
    called neither.

    This function may be called several times but wxUninitialize() must be
    called for each successful call to this function.

    @header{wx/app.h}
*/
bool wxInitialize();

/**
    This function is for use in console (wxBase) programs only. It must be called
    once for each previous successful call to wxInitialize().

    @header{wx/app.h}
*/
void wxUninitialize();

/**
    This function wakes up the (internal and platform dependent) idle system,
    i.e. it will force the system to send an idle event even if the system
    currently @e is idle and thus would not send any idle event until after
    some other event would get sent. This is also useful for sending events
    between two threads and is used by the corresponding functions
    wxPostEvent() and wxEvtHandler::AddPendingEvent().

    @header{wx/app.h}
*/
void wxWakeUpIdle();

/**
    Calls wxAppConsole::Yield if there is an existing application object.

    Does nothing if there is no application (which typically only happens early
    during the program startup or late during its shutdown).

    @see wxEvtLoopBase::Yield()

    @header{wx/app.h}
*/
bool wxYield();

/**
    Calls wxApp::SafeYield.

    @header{wx/app.h}
*/
bool wxSafeYield(wxWindow* win = NULL, bool onlyIfNeeded = false);

/**
    This function initializes wxWidgets in a platform-dependent way. Use this if you
    are not using the default wxWidgets entry code (e.g. main or WinMain).

    For example, you can initialize wxWidgets from an Microsoft Foundation Classes
    (MFC) application using this function.

    @note This overload of wxEntry is available under all platforms.

    @see wxEntryStart()

    @header{wx/app.h}
*/
int wxEntry(int& argc, wxChar** argv);

/**
    See wxEntry(int&,wxChar**) for more info about this function.

    Notice that the type of @a pCmdLine is @c char *, even in Unicode build.

    @remarks To clean up wxWidgets, call wxApp::OnExit followed by the static
             function wxApp::CleanUp. For example, if exiting from an MFC application
             that also uses wxWidgets:
             @code
             int CTheApp::ExitInstance()
             {
                // OnExit isn't called by CleanUp so must be called explicitly.
                wxTheApp->OnExit();
                wxApp::CleanUp();

                return CWinApp::ExitInstance();
             }
             @endcode

    @header{wx/app.h}
*/
int wxEntry(HINSTANCE hInstance,
            HINSTANCE hPrevInstance = NULL,
            char* pCmdLine = NULL,
            int nCmdShow = SW_SHOWNORMAL);

//@}



/** @addtogroup group_funcmacro_procctrl */
//@{

/**
    Exits application after calling wxApp::OnExit.

    Should only be used in an emergency: normally the top-level frame
    should be deleted (after deleting all other frames) to terminate the
    application. See wxCloseEvent and wxApp.

    @header{wx/app.h}
*/
void wxExit();

//@}

/** @addtogroup group_funcmacro_debug */
//@{

/**
    @def wxDISABLE_DEBUG_SUPPORT()

    Use this macro to disable all debugging code in release build when not
    using wxIMPLEMENT_APP().

    Currently this macro disables assert checking and debug and trace level
    logging messages in release build (i.e. when @c NDEBUG is defined). It is
    used by wxIMPLEMENT_APP() macro so you only need to use it explicitly if you
    don't use this macro but initialize wxWidgets directly (e.g. calls
    wxEntry() or wxEntryStart() itself).

    If you do not want to disable debugging code even in release build of your
    application, you can use wxSetDefaultAssertHandler() and
    wxLog::SetLogLevel() with @c wxLOG_Max parameter to enable assertions and
    debug logging respectively.

    @see wxDISABLE_ASSERTS_IN_RELEASE_BUILD(),
         wxDISABLE_DEBUG_LOGGING_IN_RELEASE_BUILD(),
         @ref overview_debugging

    @since 2.9.1

    @header{wx/app.h}
 */
#define wxDISABLE_DEBUG_SUPPORT() \
    wxDISABLE_ASSERTS_IN_RELEASE_BUILD(); \
    wxDISABLE_DEBUG_LOGGING_IN_RELEASE_BUILD()

//@}
<|MERGE_RESOLUTION|>--- conflicted
+++ resolved
@@ -755,12 +755,7 @@
             std::locale::global(std::locale(""));
         @endcode
         but be warned that locale support in C++ standard library can be poor
-<<<<<<< HEAD
         or worse under some platforms.
-=======
-        or worse under some platforms, e.g. the above line results in an
-        immediate crash under macOS up to the version 10.8.2.
->>>>>>> 1666f58b
 
         @since 2.9.5
      */
